--- conflicted
+++ resolved
@@ -287,7 +287,7 @@
 		}
 
         protected HashSet<string> RunOperationsInTransaction(string id, out List<DocumentInTransactionData> changes)
-		{
+        {
             changes = null;
 			TransactionState value;
 		    if (transactionStates.TryGetValue(id, out value) == false)
@@ -326,8 +326,8 @@
 						{
 							databasePut(doc.Key, null /* etag might have been changed by a touch */, doc.Data, doc.Metadata, null);
 							documentIdsToTouch.Add(doc.Key);
+						}
 					}
-				}
 				    return documentIdsToTouch;
 				}
 				finally
@@ -339,14 +339,25 @@
 
 	    public bool RecoverTransaction(string id, IEnumerable<DocumentInTransactionData> changes)
 	    {
-<<<<<<< HEAD
             var txInfo = new TransactionInformation
             {
                 Id = id,
                 Timeout = TimeSpan.FromMinutes(5)
             };
+		    if (changes == null)
+		    {
+			    log.Warn("Failed to prepare transaction " + id + " because changes were null, maybe this is a partially committed transaction? Transaction will be rolled back");
+
+			    return false;
+		    }
 	        foreach (var changedDoc in changes)
 	        {
+			    if (changedDoc == null)
+			    {
+				    log.Warn("Failed preparing a document change in transaction " + id + " with a null change, maybe this is partiall committed transaction? Transaction will be rolled back");
+				    return false;
+			    }
+			    
                 changedDoc.Metadata.EnsureCannotBeChangeAndEnableSnapshotting();
                 changedDoc.Data.EnsureCannotBeChangeAndEnableSnapshotting();
 		        
@@ -356,39 +367,6 @@
 				//var etag = changedDoc.CommittedEtag;
 		        Etag etag = null; 
 	            AddToTransactionState(changedDoc.Key, null, txInfo, etag, changedDoc);
-=======
-		    var txInfo = new TransactionInformation
-		    {
-			    Id = id,
-			    Timeout = TimeSpan.FromMinutes(5)
-		    };
-		    if (changes == null)
-		    {
-			    log.Warn("Failed to prepare transaction " + id + " because changes were null, maybe this is a partially committed transaction? Transaction will be rolled back");
-
-			    return false;
-		    }
-		    foreach (var changedDoc in changes)
-		    {
-			    if (changedDoc == null)
-			    {
-				    log.Warn("Failed preparing a document change in transaction " + id + " with a null change, maybe this is partiall committed transaction? Transaction will be rolled back");
-				    return false;
-			    }
-			    
-				changedDoc.Metadata.EnsureCannotBeChangeAndEnableSnapshotting();
-			    changedDoc.Data.EnsureCannotBeChangeAndEnableSnapshotting();
-
-			    //we explicitly pass a null for the etag here, because we might have calls for TouchDocument()
-			    //that happened during the transaction, which changed the committed etag. That is fine when we are just running
-			    //the transaction, since we can just report the error and abort. But it isn't fine when we recover
-			    //var etag = changedDoc.CommittedEtag;
-			    Etag etag = null;
-			    AddToTransactionState(changedDoc.Key, null, txInfo, etag, changedDoc);
-		    }
+	        }
 		    return true;
-	    }
->>>>>>> fa3f8a78
-	}
-}	}
-}+	    }