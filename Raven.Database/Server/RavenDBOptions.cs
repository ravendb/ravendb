--- conflicted
+++ resolved
@@ -90,14 +90,12 @@
 			get { return requestManager; }
 		}
 
-<<<<<<< HEAD
 		public Reference<ClusterManager> ClusterManager { get; private set; }
-=======
+
 		public WebSocketBufferPool WebSocketBufferPool
 		{
 			get { return webSocketBufferPool; }
 		}
->>>>>>> dc8e21c3
 
 		public void Dispose()
 		{
