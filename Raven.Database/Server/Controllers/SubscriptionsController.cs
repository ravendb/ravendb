--- conflicted
+++ resolved
@@ -26,161 +26,6 @@
 
 namespace Raven.Database.Server.Controllers
 {
-<<<<<<< HEAD
-	public class SubscriptionsController : BaseDatabaseApiController
-	{
-		private static readonly ILog log = LogManager.GetCurrentClassLogger();
-
-		[HttpPost]
-		[RavenRoute("subscriptions/create")]
-		[RavenRoute("databases/{databaseName}/subscriptions/create")]
-		public async Task<HttpResponseMessage> Create()
-		{
-			var subscriptionCriteria = await ReadJsonObjectAsync<SubscriptionCriteria>().ConfigureAwait(false);
-
-			if(subscriptionCriteria == null)
-				throw new InvalidOperationException("Criteria cannot be null");
-
-			var id = Database.Subscriptions.CreateSubscription(subscriptionCriteria);
-
-			return GetMessageWithObject(new
-			{
-				Id = id
-			}, HttpStatusCode.Created);
-		}
-
-		[HttpDelete]
-		[RavenRoute("subscriptions")]
-		[RavenRoute("databases/{databaseName}/subscriptions")]
-		public HttpResponseMessage Delete(long id)
-		{
-			Database.Subscriptions.DeleteSubscription(id);
-
-			return GetEmptyMessage(HttpStatusCode.NoContent);
-		}
-
-		[HttpPost]
-		[RavenRoute("subscriptions/open")]
-		[RavenRoute("databases/{databaseName}/subscriptions/open")]
-		public async Task<HttpResponseMessage> Open(long id)
-		{
-			Database.Subscriptions.GetSubscriptionConfig(id);
-
-			var options = await ReadJsonObjectAsync<SubscriptionConnectionOptions>().ConfigureAwait(false);
-
-			if (options == null)
-				throw new InvalidOperationException("Options cannot be null");
-
-			Database.Subscriptions.OpenSubscription(id, options);
-
-			Database.Notifications.RaiseNotifications(new DataSubscriptionChangeNotification
-			{
-				Id = id,
-				Type = DataSubscriptionChangeTypes.SubscriptionOpened
-			});
-
-			return GetEmptyMessage();
-		}
-
-		[HttpGet]
-		[RavenRoute("subscriptions/pull")]
-		[RavenRoute("databases/{databaseName}/subscriptions/pull")]
-		public HttpResponseMessage Pull(long id, string connection)
-		{
-			Database.Subscriptions.AssertOpenSubscriptionConnection(id, connection);
-
-			var pushStreamContent = new PushStreamContent((stream, content, transportContext) => StreamToClient(id, Database.Subscriptions, stream))
-			{
-				Headers =
-				{
-					ContentType = new MediaTypeHeaderValue("application/json")
-					{
-						CharSet = "utf-8"
-					}
-				}
-			};
-
-			return new HttpResponseMessage(HttpStatusCode.OK)
-			{
-				Content = pushStreamContent
-			};
-		}
-
-		[HttpPost]
-		[RavenRoute("subscriptions/acknowledgeBatch")]
-		[RavenRoute("databases/{databaseName}/subscriptions/acknowledgeBatch")]
-		public HttpResponseMessage AcknowledgeBatch(long id, string lastEtag, string connection)
-		{
-			Database.Subscriptions.AssertOpenSubscriptionConnection(id, connection);
-
-			try
-			{
-				Database.Subscriptions.AcknowledgeBatchProcessed(id, Etag.Parse(lastEtag));
-			}
-			catch (TimeoutException)
-			{
-				return GetMessageWithString("The subscription cannot be acknowledged because the timeout has been reached.", HttpStatusCode.RequestTimeout);
-			}
-
-			return GetEmptyMessage();
-		}
-
-		[HttpPost]
-		[RavenRoute("subscriptions/close")]
-		[RavenRoute("databases/{databaseName}/subscriptions/close")]
-		public HttpResponseMessage Close(long id, string connection, bool force = false)
-		{
-			if (force == false)
-			{
-				try
-				{
-					Database.Subscriptions.AssertOpenSubscriptionConnection(id, connection);
-				}
-				catch (SubscriptionException)
-				{
-					// ignore if assertion exception happened on close
-					return GetEmptyMessage();
-				}
-			}
-
-			Database.Subscriptions.ReleaseSubscription(id, force);
-
-			Database.Notifications.RaiseNotifications(new DataSubscriptionChangeNotification
-			{
-				Id = id,
-				Type = DataSubscriptionChangeTypes.SubscriptionReleased
-			});
-
-			return GetEmptyMessage();
-		}
-
-		[HttpPatch]
-		[RavenRoute("subscriptions/client-alive")]
-		[RavenRoute("databases/{databaseName}/subscriptions/client-alive")]
-		public HttpResponseMessage ClientAlive(long id, string connection)
-		{
-			Database.Subscriptions.AssertOpenSubscriptionConnection(id, connection);
-
-			Database.Subscriptions.UpdateClientActivityDate(id);
-
-			return GetEmptyMessage();
-		}
-
-		[HttpGet]
-		[RavenRoute("subscriptions")]
-		[RavenRoute("databases/{databaseName}/subscriptions")]
-		public HttpResponseMessage Get()
-		{
-			var start = GetStart();
-			var take = GetPageSize(Database.Configuration.Core.MaxPageSize);
-
-			return GetMessageWithObject(Database.Subscriptions.GetSubscriptions(start, take));
-		}
-
-		private void StreamToClient(long id, SubscriptionActions subscriptions, Stream stream)
-		{
-			var sentDocuments = false;
-=======
     public class SubscriptionsController : BaseDatabaseApiController
     {
         private static readonly ILog log = LogManager.GetCurrentClassLogger();
@@ -326,7 +171,7 @@
         public HttpResponseMessage Get()
         {
             var start = GetStart();
-            var take = GetPageSize(Database.Configuration.MaxPageSize);
+            var take = GetPageSize(Database.Configuration.Core.MaxPageSize);
 
             return GetMessageWithObject(Database.Subscriptions.GetSubscriptions(start, take));
         }
@@ -334,7 +179,6 @@
         private void StreamToClient(long id, SubscriptionActions subscriptions, Stream stream)
         {
             var sentDocuments = false;
->>>>>>> 68f1ca50
 
             var bufferStream = new BufferedStream(stream, 1024 * 64);
             using (var writer = new JsonTextWriter(new StreamWriter(bufferStream)))
