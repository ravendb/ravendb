--- conflicted
+++ resolved
@@ -205,63 +205,6 @@
             return msg;
         }
 
-<<<<<<< HEAD
-		[HttpGet]
-		[RavenRoute("streams/exploration")]
-		[RavenRoute("databases/{databaseName}/streams/exploration")]
-		public Task<HttpResponseMessage> Exploration()
-		{
-			var linq = GetQueryStringValue("linq");
-			var collection = GetQueryStringValue("collection");
-			int timeoutSeconds;
-			if (int.TryParse(GetQueryStringValue("timeoutSeconds"), out timeoutSeconds) == false)
-				timeoutSeconds = 60;
-			int pageSize;
-			if (int.TryParse(GetQueryStringValue("pageSize"), out pageSize) == false)
-				pageSize = 100000;
-
-
-            var hash = Hashing.XXHash64.CalculateRaw(linq);
-            var sourceHashed = hash.ToString("X");
-			var transformerName = Constants.TemporaryTransformerPrefix + sourceHashed;
-
-			var transformerDefinition = Database.IndexDefinitionStorage.GetTransformerDefinition(transformerName);
-			if (transformerDefinition == null)
-			{
-				transformerDefinition = new TransformerDefinition
-				{
-					Name = transformerName,
-					Temporary = true,
-					TransformResults = linq
-				};
-				Database.Transformers.PutTransform(transformerName, transformerDefinition);
-			}
-
-			var msg = GetEmptyMessage();
-
-			using (var cts = new CancellationTokenSource())
-			{
-				var timeout = cts.TimeoutAfter(TimeSpan.FromSeconds(timeoutSeconds));
-				var indexQuery = new IndexQuery
-				{
-					PageSize = pageSize,
-					Start = 0,
-					Query = "Tag:" + collection,
-					ResultsTransformer = transformerName
-				};
-
-				var accessor = Database.TransactionalStorage.CreateAccessor(); //accessor will be disposed in the StreamQueryContent.SerializeToStreamAsync!
-
-				try
-				{
-					var queryOp = new QueryActions.DatabaseQueryOperation(Database, "Raven/DocumentsByEntityName", indexQuery, accessor, cts);
-					queryOp.Init();
-
-					msg.Content = new StreamQueryContent(InnerRequest, queryOp, accessor, timeout, mediaType => msg.Content.Headers.ContentType = new MediaTypeHeaderValue(mediaType) { CharSet = "utf-8" },
-					    o =>
-					    {
-					        if (o.Count == 2 &&
-=======
         [HttpGet]
         [RavenRoute("streams/exploration")]
         [RavenRoute("databases/{databaseName}/streams/exploration")]
@@ -276,8 +219,9 @@
             if (int.TryParse(GetQueryStringValue("pageSize"), out pageSize) == false)
                 pageSize = 100000;
 
-            var hash = Encryptor.Current.Hash.Compute16(Encoding.UTF8.GetBytes(linq));
-            var sourceHashed = MonoHttpUtility.UrlEncode(Convert.ToBase64String(hash));
+
+            var hash = Hashing.XXHash64.CalculateRaw(linq);
+            var sourceHashed = hash.ToString("X");
             var transformerName = Constants.TemporaryTransformerPrefix + sourceHashed;
 
             var transformerDefinition = Database.IndexDefinitionStorage.GetTransformerDefinition(transformerName);
@@ -316,7 +260,6 @@
                         o =>
                         {
                             if (o.Count == 2 &&
->>>>>>> 68f1ca50
                                 o.ContainsKey(Constants.DocumentIdFieldName) &&
                                     o.ContainsKey(Constants.Metadata))
                             {
