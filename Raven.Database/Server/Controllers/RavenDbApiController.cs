using System.Security.Principal;
using Raven.Abstractions;
using Raven.Abstractions.Data;
using Raven.Abstractions.Exceptions;
using Raven.Abstractions.Extensions;
using Raven.Abstractions.Indexing;
using Raven.Abstractions.Logging;
using Raven.Abstractions.Replication;
using Raven.Abstractions.Util;
using Raven.Bundles.Replication.Tasks;
using Raven.Database.Config;
using Raven.Database.Extensions;
using Raven.Database.Server.Abstractions;
using Raven.Database.Server.Security;
using Raven.Database.Server.WebApi;
using Raven.Json.Linq;
using System;
using System.Collections.Generic;
using System.Diagnostics;
using System.Globalization;
using System.Linq;
using System.Net;
using System.Net.Http;
using System.Threading;
using System.Threading.Tasks;
using System.Web;
using System.Web.Http.Controllers;
using System.Web.Http.Routing;

namespace Raven.Database.Server.Controllers
{
    public abstract class RavenDbApiController : RavenBaseApiController
    {
        private static readonly ILog Logger = LogManager.GetCurrentClassLogger();

        public string DatabaseName { get; private set; }

        private string queryFromPostRequest;

        public void SetPostRequestQuery(string query)
        {
            queryFromPostRequest = EscapingHelper.UnescapeLongDataString(query);
        }

        public void InitializeFrom(RavenDbApiController other)
        {
            DatabaseName = other.DatabaseName;
            queryFromPostRequest = other.queryFromPostRequest;
            if (other.Configuration != null)
                Configuration = other.Configuration;
            ControllerContext = other.ControllerContext;
            ActionContext = other.ActionContext;
        }

        public override async Task<HttpResponseMessage> ExecuteAsync(HttpControllerContext controllerContext, CancellationToken cancellationToken)
        {
            InnerInitialization(controllerContext);
            var authorizer = (MixedModeRequestAuthorizer)controllerContext.Configuration.Properties[typeof(MixedModeRequestAuthorizer)];
            var result = new HttpResponseMessage();
            if (InnerRequest.Method.Method != "OPTIONS")
            {
                result = await RequestManager.HandleActualRequest(this, controllerContext, async () =>
                {
                    RequestManager.SetThreadLocalState(ReadInnerHeaders, DatabaseName);
                    return await ExecuteActualRequest(controllerContext, cancellationToken, authorizer);
                }, httpException =>
                {
                    var response = GetMessageWithObject(new { Error = httpException.Message }, HttpStatusCode.ServiceUnavailable);

                    var timeout = httpException.InnerException as TimeoutException;
                    if (timeout != null)
                    {
                        response.Headers.Add("Raven-Database-Load-In-Progress", DatabaseName);
                    }
                    return response;
                });
            }

            RequestManager.AddAccessControlHeaders(this, result);
            RequestManager.ResetThreadLocalState();

            return result;
        }

        private async Task<HttpResponseMessage> ExecuteActualRequest(HttpControllerContext controllerContext, CancellationToken cancellationToken,
            MixedModeRequestAuthorizer authorizer)
        {
            if (SkipAuthorizationSinceThisIsMultiGetRequestAlreadyAuthorized == false)
            {
                HttpResponseMessage authMsg;
                if (authorizer.TryAuthorize(this, out authMsg) == false)
                    return authMsg;
            }

            if (IsInternalRequest == false)
                RequestManager.IncrementRequestCount();

            if (DatabaseName != null && await DatabasesLandlord.GetDatabaseInternal(DatabaseName) == null)
            {
                var msg = "Could not find a database named: " + DatabaseName;
                return GetMessageWithObject(new { Error = msg }, HttpStatusCode.ServiceUnavailable);
            }

            var sp = Stopwatch.StartNew();

            var result = await base.ExecuteAsync(controllerContext, cancellationToken);
            sp.Stop();
            AddRavenHeader(result, sp);

            return result;
        }

        protected ReplicationDocument GetReplicationDocument(out HttpResponseMessage erroResponseMessage)
        {
            JsonDocument replicationDestinationsDocument;
            erroResponseMessage = null;
            try
            {
                replicationDestinationsDocument = Database.Documents.Get(Constants.RavenReplicationDestinations, null);
            }
            catch (Exception e)
            {
                const string errorMessage = "Something very wrong has happened, was unable to retrieve replication destinations.";
                Log.ErrorException(errorMessage, e);
                erroResponseMessage = GetMessageWithObject(new { Message = errorMessage + " Check server logs for more details." }, HttpStatusCode.InternalServerError);
                return null;
            }

            if (replicationDestinationsDocument == null)
            {
                erroResponseMessage = GetMessageWithObject(new { Message = "Replication destinations not found. Perhaps no replication is configured? Nothing to do in this case..." }, HttpStatusCode.NotFound);
                return null;
            }

            var replicationDocument = replicationDestinationsDocument.DataAsJson.JsonDeserialization<ReplicationDocument>();

            if (replicationDocument.Destinations.Count != 0)
                return replicationDocument;

            erroResponseMessage = GetMessageWithObject(new
            {
                Message = @"Replication document found, but no destinations configured for index replication. 
                                                                Maybe all replication destinations have SkipIndexReplication flag equals to true?  
                                                                Nothing to do in this case..."
            },
            HttpStatusCode.Accepted);
            return null;
        }

        protected override void InnerInitialization(HttpControllerContext controllerContext)
        {
            base.InnerInitialization(controllerContext);

            var values = controllerContext.Request.GetRouteData().Values;
            if (values.ContainsKey("MS_SubRoutes"))
            {
                var routeDatas = (IHttpRouteData[])controllerContext.Request.GetRouteData().Values["MS_SubRoutes"];
                var selectedData = routeDatas.FirstOrDefault(data => data.Values.ContainsKey("databaseName"));

                if (selectedData != null)
                    DatabaseName = selectedData.Values["databaseName"] as string;
                else
                    DatabaseName = null;
            }
            else
            {
                if (values.ContainsKey("databaseName"))
                    DatabaseName = values["databaseName"] as string;
                else
                    DatabaseName = null;
            }
        }

        public override HttpResponseMessage GetEmptyMessage(HttpStatusCode code = HttpStatusCode.OK, Etag etag = null)
        {
            var result = base.GetEmptyMessage(code, etag);
            RequestManager.AddAccessControlHeaders(this, result);
            HandleReplication(result);
            return result;
        }

        public override HttpResponseMessage GetMessageWithObject(object item, HttpStatusCode code = HttpStatusCode.OK, Etag etag = null)
        {
            var result = base.GetMessageWithObject(item, code, etag);

            RequestManager.AddAccessControlHeaders(this, result);
            HandleReplication(result);
            return result;
        }

        public override HttpResponseMessage GetMessageWithString(string msg, HttpStatusCode code = HttpStatusCode.OK, Etag etag = null)
        {
            var result = base.GetMessageWithString(msg, code, etag);
            RequestManager.AddAccessControlHeaders(this, result);
            HandleReplication(result);
            return result;
        }

        public override InMemoryRavenConfiguration SystemConfiguration
        {
            get { return DatabasesLandlord.SystemConfiguration; }
        }

        private DocumentDatabase _currentDb;
        public DocumentDatabase Database
        {
            get
            {
                if (_currentDb != null)
                    return _currentDb;

                var database = DatabasesLandlord.GetDatabaseInternal(DatabaseName);
                if (database == null)
                {
                    throw new InvalidOperationException("Could not find a database named: " + DatabaseName);
                }

                return _currentDb = database.Result;
            }
        }

        public void SetCurrentDatabase(DocumentDatabase db)
        {
            DatabaseName = db.Name;
            _currentDb = db;
        }

        public override InMemoryRavenConfiguration ResourceConfiguration
        {
            get { return Database.Configuration; }
        }


        protected bool EnsureSystemDatabase()
        {
            return DatabasesLandlord.SystemDatabase == Database;
        }

        protected bool IsAnotherRestoreInProgress(out string resourceName)
        {
            resourceName = null;
            var restoreDoc = Database.Documents.Get(RestoreInProgress.RavenRestoreInProgressDocumentKey, null);
            if (restoreDoc != null)
            {
                var restore = restoreDoc.DataAsJson.JsonDeserialization<RestoreInProgress>();
                resourceName = restore.Resource;
                return true;
            }
            return false;
        }


        protected TransactionInformation GetRequestTransaction()
        {
            if (InnerRequest.Headers.Contains("Raven-Transaction-Information") == false)
                return null;
            var txInfo = InnerRequest.Headers.GetValues("Raven-Transaction-Information").FirstOrDefault();
            if (string.IsNullOrEmpty(txInfo))
                return null;
            var parts = txInfo.Split(new[] { ", " }, StringSplitOptions.RemoveEmptyEntries);
            if (parts.Length != 2)
                throw new ArgumentException("'Raven-Transaction-Information' is in invalid format, expected format is: 'xxxxxxxx-xxxx-xxxx-xxxx-xxxxxxxxxxxx, hh:mm:ss'");

            return new TransactionInformation
            {
                Id = parts[0],
                Timeout = TimeSpan.ParseExact(parts[1], "c", CultureInfo.InvariantCulture)
            };
        }

        protected virtual IndexQuery GetIndexQuery(int maxPageSize)
        {
            var query = new IndexQuery
            {
                Query = GetQueryStringValue("query") ?? queryFromPostRequest ?? "",
                Start = GetStart(),
                Cutoff = GetCutOff(),
                WaitForNonStaleResultsAsOfNow = GetWaitForNonStaleResultsAsOfNow(),
                CutoffEtag = GetCutOffEtag(),
                PageSize = GetPageSize(maxPageSize),
                FieldsToFetch = GetQueryStringValues("fetch"),
                DefaultField = GetQueryStringValue("defaultField"),

                DefaultOperator =
                    string.Equals(GetQueryStringValue("operator"), "AND", StringComparison.OrdinalIgnoreCase) ?
                        QueryOperator.And :
                        QueryOperator.Or,

                SortedFields = EnumerableExtension.EmptyIfNull(GetQueryStringValues("sort"))
                    .Select(x => new SortedField(x))
                    .ToArray(),
                HighlightedFields = GetHighlightedFields().ToArray(),
                HighlighterPreTags = GetQueryStringValues("preTags"),
                HighlighterPostTags = GetQueryStringValues("postTags"),
                HighlighterKeyName = GetQueryStringValue("highlighterKeyName"),
                ResultsTransformer = GetQueryStringValue("resultsTransformer"),
                TransformerParameters = ExtractTransformerParameters(),
                ExplainScores = GetExplainScores(),
                SortHints = GetSortHints(),
                IsDistinct = IsDistinct()
            };

            var allowMultipleIndexEntriesForSameDocumentToResultTransformer = GetQueryStringValue("allowMultipleIndexEntriesForSameDocumentToResultTransformer");
            bool allowMultiple;
            if (string.IsNullOrEmpty(allowMultipleIndexEntriesForSameDocumentToResultTransformer) == false && bool.TryParse(allowMultipleIndexEntriesForSameDocumentToResultTransformer, out allowMultiple))
                query.AllowMultipleIndexEntriesForSameDocumentToResultTransformer = allowMultiple;

            if (query.WaitForNonStaleResultsAsOfNow)
                query.Cutoff = SystemTime.UtcNow;

            var showTimingsAsString = GetQueryStringValue("showTimings");
            bool showTimings;
            if (string.IsNullOrEmpty(showTimingsAsString) == false && bool.TryParse(showTimingsAsString, out showTimings) && showTimings)
                query.ShowTimings = true;

            var spatialFieldName = GetQueryStringValue("spatialField") ?? Constants.DefaultSpatialFieldName;
            var queryShape = GetQueryStringValue("queryShape");
            SpatialUnits units;
            var unitsSpecified = Enum.TryParse(GetQueryStringValue("spatialUnits"), out units);
            double distanceErrorPct;
            if (!double.TryParse(GetQueryStringValue("distErrPrc"), NumberStyles.Any, CultureInfo.InvariantCulture, out distanceErrorPct))
                distanceErrorPct = Constants.DefaultSpatialDistanceErrorPct;
            SpatialRelation spatialRelation;

            if (Enum.TryParse(GetQueryStringValue("spatialRelation"), false, out spatialRelation) && !string.IsNullOrWhiteSpace(queryShape))
            {
                return new SpatialIndexQuery(query)
                {
                    SpatialFieldName = spatialFieldName,
                    QueryShape = queryShape,
                    RadiusUnitOverride = unitsSpecified ? units : (SpatialUnits?)null,
                    SpatialRelation = spatialRelation,
                    DistanceErrorPercentage = distanceErrorPct,
                };
            }

            return query;
        }

        private bool IsDistinct()
        {
            var distinct = GetQueryStringValue("distinct");
            if (string.Equals("true", distinct, StringComparison.OrdinalIgnoreCase))
                return true;
            var aggAsString = GetQueryStringValue("aggregation"); // 2.x legacy support
            if (aggAsString == null)
                return false;

            if (string.Equals("Distinct", aggAsString, StringComparison.OrdinalIgnoreCase))
                return true;

            if (string.Equals("None", aggAsString, StringComparison.OrdinalIgnoreCase))
                return false;

            throw new NotSupportedException("AggregationOperation (except Distinct) is no longer supported");
        }

        private Dictionary<string, SortOptions> GetSortHints()
        {
            var result = new Dictionary<string, SortOptions>();

            // backward compatibility
            foreach (var header in InnerRequest.Headers.Where(pair => pair.Key.StartsWith("SortHint-")))
            {
                SortOptions sort;
                Enum.TryParse(GetHeader(header.Key), true, out sort);
                result[Uri.UnescapeDataString(header.Key)] = sort;
            }

            foreach (var pair in InnerRequest.GetQueryNameValuePairs().Where(pair => pair.Key.StartsWith("SortHint-", StringComparison.OrdinalIgnoreCase)))
            {
                var key = pair.Key;
                var value = pair.Value != null ? Uri.UnescapeDataString(pair.Value) : null;

                SortOptions sort;
                Enum.TryParse(value, true, out sort);
                result[Uri.UnescapeDataString(key)] = sort;
            }

            return result;
        }

        public Etag GetCutOffEtag()
        {
            var etagAsString = GetQueryStringValue("cutOffEtag");
            if (etagAsString != null)
            {
                etagAsString = Uri.UnescapeDataString(etagAsString);

                return Etag.Parse(etagAsString);
            }

            return null;
        }

        private bool GetExplainScores()
        {
            bool result;
            bool.TryParse(GetQueryStringValue("explainScores"), out result);
            return result;
        }

        private bool GetWaitForNonStaleResultsAsOfNow()
        {
            bool result;
            bool.TryParse(GetQueryStringValue("waitForNonStaleResultsAsOfNow"), out result);
            return result;
        }

        public DateTime? GetCutOff()
        {
            var etagAsString = GetQueryStringValue("cutOff");
            if (etagAsString != null)
            {
                etagAsString = Uri.UnescapeDataString(etagAsString);

                DateTime result;
                if (DateTime.TryParseExact(etagAsString, "o", CultureInfo.InvariantCulture, DateTimeStyles.RoundtripKind, out result))
                    return result;
                throw new BadRequestException("Could not parse cut off query parameter as date");
            }

            return null;
        }

        public IEnumerable<HighlightedField> GetHighlightedFields()
        {
            var highlightedFieldStrings = EnumerableExtension.EmptyIfNull(GetQueryStringValues("highlight"));
            var fields = new HashSet<string>();

            foreach (var highlightedFieldString in highlightedFieldStrings)
            {
                HighlightedField highlightedField;
                if (HighlightedField.TryParse(highlightedFieldString, out highlightedField))
                {
                    if (!fields.Add(highlightedField.Field))
                        throw new BadRequestException("Duplicate highlighted field has found: " + highlightedField.Field);

                    yield return highlightedField;
                }
                else
                    throw new BadRequestException("Could not parse highlight query parameter as field highlight options");
            }
        }

        public Dictionary<string, RavenJToken> ExtractTransformerParameters()
        {
            var result = new Dictionary<string, RavenJToken>();
            foreach (var key in InnerRequest.GetQueryNameValuePairs().Select(pair => pair.Key))
            {
                if (string.IsNullOrEmpty(key)) continue;
                if (key.StartsWith("qp-") || key.StartsWith("tp-"))
                {
                    var realkey = key.Substring(3);
                    result[realkey] = GetQueryStringValue(key);
                }
            }

            return result;
        }

        protected bool GetOverwriteExisting()
        {
            bool result;
            if (!bool.TryParse(GetQueryStringValue("overwriteExisting"), out result))
            {
                // Check legacy key.
                bool.TryParse(GetQueryStringValue("checkForUpdates"), out result);
            }

            return result;
        }

        protected bool GetCheckReferencesInIndexes()
        {
            bool result;
            bool.TryParse(GetQueryStringValue("checkReferencesInIndexes"), out result);
            return result;
        }

        protected bool GetAllowStale()
        {
            bool stale;
            bool.TryParse(GetQueryStringValue("allowStale"), out stale);
            return stale;
        }

        protected bool GetSkipOverwriteIfUnchanged()
        {
            bool result;
            bool.TryParse(GetQueryStringValue("skipOverwriteIfUnchanged"), out result);
            return result;
        }

        protected int? GetMaxOpsPerSec()
        {
            int? result = null;
            int parseResult;
            var success = int.TryParse(GetQueryStringValue("maxOpsPerSec"), out parseResult);
            if (success) result = parseResult;
            return result;
        }

        protected TimeSpan? GetStaleTimeout()
        {
            TimeSpan? result = null;
            TimeSpan parseResult;
            var success = TimeSpan.TryParse(GetQueryStringValue("staleTimeout"), out parseResult);
            if (success) result = parseResult;
            return result;
        }

        protected bool GetRetrieveDetails()
        {
            bool details;
            bool.TryParse(GetQueryStringValue("details"), out details);
            return details;
        }

        protected void HandleReplication(HttpResponseMessage msg)
        {

            if (msg.StatusCode == HttpStatusCode.BadRequest ||
                msg.StatusCode == HttpStatusCode.ServiceUnavailable ||
                msg.StatusCode == HttpStatusCode.InternalServerError
                )
                return;

            var clientPrimaryServerUrl = GetHeader(Constants.RavenClientPrimaryServerUrl);
            var clientPrimaryServerLastCheck = GetHeader(Constants.RavenClientPrimaryServerLastCheck);
            if (string.IsNullOrEmpty(clientPrimaryServerUrl) || string.IsNullOrEmpty(clientPrimaryServerLastCheck))
            {
                return;
            }

            DateTime primaryServerLastCheck;
            if (DateTime.TryParse(clientPrimaryServerLastCheck, CultureInfo.InvariantCulture, DateTimeStyles.RoundtripKind, out primaryServerLastCheck) == false)
            {
                return;
            }

            var replicationTask = Database.StartupTasks.OfType<ReplicationTask>().FirstOrDefault();
            if (replicationTask == null)
            {
                return;
            }

            if (replicationTask.IsHeartbeatAvailable(clientPrimaryServerUrl, primaryServerLastCheck))
            {
                msg.Headers.TryAddWithoutValidation(Constants.RavenForcePrimaryServerCheck, "True");
            }
        }


        public override bool TrySetupRequestToProperResource(out RequestWebApiEventArgs args)
        {
            var tenantId = this.DatabaseName;
            var landlord = this.DatabasesLandlord;

            if (string.IsNullOrWhiteSpace(tenantId) || tenantId == "<system>")
            {
                landlord.LastRecentlyUsed.AddOrUpdate("System", SystemTime.UtcNow, (s, time) => SystemTime.UtcNow);

                args = new RequestWebApiEventArgs
                {
                    Controller = this,
                    IgnoreRequest = false,
                    TenantId = "System",
                    Database = landlord.SystemDatabase
                };

                if (args.IgnoreRequest)
                    return false;
                return true;
            }

            Task<DocumentDatabase> resourceStoreTask;
            bool hasDb;
            try
            {
                hasDb = landlord.TryGetOrCreateResourceStore(tenantId, out resourceStoreTask);
            }
            catch (Exception e)
            {
<<<<<<< HEAD
				var cle = e as ConcurrentLoadTimeoutException;
				string msg;
				if (cle != null)
				{
					msg = string.Format("The database {0} is currently being loaded, but there are too many requests waiting for database load. Please try again later, database loading continues.", tenantId);
				}
				else
				{
					msg = "Could not open database named: " + tenantId + " " + e.Message;
				}

				Logger.WarnException(msg, e);
				throw new HttpException(503, msg, e);
=======
                var cle = e as ConcurrentLoadTimeoutException;
                string msg;
                if (cle != null)
                {
                    msg = string.Format("The database {0} is currently being loaded, but there are too many requests waiting for database load. Please try again later, database loading continues.", tenantId);
                }
                else
                {
                    msg = "Could not open database named: " + tenantId + " " + e.Message;
                }

                Logger.WarnException(msg, e);
                throw new HttpException(503, msg, e);
>>>>>>> 278a2946
            }
            if (hasDb)
            {
                try
                {
                    int TimeToWaitForDatabaseToLoad = MaxSecondsForTaskToWaitForDatabaseToLoad;
                    if (resourceStoreTask.IsCompleted == false && resourceStoreTask.IsFaulted == false)
                    {
                        if (MaxNumberOfThreadsForDatabaseToLoad.Wait(0) == false)
                        {
                            var msg = string.Format("The database {0} is currently being loaded, but there are too many requests waiting for database load. Please try again later, database loading continues.", tenantId);
                            Logger.Warn(msg);
                            throw new TimeoutException(msg);
                        }

                        try
                        {
                            if (resourceStoreTask.Wait(TimeSpan.FromSeconds(TimeToWaitForDatabaseToLoad)) == false)
                            {
                                var msg = string.Format("The database {0} is currently being loaded, but after {1} seconds, this request has been aborted. Please try again later, database loading continues.", tenantId, TimeToWaitForDatabaseToLoad);
                                Logger.Warn(msg);
                                throw new TimeoutException(msg);
                            }
                        }
                        finally
                        {
                            MaxNumberOfThreadsForDatabaseToLoad.Release();
                        }
                    }

                    args = new RequestWebApiEventArgs()
                    {
                        Controller = this,
                        IgnoreRequest = false,
                        TenantId = tenantId,
                        Database = resourceStoreTask.Result
                    };

                    if (args.IgnoreRequest)
                        return false;
                }
                catch (Exception e)
                {
                    var msg = "Could not open database named: " + tenantId + Environment.NewLine + e;

                    Logger.WarnException(msg, e);
                    throw new HttpException(503, msg, e);
                }

                landlord.LastRecentlyUsed.AddOrUpdate(tenantId, SystemTime.UtcNow, (s, time) => SystemTime.UtcNow);
            }
            else
            {
                var msg = "Could not find a database named: " + tenantId;
                Logger.Warn(msg);
                throw new HttpException(503, msg);
            }
            return true;
        }

        public override string TenantName
        {
            get { return DatabaseName; }
        }

        public override void MarkRequestDuration(long duration)
        {
            if (Database == null)
                return;
            Database.WorkContext.MetricsCounters.RequestDuationMetric.Update(duration);
        }

        public bool ClientIsV3OrHigher
        {
            get
            {
                IEnumerable<string> values;
                if (Request.Headers.TryGetValues("Raven-Client-Version", out values) == false)
                    return false; // probably 1.0 client?

                return values.All(x => string.IsNullOrEmpty(x) == false && (x[0] != '1' && x[0] != '2'));
            }
        }

        protected Etag GetLastDocEtag()
        {
            var lastDocEtag = Etag.Empty;
            long documentsCount = 0;
            Database.TransactionalStorage.Batch(
                accessor =>
                {
                    lastDocEtag = accessor.Staleness.GetMostRecentDocumentEtag();
                    documentsCount = accessor.Documents.GetDocumentsCount();
                });

            lastDocEtag = lastDocEtag.HashWith(BitConverter.GetBytes(documentsCount));
            return lastDocEtag;
        }

        protected class TenantData
        {
            public string Name { get; set; }
            public bool Disabled { get; set; }
            public string[] Bundles { get; set; }
            public bool IsAdminCurrentTenant { get; set; }
        }

        protected UserInfo GetUserInfo()
        {
            var principal = User;
            var anonymousUserAccessMode = DatabasesLandlord.SystemConfiguration.AnonymousUserAccessMode;
            if (principal == null || principal.Identity == null || principal.Identity.IsAuthenticated == false)
            {
                var anonymous = new UserInfo
                {
                    Remark = "Using anonymous user",
                    IsAdminGlobal = anonymousUserAccessMode == AnonymousUserAccessMode.Admin,
                    IsAdminCurrentDb = anonymousUserAccessMode == AnonymousUserAccessMode.Admin ||
                                       anonymousUserAccessMode == AnonymousUserAccessMode.All ||
                                       anonymousUserAccessMode == AnonymousUserAccessMode.Get
                };

                return anonymous;
            }

            var windowsPrincipal = principal as WindowsPrincipal;
            if (windowsPrincipal != null)
            {
                var windowsUser = new UserInfo
                {
                    Remark = "Using windows auth",
                    User = windowsPrincipal.Identity.Name,
                    IsAdminGlobal = windowsPrincipal.IsAdministrator("<system>") ||
                                    windowsPrincipal.IsAdministrator(anonymousUserAccessMode)
                };

                windowsUser.IsAdminCurrentDb = windowsUser.IsAdminGlobal || windowsPrincipal.IsAdministrator(Database);

                return windowsUser;
            }

            var principalWithDatabaseAccess = principal as PrincipalWithDatabaseAccess;
            if (principalWithDatabaseAccess != null)
            {
                var windowsUserWithDatabase = new UserInfo
                {
                    Remark = "Using windows auth",
                    User = principalWithDatabaseAccess.Identity.Name,
                    IsAdminGlobal = principalWithDatabaseAccess.IsAdministrator("<system>") ||
                                    principalWithDatabaseAccess.IsAdministrator(anonymousUserAccessMode),
                    IsAdminCurrentDb = principalWithDatabaseAccess.IsAdministrator(Database),
                    Databases =
                        principalWithDatabaseAccess.AdminDatabases.Concat(
                            principalWithDatabaseAccess.ReadOnlyDatabases)
                                                   .Concat(principalWithDatabaseAccess.ReadWriteDatabases)
                                                   .Select(db => new DatabaseInfo
                                                   {
                                                       Database = db,
                                                       IsAdmin = principal.IsAdministrator(db)
                                                   }).ToList(),
                    AdminDatabases = principalWithDatabaseAccess.AdminDatabases,
                    ReadOnlyDatabases = principalWithDatabaseAccess.ReadOnlyDatabases,
                    ReadWriteDatabases = principalWithDatabaseAccess.ReadWriteDatabases
                };

                windowsUserWithDatabase.IsAdminCurrentDb = windowsUserWithDatabase.IsAdminGlobal || principalWithDatabaseAccess.IsAdministrator(Database);

                return windowsUserWithDatabase;
            }

            var oAuthPrincipal = principal as OAuthPrincipal;
            if (oAuthPrincipal != null)
            {
                var oAuth = new UserInfo
                {
                    Remark = "Using OAuth",
                    User = oAuthPrincipal.Name,
                    IsAdminGlobal = oAuthPrincipal.IsAdministrator(anonymousUserAccessMode),
                    IsAdminCurrentDb = oAuthPrincipal.IsAdministrator(Database),
                    Databases = oAuthPrincipal.TokenBody.AuthorizedDatabases
                                              .Select(db => new DatabaseInfo
                                              {
                                                  Database = db.TenantId,
                                                  IsAdmin = principal.IsAdministrator(db.TenantId)
                                              }).ToList(),
                    AccessTokenBody = oAuthPrincipal.TokenBody,
                };

                return oAuth;
            }

            var unknown = new UserInfo
            {
                Remark = "Unknown auth",
                Principal = principal
            };

            return unknown;
        }

        protected bool CanExposeConfigOverTheWire()
        {
            if (string.Equals(SystemConfiguration.ExposeConfigOverTheWire, "AdminOnly", StringComparison.OrdinalIgnoreCase) && SystemConfiguration.AnonymousUserAccessMode != AnonymousUserAccessMode.Admin)
            {
                var authorizer = (MixedModeRequestAuthorizer)ControllerContext.Configuration.Properties[typeof(MixedModeRequestAuthorizer)];
                var user = authorizer.GetUser(this);
                if (user == null || user.IsAdministrator(SystemConfiguration.AnonymousUserAccessMode) == false)
                {
                    return false;
                }
            }

            return true;
        }
    }
}<|MERGE_RESOLUTION|>--- conflicted
+++ resolved
@@ -582,21 +582,6 @@
             }
             catch (Exception e)
             {
-<<<<<<< HEAD
-				var cle = e as ConcurrentLoadTimeoutException;
-				string msg;
-				if (cle != null)
-				{
-					msg = string.Format("The database {0} is currently being loaded, but there are too many requests waiting for database load. Please try again later, database loading continues.", tenantId);
-				}
-				else
-				{
-					msg = "Could not open database named: " + tenantId + " " + e.Message;
-				}
-
-				Logger.WarnException(msg, e);
-				throw new HttpException(503, msg, e);
-=======
                 var cle = e as ConcurrentLoadTimeoutException;
                 string msg;
                 if (cle != null)
@@ -610,7 +595,6 @@
 
                 Logger.WarnException(msg, e);
                 throw new HttpException(503, msg, e);
->>>>>>> 278a2946
             }
             if (hasDb)
             {
