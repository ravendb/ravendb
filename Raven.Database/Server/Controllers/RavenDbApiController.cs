﻿using System.Security.Principal;

using metrics;

using Raven.Abstractions;
using Raven.Abstractions.Data;
using Raven.Abstractions.Exceptions;
using Raven.Abstractions.Extensions;
using Raven.Abstractions.Indexing;
using Raven.Abstractions.Logging;
using Raven.Abstractions.Replication;
using Raven.Abstractions.Util;
using Raven.Bundles.Replication.Tasks;
using Raven.Database.Config;
using Raven.Database.Config.Retriever;
using Raven.Database.Extensions;
using Raven.Database.Server.Abstractions;
using Raven.Database.Server.Security;
using Raven.Database.Server.WebApi;
using Raven.Json.Linq;
using System;
using System.Collections.Generic;
using System.Diagnostics;
using System.Globalization;
using System.Linq;
using System.Net;
using System.Net.Http;
using System.Threading;
using System.Threading.Tasks;
using System.Web;
using System.Web.Http.Controllers;
using System.Web.Http.Routing;

namespace Raven.Database.Server.Controllers
{
	public abstract class RavenDbApiController : RavenBaseApiController
	{
	    private static readonly ILog Logger = LogManager.GetCurrentClassLogger();

		public string DatabaseName { get; private set; }

		private string queryFromPostRequest;
		
		public void SetPostRequestQuery(string query)
		{
			queryFromPostRequest = EscapingHelper.UnescapeLongDataString(query);
		}

		public override async Task<HttpResponseMessage> ExecuteAsync(HttpControllerContext controllerContext, CancellationToken cancellationToken)
		{
			InnerInitialization(controllerContext);
			var authorizer = (MixedModeRequestAuthorizer)controllerContext.Configuration.Properties[typeof(MixedModeRequestAuthorizer)];
			var result = new HttpResponseMessage();
			if (InnerRequest.Method.Method != "OPTIONS")
			{
				result = await RequestManager.HandleActualRequest(this, controllerContext, async () =>
				{
                    RequestManager.SetThreadLocalState(ReadInnerHeaders, DatabaseName);
					return await ExecuteActualRequest(controllerContext, cancellationToken, authorizer);
				}, httpException =>
				{
				    var response = GetMessageWithObject(new { Error = httpException.Message }, HttpStatusCode.ServiceUnavailable);

				    var timeout = httpException.InnerException as TimeoutException;
                    if (timeout != null)
                    {
                        response.Headers.Add("Raven-Database-Load-In-Progress", DatabaseName);
                    }
				    return response;
				});
			}

			RequestManager.AddAccessControlHeaders(this, result);
            RequestManager.ResetThreadLocalState();

			return result;
		}

		private async Task<HttpResponseMessage> ExecuteActualRequest(HttpControllerContext controllerContext, CancellationToken cancellationToken,
			MixedModeRequestAuthorizer authorizer)
		{
			if (SkipAuthorizationSinceThisIsMultiGetRequestAlreadyAuthorized == false)
			{
				HttpResponseMessage authMsg;
				if (authorizer.TryAuthorize(this, out authMsg) == false)
					return authMsg;
			}

            if (IsInternalRequest == false)
				RequestManager.IncrementRequestCount();

			if (DatabaseName != null && await DatabasesLandlord.GetDatabaseInternal(DatabaseName) == null)
			{
				var msg = "Could not find a database named: " + DatabaseName;
				return GetMessageWithObject(new { Error = msg }, HttpStatusCode.ServiceUnavailable);
			}

			var sp = Stopwatch.StartNew();

			var result = await base.ExecuteAsync(controllerContext, cancellationToken);
			sp.Stop();
			AddRavenHeader(result, sp);

			return result;
		}

		protected ReplicationDocument<ReplicationDestination.ReplicationDestinationWithConfigurationOrigin> GetReplicationDocument(out HttpResponseMessage erroResponseMessage)
		{
			ConfigurationDocument<ReplicationDocument<ReplicationDestination.ReplicationDestinationWithConfigurationOrigin>> configurationDocument;
			erroResponseMessage = null;
			try
			{
				configurationDocument = Database.ConfigurationRetriever.GetConfigurationDocument<ReplicationDocument<ReplicationDestination.ReplicationDestinationWithConfigurationOrigin>>(Constants.RavenReplicationDestinations);
			}
			catch (Exception e)
			{
				const string errorMessage = "Something very wrong has happened, was unable to retrieve replication destinations.";
				Log.ErrorException(errorMessage, e);
				erroResponseMessage = GetMessageWithObject(new { Message = errorMessage + " Check server logs for more details." }, HttpStatusCode.InternalServerError);
				return null;
			}

			if (configurationDocument == null)
			{
				erroResponseMessage = GetMessageWithObject(new { Message = "Replication destinations not found. Perhaps no replication is configured? Nothing to do in this case..." }, HttpStatusCode.NotFound);
				return null;
			}

			if (configurationDocument.MergedDocument.Destinations.Count != 0) 
				return configurationDocument.MergedDocument;

			erroResponseMessage = GetMessageWithObject(new
			{
				Message = @"Replication document found, but no destinations configured for index replication. 
																Maybe all replication destinations have SkipIndexReplication flag equals to true?  
																Nothing to do in this case..."
			},
			HttpStatusCode.Accepted);
			return null;
		}

		protected override void InnerInitialization(HttpControllerContext controllerContext)
		{
			base.InnerInitialization(controllerContext);

			var values = controllerContext.Request.GetRouteData().Values;
			if (values.ContainsKey("MS_SubRoutes"))
			{
				var routeDatas = (IHttpRouteData[])controllerContext.Request.GetRouteData().Values["MS_SubRoutes"];
				var selectedData = routeDatas.FirstOrDefault(data => data.Values.ContainsKey("databaseName"));

				if (selectedData != null)
					DatabaseName = selectedData.Values["databaseName"] as string;
				else
					DatabaseName = null;
			}
			else
			{
				if (values.ContainsKey("databaseName"))
					DatabaseName = values["databaseName"] as string;
				else
					DatabaseName = null;
			}
		}

		public override HttpResponseMessage GetEmptyMessage(HttpStatusCode code = HttpStatusCode.OK, Etag etag = null)
		{
			var result = base.GetEmptyMessage(code, etag);
			RequestManager.AddAccessControlHeaders(this, result);
			HandleReplication(result);
			return result;
		}

		public override HttpResponseMessage GetMessageWithObject(object item, HttpStatusCode code = HttpStatusCode.OK, Etag etag = null)
		{
			var result = base.GetMessageWithObject(item, code, etag);

			RequestManager.AddAccessControlHeaders(this, result);
			HandleReplication(result);
			return result;
		}

		public override HttpResponseMessage GetMessageWithString(string msg, HttpStatusCode code = HttpStatusCode.OK, Etag etag = null)
		{
			var result =base.GetMessageWithString(msg, code, etag);
			RequestManager.AddAccessControlHeaders(this, result);
			HandleReplication(result);
			return result;
		}

        public override InMemoryRavenConfiguration SystemConfiguration
        {
            get { return DatabasesLandlord.SystemConfiguration; }
        }

	    private DocumentDatabase _currentDb;
		public DocumentDatabase Database
		{
			get
			{
			    if (_currentDb != null)
			        return _currentDb;

				var database = DatabasesLandlord.GetDatabaseInternal(DatabaseName);
				if (database == null)
				{
					throw new InvalidOperationException("Could not find a database named: " + DatabaseName);
				}

                return _currentDb = database.Result;
			}
		}

	    public override InMemoryRavenConfiguration ResourceConfiguration
	    {
	        get { return Database.Configuration; }
	    }


	    protected bool EnsureSystemDatabase()
		{
			return DatabasesLandlord.SystemDatabase == Database;
		}

        protected bool IsAnotherRestoreInProgress(out string resourceName)
        {
            resourceName = null;
            var restoreDoc = Database.Documents.Get(RestoreInProgress.RavenRestoreInProgressDocumentKey, null);
            if (restoreDoc != null)
            {
                var restore = restoreDoc.DataAsJson.JsonDeserialization<RestoreInProgress>();
                resourceName = restore.Resource;
                return true;
            }
            return false;
        }


		protected TransactionInformation GetRequestTransaction()
		{
			if (InnerRequest.Headers.Contains("Raven-Transaction-Information") == false)
				return null;
			var txInfo = InnerRequest.Headers.GetValues("Raven-Transaction-Information").FirstOrDefault();
			if (string.IsNullOrEmpty(txInfo))
				return null;
			var parts = txInfo.Split(new[] { ", " }, StringSplitOptions.RemoveEmptyEntries);
			if (parts.Length != 2)
				throw new ArgumentException("'Raven-Transaction-Information' is in invalid format, expected format is: 'xxxxxxxx-xxxx-xxxx-xxxx-xxxxxxxxxxxx, hh:mm:ss'");
			
			return new TransactionInformation
			{
				Id = parts[0],
				Timeout = TimeSpan.ParseExact(parts[1], "c", CultureInfo.InvariantCulture)
			};
		}

		protected virtual IndexQuery GetIndexQuery(int maxPageSize)
		{
			var query = new IndexQuery
			{
				Query = GetQueryStringValue("query") ?? queryFromPostRequest ?? "",
				Start = GetStart(),
				Cutoff = GetCutOff(),
                WaitForNonStaleResultsAsOfNow = GetWaitForNonStaleResultsAsOfNow(),
				CutoffEtag = GetCutOffEtag(),
				PageSize = GetPageSize(maxPageSize),
				FieldsToFetch = GetQueryStringValues("fetch"),
				DefaultField = GetQueryStringValue("defaultField"),

				DefaultOperator =
					string.Equals(GetQueryStringValue("operator"), "AND", StringComparison.OrdinalIgnoreCase) ?
						QueryOperator.And :
						QueryOperator.Or,

				SortedFields = EnumerableExtension.EmptyIfNull(GetQueryStringValues("sort"))
					.Select(x => new SortedField(x))
					.ToArray(),
				HighlightedFields = GetHighlightedFields().ToArray(),
				HighlighterPreTags = GetQueryStringValues("preTags"),
				HighlighterPostTags = GetQueryStringValues("postTags"),
				HighlighterKeyName = GetQueryStringValue("highlighterKeyName"),
				ResultsTransformer = GetQueryStringValue("resultsTransformer"),
				TransformerParameters = ExtractTransformerParameters(),
				ExplainScores = GetExplainScores(),
				SortHints = GetSortHints(),
				IsDistinct = IsDistinct()
			};

			var allowMultipleIndexEntriesForSameDocumentToResultTransformer = GetQueryStringValue("allowMultipleIndexEntriesForSameDocumentToResultTransformer");
			bool allowMultiple;
			if (string.IsNullOrEmpty(allowMultipleIndexEntriesForSameDocumentToResultTransformer) == false && bool.TryParse(allowMultipleIndexEntriesForSameDocumentToResultTransformer, out allowMultiple))
				query.AllowMultipleIndexEntriesForSameDocumentToResultTransformer = allowMultiple;

            if (query.WaitForNonStaleResultsAsOfNow)
                query.Cutoff = SystemTime.UtcNow;

			var showTimingsAsString = GetQueryStringValue("showTimings");
			bool showTimings;
			if (string.IsNullOrEmpty(showTimingsAsString) == false && bool.TryParse(showTimingsAsString, out showTimings) && showTimings)
				query.ShowTimings = true;

			var spatialFieldName = GetQueryStringValue("spatialField") ?? Constants.DefaultSpatialFieldName;
			var queryShape = GetQueryStringValue("queryShape");
			SpatialUnits units;
			var unitsSpecified = Enum.TryParse(GetQueryStringValue("spatialUnits"), out units);
			double distanceErrorPct;
			if (!double.TryParse(GetQueryStringValue("distErrPrc"), NumberStyles.Any, CultureInfo.InvariantCulture, out distanceErrorPct))
				distanceErrorPct = Constants.DefaultSpatialDistanceErrorPct;
			SpatialRelation spatialRelation;
			
			if (Enum.TryParse(GetQueryStringValue("spatialRelation"), false, out spatialRelation) && !string.IsNullOrWhiteSpace(queryShape))
			{
				return new SpatialIndexQuery(query)
				{
					SpatialFieldName = spatialFieldName,
					QueryShape = queryShape,
					RadiusUnitOverride = unitsSpecified ? units : (SpatialUnits?)null,
					SpatialRelation = spatialRelation,
					DistanceErrorPercentage = distanceErrorPct,
				};
			}

			return query;
		}

		private bool IsDistinct()
		{
			var distinct = GetQueryStringValue("distinct");
			if (string.Equals("true", distinct, StringComparison.OrdinalIgnoreCase))
				return true;
			var aggAsString = GetQueryStringValue("aggregation"); // 2.x legacy support
			if (aggAsString == null)
				return false;

			if (string.Equals("Distinct", aggAsString, StringComparison.OrdinalIgnoreCase))
				return true;

			if (string.Equals("None", aggAsString, StringComparison.OrdinalIgnoreCase))
				return false;

			throw new NotSupportedException("AggregationOperation (except Distinct) is no longer supported");
		}

		private Dictionary<string, SortOptions> GetSortHints()
		{
			var result = new Dictionary<string, SortOptions>();

			// backward compatibility
			foreach (var header in InnerRequest.Headers.Where(pair => pair.Key.StartsWith("SortHint-")))
			{
				SortOptions sort;
				Enum.TryParse(GetHeader(header.Key), true, out sort);
				result[Uri.UnescapeDataString(header.Key)] = sort;
			}

			foreach (var pair in InnerRequest.GetQueryNameValuePairs().Where(pair => pair.Key.StartsWith("SortHint-", StringComparison.OrdinalIgnoreCase)))
			{
				var key = pair.Key;
				var value = pair.Value != null ? Uri.UnescapeDataString(pair.Value) : null;

				SortOptions sort;
				Enum.TryParse(value, true, out sort);
				result[Uri.UnescapeDataString(key)] = sort;
			}

			return result;
		}

		public Etag GetCutOffEtag()
		{
			var etagAsString = GetQueryStringValue("cutOffEtag");
			if (etagAsString != null)
			{
				etagAsString = Uri.UnescapeDataString(etagAsString);

				return Etag.Parse(etagAsString);
			}

			return null;
		}

		private bool GetExplainScores()
		{
			bool result;
			bool.TryParse(GetQueryStringValue("explainScores"), out result);
			return result;
		}

        private bool GetWaitForNonStaleResultsAsOfNow()
        {
            bool result;
            bool.TryParse(GetQueryStringValue("waitForNonStaleResultsAsOfNow"), out result);
            return result;
        }

		public DateTime? GetCutOff()
		{
			var etagAsString = GetQueryStringValue("cutOff");
			if (etagAsString != null)
			{
				etagAsString = Uri.UnescapeDataString(etagAsString);

				DateTime result;
				if (DateTime.TryParseExact(etagAsString, "o", CultureInfo.InvariantCulture, DateTimeStyles.RoundtripKind, out result))
					return result;
				throw new BadRequestException("Could not parse cut off query parameter as date");
			}

			return null;
		}

		public IEnumerable<HighlightedField> GetHighlightedFields()
		{
			var highlightedFieldStrings = EnumerableExtension.EmptyIfNull(GetQueryStringValues("highlight"));
			var fields = new HashSet<string>();

			foreach (var highlightedFieldString in highlightedFieldStrings)
			{
				HighlightedField highlightedField;
				if (HighlightedField.TryParse(highlightedFieldString, out highlightedField))
				{
					if (!fields.Add(highlightedField.Field))
						throw new BadRequestException("Duplicate highlighted field has found: " + highlightedField.Field);

					yield return highlightedField;
				}
				else 
					throw new BadRequestException("Could not parse highlight query parameter as field highlight options");
			}
		}

		public Dictionary<string, RavenJToken> ExtractTransformerParameters()
		{
			var result = new Dictionary<string, RavenJToken>();
			foreach (var key in InnerRequest.GetQueryNameValuePairs().Select(pair => pair.Key))
			{
				if (string.IsNullOrEmpty(key)) continue;
				if (key.StartsWith("qp-") || key.StartsWith("tp-"))
				{
					var realkey = key.Substring(3);
					result[realkey] = GetQueryStringValue(key);
				}
			}

			return result;
		}

		protected bool GetOverwriteExisting()
		{
			bool result;
			if (!bool.TryParse(GetQueryStringValue("overwriteExisting"), out result))
            {
                // Check legacy key.
                bool.TryParse(GetQueryStringValue("checkForUpdates"), out result);         
            }

			return result;
		}

		protected bool GetCheckReferencesInIndexes()
		{
			bool result;
			bool.TryParse(GetQueryStringValue("checkReferencesInIndexes"), out result);
			return result;
		}

		protected bool GetAllowStale()
		{
			bool stale;
			bool.TryParse(GetQueryStringValue("allowStale"), out stale);
			return stale;
		}

		protected bool GetSkipOverwriteIfUnchanged()
		{
			bool result;
			bool.TryParse(GetQueryStringValue("skipOverwriteIfUnchanged"), out result);
			return result;
		}

        protected BulkInsertCompression GetCompression()
        {
            var compression = GetQueryStringValue("compression");
            if (string.IsNullOrWhiteSpace(compression))
                return BulkInsertCompression.GZip;

            switch (compression.ToLowerInvariant())
            {
                case "none": return BulkInsertCompression.None;
                case "gzip": return BulkInsertCompression.GZip;
                default: throw new NotSupportedException(string.Format("The compression algorithm '{0}' is not supported.", compression));
            }
        }

        protected BulkInsertFormat GetFormat()
        {
            var format = GetQueryStringValue("format");
            if (string.IsNullOrWhiteSpace(format))
                return BulkInsertFormat.Bson;

            switch (format.ToLowerInvariant())
            {
                case "bson": return BulkInsertFormat.Bson;
                case "json": return BulkInsertFormat.Json;
                default: throw new NotSupportedException(string.Format("The format '{0}' is not supported", format.ToString()));
            }
        }


        protected int? GetMaxOpsPerSec()
        {
            int? result = null;
            int parseResult;
            var success = int.TryParse(GetQueryStringValue("maxOpsPerSec"), out parseResult);
            if (success) result = parseResult;
            return result;
        }

        protected TimeSpan? GetStaleTimeout()
        {
            TimeSpan? result = null;
            TimeSpan parseResult;
            var success = TimeSpan.TryParse(GetQueryStringValue("staleTimeout"), out parseResult);
            if (success) result = parseResult;
            return result;
        }

		protected bool GetRetrieveDetails()
		{
			bool details;
			bool.TryParse(GetQueryStringValue("details"), out details);
			return details;
		}

		protected void HandleReplication(HttpResponseMessage msg)
		{

            if (msg.StatusCode == HttpStatusCode.BadRequest ||
                msg.StatusCode == HttpStatusCode.ServiceUnavailable ||
                msg.StatusCode == HttpStatusCode.InternalServerError
                )
                return;

			var clientPrimaryServerUrl = GetHeader(Constants.RavenClientPrimaryServerUrl);
			var clientPrimaryServerLastCheck = GetHeader(Constants.RavenClientPrimaryServerLastCheck);
			if (string.IsNullOrEmpty(clientPrimaryServerUrl) || string.IsNullOrEmpty(clientPrimaryServerLastCheck))
			{
				return;
			}

			DateTime primaryServerLastCheck;
			if (DateTime.TryParse(clientPrimaryServerLastCheck, CultureInfo.InvariantCulture, DateTimeStyles.RoundtripKind, out primaryServerLastCheck) == false)
			{
				return;
			}

			var replicationTask = Database.StartupTasks.OfType<ReplicationTask>().FirstOrDefault();
			if (replicationTask == null)
			{
				return;
			}

			if (replicationTask.IsHeartbeatAvailable(clientPrimaryServerUrl, primaryServerLastCheck))
			{
				msg.Headers.TryAddWithoutValidation(Constants.RavenForcePrimaryServerCheck, "True");
			}
		}


<<<<<<< HEAD
        public override async Task<bool> SetupRequestToProperDatabase(RequestManager rm)
=======
        public override bool TrySetupRequestToProperResource(out RequestWebApiEventArgs args)
>>>>>>> 525a732a
        {
            var tenantId = this.DatabaseName;
            var landlord = this.DatabasesLandlord;

            if (string.IsNullOrWhiteSpace(tenantId) || tenantId == "<system>")
            {                
                landlord.LastRecentlyUsed.AddOrUpdate("System", SystemTime.UtcNow, (s, time) => SystemTime.UtcNow);

                args = new RequestWebApiEventArgs
                {
                    Controller = this,
                    IgnoreRequest = false,
                    TenantId = "System",
                    Database = landlord.SystemDatabase
                };

                if (args.IgnoreRequest)
                    return false;
                return true;
            }

            Task<DocumentDatabase> resourceStoreTask;
            bool hasDb;
            try
            {
                hasDb = landlord.TryGetOrCreateResourceStore(tenantId, out resourceStoreTask);
            }
            catch (Exception e)
            {
                var msg = "Could not open database named: " + tenantId + " "  + e.Message;
                Logger.WarnException(msg, e);
                throw new HttpException(503, msg, e);
            }
            if (hasDb)
            {
                try
                {
					int TimeToWaitForDatabaseToLoad = MaxSecondsForTaskToWaitForDatabaseToLoad;
					if (resourceStoreTask.IsCompleted == false && resourceStoreTask.IsFaulted == false)
					{
						if (MaxNumberOfThreadsForDatabaseToLoad.Wait(0) == false)
						{
							var msg = string.Format("The database {0} is currently being loaded, but there are too many requests waiting for database load. Please try again later, database loading continues.", tenantId);
							Logger.Warn(msg);
							throw new TimeoutException(msg);
						}

						try
						{
                            if (await Task.WhenAny(resourceStoreTask, Task.Delay(TimeSpan.FromSeconds(TimeToWaitForDatabaseToLoad))) != resourceStoreTask)
							{
								var msg = string.Format("The database {0} is currently being loaded, but after {1} seconds, this request has been aborted. Please try again later, database loading continues.", tenantId, TimeToWaitForDatabaseToLoad);
								Logger.Warn(msg);
								throw new TimeoutException(msg);
							}
						}
						finally
						{
							MaxNumberOfThreadsForDatabaseToLoad.Release();
						}
					}

                    args = new RequestWebApiEventArgs()
                    {
                        Controller = this,
                        IgnoreRequest = false,
                        TenantId = tenantId,
                        Database = resourceStoreTask.Result
                    };

                    if (args.IgnoreRequest)
                        return false;
                }
                catch (Exception e)
                {
	                var msg = "Could not open database named: " + tenantId + Environment.NewLine + e;

                    Logger.WarnException(msg, e);
                    throw new HttpException(503, msg,e);
                }

                landlord.LastRecentlyUsed.AddOrUpdate(tenantId, SystemTime.UtcNow, (s, time) => SystemTime.UtcNow);
            }
            else
            {
                var msg = "Could not find a database named: " + tenantId;
                Logger.Warn(msg);
                throw new HttpException(503, msg);
            }
            return true;
        }

	    public override string TenantName
	    {
            get { return DatabaseName; }
	    }

	    public override void MarkRequestDuration(long duration)
	    {
	        if (Database == null)
	            return;
	        Database.WorkContext.MetricsCounters.RequestDurationMetric.Update(duration);
			Database.WorkContext.MetricsCounters.RequestDurationLastMinute.AddRecord(duration);
	    }

	    public bool ClientIsV3OrHigher
	    {
	        get
	        {
	            IEnumerable<string> values;
	            if (Request.Headers.TryGetValues("Raven-Client-Version", out values) == false)
                    return false; // probably 1.0 client?

	            return values.All(x => string.IsNullOrEmpty(x) == false && (x[0] != '1' && x[0] != '2'));
	        }
	    }

		protected class TenantData
		{
			public string Name { get; set; }
			public bool Disabled { get; set; }
			public string[] Bundles { get; set; }
			public bool IsAdminCurrentTenant { get; set; }
		}

		protected UserInfo GetUserInfo()
		{
			var principal = User;
			if (principal == null || principal.Identity == null || principal.Identity.IsAuthenticated == false)
			{
				var anonymous = new UserInfo
				{
					Remark = "Using anonymous user",
					IsAdminGlobal = DatabasesLandlord.SystemConfiguration.AnonymousUserAccessMode == AnonymousUserAccessMode.Admin
				};
				return anonymous;
			}

			var windowsPrincipal = principal as WindowsPrincipal;
			if (windowsPrincipal != null)
			{
				var windowsUser = new UserInfo
				{
					Remark = "Using windows auth",
					User = windowsPrincipal.Identity.Name,
					IsAdminGlobal = windowsPrincipal.IsAdministrator("<system>") || 
									windowsPrincipal.IsAdministrator(DatabasesLandlord.SystemConfiguration.AnonymousUserAccessMode)
				};

				windowsUser.IsAdminCurrentDb = windowsUser.IsAdminGlobal || windowsPrincipal.IsAdministrator(Database);

				return windowsUser;
			}

			var principalWithDatabaseAccess = principal as PrincipalWithDatabaseAccess;
			if (principalWithDatabaseAccess != null)
			{
				var windowsUserWithDatabase = new UserInfo
				{
					Remark = "Using windows auth",
					User = principalWithDatabaseAccess.Identity.Name,
					IsAdminGlobal = principalWithDatabaseAccess.IsAdministrator("<system>") || 
						principalWithDatabaseAccess.IsAdministrator(
							DatabasesLandlord.SystemConfiguration.AnonymousUserAccessMode),
					IsAdminCurrentDb = principalWithDatabaseAccess.IsAdministrator(Database),
					Databases =
						principalWithDatabaseAccess.AdminDatabases.Concat(
							principalWithDatabaseAccess.ReadOnlyDatabases)
												   .Concat(principalWithDatabaseAccess.ReadWriteDatabases)
												   .Select(db => new DatabaseInfo
												   {
													   Database = db,
													   IsAdmin = principal.IsAdministrator(db)
												   }).ToList(),
					AdminDatabases = principalWithDatabaseAccess.AdminDatabases,
					ReadOnlyDatabases = principalWithDatabaseAccess.ReadOnlyDatabases,
					ReadWriteDatabases = principalWithDatabaseAccess.ReadWriteDatabases
				};

				windowsUserWithDatabase.IsAdminCurrentDb = windowsUserWithDatabase.IsAdminGlobal || principalWithDatabaseAccess.IsAdministrator(Database);

				return windowsUserWithDatabase;
			}

			var oAuthPrincipal = principal as OAuthPrincipal;
			if (oAuthPrincipal != null)
			{
				var oAuth = new UserInfo
				{
					Remark = "Using OAuth",
					User = oAuthPrincipal.Name,
					IsAdminGlobal = oAuthPrincipal.IsAdministrator(DatabasesLandlord.SystemConfiguration.AnonymousUserAccessMode),
					IsAdminCurrentDb = oAuthPrincipal.IsAdministrator(Database),
					Databases = oAuthPrincipal.TokenBody.AuthorizedDatabases
											  .Select(db => new DatabaseInfo
											  {
												  Database = db.TenantId,
												  IsAdmin = principal.IsAdministrator(db.TenantId)
											  }).ToList(),
					AccessTokenBody = oAuthPrincipal.TokenBody,
				};

				return oAuth;
			}

			var unknown = new UserInfo
			{
				Remark = "Unknown auth",
				Principal = principal
			};

			return unknown;
		}

		protected bool CanExposeConfigOverTheWire()
		{
			if (SystemConfiguration.ExposeConfigOverTheWire == "AdminOnly" && SystemConfiguration.AnonymousUserAccessMode == AnonymousUserAccessMode.None)
			{
				var authorizer = (MixedModeRequestAuthorizer)ControllerContext.Configuration.Properties[typeof(MixedModeRequestAuthorizer)];
				var user = authorizer.GetUser(this);
				if (user == null || user.IsAdministrator(SystemConfiguration.AnonymousUserAccessMode) == false)
				{
					return false;
				}
			}

			return true;
		}
	}
}<|MERGE_RESOLUTION|>--- conflicted
+++ resolved
@@ -567,11 +567,7 @@
 		}
 
 
-<<<<<<< HEAD
-        public override async Task<bool> SetupRequestToProperDatabase(RequestManager rm)
-=======
         public override bool TrySetupRequestToProperResource(out RequestWebApiEventArgs args)
->>>>>>> 525a732a
         {
             var tenantId = this.DatabaseName;
             var landlord = this.DatabasesLandlord;
