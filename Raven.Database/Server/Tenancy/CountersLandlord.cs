// -----------------------------------------------------------------------
//  <copyright file="CountersLandlord.cs" company="Hibernating Rhinos LTD">
//      Copyright (c) Hibernating Rhinos LTD. All rights reserved.
//  </copyright>
// -----------------------------------------------------------------------
using System.Diagnostics;
using Newtonsoft.Json.Linq;
using Raven.Abstractions;
using Raven.Abstractions.Counters;
using Raven.Abstractions.Data;
using Raven.Abstractions.Extensions;
using Raven.Abstractions.Logging;
using Raven.Abstractions.Util;
using Raven.Database.Commercial;
using Raven.Database.Config;
using Raven.Database.Counters;
using Raven.Database.Extensions;
using Raven.Database.Server.Connections;
using System;
using System.Collections.Generic;
using System.Collections.Specialized;
using System.Linq;
using System.Security.Cryptography;
using System.Text;
using System.Threading;
using System.Threading.Tasks;
using Raven.Database.Server.Security;
using Raven.Json.Linq;

namespace Raven.Database.Server.Tenancy
{
    public class CountersLandlord : AbstractLandlord<CounterStorage>
    {
        private bool initialized;

        public override string ResourcePrefix { get { return Constants.Counter.Prefix; } }

        public event Action<InMemoryRavenConfiguration> SetupTenantConfiguration = delegate { };

        public CountersLandlord(DocumentDatabase systemDatabase) : base(systemDatabase)
        {
            Init();
        }

        public InMemoryRavenConfiguration SystemConfiguration { get { return systemDatabase.Configuration; } }

        public void Init()
        {
            if (initialized)
                return;
            initialized = true;
            systemDatabase.Notifications.OnDocumentChange += (database, notification, doc) =>
            {
                if (notification.Id == null)
                    return;
                if (notification.Id.StartsWith(ResourcePrefix, StringComparison.InvariantCultureIgnoreCase) == false)
                    return;
                var dbName = notification.Id.Substring(ResourcePrefix.Length);
                Logger.Info("Shutting down counters {0} because the tenant counter document has been updated or removed", dbName);
                Cleanup(dbName, skipIfActiveInDuration: null, notificationType: notification.Type);
            };
        }

        public InMemoryRavenConfiguration CreateTenantConfiguration(string tenantId, bool ignoreDisabledCounterStorage = false)
        {
            if (string.IsNullOrWhiteSpace(tenantId))
                throw new ArgumentException("tenantId");
            var document = GetTenantDatabaseDocument(tenantId, ignoreDisabledCounterStorage);
            if (document == null)
                return null;

            return CreateConfiguration(tenantId, document, Constants.Counter.DataDirectory, systemDatabase.Configuration);		
        }

        protected InMemoryRavenConfiguration CreateConfiguration(
                        string tenantId,
                        CounterStorageDocument document,
                        string folderPropName,
                        InMemoryRavenConfiguration parentConfiguration)
        {
            var config = new InMemoryRavenConfiguration
            {
                Settings = new NameValueCollection(parentConfiguration.Settings),
            };

            SetupTenantConfiguration(config);

            config.CustomizeValuesForCounterStorageTenant(tenantId);

            /*config.Settings[Constants.Counter.DataDirectory] = parentConfiguration.Counter.DataDirectory;
            //config.Settings["Raven/StorageEngine"] = parentConfiguration.DefaultStorageTypeName;
            //TODO: what counters storage dir path?
            //config.Settings["Raven/Counters/Storage"] = parentConfiguration.FileSystem.DefaultStorageTypeName;*/

            foreach (var setting in document.Settings)
            {
                config.Settings[setting.Key] = setting.Value;
            }
            Unprotect(document);

            foreach (var securedSetting in document.SecuredSettings)
            {
                config.Settings[securedSetting.Key] = securedSetting.Value;
            }

            config.Settings[folderPropName] = config.Settings[folderPropName].ToFullPath(parentConfiguration.Counter.DataDirectory);
            //config.Settings["Raven/Esent/LogsPath"] = config.Settings["Raven/Esent/LogsPath"].ToFullPath(parentConfiguration.DataDirectory);
            config.Settings[Constants.RavenTxJournalPath] = config.Settings[Constants.RavenTxJournalPath].ToFullPath(parentConfiguration.Core.DataDirectory);

            config.Settings["Raven/VirtualDir"] = config.Settings["Raven/VirtualDir"] + "/" + tenantId;

            config.CounterStorageName = tenantId;

            config.Initialize();
            config.CopyParentSettings(parentConfiguration);
            return config;
        }

<<<<<<< HEAD
		private CounterStorageDocument GetTenantDatabaseDocument(string tenantId, bool ignoreDisabledCounterStorage = false)
		{
			JsonDocument jsonDocument;
			using (systemDatabase.DisableAllTriggersForCurrentThread())
				jsonDocument = systemDatabase.Documents.Get(ResourcePrefix + tenantId);
			if (jsonDocument == null || jsonDocument.Metadata == null ||
				jsonDocument.Metadata.Value<bool>(Constants.RavenDocumentDoesNotExists) ||
				jsonDocument.Metadata.Value<bool>(Constants.RavenDeleteMarker))
				return null;

            var document = jsonDocument.DataAsJson.JsonDeserialization<CounterStorageDocument>();
			if (document.Settings.Keys.Contains(Constants.Counter.DataDirectory) == false)
				throw new InvalidOperationException("Could not find " + Constants.Counter.DataDirectory);

			if (document.Disabled && !ignoreDisabledCounterStorage)
				throw new InvalidOperationException("The counter storage has been disabled.");

			return document;
		}

		public override async Task<CounterStorage> GetResourceInternal(string resourceName)
		{
			Task<CounterStorage> cs;
			if (TryGetOrCreateResourceStore(resourceName, out cs))
				return await cs.ConfigureAwait(false);
			return null;
		}

		public override bool TryGetOrCreateResourceStore(string tenantId, out Task<CounterStorage> counter)
		{
			if (Locks.Contains(DisposingLock))
				throw new ObjectDisposedException("CountersLandlord", "Server is shutting down, can't access any counters");

			if (Locks.Contains(tenantId))
				throw new InvalidOperationException("Counters '" + tenantId + "' is currently locked and cannot be accessed");

			ManualResetEvent cleanupLock;
			if (Cleanups.TryGetValue(tenantId, out cleanupLock) && cleanupLock.WaitOne(MaxTimeForTaskToWaitForDatabaseToLoad) == false)
				throw new InvalidOperationException(string.Format("Counters '{0}' are currently being restarted and cannot be accessed. We already waited {1} seconds.", tenantId, MaxTimeForTaskToWaitForDatabaseToLoad.TotalSeconds));

			if (ResourcesStoresCache.TryGetValue(tenantId, out counter))
			{
				if (counter.IsFaulted || counter.IsCanceled)
				{
					ResourcesStoresCache.TryRemove(tenantId, out counter);
					DateTime time;
					LastRecentlyUsed.TryRemove(tenantId, out time);
					// and now we will try creating it again
				}
				else
				{
					return true;
				}
			}

			var config = CreateTenantConfiguration(tenantId);
			if (config == null)
				return false;

			counter = ResourcesStoresCache.GetOrAdd(tenantId, __ => Task.Factory.StartNew(() =>
			{
				var transportState = ResourseTransportStates.GetOrAdd(tenantId, s => new TransportState());
				var cs = new CounterStorage(systemDatabase.ServerUrl, tenantId, config, transportState);
				AssertLicenseParameters(config);

				// if we have a very long init process, make sure that we reset the last idle time for this db.
				LastRecentlyUsed.AddOrUpdate(tenantId, SystemTime.UtcNow, (_, time) => SystemTime.UtcNow);
				return cs;
			}).ContinueWith(task =>
			{
				if (task.Status == TaskStatus.Faulted) // this observes the task exception
				{
					Logger.WarnException("Failed to create counters " + tenantId, task.Exception);
				}
				return task;
			}).Unwrap());
			return true;
		}
=======
        private CounterStorageDocument GetTenantDatabaseDocument(string tenantId, bool ignoreDisabledCounterStorage = false)
        {
            JsonDocument jsonDocument;
            using (systemDatabase.DisableAllTriggersForCurrentThread())
                jsonDocument = systemDatabase.Documents.Get(ResourcePrefix + tenantId, null);
            if (jsonDocument == null || jsonDocument.Metadata == null ||
                jsonDocument.Metadata.Value<bool>(Constants.RavenDocumentDoesNotExists) ||
                jsonDocument.Metadata.Value<bool>(Constants.RavenDeleteMarker))
                return null;

            var document = jsonDocument.DataAsJson.JsonDeserialization<CounterStorageDocument>();
            if (document.Settings.Keys.Contains(Constants.Counter.DataDirectory) == false)
                throw new InvalidOperationException("Could not find " + Constants.Counter.DataDirectory);

            if (document.Disabled && !ignoreDisabledCounterStorage)
                throw new InvalidOperationException("The counter storage has been disabled.");

            return document;
        }

        public override async Task<CounterStorage> GetResourceInternal(string resourceName)
        {
            Task<CounterStorage> cs;
            if (TryGetOrCreateResourceStore(resourceName, out cs))
                return await cs.ConfigureAwait(false);
            return null;
        }

        public override bool TryGetOrCreateResourceStore(string tenantId, out Task<CounterStorage> counter)
        {
            if (Locks.Contains(DisposingLock))
                throw new ObjectDisposedException("CountersLandlord", "Server is shutting down, can't access any counters");

            if (Locks.Contains(tenantId))
                throw new InvalidOperationException("Counters '" + tenantId + "' is currently locked and cannot be accessed");

            ManualResetEvent cleanupLock;
            if (Cleanups.TryGetValue(tenantId, out cleanupLock) && cleanupLock.WaitOne(MaxSecondsForTaskToWaitForDatabaseToLoad * 1000) == false)
                throw new InvalidOperationException(string.Format("Counters '{0}' are currently being restarted and cannot be accessed. We already waited {1} seconds.", tenantId, MaxSecondsForTaskToWaitForDatabaseToLoad));

            if (ResourcesStoresCache.TryGetValue(tenantId, out counter))
            {
                if (counter.IsFaulted || counter.IsCanceled)
                {
                    ResourcesStoresCache.TryRemove(tenantId, out counter);
                    DateTime time;
                    LastRecentlyUsed.TryRemove(tenantId, out time);
                    // and now we will try creating it again
                }
                else
                {
                    return true;
                }
            }

            var config = CreateTenantConfiguration(tenantId);
            if (config == null)
                return false;

            counter = ResourcesStoresCache.GetOrAdd(tenantId, __ => Task.Factory.StartNew(() =>
            {
                var transportState = ResourseTransportStates.GetOrAdd(tenantId, s => new TransportState());
                var cs = new CounterStorage(systemDatabase.ServerUrl, tenantId, config, transportState);
                AssertLicenseParameters(config);

                // if we have a very long init process, make sure that we reset the last idle time for this db.
                LastRecentlyUsed.AddOrUpdate(tenantId, SystemTime.UtcNow, (_, time) => SystemTime.UtcNow);
                return cs;
            }).ContinueWith(task =>
            {
                if (task.Status == TaskStatus.Faulted) // this observes the task exception
                {
                    Logger.WarnException("Failed to create counters " + tenantId, task.Exception);
                }
                return task;
            }).Unwrap());
            return true;
        }
>>>>>>> 68f1ca50

        public void Unprotect(CounterStorageDocument configDocument)
        {
            if (configDocument.SecuredSettings == null)
            {
                configDocument.SecuredSettings = new Dictionary<string, string>(StringComparer.OrdinalIgnoreCase);
                return;
            }

            foreach (var prop in configDocument.SecuredSettings.ToList())
            {
                if (prop.Value == null)
                    continue;
                var bytes = Convert.FromBase64String(prop.Value);
                var entrophy = Encoding.UTF8.GetBytes(prop.Key);
                try
                {
                    var unprotectedValue = ProtectedData.Unprotect(bytes, entrophy, DataProtectionScope.CurrentUser);
                    configDocument.SecuredSettings[prop.Key] = Encoding.UTF8.GetString(unprotectedValue);
                }
                catch (Exception e)
                {
                    Logger.WarnException("Could not unprotect secured db data " + prop.Key + " setting the value to '<data could not be decrypted>'", e);
                    configDocument.SecuredSettings[prop.Key] = Constants.DataCouldNotBeDecrypted;
                }
            }
        }

        public void Protect(CounterStorageDocument configDocument)
        {
            if (configDocument.SecuredSettings == null)
            {
                configDocument.SecuredSettings = new Dictionary<string, string>(StringComparer.OrdinalIgnoreCase);
                return;
            }

            foreach (var prop in configDocument.SecuredSettings.ToList())
            {
                if (prop.Value == null)
                    continue;
                var bytes = Encoding.UTF8.GetBytes(prop.Value);
                var entrophy = Encoding.UTF8.GetBytes(prop.Key);
                var protectedValue = ProtectedData.Protect(bytes, entrophy, DataProtectionScope.CurrentUser);
                configDocument.SecuredSettings[prop.Key] = Convert.ToBase64String(protectedValue);
            }
        }

        private void AssertLicenseParameters(InMemoryRavenConfiguration config)
        {
            string maxDatabases;
            if (ValidateLicense.CurrentLicense.Attributes.TryGetValue("numberOfCounters", out maxDatabases))
            {
                if (string.Equals(maxDatabases, "unlimited", StringComparison.OrdinalIgnoreCase) == false)
                {
                    var numberOfAllowedFileSystems = int.Parse(maxDatabases);

                    int nextPageStart = 0;
                    var databases =
                        systemDatabase.Documents.GetDocumentsWithIdStartingWith(ResourcePrefix, null, null, 0,
                            numberOfAllowedFileSystems, CancellationToken.None, ref nextPageStart).ToList();
                    if (databases.Count >= numberOfAllowedFileSystems)
                        throw new InvalidOperationException(
                            "You have reached the maximum number of counters that you can have according to your license: " +
                            numberOfAllowedFileSystems + Environment.NewLine +
                            "You can either upgrade your RavenDB license or delete a counter from the server");
                }
            }

            if (Authentication.IsLicensedForCounters == false)
            {
                throw new InvalidOperationException("Your license does not allow the use of the Counters");
        }

            Authentication.AssertLicensedBundles(config.ActiveBundles);
        }

        public void ForAllCountersInCacheOnly(Action<CounterStorage> action)
        {
            foreach (var value in ResourcesStoresCache
                .Select(cs => cs.Value)
                .Where(value => value.Status == TaskStatus.RanToCompletion))
            {
                action(value.Result);
            }
        }

        public void ForAllCounters(Action<CounterStorage> action)
        {
            using (systemDatabase.DisableAllTriggersForCurrentThread())
            {
                int nextPageStart = 0;
                var counterDocs = systemDatabase.Documents.GetDocumentsWithIdStartingWith(ResourcePrefix, null, null,
                    0,int.MaxValue, CancellationToken.None, ref nextPageStart).ToList();

                foreach (var doc in counterDocs)
                {
                    var id = GetCounterIdFromDocumentKey(doc);
                    Debug.Assert(String.IsNullOrWhiteSpace(id) == false,"key of counter should not be empty");
                    Task<CounterStorage> counterFetchTask;
                    if (!TryGetOrCreateResourceStore(id, out counterFetchTask))
                        throw new InvalidOperationException(string.Format("Could not get counter specified by counter storage document. The id that wasn't found is {0}", id));

                    var counter = AsyncHelpers.RunSync(() => counterFetchTask);
                    action(counter);
                }
            }
        }

        private static string GetCounterIdFromDocumentKey(RavenJToken doc)
        {
            var metadata = doc.Value<RavenJObject>("@metadata");
            var docKey = metadata.Value<string>("@id");
            var startIndex = docKey.LastIndexOf('/') + 1;
            if (startIndex >= docKey.Length)
                throw new InvalidOperationException(string.Format("Counter document key is invalid. (got {0})", docKey));

            var id = docKey.Substring(startIndex);
            return id;
        }


        protected override DateTime LastWork(CounterStorage resource)
        {
            return resource.LastWrite;
        }
    }
}<|MERGE_RESOLUTION|>--- conflicted
+++ resolved
@@ -116,91 +116,11 @@
             return config;
         }
 
-<<<<<<< HEAD
-		private CounterStorageDocument GetTenantDatabaseDocument(string tenantId, bool ignoreDisabledCounterStorage = false)
-		{
-			JsonDocument jsonDocument;
-			using (systemDatabase.DisableAllTriggersForCurrentThread())
-				jsonDocument = systemDatabase.Documents.Get(ResourcePrefix + tenantId);
-			if (jsonDocument == null || jsonDocument.Metadata == null ||
-				jsonDocument.Metadata.Value<bool>(Constants.RavenDocumentDoesNotExists) ||
-				jsonDocument.Metadata.Value<bool>(Constants.RavenDeleteMarker))
-				return null;
-
-            var document = jsonDocument.DataAsJson.JsonDeserialization<CounterStorageDocument>();
-			if (document.Settings.Keys.Contains(Constants.Counter.DataDirectory) == false)
-				throw new InvalidOperationException("Could not find " + Constants.Counter.DataDirectory);
-
-			if (document.Disabled && !ignoreDisabledCounterStorage)
-				throw new InvalidOperationException("The counter storage has been disabled.");
-
-			return document;
-		}
-
-		public override async Task<CounterStorage> GetResourceInternal(string resourceName)
-		{
-			Task<CounterStorage> cs;
-			if (TryGetOrCreateResourceStore(resourceName, out cs))
-				return await cs.ConfigureAwait(false);
-			return null;
-		}
-
-		public override bool TryGetOrCreateResourceStore(string tenantId, out Task<CounterStorage> counter)
-		{
-			if (Locks.Contains(DisposingLock))
-				throw new ObjectDisposedException("CountersLandlord", "Server is shutting down, can't access any counters");
-
-			if (Locks.Contains(tenantId))
-				throw new InvalidOperationException("Counters '" + tenantId + "' is currently locked and cannot be accessed");
-
-			ManualResetEvent cleanupLock;
-			if (Cleanups.TryGetValue(tenantId, out cleanupLock) && cleanupLock.WaitOne(MaxTimeForTaskToWaitForDatabaseToLoad) == false)
-				throw new InvalidOperationException(string.Format("Counters '{0}' are currently being restarted and cannot be accessed. We already waited {1} seconds.", tenantId, MaxTimeForTaskToWaitForDatabaseToLoad.TotalSeconds));
-
-			if (ResourcesStoresCache.TryGetValue(tenantId, out counter))
-			{
-				if (counter.IsFaulted || counter.IsCanceled)
-				{
-					ResourcesStoresCache.TryRemove(tenantId, out counter);
-					DateTime time;
-					LastRecentlyUsed.TryRemove(tenantId, out time);
-					// and now we will try creating it again
-				}
-				else
-				{
-					return true;
-				}
-			}
-
-			var config = CreateTenantConfiguration(tenantId);
-			if (config == null)
-				return false;
-
-			counter = ResourcesStoresCache.GetOrAdd(tenantId, __ => Task.Factory.StartNew(() =>
-			{
-				var transportState = ResourseTransportStates.GetOrAdd(tenantId, s => new TransportState());
-				var cs = new CounterStorage(systemDatabase.ServerUrl, tenantId, config, transportState);
-				AssertLicenseParameters(config);
-
-				// if we have a very long init process, make sure that we reset the last idle time for this db.
-				LastRecentlyUsed.AddOrUpdate(tenantId, SystemTime.UtcNow, (_, time) => SystemTime.UtcNow);
-				return cs;
-			}).ContinueWith(task =>
-			{
-				if (task.Status == TaskStatus.Faulted) // this observes the task exception
-				{
-					Logger.WarnException("Failed to create counters " + tenantId, task.Exception);
-				}
-				return task;
-			}).Unwrap());
-			return true;
-		}
-=======
         private CounterStorageDocument GetTenantDatabaseDocument(string tenantId, bool ignoreDisabledCounterStorage = false)
         {
             JsonDocument jsonDocument;
             using (systemDatabase.DisableAllTriggersForCurrentThread())
-                jsonDocument = systemDatabase.Documents.Get(ResourcePrefix + tenantId, null);
+                jsonDocument = systemDatabase.Documents.Get(ResourcePrefix + tenantId);
             if (jsonDocument == null || jsonDocument.Metadata == null ||
                 jsonDocument.Metadata.Value<bool>(Constants.RavenDocumentDoesNotExists) ||
                 jsonDocument.Metadata.Value<bool>(Constants.RavenDeleteMarker))
@@ -233,8 +153,8 @@
                 throw new InvalidOperationException("Counters '" + tenantId + "' is currently locked and cannot be accessed");
 
             ManualResetEvent cleanupLock;
-            if (Cleanups.TryGetValue(tenantId, out cleanupLock) && cleanupLock.WaitOne(MaxSecondsForTaskToWaitForDatabaseToLoad * 1000) == false)
-                throw new InvalidOperationException(string.Format("Counters '{0}' are currently being restarted and cannot be accessed. We already waited {1} seconds.", tenantId, MaxSecondsForTaskToWaitForDatabaseToLoad));
+            if (Cleanups.TryGetValue(tenantId, out cleanupLock) && cleanupLock.WaitOne(MaxTimeForTaskToWaitForDatabaseToLoad) == false)
+                throw new InvalidOperationException(string.Format("Counters '{0}' are currently being restarted and cannot be accessed. We already waited {1} seconds.", tenantId, MaxTimeForTaskToWaitForDatabaseToLoad.TotalSeconds));
 
             if (ResourcesStoresCache.TryGetValue(tenantId, out counter))
             {
@@ -274,7 +194,6 @@
             }).Unwrap());
             return true;
         }
->>>>>>> 68f1ca50
 
         public void Unprotect(CounterStorageDocument configDocument)
         {
