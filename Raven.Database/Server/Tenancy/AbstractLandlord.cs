--- conflicted
+++ resolved
@@ -32,11 +32,7 @@
 
         protected readonly ConcurrentSet<string> Locks = new ConcurrentSet<string>(StringComparer.OrdinalIgnoreCase);
 
-<<<<<<< HEAD
-        protected readonly ConcurrentDictionary<string, ManualResetEvent> Cleanups = new ConcurrentDictionary<string, ManualResetEvent>(StringComparer.OrdinalIgnoreCase); 
-=======
         protected readonly ConcurrentDictionary<string, ManualResetEvent> Cleanups = new ConcurrentDictionary<string, ManualResetEvent>(StringComparer.OrdinalIgnoreCase);
->>>>>>> 2c1332ab
 
         public readonly AtomicDictionary<Task<TResource>> ResourcesStoresCache =
                 new AtomicDictionary<Task<TResource>>(StringComparer.OrdinalIgnoreCase);
@@ -51,23 +47,14 @@
         protected readonly InMemoryRavenConfiguration systemConfiguration;
         protected readonly DocumentDatabase systemDatabase;
 
-<<<<<<< HEAD
         protected readonly TimeSpan ConcurrentResourceLoadTimeout;
-=======
-        protected readonly TimeSpan ConcurrentDatabaseLoadTimeout;
->>>>>>> 2c1332ab
 
         protected AbstractLandlord(DocumentDatabase systemDatabase)
         {
             systemConfiguration = systemDatabase.Configuration;
             this.systemDatabase = systemDatabase;
-<<<<<<< HEAD
             ResourceSemaphore = new SemaphoreSlim(systemDatabase.Configuration.MaxConcurrentResourceLoads);
             ConcurrentResourceLoadTimeout = systemDatabase.Configuration.ConcurrentResourceLoadTimeout;
-=======
-            ResourceSemaphore = new SemaphoreSlim(systemDatabase.Configuration.MaxConcurrentDatabaseLoads);
-            ConcurrentDatabaseLoadTimeout = systemDatabase.Configuration.ConcurrentDatabaseLoadTimeout;
->>>>>>> 2c1332ab
         }
 
         public int MaxSecondsForTaskToWaitForDatabaseToLoad
@@ -148,21 +135,12 @@
             }
         }
 
-<<<<<<< HEAD
-        public void Cleanup(string resource, 
-            TimeSpan? skipIfActiveInDuration, 
-            Func<TResource,bool> shouldSkip = null,
-            DocumentChangeTypes notificationType = DocumentChangeTypes.None)
-        {
-            if(Cleanups.TryAdd(resource, new ManualResetEvent(false)) == false)
-=======
         public void Cleanup(string resource,
             TimeSpan? skipIfActiveInDuration,
             Func<TResource, bool> shouldSkip = null,
             DocumentChangeTypes notificationType = DocumentChangeTypes.None)
         {
             if (Cleanups.TryAdd(resource, new ManualResetEvent(false)) == false)
->>>>>>> 2c1332ab
                 return;
 
             try
@@ -296,11 +274,7 @@
             }
             catch (Exception e)
             {
-<<<<<<< HEAD
-                Logger.WarnException("Failed to dispose resource semaphore",e);
-=======
                 Logger.WarnException("Failed to dispose resource semaphore", e);
->>>>>>> 2c1332ab
             }
         }
     }
