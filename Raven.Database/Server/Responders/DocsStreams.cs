using System.IO;
using System.Threading;
using Raven.Abstractions.Data;
using Raven.Database.Extensions;
using Raven.Database.Impl;
using Raven.Database.Server.Abstractions;
using Raven.Imports.Newtonsoft.Json;

namespace Raven.Database.Server.Responders
{
	public class DocsStreams : AbstractRequestResponder
	{
		public override string UrlPattern
		{
			get { return @"^/streams/docs/?$"; }
		}

		public override string[] SupportedVerbs
		{
			get { return new[] { "GET" }; }
		}

		public override void Respond(IHttpContext context)
		{
			using (context.Response.Streaming())
			{
				context.Response.ContentType = "application/json; charset=utf-8";

				using (var cts = new CancellationTokenSource())
				using (var writer = new JsonTextWriter(new StreamWriter(context.Response.OutputStream)))
				using (var timeout = cts.TimeoutAfter(Settings.DatbaseOperationTimeout))
				{
					writer.WriteStartObject();
					writer.WritePropertyName("Results");
					writer.WriteStartArray();

					Database.TransactionalStorage.Batch(accessor =>
					{
						var startsWith = context.Request.QueryString["startsWith"];
						int pageSize = context.GetPageSize(int.MaxValue);
						if (string.IsNullOrEmpty(context.Request.QueryString["pageSize"]))
							pageSize = int.MaxValue;

						// we may be sending a LOT of documents to the user, and most 
						// of them aren't going to be relevant for other ops, so we are going to skip
						// the cache for that, to avoid filling it up very quickly
						using (DocumentCacher.SkipSettingDocumentsInDocumentCache())
						{
							if (string.IsNullOrEmpty(startsWith))
							{
								Database.GetDocuments(context.GetStart(), pageSize, context.GetEtagFromQueryString(),
									cts.Token,
									doc =>
									{
										timeout.Delay();
										doc.WriteTo(writer);
									});
							}
							else
							{
								int nextPageStart = 0;
								Database.GetDocumentsWithIdStartingWith(
									startsWith,
									context.Request.QueryString["matches"],
									context.Request.QueryString["exclude"],
									context.GetStart(),
									pageSize,
<<<<<<< HEAD
									ref nextPageStart,
									doc => doc.WriteTo(writer));
=======
									cts.Token,
									doc =>
									{
										timeout.Delay();
                                        Database.WorkContext.UpdateFoundWork();
										doc.WriteTo(writer);
									});
>>>>>>> 2f5de25a
							}
						}
					});

					writer.WriteEndArray();
					writer.WriteEndObject();
					writer.Flush();
				}
			}
		}
	}
}<|MERGE_RESOLUTION|>--- conflicted
+++ resolved
@@ -17,7 +17,7 @@
 
 		public override string[] SupportedVerbs
 		{
-			get { return new[] { "GET" }; }
+			get { return new[] {"GET"}; }
 		}
 
 		public override void Respond(IHttpContext context)
@@ -62,13 +62,9 @@
 								Database.GetDocumentsWithIdStartingWith(
 									startsWith,
 									context.Request.QueryString["matches"],
-									context.Request.QueryString["exclude"],
+                                    context.Request.QueryString["exclude"],
 									context.GetStart(),
 									pageSize,
-<<<<<<< HEAD
-									ref nextPageStart,
-									doc => doc.WriteTo(writer));
-=======
 									cts.Token,
 									doc =>
 									{
@@ -76,7 +72,8 @@
                                         Database.WorkContext.UpdateFoundWork();
 										doc.WriteTo(writer);
 									});
->>>>>>> 2f5de25a
+									ref nextPageStart,
+									doc => doc.WriteTo(writer));
 							}
 						}
 					});
