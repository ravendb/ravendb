--- conflicted
+++ resolved
@@ -41,10 +41,7 @@
 				if (jsonDocument != null)
 				{
 					backupRequest.DatabaseDocument = jsonDocument.DataAsJson.JsonDeserialization<DatabaseDocument>();
-<<<<<<< HEAD
-=======
 					server.Unprotect(backupRequest.DatabaseDocument);
->>>>>>> d7c956d8
 				}
 			}
 			Database.StartBackup(backupRequest.BackupLocation, incrementalBackup, backupRequest.DatabaseDocument);
