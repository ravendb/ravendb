--- conflicted
+++ resolved
@@ -41,11 +41,7 @@
                     typeof(Field).Assembly.GetName().Name 
                 };
 
-<<<<<<< HEAD
-				var assemblyLocation = configuration.Core.AssembliesDirectory;
-=======
-                var assemblyLocation = configuration.AssembliesDirectory;
->>>>>>> 68f1ca50
+                var assemblyLocation = configuration.Core.AssembliesDirectory;
 
                 var assembly = Assembly.GetExecutingAssembly();
                 var assembliesToExtract = FindAssembliesToExtract(assembly, assemblies);
