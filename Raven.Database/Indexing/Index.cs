--- conflicted
+++ resolved
@@ -847,13 +847,8 @@
 								highlighter = new FastVectorHighlighter(
 									FastVectorHighlighter.DEFAULT_PHRASE_HIGHLIGHT,
 									FastVectorHighlighter.DEFAULT_FIELD_MATCH,
-<<<<<<< HEAD
-									new RavenFragListBuilder(), 
-									new RavenFragmentsBuilder(
-=======
 									new SimpleFragListBuilder(), 
 									new SimpleFragmentsBuilder(
->>>>>>> c188b805
 										indexQuery.HighlighterPreTags != null && indexQuery.HighlighterPreTags.Any()
 											? indexQuery.HighlighterPreTags
 											: BaseFragmentsBuilder.COLORED_PRE_TAGS,
