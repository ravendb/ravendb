//-----------------------------------------------------------------------
// <copyright file="Index.cs" company="Hibernating Rhinos LTD">
//     Copyright (c) Hibernating Rhinos LTD. All rights reserved.
// </copyright>
//-----------------------------------------------------------------------
using System;
using System.Collections;
using System.Collections.Concurrent;
using System.Collections.Generic;
using System.Collections.Specialized;
using System.ComponentModel.Composition;
using System.Diagnostics;
using System.IO;
using System.Linq;
using System.Text;
using System.Threading;
using System.Threading.Tasks;
using System.Web.UI;
using Lucene.Net.Analysis;
using Lucene.Net.Analysis.Standard;
using Lucene.Net.Documents;
using Lucene.Net.Index;
using Lucene.Net.Search;
using Lucene.Net.Search.Vectorhighlight;
using Lucene.Net.Store;
using Raven.Abstractions;
using Raven.Abstractions.Data;
using Raven.Abstractions.Exceptions;
using Raven.Abstractions.Extensions;
using Raven.Abstractions.Indexing;
using Raven.Abstractions.Linq;
using Raven.Abstractions.Logging;
using Raven.Abstractions.MEF;
using Raven.Database.Data;
using Raven.Database.Extensions;
using Raven.Database.Linq;
using Raven.Database.Plugins;
using Raven.Database.Storage;
using Raven.Database.Tasks;
using Raven.Database.Util;
using Raven.Json.Linq;
using Directory = Lucene.Net.Store.Directory;
using Document = Lucene.Net.Documents.Document;
using Field = Lucene.Net.Documents.Field;
using Version = Lucene.Net.Util.Version;

namespace Raven.Database.Indexing
{
	/// <summary>
	/// 	This is a thread safe, single instance for a particular index.
	/// </summary>
	public abstract class Index : IDisposable
	{
		protected static readonly ILog logIndexing = LogManager.GetLogger(typeof(Index).FullName + ".Indexing");
		protected static readonly ILog logQuerying = LogManager.GetLogger(typeof(Index).FullName + ".Querying");

		private const long WriteErrorsLimit = 10;

		private readonly List<Document> currentlyIndexDocuments = new List<Document>();
		protected Directory directory;
		protected readonly IndexDefinition indexDefinition;
		private volatile string waitReason;
		private readonly long flushSize;
		private long writeErrors;

		public IndexingPriority Priority { get; set; }
		/// <summary>
		/// Note, this might be written to be multiple threads at the same time
		/// We don't actually care for exact timing, it is more about general feeling
		/// </summary>
		private DateTime? lastQueryTime;

		private readonly ConcurrentDictionary<string, IIndexExtension> indexExtensions =
			new ConcurrentDictionary<string, IIndexExtension>();

		internal readonly int indexId;

		public int IndexId
		{
			get { return indexId; }
		}

		private readonly AbstractViewGenerator viewGenerator;
		protected readonly WorkContext context;

		private readonly object writeLock = new object();
		private volatile bool disposed;
		private RavenIndexWriter indexWriter;
		private SnapshotDeletionPolicy snapshotter;
		private readonly IndexSearcherHolder currentIndexSearcherHolder;

		private readonly ConcurrentDictionary<string, IndexingPerformanceStats> currentlyIndexing = new ConcurrentDictionary<string, IndexingPerformanceStats>();
		private readonly ConcurrentQueue<IndexingPerformanceStats> indexingPerformanceStats = new ConcurrentQueue<IndexingPerformanceStats>();
		private readonly static StopAnalyzer stopAnalyzer = new StopAnalyzer(Version.LUCENE_30);
		private bool forceWriteToDisk;

		[CLSCompliant(false)]
		protected Index(Directory directory, int id, IndexDefinition indexDefinition, AbstractViewGenerator viewGenerator, WorkContext context)
		{
			currentIndexSearcherHolder = new IndexSearcherHolder(id, context);
			if (directory == null) throw new ArgumentNullException("directory");
			if (indexDefinition == null) throw new ArgumentNullException("indexDefinition");
			if (viewGenerator == null) throw new ArgumentNullException("viewGenerator");

			this.indexId = id;
			this.indexDefinition = indexDefinition;
			this.viewGenerator = viewGenerator;
			this.context = context;
			logIndexing.Debug("Creating index for {0}", indexId);
			this.directory = directory;
			flushSize = context.Configuration.FlushIndexToDiskSizeInMb * 1024 * 1024;
			_indexCreationTime = SystemTime.UtcNow;
			RecreateSearcher();
		}

		[ImportMany]
		public OrderedPartCollection<AbstractAnalyzerGenerator> AnalyzerGenerators { get; set; }

		/// <summary>
		/// Whatever this is a map reduce index or not
		/// </summary>
		public abstract bool IsMapReduce { get; }

		public DateTime? LastQueryTime
		{
			get
			{
				return lastQueryTime;
			}
		}

		public DateTime LastIndexTime { get; set; }

		protected DateTime PreviousIndexTime { get; set; }

		public string IsOnRam
		{
			get
			{
				var ramDirectory = directory as RAMDirectory;
				if (ramDirectory == null)
					return "false";
				try
				{
					return "true (" + SizeHelper.Humane(ramDirectory.SizeInBytes()) + ")";
				}
				catch (AlreadyClosedException)
				{
					return "false";
				}
			}
		}

		public string PublicName { get { return indexDefinition.Name; } }

		public bool IsTestIndex
		{
			get { return indexDefinition.IsTestIndex; }
		}

		public int? MaxIndexOutputsPerDocument { get { return indexDefinition.MaxIndexOutputsPerDocument; } }

		[CLSCompliant(false)]
		public volatile bool IsMapIndexingInProgress;
		private DateTime _indexCreationTime;

		protected IndexingPerformanceStats RecordCurrentBatch(string indexingStep, string operation, int itemsCount)
		{
			var performanceStats = new IndexingPerformanceStats
			{
				ItemsCount = itemsCount,
				Operation = indexingStep,
				Started = SystemTime.UtcNow,
<<<<<<< HEAD
				Operations = new List<BasePerformanceStats>()
=======
				Operations = new BasePefromanceStats[0]
>>>>>>> 3eb68ffb
			};

			var lastStats = indexingPerformanceStats.LastOrDefault(x => x.Operation.Equals(operation, StringComparison.OrdinalIgnoreCase));

			if (lastStats != null)
				performanceStats.WaitingTimeSinceLastBatchCompleted = performanceStats.Started - lastStats.Completed;

			currentlyIndexing.AddOrUpdate(indexingStep, performanceStats, (s, stats) => performanceStats);

			return performanceStats;
		}

		protected void BatchCompleted(string indexingStep, string operation, int inputCount, int outputCount, List<BasePerformanceStats> operationStats)
		{
			IndexingPerformanceStats stats;
			if (currentlyIndexing.TryRemove(indexingStep, out stats))
			{
				stats.Completed = SystemTime.UtcNow;
				stats.Duration = stats.Completed - stats.Started;
				stats.Operation = operation;

				stats.InputCount = inputCount;
				stats.OutputCount = outputCount;
				stats.Operations = operationStats.ToArray();

				AddIndexingPerformanceStats(stats);
			}
		}

		public void AddIndexingPerformanceStats(IndexingPerformanceStats stats)
		{
			indexingPerformanceStats.Enqueue(stats);

			while (indexingPerformanceStats.Count > 25)
				indexingPerformanceStats.TryDequeue(out stats);
		}

		public void Dispose()
		{
			try
			{
				// this is here so we can give good logs in the case of a long shutdown process
				if (Monitor.TryEnter(writeLock, 100) == false)
				{
					var localReason = waitReason;
					if (localReason != null)
						logIndexing.Warn("Waiting for {0} to complete before disposing of index {1}, that might take a while if the server is very busy",
						 localReason, indexId);

					Monitor.Enter(writeLock);
				}

				disposed = true;

				foreach (var indexExtension in indexExtensions)
				{
					indexExtension.Value.Dispose();
				}

				if (currentIndexSearcherHolder != null)
				{
					var item = currentIndexSearcherHolder.SetIndexSearcher(null, wait: true);
					if (item.WaitOne(TimeSpan.FromSeconds(5)) == false)
					{
						logIndexing.Warn("After closing the index searching, we waited for 5 seconds for the searching to be done, but it wasn't. Continuing with normal shutdown anyway.");
					}
				}

				try
				{
					if (indexWriter == null)
						CreateIndexWriter();

					ForceWriteToDisk();
					WriteInMemoryIndexToDiskIfNecessary(Etag.Empty);
				}
				catch (Exception e)
				{
					logIndexing.ErrorException("Error while writing in memory index to disk.", e);
				}

				if (indexWriter != null) // just in case, WriteInMemoryIndexToDiskIfNecessary recreates writer
				{
					var writer = indexWriter;
					indexWriter = null;

					try
					{
						writer.Analyzer.Close();
					}
					catch (Exception e)
					{
						logIndexing.ErrorException("Error while closing the index (closing the analyzer failed)", e);
					}

					try
					{
						writer.Dispose();
					}
					catch (Exception e)
					{
						logIndexing.ErrorException("Error when closing the index", e);
					}
				}

				try
				{
					directory.Dispose();
				}
				catch (Exception e)
				{
					logIndexing.ErrorException("Error when closing the directory", e);
				}
			}
			finally
			{
				Monitor.Exit(writeLock);
			}
		}

		public void Flush(Etag highestETag)
		{
			lock (writeLock)
			{
				if (disposed)
					return;
				if (indexWriter == null)
					return;

				try
				{
					waitReason = "Flush";
					indexWriter.Commit(highestETag);

					ResetWriteErrors();
				}
				finally
				{
					waitReason = null;
				}
			}
		}

		public void MergeSegments()
		{
			lock (writeLock)
			{
				waitReason = "Merge / Optimize";
				try
				{
					logIndexing.Info("Starting merge of {0}", indexId);
					var sp = Stopwatch.StartNew();
					if (indexWriter == null)
					{
						CreateIndexWriter();
					}
					indexWriter.Optimize();
					logIndexing.Info("Done merging {0} - took {1}", indexId, sp.Elapsed);

					ResetWriteErrors();
				}
				catch (Exception e)
				{
					IncrementWriteErrors(e);
					throw;
				}
				finally
				{
					waitReason = null;
				}
			}
		}

		public abstract IndexingPerformanceStats IndexDocuments(AbstractViewGenerator viewGenerator, IndexingBatch batch, IStorageActionsAccessor actions, DateTime minimumTimestamp, CancellationToken token);

		protected virtual IndexQueryResult RetrieveDocument(Document document, FieldsToFetch fieldsToFetch, ScoreDoc score)
		{
			return new IndexQueryResult
			{
				Score = score.Score,
				Key = document.Get(Constants.DocumentIdFieldName),
				Projection = (fieldsToFetch.IsProjection || fieldsToFetch.FetchAllStoredFields) ? CreateDocumentFromFields(document, fieldsToFetch) : null
			};
		}

		public static RavenJObject CreateDocumentFromFields(Document document, FieldsToFetch fieldsToFetch)
		{
			var documentFromFields = new RavenJObject();
			var fields = fieldsToFetch.Fields;
			if (fieldsToFetch.FetchAllStoredFields)
				fields = fields.Concat(document.GetFields().Select(x => x.Name));


			var q = fields
				.Distinct()
				.SelectMany(name => document.GetFields(name) ?? new Field[0])
				.Where(x => x != null)
				.Where(
					x =>
					x.Name.EndsWith("_IsArray") == false &&
					x.Name.EndsWith("_Range") == false &&
					x.Name.EndsWith("_ConvertToJson") == false)
				.Select(fld => CreateProperty(fld, document))
				.GroupBy(x => x.Key)
				.Select(g =>
				{
					if (g.Count() == 1 && document.GetField(g.Key + "_IsArray") == null)
					{
						return g.First();
					}
					var ravenJTokens = g.Select(x => x.Value).ToArray();
					return new KeyValuePair<string, RavenJToken>(g.Key, new RavenJArray((IEnumerable)ravenJTokens));
				});
			foreach (var keyValuePair in q)
			{
				documentFromFields.Add(keyValuePair.Key, keyValuePair.Value);
			}
			return documentFromFields;
		}

		protected void InvokeOnIndexEntryDeletedOnAllBatchers(List<AbstractIndexUpdateTriggerBatcher> batchers, Term term)
		{
			if (!batchers.Any(batcher => batcher.RequiresDocumentOnIndexEntryDeleted)) return;
			// find all documents
			var key = term.Text;

			IndexSearcher searcher = null;
			using (GetSearcher(out searcher))
			{
				var collector = new GatherAllCollector();
				searcher.Search(new TermQuery(term), collector);
				var topDocs = collector.ToTopDocs();

				foreach (var scoreDoc in topDocs.ScoreDocs)
				{
					var document = searcher.Doc(scoreDoc.Doc);
					batchers.ApplyAndIgnoreAllErrors(
						exception =>
						{
							logIndexing.WarnException(
								string.Format(
									"Error when executed OnIndexEntryDeleted trigger for index '{0}', key: '{1}'",
									indexId, key),
								exception);
							context.AddError(indexId, PublicName, key, exception, "OnIndexEntryDeleted Trigger");
						},
						trigger => trigger.OnIndexEntryDeleted(key, document));
				}
			}
		}

		private static KeyValuePair<string, RavenJToken> CreateProperty(Field fld, Document document)
		{
			if (fld.IsBinary)
				return new KeyValuePair<string, RavenJToken>(fld.Name, fld.GetBinaryValue());
			var stringValue = fld.StringValue;
			if (document.GetField(fld.Name + "_ConvertToJson") != null)
			{
				var val = RavenJToken.Parse(fld.StringValue) as RavenJObject;
				return new KeyValuePair<string, RavenJToken>(fld.Name, val);
			}
			if (stringValue == Constants.NullValue)
				stringValue = null;
			if (stringValue == Constants.EmptyString)
				stringValue = string.Empty;
			return new KeyValuePair<string, RavenJToken>(fld.Name, stringValue);
		}

		protected void Write(Func<RavenIndexWriter, Analyzer, IndexingWorkStats, IndexedItemsInfo> action, Stopwatch flushToDiskDuration = null, Stopwatch recreateSearcherDuration = null)
		{
			if (disposed)
				throw new ObjectDisposedException("Index " + PublicName + " has been disposed");

			PreviousIndexTime = LastIndexTime;
			LastIndexTime = SystemTime.UtcNow;

			lock (writeLock)
			{
				bool shouldRecreateSearcher;
				var toDispose = new List<Action>();
				Analyzer searchAnalyzer = null;
				var itemsInfo = new IndexedItemsInfo(null);
				bool flushed = false;

				try
				{
					waitReason = "Write";
					try
					{
						searchAnalyzer = CreateAnalyzer(new LowerCaseKeywordAnalyzer(), toDispose);
					}
					catch (Exception e)
					{
						context.AddError(indexId, indexDefinition.Name, "Creating Analyzer", e, "Analyzer");
						throw;
					}

					if (indexWriter == null)
					{
						CreateIndexWriter();
					}

					var locker = directory.MakeLock("writing-to-index.lock");
					try
					{
						var stats = new IndexingWorkStats();

						try
						{
							if (locker.Obtain() == false)
							{
								throw new InvalidOperationException(
									string.Format("Could not obtain the 'writing-to-index' lock of '{0}' index",
																				  PublicName));
							}

							itemsInfo = action(indexWriter, searchAnalyzer, stats);
							shouldRecreateSearcher = itemsInfo.ChangedDocs > 0;
							foreach (var indexExtension in indexExtensions.Values)
							{
								indexExtension.OnDocumentsIndexed(currentlyIndexDocuments, searchAnalyzer);
							}
						}
						catch (Exception e)
						{
							var invalidSpatialShapeException = e as InvalidSpatialShapException;
							var invalidDocId = (invalidSpatialShapeException == null) ?
														null :
														invalidSpatialShapeException.InvalidDocumentId;
							context.AddError(indexId, indexDefinition.Name, invalidDocId, e, "Write");
							throw;
						}

						if (itemsInfo.ChangedDocs > 0)
						{
							using (StopwatchScope.For(flushToDiskDuration))
							{
								WriteInMemoryIndexToDiskIfNecessary(itemsInfo.HighestETag);
								
								if (indexWriter != null && indexWriter.RamSizeInBytes() >= flushSize)
								{
									Flush(itemsInfo.HighestETag); // just make sure changes are flushed to disk
									flushed = true;
								}
							}

							UpdateIndexingStats(context, stats);
						}
					}
					finally
					{
						locker.Release();
					}
				}
				catch (Exception e)
				{
					IncrementWriteErrors(e);

					throw new InvalidOperationException("Could not properly write to index " + PublicName, e);
				}
				finally
				{
					currentlyIndexDocuments.Clear();
					if (searchAnalyzer != null)
						searchAnalyzer.Close();
					foreach (Action dispose in toDispose)
					{
						dispose();
					}
					waitReason = null;
					LastIndexTime = SystemTime.UtcNow;
				}

				if (flushed)
				{
					try
					{
						HandleCommitPoints(itemsInfo, GetCurrentSegmentsInfo());
					}
					catch (Exception e)
					{
						logIndexing.WarnException("Could not handle commit point properly, ignoring", e);
					}
				}

				if (shouldRecreateSearcher)
				{
					using (StopwatchScope.For(recreateSearcherDuration))
					{
						RecreateSearcher();
					}
				}
			}
		}

		private IndexSegmentsInfo GetCurrentSegmentsInfo()
		{
			if (directory is RAMDirectory)
				return null;

			return IndexStorage.GetCurrentSegmentsInfo(indexDefinition.Name, directory);
		}

		protected abstract void HandleCommitPoints(IndexedItemsInfo itemsInfo, IndexSegmentsInfo segmentsInfo);

		protected void UpdateIndexingStats(WorkContext workContext, IndexingWorkStats stats)
		{
			// we'll try this for ten times, and if we get concurrency conflict, we do NOT fail, we'll retry
			// if we can't run even after ten times, we just give up. The stats might be a bit out, but that is fine for us
			bool run = true;
			for (int i = 0; i < 10 && run; i++)
			{
				run = false;
				switch (stats.Operation)
				{
					case IndexingWorkStats.Status.Map:
						workContext.TransactionalStorage.Batch(accessor =>
						{
							try
							{
								accessor.Indexing.UpdateIndexingStats(indexId, stats);
							}
							catch (Exception e)
							{
								if (accessor.IsWriteConflict(e))
								{
									run = true;
									return;
								}
								throw;
							}
						});
						break;
					case IndexingWorkStats.Status.Reduce:
						workContext.TransactionalStorage.Batch(accessor =>
						{
							try
							{
								accessor.Indexing.UpdateReduceStats(indexId, stats);
							}
							catch (Exception e)
							{
								if (accessor.IsWriteConflict(e))
								{
									run = true;
									return;
								}
								throw;
							}
						});
						break;
					case IndexingWorkStats.Status.Ignore:
						break;
					default:
						throw new ArgumentOutOfRangeException();
				}
				if(run)
					Thread.Sleep(11);
			}
		}

		private void CreateIndexWriter()
		{
			snapshotter = new SnapshotDeletionPolicy(new KeepOnlyLastCommitDeletionPolicy());
			IndexWriter.IndexReaderWarmer indexReaderWarmer = context.IndexReaderWarmers != null
																  ? new IndexReaderWarmersWrapper(indexDefinition.Name, context.IndexReaderWarmers)
																  : null;
			indexWriter = new RavenIndexWriter(directory, stopAnalyzer, snapshotter, IndexWriter.MaxFieldLength.UNLIMITED, context.Configuration.MaxIndexWritesBeforeRecreate, indexReaderWarmer);
		}

		internal void WriteInMemoryIndexToDiskIfNecessary(Etag highestETag)
		{
			if (context.Configuration.RunInMemory ||
				context.IndexDefinitionStorage == null) // may happen during index startup
				return;

			var dir = indexWriter.Directory as RAMDirectory;
			if (dir == null)
				return;

			var stale = IsUpToDateEnoughToWriteToDisk(highestETag) == false;
			var toobig = dir.SizeInBytes() >= context.Configuration.NewIndexInMemoryMaxBytes;

			var tooOld = (SystemTime.UtcNow - _indexCreationTime) > context.Configuration.NewIndexInMemoryMaxTime;

			if (forceWriteToDisk || toobig || !stale || tooOld)
			{
				indexWriter.Commit(highestETag);
				var fsDir = context.IndexStorage.MakeRAMDirectoryPhysical(dir, indexDefinition);
				IndexStorage.WriteIndexVersion(fsDir, indexDefinition);
				directory = fsDir;

				indexWriter.Dispose(true);
				dir.Dispose();

				CreateIndexWriter();

				ResetWriteErrors();
			}
		}

		protected abstract bool IsUpToDateEnoughToWriteToDisk(Etag highestETag);

		public RavenPerFieldAnalyzerWrapper CreateAnalyzer(Analyzer defaultAnalyzer, ICollection<Action> toDispose, bool forQuerying = false)
		{
			toDispose.Add(defaultAnalyzer.Close);

			string value;
			if (indexDefinition.Analyzers.TryGetValue(Constants.AllFields, out value))
			{
				defaultAnalyzer = IndexingExtensions.CreateAnalyzerInstance(Constants.AllFields, value);
				toDispose.Add(defaultAnalyzer.Close);
			}
			var perFieldAnalyzerWrapper = new RavenPerFieldAnalyzerWrapper(defaultAnalyzer);
			foreach (var analyzer in indexDefinition.Analyzers)
			{
				Analyzer analyzerInstance = IndexingExtensions.CreateAnalyzerInstance(analyzer.Key, analyzer.Value);
				toDispose.Add(analyzerInstance.Close);

				if (forQuerying)
				{
					var customAttributes = analyzerInstance.GetType().GetCustomAttributes(typeof(NotForQueryingAttribute), false);
					if (customAttributes.Length > 0)
						continue;
				}

				perFieldAnalyzerWrapper.AddAnalyzer(analyzer.Key, analyzerInstance);
			}
			StandardAnalyzer standardAnalyzer = null;
			KeywordAnalyzer keywordAnalyzer = null;
			foreach (var fieldIndexing in indexDefinition.Indexes)
			{
				switch (fieldIndexing.Value)
				{
					case FieldIndexing.NotAnalyzed:
						if (keywordAnalyzer == null)
						{
							keywordAnalyzer = new KeywordAnalyzer();
							toDispose.Add(keywordAnalyzer.Close);
						}
						perFieldAnalyzerWrapper.AddAnalyzer(fieldIndexing.Key, keywordAnalyzer);
						break;
					case FieldIndexing.Analyzed:
						if (indexDefinition.Analyzers.ContainsKey(fieldIndexing.Key))
							continue;
						if (standardAnalyzer == null)
						{
							standardAnalyzer = new StandardAnalyzer(Version.LUCENE_29);
							toDispose.Add(standardAnalyzer.Close);
						}
						perFieldAnalyzerWrapper.AddAnalyzer(fieldIndexing.Key, standardAnalyzer);
						break;
				}
			}
			return perFieldAnalyzerWrapper;
		}

		protected IEnumerable<object> RobustEnumerationIndex(IEnumerator<object> input, List<IndexingFunc> funcs, IndexingWorkStats stats, Stopwatch linqExecutionDuration)
		{
			Action<Exception, object> onErrorFunc;
			return RobustEnumerationIndex(input, funcs, stats, out onErrorFunc, linqExecutionDuration);
		}

		protected IEnumerable<object> RobustEnumerationIndex(IEnumerator<object> input, List<IndexingFunc> funcs, IndexingWorkStats stats, out Action<Exception, object> onErrorFunc, Stopwatch linqExecutionDuration)
		{
			onErrorFunc = (exception, o) =>
				{
					string docId = null;
					var invalidSpatialException = exception as InvalidSpatialShapException;
					if (invalidSpatialException != null)
						docId = invalidSpatialException.InvalidDocumentId;

					context.AddError(indexId,
						indexDefinition.Name,
						docId ?? TryGetDocKey(o),
										exception,
										"Map"
							);

					logIndexing.WarnException(
					String.Format("Failed to execute indexing function on {0} on {1}", indexId,
										TryGetDocKey(o)),
						exception);

					stats.IndexingErrors++;
				};

			return new RobustEnumerator(context.CancellationToken, context.Configuration.MaxNumberOfItemsToProcessInSingleBatch)
			{
				BeforeMoveNext = () => Interlocked.Increment(ref stats.IndexingAttempts),
				CancelMoveNext = () => Interlocked.Decrement(ref stats.IndexingAttempts),
				OnError = onErrorFunc,
				MoveNextDuration = linqExecutionDuration
			}.RobustEnumeration(input, funcs);
		}

		protected IEnumerable<object> RobustEnumerationReduce(IEnumerator<object> input, IndexingFunc func,
															IStorageActionsAccessor actions,
			IndexingWorkStats stats, Stopwatch linqExecutionDuration)
		{
			// not strictly accurate, but if we get that many errors, probably an error anyway.
			return new RobustEnumerator(context.CancellationToken, context.Configuration.MaxNumberOfItemsToProcessInSingleBatch)
			{
				BeforeMoveNext = () => Interlocked.Increment(ref stats.ReduceAttempts),
				CancelMoveNext = () => Interlocked.Decrement(ref stats.ReduceAttempts),
				OnError = (exception, o) =>
				{
					context.AddError(indexId,
						indexDefinition.Name,
						TryGetDocKey(o),
						exception,
						"Reduce"
						);
					logIndexing.WarnException(
						String.Format("Failed to execute indexing function on {0} on {1}", indexId,
							TryGetDocKey(o)),
						exception);

					stats.ReduceErrors++;
				},
				MoveNextDuration = linqExecutionDuration
			}.RobustEnumeration(input, func);
		}

		// we don't care about tracking map/reduce stats here, since it is merely
		// an optimization step
		protected IEnumerable<object> RobustEnumerationReduceDuringMapPhase(IEnumerator<object> input, IndexingFunc func, Stopwatch reduceDuringMapLinqExecution)
		{
			// not strictly accurate, but if we get that many errors, probably an error anyway.
			return new RobustEnumerator(context.CancellationToken, context.Configuration.MaxNumberOfItemsToProcessInSingleBatch)
			{
				BeforeMoveNext = () => { }, // don't care
				CancelMoveNext = () => { }, // don't care
				OnError = (exception, o) =>
				{
					context.AddError(indexId,
									 indexDefinition.Name,
									TryGetDocKey(o),
									exception,
									"Reduce"
						);
					logIndexing.WarnException(
						String.Format("Failed to execute indexing function on {0} on {1}", indexId,
										TryGetDocKey(o)),
						exception);
				},
				MoveNextDuration = reduceDuringMapLinqExecution
			}.RobustEnumeration(input, func);
		}

		public static string TryGetDocKey(object current)
		{
			var dic = current as DynamicJsonObject;
			if (dic == null)
				return null;
			object value = dic.GetValue(Constants.DocumentIdFieldName) ??
						   dic.GetValue(Constants.ReduceKeyFieldName);
			if (value != null)
				return value.ToString();
			return null;
		}

		public abstract void Remove(string[] keys, WorkContext context);

		internal IndexSearcherHolder.IndexSearcherHoldingState GetCurrentStateHolder()
		{
			return currentIndexSearcherHolder.GetCurrentStateHolder();
		}

		internal IDisposable GetSearcher(out IndexSearcher searcher)
		{
			return currentIndexSearcherHolder.GetSearcher(out searcher);
		}

		internal IDisposable GetSearcherAndTermsDocs(out IndexSearcher searcher, out RavenJObject[] termsDocs)
		{
			return currentIndexSearcherHolder.GetSearcherAndTermDocs(out searcher, out termsDocs);
		}

		private void RecreateSearcher()
		{
			if (indexWriter == null)
			{
				currentIndexSearcherHolder.SetIndexSearcher(new IndexSearcher(directory, true), wait: false);
			}
			else
			{
				var indexReader = indexWriter.GetReader();
				currentIndexSearcherHolder.SetIndexSearcher(new IndexSearcher(indexReader), wait: false);
			}
		}

		protected void AddDocumentToIndex(RavenIndexWriter currentIndexWriter, Document luceneDoc, Analyzer analyzer)
		{
			Analyzer newAnalyzer = AnalyzerGenerators.Aggregate(analyzer,
																(currentAnalyzer, generator) =>
																{
																	Analyzer generateAnalyzer =
																		generator.Value.GenerateAnalyzerForIndexing(indexId.ToString(), luceneDoc,
																											currentAnalyzer);
																	if (generateAnalyzer != currentAnalyzer &&
																		currentAnalyzer != analyzer)
																		currentAnalyzer.Close();
																	return generateAnalyzer;
																});

			try
			{
				if (indexExtensions.Count > 0)
					currentlyIndexDocuments.Add(CloneDocument(luceneDoc));

				currentIndexWriter.AddDocument(luceneDoc, newAnalyzer);

				foreach (var fieldable in luceneDoc.GetFields())
				{
					using (fieldable.ReaderValue) // dispose all the readers
					{

					}
				}
			}
			finally
			{
				if (newAnalyzer != analyzer)
					newAnalyzer.Close();
			}
		}

		public void MarkQueried()
		{
			lastQueryTime = SystemTime.UtcNow;
		}

		public void MarkQueried(DateTime time)
		{
			if (lastQueryTime != null && 
				lastQueryTime.Value >= time) 
				return;

			lastQueryTime = time;
		}

		public IIndexExtension GetExtension(string indexExtensionKey)
		{
			IIndexExtension val;
			indexExtensions.TryGetValue(indexExtensionKey, out val);
			return val;
		}

		public IIndexExtension GetExtensionByPrefix(string indexExtensionKeyPrefix)
		{
			return indexExtensions.FirstOrDefault(x => x.Key.StartsWith(indexExtensionKeyPrefix)).Value;
		}

		public void SetExtension(string indexExtensionKey, IIndexExtension extension)
		{
			indexExtensions.TryAdd(indexExtensionKey, extension);
		}

		private static Document CloneDocument(Document luceneDoc)
		{
			var clonedDocument = new Document();
			foreach (AbstractField field in luceneDoc.GetFields())
			{
				var numericField = field as NumericField;
				if (numericField != null)
				{
					var clonedNumericField = new NumericField(numericField.Name,
															numericField.IsStored ? Field.Store.YES : Field.Store.NO,
															numericField.IsIndexed);
					var numericValue = numericField.NumericValue;
					if (numericValue is int)
					{
						clonedNumericField.SetIntValue((int)numericValue);
					}
					else if (numericValue is long)
					{
						clonedNumericField.SetLongValue((long)numericValue);
					}
					else if (numericValue is double)
					{
						clonedNumericField.SetDoubleValue((double)numericValue);
					}
					else if (numericValue is float)
					{
						clonedNumericField.SetFloatValue((float)numericValue);
					}
					clonedDocument.Add(clonedNumericField);
				}
				else
				{
					Field clonedField;
					if (field.IsBinary)
					{
						clonedField = new Field(field.Name, field.GetBinaryValue(),
												field.IsStored ? Field.Store.YES : Field.Store.NO);
					}
					else if (field.StringValue != null)
					{
						clonedField = new Field(field.Name, field.StringValue,
												field.IsStored ? Field.Store.YES : Field.Store.NO,
												field.IsIndexed ? Field.Index.ANALYZED_NO_NORMS : Field.Index.NOT_ANALYZED_NO_NORMS,
												field.IsTermVectorStored ? Field.TermVector.YES : Field.TermVector.NO);
					}
					else
					{
						//probably token stream, and we can't handle fields with token streams, so we skip this.
						continue;
					}
					clonedDocument.Add(clonedField);
				}
			}
			return clonedDocument;
		}

		protected void LogIndexedDocument(string key, Document luceneDoc)
		{
			if (!logIndexing.IsDebugEnabled)
				return;

			var fieldsForLogging = luceneDoc.GetFields().Select(x => new
			{
				x.Name,
				Value = x.IsBinary ? "<binary>" : x.StringValue,
				Indexed = x.IsIndexed,
				Stored = x.IsStored,
			});
			var sb = new StringBuilder();
			foreach (var fieldForLogging in fieldsForLogging)
			{
				sb.Append("\t").Append(fieldForLogging.Name)
					.Append(" ")
					.Append(fieldForLogging.Indexed ? "I" : "-")
					.Append(fieldForLogging.Stored ? "S" : "-")
					.Append(": ")
					.Append(fieldForLogging.Value)
					.AppendLine();
			}

			logIndexing.Debug("Indexing on {0} result in index {1} gave document: {2}", key, indexId,
				sb.ToString());
		}

		[CLSCompliant(false)]
		public static void AssertQueryDoesNotContainFieldsThatAreNotIndexed(IndexQuery indexQuery, AbstractViewGenerator viewGenerator)
		{
			if (string.IsNullOrWhiteSpace(indexQuery.Query) == false)
			{
				HashSet<string> hashSet = SimpleQueryParser.GetFields(indexQuery);
				foreach (string field in hashSet)
				{
					string f = field;
					if (f.EndsWith("_Range"))
					{
						f = f.Substring(0, f.Length - "_Range".Length);
					}
					if (viewGenerator.ContainsField(f) == false &&
						viewGenerator.ContainsField("_") == false) // the catch all field name means that we have dynamic fields names
						throw new ArgumentException("The field '" + f + "' is not indexed, cannot query on fields that are not indexed");
				}
			}
			if (indexQuery.SortedFields != null)
			{
				foreach (SortedField field in indexQuery.SortedFields)
				{
					string f = field.Field;
					if (f == Constants.TemporaryScoreValue)
						continue;
					if (f.EndsWith("_Range"))
					{
						f = f.Substring(0, f.Length - "_Range".Length);
					}
					if (f.StartsWith(Constants.RandomFieldName) || f.StartsWith(Constants.CustomSortFieldName))
						continue;
					if (viewGenerator.ContainsField(f) == false && ! f.StartsWith(Constants.DistanceFieldName)
							&& viewGenerator.ContainsField("_") == false) // the catch all field name means that we have dynamic fields names
						throw new ArgumentException("The field '" + f + "' is not indexed, cannot sort on fields that are not indexed");
				}
			}
		}



		#region Nested type: IndexQueryOperation

		internal class IndexQueryOperation
		{
			FastVectorHighlighter highlighter;
			FieldQuery fieldQuery;

			private readonly IndexQuery indexQuery;
			private readonly Index parent;
			private readonly Func<IndexQueryResult, bool> shouldIncludeInResults;
			private readonly HashSet<RavenJObject> alreadySeenProjections;
			private readonly FieldsToFetch fieldsToFetch;
			private readonly HashSet<string> alreadySeenDocumentKeysInPreviousPage = new HashSet<string>(StringComparer.OrdinalIgnoreCase);
			private readonly OrderedPartCollection<AbstractIndexQueryTrigger> indexQueryTriggers;
			private readonly List<string> reduceKeys;
			private bool hasMultipleIndexOutputs;
			private bool alreadyPagedItemsRecorded = false;

			public IndexQueryOperation(Index parent, IndexQuery indexQuery, Func<IndexQueryResult, bool> shouldIncludeInResults, FieldsToFetch fieldsToFetch, OrderedPartCollection<AbstractIndexQueryTrigger> indexQueryTriggers, List<string> reduceKeys = null)
			{
				this.parent = parent;
				this.indexQuery = indexQuery;
				this.shouldIncludeInResults = shouldIncludeInResults;
				this.fieldsToFetch = fieldsToFetch;
				this.indexQueryTriggers = indexQueryTriggers;
				this.reduceKeys = reduceKeys;

				if (fieldsToFetch.IsDistinctQuery)
					alreadySeenProjections = new HashSet<RavenJObject>(new RavenJTokenEqualityComparer());
			}

			public IEnumerable<RavenJObject> IndexEntries(Reference<int> totalResults)
			{
				var returnFullEntries = reduceKeys == null || reduceKeys.Count == 0;
				HashSet<RavenJToken> reduceValuesJson = null;
				if (returnFullEntries == false)
				{
					reduceValuesJson =new HashSet<RavenJToken>(RavenJTokenEqualityComparer.Default);
					foreach (var reduceKey in reduceKeys)
					{
						reduceValuesJson.Add(new RavenJValue(reduceKey));
					}
				}
				parent.MarkQueried();
				using (IndexStorage.EnsureInvariantCulture())
				{
					AssertQueryDoesNotContainFieldsThatAreNotIndexed(indexQuery, parent.viewGenerator);
					IndexSearcher indexSearcher;
					RavenJObject[] termsDocs;
					using (parent.GetSearcherAndTermsDocs(out indexSearcher, out termsDocs))
					{
						var documentQuery = GetDocumentQuery();

						TopDocs search = ExecuteQuery(indexSearcher, documentQuery, indexQuery.Start, indexQuery.PageSize, indexQuery);
						totalResults.Value = search.TotalHits;

						for (int index = indexQuery.Start; index < search.ScoreDocs.Length; index++)
						{
							var scoreDoc = search.ScoreDocs[index];
							var ravenJObject = (RavenJObject)termsDocs[scoreDoc.Doc].CloneToken();
							foreach (var prop in ravenJObject.Where(x => x.Key.EndsWith("_Range")).ToArray())
							{
								ravenJObject.Remove(prop.Key);
							}

							if (returnFullEntries)
							{
								yield return ravenJObject;
								continue;
							}
							RavenJToken reduceKeyValue;
							if (ravenJObject.TryGetValue(Constants.ReduceKeyFieldName, out reduceKeyValue) && reduceValuesJson.Contains(reduceKeyValue))
							{
								yield return ravenJObject;
							}
						}
					}
				}
			}

			public IEnumerable<IndexQueryResult> Query(CancellationToken token)
			{
				if (parent.Priority.HasFlag(IndexingPriority.Error))
					throw new IndexDisabledException("The index has been disabled due to errors");

				parent.MarkQueried();
				using (IndexStorage.EnsureInvariantCulture())
				{
					AssertQueryDoesNotContainFieldsThatAreNotIndexed(indexQuery, parent.viewGenerator);
					IndexSearcher indexSearcher;
					using (parent.GetSearcher(out indexSearcher))
					{
						var documentQuery = GetDocumentQuery();

						int start = indexQuery.Start;
						int pageSize = indexQuery.PageSize;
						int returnedResults = 0;
						bool endOfResults;

						int maxNumberOfIndexOutputs;

						if (parent.MaxIndexOutputsPerDocument != null)
						{
							hasMultipleIndexOutputs = true;
							maxNumberOfIndexOutputs = parent.MaxIndexOutputsPerDocument.Value;
						}
						else
						{
							maxNumberOfIndexOutputs = parent.IsMapReduce ? parent.context.Configuration.MaxMapReduceIndexOutputsPerDocument : parent.context.Configuration.MaxSimpleIndexOutputsPerDocument;

							if (maxNumberOfIndexOutputs == -1) // configuration was set to disable output count check, probably because there exist fanout indexes
								maxNumberOfIndexOutputs = 50;
						}

						var docsToGet = pageSize;
						var position = start;

						do
						{
							token.ThrowIfCancellationRequested();

							var search = ExecuteQuery(indexSearcher, documentQuery, start, docsToGet, indexQuery);

							indexQuery.TotalSize.Value = search.TotalHits;
							
							RecordAlreadyPagedItemsInPreviousPage(start, search, indexSearcher);

							SetupHighlighter(documentQuery);

							for (;position < search.ScoreDocs.Length && pageSize > 0; position++)
							{
								token.ThrowIfCancellationRequested();

								var scoreDoc = search.ScoreDocs[position];
								var document = indexSearcher.Doc(scoreDoc.Doc);
								var indexQueryResult = parent.RetrieveDocument(document, fieldsToFetch, scoreDoc);
								if (indexQueryResult.Key == null && !string.IsNullOrEmpty(indexQuery.HighlighterKeyName))
								{
									indexQueryResult.HighlighterKey = document.Get(indexQuery.HighlighterKeyName);
								}
								
								if (ShouldIncludeInResults(indexQueryResult) == false)
								{
									indexQuery.SkippedResults.Value++;
									continue;
								}

								AddHighlighterResults(indexSearcher, scoreDoc, indexQueryResult);

								AddQueryExplanation(documentQuery, indexSearcher, scoreDoc, indexQueryResult);

								returnedResults++;

								yield return indexQueryResult;
								if (returnedResults == pageSize)
									yield break;
							}

							if (hasMultipleIndexOutputs)
								docsToGet += (pageSize - returnedResults) * maxNumberOfIndexOutputs;
							else
								docsToGet += (pageSize - returnedResults);

							endOfResults = search.TotalHits == search.ScoreDocs.Length;

						} while (returnedResults < pageSize && endOfResults == false);
					}
				}
			}

			private void RecordAlreadyPagedItemsInPreviousPage(int start, TopDocs search, IndexSearcher indexSearcher)
			{
				if(alreadyPagedItemsRecorded)
					return;

				if(start == 0)
					return;

				if(indexQuery.SkipDuplicateChecking)
					return;

				// we are paging, we need to check that we don't have duplicates in the previous pages
				// see here for details: http://groups.google.com/group/ravendb/browse_frm/thread/d71c44aa9e2a7c6e

				if (parent.IsMapReduce == false && fieldsToFetch.IsProjection == false && search.ScoreDocs.Length >= start)
				{
					if (IsSortingQuery(indexQuery))
					{
						// we need to scan all records from the beginning to requested 'start' position
						for (int i = 0; i < start && i < search.ScoreDocs.Length; i++)
						{
							var scoreDoc = search.ScoreDocs[i];
							var document = indexSearcher.Doc(scoreDoc.Doc);
							var alreadyPagedKey = document.Get(Constants.DocumentIdFieldName);

							alreadySeenDocumentKeysInPreviousPage.Add(alreadyPagedKey);
							hasMultipleIndexOutputs = true;
						}
					}
					else
					{
						// that's not a sorted query so we need just to ensure that we won't return the last item of the previous page
						var scoreDoc = search.ScoreDocs[start - 1];
						var document = indexSearcher.Doc(scoreDoc.Doc);
						var alreadyPagedKey = document.Get(Constants.DocumentIdFieldName);

						alreadySeenDocumentKeysInPreviousPage.Add(alreadyPagedKey);
						hasMultipleIndexOutputs = true;
					}
				}

				if (fieldsToFetch.IsDistinctQuery)
				{
					for (int i = 0; alreadySeenProjections.Count < start && i < search.ScoreDocs.Length; i++)
					{
						var scoreDoc = search.ScoreDocs[i];
						var document = indexSearcher.Doc(scoreDoc.Doc);
						var indexQueryResult = parent.RetrieveDocument(document, fieldsToFetch, scoreDoc);

						if (indexQueryResult.Projection.Count > 0) // we don't consider empty projections to be relevant for distinct operations
						{
							alreadySeenProjections.Add(indexQueryResult.Projection);
						}
					}
				}

				alreadyPagedItemsRecorded = true;
			}

			private bool IsSortingQuery(IndexQuery query)
			{
				return query.SortedFields != null && query.SortedFields.Length > 0;
			}

			private void AddHighlighterResults(IndexSearcher indexSearcher, ScoreDoc scoreDoc, IndexQueryResult indexQueryResult)
			{
				if (highlighter == null)
					return;

				var highlightings =
					(from highlightedField in this.indexQuery.HighlightedFields
						select new
						{
							highlightedField.Field,
							highlightedField.FragmentsField,
							Fragments = highlighter.GetBestFragments(
								fieldQuery,
								indexSearcher.IndexReader,
								scoreDoc.Doc,
								highlightedField.Field,
								highlightedField.FragmentLength,
								highlightedField.FragmentCount)
						}
						into fieldHighlitings
						where fieldHighlitings.Fragments != null &&
						      fieldHighlitings.Fragments.Length > 0
						select fieldHighlitings).ToList();

				if (indexQueryResult.Projection != null)
				{
					foreach (var highlighting in highlightings)
					{
						if (!string.IsNullOrEmpty(highlighting.FragmentsField))
						{
							indexQueryResult.Projection[highlighting.FragmentsField] = new RavenJArray(highlighting.Fragments);
						}
					}
				}
				indexQueryResult.Highligtings = highlightings.ToDictionary(x => x.Field, x => x.Fragments);
			}

			private void SetupHighlighter(Query documentQuery)
			{
				if (indexQuery.HighlightedFields != null && indexQuery.HighlightedFields.Length > 0)
				{
					highlighter = new FastVectorHighlighter(
						FastVectorHighlighter.DEFAULT_PHRASE_HIGHLIGHT,
						FastVectorHighlighter.DEFAULT_FIELD_MATCH,
						new SimpleFragListBuilder(),
						new SimpleFragmentsBuilder(
							indexQuery.HighlighterPreTags != null && indexQuery.HighlighterPreTags.Any()
								? indexQuery.HighlighterPreTags
								: BaseFragmentsBuilder.COLORED_PRE_TAGS,
							indexQuery.HighlighterPostTags != null && indexQuery.HighlighterPostTags.Any()
								? indexQuery.HighlighterPostTags
								: BaseFragmentsBuilder.COLORED_POST_TAGS));

					fieldQuery = highlighter.GetFieldQuery(documentQuery);
				}
			}

			private void AddQueryExplanation(Query documentQuery, IndexSearcher indexSearcher, ScoreDoc scoreDoc, IndexQueryResult indexQueryResult)
			{
				if (indexQuery.ExplainScores == false)
					return;

				var explanation = indexSearcher.Explain(documentQuery, scoreDoc.Doc);

				indexQueryResult.ScoreExplanation = explanation.ToString();
			}

			private Query ApplyIndexTriggers(Query documentQuery)
			{
				documentQuery = indexQueryTriggers.Aggregate(documentQuery,
														   (current, indexQueryTrigger) =>
														   indexQueryTrigger.Value.ProcessQuery(parent.PublicName, current, indexQuery));
				return documentQuery;
			}

			public IEnumerable<IndexQueryResult> IntersectionQuery(CancellationToken token)
			{
				using (IndexStorage.EnsureInvariantCulture())
				{
					AssertQueryDoesNotContainFieldsThatAreNotIndexed(indexQuery, parent.viewGenerator);
					IndexSearcher indexSearcher;
					using (parent.GetSearcher(out indexSearcher))
					{
						var subQueries = indexQuery.Query.Split(new[] { Constants.IntersectSeparator }, StringSplitOptions.RemoveEmptyEntries);
						if (subQueries.Length <= 1)
							throw new InvalidOperationException("Invalid INTERSECT query, must have multiple intersect clauses.");

						//Not sure how to select the page size here??? The problem is that only docs in this search can be part 
						//of the final result because we're doing an intersection query (but we might exclude some of them)
						int pageSizeBestGuess = (indexQuery.Start + indexQuery.PageSize) * 2;
						int intersectMatches = 0, skippedResultsInCurrentLoop = 0;
						int previousBaseQueryMatches = 0, currentBaseQueryMatches = 0;

						var firstSubDocumentQuery = GetDocumentQuery(subQueries[0], indexQuery);

						//Do the first sub-query in the normal way, so that sorting, filtering etc is accounted for
						var search = ExecuteQuery(indexSearcher, firstSubDocumentQuery, 0, pageSizeBestGuess, indexQuery);
						currentBaseQueryMatches = search.ScoreDocs.Length;
						var intersectionCollector = new IntersectionCollector(indexSearcher, search.ScoreDocs);

						do
						{
							token.ThrowIfCancellationRequested();
							if (skippedResultsInCurrentLoop > 0)
							{
								// We get here because out first attempt didn't get enough docs (after INTERSECTION was calculated)
								pageSizeBestGuess = pageSizeBestGuess * 2;

								search = ExecuteQuery(indexSearcher, firstSubDocumentQuery, 0, pageSizeBestGuess, indexQuery);
								previousBaseQueryMatches = currentBaseQueryMatches;
								currentBaseQueryMatches = search.ScoreDocs.Length;
								intersectionCollector = new IntersectionCollector(indexSearcher, search.ScoreDocs);
							}

							for (int i = 1; i < subQueries.Length; i++)
							{
								var luceneSubQuery = GetDocumentQuery(subQueries[i], indexQuery);
								indexSearcher.Search(luceneSubQuery, null, intersectionCollector);
							}

							var currentIntersectResults = intersectionCollector.DocumentsIdsForCount(subQueries.Length).ToList();
							intersectMatches = currentIntersectResults.Count;
							skippedResultsInCurrentLoop = pageSizeBestGuess - intersectMatches;
						} while (intersectMatches < indexQuery.PageSize && //stop if we've got enough results to satisfy the pageSize
								 currentBaseQueryMatches < search.TotalHits && //stop if increasing the page size wouldn't make any difference
								 previousBaseQueryMatches < currentBaseQueryMatches); //stop if increasing the page size didn't result in any more "base query" results

						var intersectResults = intersectionCollector.DocumentsIdsForCount(subQueries.Length).ToList();
						//It's hard to know what to do here, the TotalHits from the base search isn't really the TotalSize, 
						//because it's before the INTERSECTION has been applied, so only some of those results make it out.
						//Trying to give an accurate answer is going to be too costly, so we aren't going to try.
						indexQuery.TotalSize.Value = search.TotalHits;
						indexQuery.SkippedResults.Value = skippedResultsInCurrentLoop;

						//Using the final set of results in the intersectionCollector
						int returnedResults = 0;
						for (int i = indexQuery.Start; i < intersectResults.Count && (i - indexQuery.Start) < pageSizeBestGuess; i++)
						{
							Document document = indexSearcher.Doc(intersectResults[i].LuceneId);
							IndexQueryResult indexQueryResult = parent.RetrieveDocument(document, fieldsToFetch, search.ScoreDocs[i]);

							if (ShouldIncludeInResults(indexQueryResult) == false)
							{
								indexQuery.SkippedResults.Value++;
								skippedResultsInCurrentLoop++;
								continue;
							}

							returnedResults++;
							yield return indexQueryResult;
							if (returnedResults == indexQuery.PageSize)
								yield break;
						}
					}
				}
			}
			private bool ShouldIncludeInResults(IndexQueryResult indexQueryResult)
			{
				if (shouldIncludeInResults(indexQueryResult) == false)
					return false;

				if (alreadySeenDocumentKeysInPreviousPage.Contains(indexQueryResult.Key))
				{
					hasMultipleIndexOutputs = true;
					return false;
				}

                if (fieldsToFetch.IsDistinctQuery && alreadySeenProjections.Add(indexQueryResult.Projection) == false)
					return false;

				return true;
			}

			public Query GetDocumentQuery()
			{
				var q = GetDocumentQuery(indexQuery.Query, indexQuery);
				var spatialIndexQuery = indexQuery as SpatialIndexQuery;
				if (spatialIndexQuery != null)
				{
					var spatialField = parent.viewGenerator.GetSpatialField(spatialIndexQuery.SpatialFieldName);
					var dq = spatialField.MakeQuery(q, spatialField.GetStrategy(), spatialIndexQuery);
					if (q is MatchAllDocsQuery) return dq;

					var bq = new BooleanQuery { { q, Occur.MUST }, { dq, Occur.MUST } };
					return bq;
				}
				return q;
			}

			private Query GetDocumentQuery(string query, IndexQuery indexQuery)
			{
				Query documentQuery;
				if (String.IsNullOrEmpty(query))
				{
					logQuerying.Debug("Issuing query on index {0} for all documents", parent.indexId);
					documentQuery = new MatchAllDocsQuery();
				}
				else
				{
					logQuerying.Debug("Issuing query on index {0} for: {1}", parent.indexId, query);
					var toDispose = new List<Action>();
					RavenPerFieldAnalyzerWrapper searchAnalyzer = null;
					try
					{
						searchAnalyzer = parent.CreateAnalyzer(new LowerCaseKeywordAnalyzer(), toDispose, true);
						searchAnalyzer = parent.AnalyzerGenerators.Aggregate(searchAnalyzer, (currentAnalyzer, generator) =>
						{
							Analyzer newAnalyzer = generator.GenerateAnalyzerForQuerying(parent.indexId.ToString(), indexQuery.Query, currentAnalyzer);
							if (newAnalyzer != currentAnalyzer)
							{
								DisposeAnalyzerAndFriends(toDispose, currentAnalyzer);
							}
							return parent.CreateAnalyzer(newAnalyzer, toDispose, true);
						});
						documentQuery = QueryBuilder.BuildQuery(query, indexQuery, searchAnalyzer);
					}
					finally
					{
						DisposeAnalyzerAndFriends(toDispose, searchAnalyzer);
					}
				}
				return ApplyIndexTriggers(documentQuery);
			}

			private static void DisposeAnalyzerAndFriends(List<Action> toDispose, RavenPerFieldAnalyzerWrapper analyzer)
			{
				if (analyzer != null)
					analyzer.Close();
				foreach (Action dispose in toDispose)
				{
					dispose();
				}
				toDispose.Clear();
			}

			private TopDocs ExecuteQuery(IndexSearcher indexSearcher, Query documentQuery, int start, int pageSize,
										IndexQuery indexQuery)
			{
				var sort = indexQuery.GetSort(parent.indexDefinition, parent.viewGenerator);

				if (pageSize == Int32.MaxValue && sort == null) // we want all docs, no sorting required
				{
					var gatherAllCollector = new GatherAllCollector();
					indexSearcher.Search(documentQuery, gatherAllCollector);
					return gatherAllCollector.ToTopDocs();
				}
				int absFullPage = Math.Abs(pageSize + start); // need to protect against ridiculously high values of pageSize + start that overflow
				var minPageSize = Math.Max(absFullPage, 1);

				// NOTE: We get Start + Pagesize results back so we have something to page on
				if (sort != null)
				{
					try
					{
						//indexSearcher.SetDefaultFieldSortScoring (sort.GetSort().Contains(SortField.FIELD_SCORE), false);
						indexSearcher.SetDefaultFieldSortScoring(true, false);
						var ret = indexSearcher.Search(documentQuery, null, minPageSize, sort);
						return ret;
					}
					finally
					{
						indexSearcher.SetDefaultFieldSortScoring(false, false);
					}
				}
				return indexSearcher.Search(documentQuery, null, minPageSize);
			}
		}

		#endregion

		public IndexingPerformanceStats[] GetIndexingPerformance()
		{
			return currentlyIndexing.Values.Concat(indexingPerformanceStats).ToArray();
		}

		public IndexingPerformanceStats[] GetCurrentIndexingPerformance()
		{
			return currentlyIndexing.Values.ToArray();
		}

        public void Backup(string backupDirectory, string path, string incrementalTag, Action<string, string, BackupStatus.BackupMessageSeverity> notifyCallback)
		{
			if (directory is RAMDirectory)
			{
				//if the index is memory-only, force writing index data to disk
				Write((writer, analyzer, stats) =>
				{
					ForceWriteToDisk();
					return new IndexedItemsInfo(GetLastEtagFromStats()) { ChangedDocs = 1 };
				});
			}

			bool hasSnapshot = false;
            bool throwOnFinallyException = true;
			try
			{   
				var existingFiles = new HashSet<string>();
				if (incrementalTag != null)
					backupDirectory = Path.Combine(backupDirectory, incrementalTag);

				var allFilesPath = Path.Combine(backupDirectory, indexId + ".all-existing-index-files");
				var saveToFolder = Path.Combine(backupDirectory, "Indexes", indexId.ToString());
				System.IO.Directory.CreateDirectory(saveToFolder);
				if (File.Exists(allFilesPath))
				{
					foreach (var file in File.ReadLines(allFilesPath))
					{
						existingFiles.Add(file);
					}
				}

				var neededFilePath = Path.Combine(saveToFolder, "index-files.required-for-index-restore");
				using (var allFilesWriter = File.Exists(allFilesPath) ? File.AppendText(allFilesPath) : File.CreateText(allFilesPath))
				using (var neededFilesWriter = File.CreateText(neededFilePath))
				{
					try
					{
						// this is called for the side effect of creating the snapshotter and the writer
						// we explicitly handle the backup outside of the write, to allow concurrent indexing
						Write((writer, analyzer, stats) =>
						{
							// however, we copy the current segments.gen & index.version to make 
							// sure that we get the _at the time_ of the write. 
							foreach (var fileName in new[] { "segments.gen", IndexStorage.IndexVersionFileName(indexDefinition) })
							{
								var fullPath = Path.Combine(path, indexId.ToString(), fileName);
								File.Copy(fullPath, Path.Combine(saveToFolder, fileName));
								allFilesWriter.WriteLine(fileName);
								neededFilesWriter.WriteLine(fileName);
							}
							return new IndexedItemsInfo(null);
						});
					}
					catch (CorruptIndexException e)
					{
					    var failureMessage = "Could not backup index " + PublicName + " because it is corrupted. Skipping the index, will force index reset on restore";
                        LogErrorAndNotifyStudio(notifyCallback, failureMessage, e);
					    neededFilesWriter.Dispose();
						TryDelete(neededFilePath);
						return;
					}
					var commit = snapshotter.Snapshot();
					hasSnapshot = true;
					foreach (var fileName in commit.FileNames)
					{
						var fullPath = Path.Combine(path, indexId.ToString(), fileName);

						if (".lock".Equals(Path.GetExtension(fullPath), StringComparison.InvariantCultureIgnoreCase))
							continue;

						if (File.Exists(fullPath) == false)
							continue;

						if (existingFiles.Contains(fileName) == false)
						{
							var destFileName = Path.Combine(saveToFolder, fileName);
							try
							{
								File.Copy(fullPath, destFileName);
							}
							catch (Exception e)
							{								
                                var failureMessage = "Could not backup index " + PublicName + " because failed to copy file : " + fullPath +
                                    ". Skipping the index, will force index reset on restore";
                                LogErrorAndNotifyStudio(notifyCallback, failureMessage, e);
								neededFilesWriter.Dispose();
								TryDelete(neededFilePath);
								return;

							}
							allFilesWriter.WriteLine(fileName);
						}
						neededFilesWriter.WriteLine(fileName);
					}
					allFilesWriter.Flush();
					neededFilesWriter.Flush();
				}
			}
			catch (Exception e)
			{
			    var failureMessage = "Could not backup index " + PublicName +
			                         " because an unexpected exception was thrown. Skipping the index, will force index reset on restore";
                LogErrorAndNotifyStudio(notifyCallback, failureMessage, e);
			    try
			    {
			        File.WriteAllText(Path.Combine(backupDirectory, String.Format("{0}.backup_failed", indexId)), e.ToString());
			    }
			    catch (Exception fe)
			    {
			        failureMessage = "failed to create fail index file for index " + PublicName +
			                             " because an unexpected exception was thrown. This error may prevent auto reseting of the index on restore.";
                    LogErrorAndNotifyStudio(notifyCallback, failureMessage, fe);
			        throwOnFinallyException = false;
			        throw;
			    }
			}
			finally
			{
				if (snapshotter != null && hasSnapshot)
				{
					try
					{
						snapshotter.Release();
					}
					catch (Exception e)
					{
                        var failureMessage = "Failed to release snapshotter while backing-up index " + indexId;
                        LogErrorAndNotifyStudio(notifyCallback, failureMessage, e);
                        if (throwOnFinallyException)  throw;
					}
				}
			}
		}

	    private static void LogErrorAndNotifyStudio(Action<string, string, BackupStatus.BackupMessageSeverity> notifyCallback, string failureMessage, Exception e)
	    {
	        logIndexing.WarnException(failureMessage, e);
            if (notifyCallback != null) 
                notifyCallback(failureMessage, null, BackupStatus.BackupMessageSeverity.Error);
	    }

	    public Etag GetLastEtagFromStats()
		{
			return context.IndexStorage.GetLastEtagForIndex(this);
		}

		private static void TryDelete(string neededFilePath)
		{
			try
			{
				File.Delete(neededFilePath);
			}
			catch (Exception)
			{
			}
		}

		protected void UpdateDocumentReferences(IStorageActionsAccessor actions,
			ConcurrentQueue<IDictionary<string, HashSet<string>>> allReferencedDocs,
			ConcurrentQueue<IDictionary<string, Etag>> missingReferencedDocs)
		{

			IDictionary<string, HashSet<string>> merged = new Dictionary<string, HashSet<string>>(StringComparer.InvariantCultureIgnoreCase);
			IDictionary<string, HashSet<string>> result;
			while (allReferencedDocs.TryDequeue(out result))
			{
				foreach (var kvp in result)
				{
					HashSet<string> set;
					if (merged.TryGetValue(kvp.Key, out set))
					{
						logIndexing.Debug("Merging references for key = {0}, references = {1}", kvp.Key, String.Join(",", set));
						set.UnionWith(kvp.Value);
					}
					else
					{
						merged.Add(kvp.Key, kvp.Value);
					}
				}
			}

			foreach (var referencedDocument in merged)
			{
				actions.Indexing.UpdateDocumentReferences(indexId, referencedDocument.Key, referencedDocument.Value);
				actions.General.MaybePulseTransaction();
			}
			var task = new TouchReferenceDocumentIfChangedTask
			{
				Index = indexId, // so we will get IsStale properly
				ReferencesToCheck = new Dictionary<string, Etag>(StringComparer.OrdinalIgnoreCase)
			};

			IDictionary<string, Etag> docs;
			while (missingReferencedDocs.TryDequeue(out docs))
			{
				foreach (var doc in docs)
				{
					Etag etag;
					if (task.ReferencesToCheck.TryGetValue(doc.Key, out etag) == false)
					{
						task.ReferencesToCheck[doc.Key] = doc.Value;
						continue;
					}
					if (etag == doc.Value)
						continue;
					task.ReferencesToCheck[doc.Key] = Etag.InvalidEtag; // different etags, force a touch
				}
				if (task.ReferencesToCheck.Count > 0)
					logIndexing.Debug("Scheduled to touch documents: {0}", String.Join(";", task.ReferencesToCheck.Select(x => x.Key + ":" + x.Value)));
			}
			if (task.ReferencesToCheck.Count == 0)
				return;
			actions.Tasks.AddTask(task, SystemTime.UtcNow);
		}

		public void ForceWriteToDisk()
		{
			forceWriteToDisk = true;
		}

		protected bool EnsureValidNumberOfOutputsForDocument(string sourceDocumentId, int numberOfAlreadyProducedOutputs)
		{
			var maxNumberOfIndexOutputs = indexDefinition.MaxIndexOutputsPerDocument ??
										(IsMapReduce ? context.Configuration.MaxMapReduceIndexOutputsPerDocument : context.Configuration.MaxSimpleIndexOutputsPerDocument);

			if (maxNumberOfIndexOutputs == -1)
				return true;

			if (numberOfAlreadyProducedOutputs <= maxNumberOfIndexOutputs)
				return true;

			var msg = string.Format("Index '{0}' has already produced {1} map results for a source document '{2}', while the allowed max number of outputs is {3} per one document. " +
									"Please verify this index definition and consider a re-design of your entities or index.",
				PublicName, numberOfAlreadyProducedOutputs, sourceDocumentId, maxNumberOfIndexOutputs);
			logIndexing.Warn(msg);
			context.AddError(indexId, PublicName, sourceDocumentId, msg);

			return false;
		}

		public void IncrementWriteErrors(Exception e)
		{
			if(e is SystemException) // Don't count transient errors
				return;

			writeErrors = Interlocked.Increment(ref writeErrors);

			if (Interlocked.Read(ref writeErrors) < WriteErrorsLimit || Priority == IndexingPriority.Error) 
				return;
			
			context.Database.TransactionalStorage.Batch(accessor => accessor.Indexing.SetIndexPriority(indexId, IndexingPriority.Error));
			Priority = IndexingPriority.Error;

			context.Database.Notifications.RaiseNotifications(new IndexChangeNotification
			{
				Name = PublicName,
				Type = IndexChangeTypes.IndexMarkedAsErrored
			});

			var msg = string.Format("Index '{0}' failed {1} times to write data to a disk. The index priority was set to Error.", PublicName, WriteErrorsLimit);

			logIndexing.Warn(msg);

			context.AddError(indexId, PublicName, null, msg);

			context.Database.AddAlert(new Alert
			{
				AlertLevel = AlertLevel.Error,
				CreatedAt = SystemTime.UtcNow,
				Message = msg,
				Title = string.Format("Index '{0}' marked as errored due to write errors", PublicName),
				UniqueKey = string.Format("Index '{0}' errored, dbid: {1}", PublicName, context.Database.TransactionalStorage.Id),
			});
		}

		private void ResetWriteErrors()
		{
			writeErrors = Interlocked.Exchange(ref writeErrors, 0);
		}

		internal class IndexByIdEqualityComparer : IEqualityComparer<Index>
		{
			public bool Equals(Index x, Index y)
			{
				return x.IndexId == y.IndexId;
			}

			public int GetHashCode(Index obj)
			{
				return obj.IndexId.GetHashCode();
			}
		}
	}
}<|MERGE_RESOLUTION|>--- conflicted
+++ resolved
@@ -171,11 +171,7 @@
 				ItemsCount = itemsCount,
 				Operation = indexingStep,
 				Started = SystemTime.UtcNow,
-<<<<<<< HEAD
-				Operations = new List<BasePerformanceStats>()
-=======
-				Operations = new BasePefromanceStats[0]
->>>>>>> 3eb68ffb
+				Operations = new BasePerformanceStats[0]
 			};
 
 			var lastStats = indexingPerformanceStats.LastOrDefault(x => x.Operation.Equals(operation, StringComparison.OrdinalIgnoreCase));
