--- conflicted
+++ resolved
@@ -27,12 +27,8 @@
 
 		public dynamic Source { get; set; }
 
-<<<<<<< HEAD
-		public IDictionary<string,HashSet<string>> ReferencedDocuments = new Dictionary<string, HashSet<string>>(StringComparer.OrdinalIgnoreCase); 
-=======
-		private readonly IDictionary<string, HashSet<string>> referencedDocuments = new Dictionary<string, HashSet<string>>(StringComparer.InvariantCultureIgnoreCase); 
-		private readonly IDictionary<string,dynamic> docsCache = new Dictionary<string, dynamic>(StringComparer.InvariantCultureIgnoreCase);
->>>>>>> f2a050be
+		private readonly IDictionary<string, HashSet<string>> referencedDocuments = new Dictionary<string, HashSet<string>>(StringComparer.OrdinalIgnoreCase); 
+		private readonly IDictionary<string,dynamic> docsCache = new Dictionary<string, dynamic>(StringComparer.OrdinalIgnoreCase);
 
 		public dynamic LoadDocument(string key)
 		{
@@ -54,13 +50,8 @@
 				return source;
 
 			HashSet<string> set;
-<<<<<<< HEAD
-			if(ReferencedDocuments.TryGetValue(id, out set) == false)
-				ReferencedDocuments.Add(id, set = new HashSet<string>(StringComparer.OrdinalIgnoreCase));
-=======
 			if(referencedDocuments.TryGetValue(id, out set) == false)
-				referencedDocuments.Add(id, set = new HashSet<string>(StringComparer.InvariantCultureIgnoreCase));
->>>>>>> f2a050be
+				referencedDocuments.Add(id, set = new HashSet<string>(StringComparer.OrdinalIgnoreCase));
 			set.Add(key);
 
 			dynamic value;
