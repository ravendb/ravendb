//-----------------------------------------------------------------------
// <copyright file="WorkContext.cs" company="Hibernating Rhinos LTD">
//     Copyright (c) Hibernating Rhinos LTD. All rights reserved.
// </copyright>
//-----------------------------------------------------------------------
using System;
using System.Collections.Concurrent;
using System.Collections.Generic;
using System.Globalization;
using System.Linq;
using System.Threading;
using System.Threading.Tasks;

using Raven.Abstractions;
using Raven.Abstractions.Data;
using Raven.Abstractions.Extensions;
using Raven.Abstractions.Indexing;
using Raven.Abstractions.Logging;
using Raven.Abstractions.MEF;
using Raven.Database.Config;
using Raven.Database.Data;
using Raven.Database.Plugins;
using Raven.Database.Storage;
using Raven.Database.Util;
using Raven.Json.Linq;
using Sparrow.Collections;

namespace Raven.Database.Indexing
{
    public class WorkContext : IDisposable
    {
        private readonly SizeLimitedConcurrentSet<FilteredOutIndexStat> recentlyFilteredOutIndexes = new SizeLimitedConcurrentSet<FilteredOutIndexStat>(200);

        private readonly ConcurrentSet<FutureBatchStats> futureBatchStats = new ConcurrentSet<FutureBatchStats>();

        private readonly SizeLimitedConcurrentSet<string> recentlyDeleted = new SizeLimitedConcurrentSet<string>(100, StringComparer.OrdinalIgnoreCase);

        private long nextIndexingBatchInfoId = 0;
        private long nextReducingBatchInfoId = 0;
        private long nextDeletionBatchInfoId = 0;

        private SizeLimitedConcurrentSet<IndexingBatchInfo> lastActualIndexingBatchInfo;
        private SizeLimitedConcurrentSet<ReducingBatchInfo> lastActualReducingBatchInfo;
        private SizeLimitedConcurrentSet<DeletionBatchInfo> lastActualDeletionBatchInfo;
        private readonly ConcurrentQueue<IndexingError> indexingErrors = new ConcurrentQueue<IndexingError>();
        private readonly ConcurrentDictionary<int, object> indexingErrorLocks = new ConcurrentDictionary<int, object>();
        private readonly object waitForWork = new object();
        private volatile bool doWork = true;
        private volatile bool doIndexing = true;
        private volatile bool doReducing = true;
        private int workCounter;
        private readonly CancellationTokenSource cancellationTokenSource = new CancellationTokenSource();
        private static readonly ILog log = LogManager.GetCurrentClassLogger();
        private readonly Abstractions.Threading.ThreadLocal<Stack<List<Func<string>>>> shouldNotifyOnWork = new Abstractions.Threading.ThreadLocal<Stack<List<Func<string>>>>(() =>
        {
            var stack = new Stack<List<Func<string>>>();
            stack.Push(new List<Func<string>>());
            return stack;
        });
        private long errorsCounter = 0;

        public WorkContext()
        {
            CurrentlyRunningQueries = new ConcurrentDictionary<string, ConcurrentSet<ExecutingQueryInfo>>(StringComparer.OrdinalIgnoreCase);
            MetricsCounters = new MetricsCountersManager();
            InstallGauges();
            LastIdleTime = SystemTime.UtcNow;
        }

        public OrderedPartCollection<AbstractIndexUpdateTrigger> IndexUpdateTriggers { get; set; }
        public OrderedPartCollection<AbstractReadTrigger> ReadTriggers { get; set; }
        public OrderedPartCollection<AbstractIndexReaderWarmer> IndexReaderWarmers { get; set; }
        public string DatabaseName { get; set; }

        public DateTime LastWorkTime => new DateTime(lastWorkTimeTicks);
        public DateTime LastIdleTime { get; set; }

        public bool DoWork => doWork;
        public bool RunIndexing => doWork && doIndexing;
        public bool RunReducing => doWork && doReducing;

        public void UpdateFoundWork()
        {
            var now = SystemTime.UtcNow;
            var lastWorkTime = LastWorkTime;
            if ((now - lastWorkTime).TotalSeconds < 2)
            {
                // to avoid too much pressure on this, we only update this every 2 seconds
                return;
            }
            // set the value atomically
            Interlocked.Exchange(ref lastWorkTimeTicks, now.Ticks);
        }

        //collection that holds information about currently running queries, in the form of [Index name -> (When query started,IndexQuery data)]
        public ConcurrentDictionary<string, ConcurrentSet<ExecutingQueryInfo>> CurrentlyRunningQueries { get; private set; }

        private int nextQueryId = 0;

        public InMemoryRavenConfiguration Configuration { get; set; }
        public IndexStorage IndexStorage { get; set; }

        public TaskScheduler TaskScheduler { get; set; }
        public IndexDefinitionStorage IndexDefinitionStorage { get; set; }

        [CLSCompliant(false)]
        public ITransactionalStorage TransactionalStorage { get; set; }

        public IndexingError[] Errors => indexingErrors.ToArray();

        public int CurrentNumberOfParallelTasks
        {
            get
            {
                var currentNumberOfParallelTasks = Configuration.MaxNumberOfParallelProcessingTasks * BackgroundTaskExecuter.Instance.MaxNumberOfParallelProcessingTasksRatio;
                var numberOfParallelTasks = Math.Min((int)currentNumberOfParallelTasks, Configuration.MaxNumberOfParallelProcessingTasks);
                return Math.Max(numberOfParallelTasks, 1);
            }
        }

        public int CurrentNumberOfItemsToIndexInSingleBatch { get; set; }

        public int CurrentNumberOfItemsToReduceInSingleBatch { get; set; }

        public int NumberOfItemsToExecuteReduceInSingleStep => Configuration.NumberOfItemsToExecuteReduceInSingleStep;

        public bool WaitForWork(TimeSpan timeout, ref int workerWorkCounter, string name)
        {
            return WaitForWork(timeout, ref workerWorkCounter, null, name);
        }

        private void InstallGauges()
        {
            MetricsCounters.AddGauge(GetType(), "RunningQueriesCount", () => CurrentlyRunningQueries.Count);
        }

        public void RecoverIndexingErrors()
        {
            var storedIndexingErrors = new List<ListItem>();
            TransactionalStorage.Batch(accessor =>
            {
                foreach (var indexName in IndexDefinitionStorage.IndexNames)
                {
                    storedIndexingErrors.AddRange(accessor.Lists.Read("Raven/Indexing/Errors/" + indexName, Etag.Empty, null, 5000));
                }
            });

            if (storedIndexingErrors.Count == 0)
                return;

            var errors = storedIndexingErrors.Select(x => x.Data.JsonDeserialization<IndexingError>()).OrderBy(x => x.Timestamp);

            foreach (var error in errors)
            {
                indexingErrors.Enqueue(error);
            }

            TransactionalStorage.Batch(accessor =>
            {
                while (indexingErrors.Count > 50)
                {
                    IndexingError error;
                    if (indexingErrors.TryDequeue(out error) == false)
                        continue;

                    accessor.Lists.Remove("Raven/Indexing/Errors/" + error.IndexName, error.Id.ToString(CultureInfo.InvariantCulture));
                }
            });

            errorsCounter = errors.Max(x => x.Id);
        }

        public bool WaitForWork(TimeSpan timeout, ref int workerWorkCounter, Action beforeWait, string name)
        {
            if (!doWork)
                return false;
            var currentWorkCounter = Thread.VolatileRead(ref workCounter);
            if (currentWorkCounter != workerWorkCounter)
            {
                workerWorkCounter = currentWorkCounter;
                return true;
            }

            if (beforeWait != null)
                beforeWait();
            lock (waitForWork)
            {
                if (!doWork)
                    return false;
                currentWorkCounter = Thread.VolatileRead(ref workCounter);
                if (currentWorkCounter != workerWorkCounter)
                {
                    workerWorkCounter = currentWorkCounter;
                    return true;
                }
                CancellationToken.ThrowIfCancellationRequested();
                if (log.IsDebugEnabled)
                    log.Debug("No work was found, workerWorkCounter: {0}, for: {1}, will wait for additional work", workerWorkCounter, name);
                var forWork = Monitor.Wait(waitForWork, timeout);
                if (forWork)
                    UpdateFoundWork();
                return forWork;
            }
        }

        public void ShouldNotifyAboutWork(Func<string> why)
        {
            shouldNotifyOnWork.Value.Peek().Add(why);
            UpdateFoundWork();
        }

        public void HandleWorkNotifications()
        {
            if (disposed)
                return;
            if (shouldNotifyOnWork.Value.Peek().Count == 0)
                return;
            NotifyAboutWork();
        }

        public void NestedTransactionEnter()
        {
            shouldNotifyOnWork.Value.Push(new List<Func<string>>());
        }

        public void NestedTransactionExit()
        {
            if (shouldNotifyOnWork.Value.Count == 1)
                throw new InvalidOperationException("BUG: Cannot empty the should notify work stack");
            shouldNotifyOnWork.Value.Pop();
        }

        public int GetWorkCount()
        {
            return workCounter;
        }

        public void NotifyAboutWork()
        {
            lock (waitForWork)
            {
                var notifications = shouldNotifyOnWork.Value.Peek();
                if (doWork == false)
                {
                    // need to clear this anyway
                    if (disposed == false)
                        notifications.Clear();
                    return;
                }
                var increment = Interlocked.Increment(ref workCounter);
                if (log.IsDebugEnabled)
                {
                    var reason = string.Join(", ", notifications.Select(action => action()).Where(x => x != null));
                    log.Debug("Incremented work counter to {0} because: {1}", increment, reason);
                }
                notifications.Clear();
                Monitor.PulseAll(waitForWork);
            }
        }

        public void StartWork()
        {
            doWork = true;
            doIndexing = true;
            doReducing = true;
        }

        public void StopWork()
        {
            if (log.IsDebugEnabled)
                log.Debug("Stopping background workers");
            doWork = false;
            doIndexing = false;
            doReducing = false;
            lock (waitForWork)
            {
                Monitor.PulseAll(waitForWork);
            }
            ReplicationResetEvent.Set();
        }
<<<<<<< HEAD

        public AutoResetEvent ReplicationResetEvent = new AutoResetEvent(false);
=======
        public ManualResetEventSlim ReplicationResetEvent = new ManualResetEventSlim();
>>>>>>> a442f21b
        public void AddError(int index, string indexName, string key, Exception exception)
        {
            AddError(index, indexName, key, exception, "Unknown");
        }

        public void AddError(int index, string indexName, string key, Exception exception, string component)
        {
            var aggregateException = exception as AggregateException;
            if (aggregateException != null)
                exception = aggregateException.ExtractSingleInnerException();

            AddError(index, indexName, key, exception?.Message ?? "Unknown message", component ?? "Unknown");
        }

        public void AddError(int index, string indexName, string key, string error)
        {
            AddError(index, indexName, key, error, "Unknown");
        }

        private void AddError(int index, string indexName, string key, string error, string component)
        {
            var increment = Interlocked.Increment(ref errorsCounter);

            var indexingError = new IndexingError
            {
                Id = increment,
                Document = key,
                Error = error,
                Index = index,
                IndexName = indexName,
                Action = component,
                Timestamp = SystemTime.UtcNow
            };

            indexingErrors.Enqueue(indexingError);
            IndexingError ignored = null;

            lock (indexingErrorLocks.GetOrAdd(index, new object()))
            {
                using (TransactionalStorage.DisableBatchNesting())
                    TransactionalStorage.Batch(accessor =>
                    {
                        accessor.Lists.Set("Raven/Indexing/Errors/" + indexName, indexingError.Id.ToString(CultureInfo.InvariantCulture), RavenJObject.FromObject(indexingError), UuidType.Indexing);

                        if (indexingErrors.Count <= 50)
                            return;

                        if (indexingErrors.TryDequeue(out ignored) == false)
                            return;

                        if (index != ignored.Index || (SystemTime.UtcNow - ignored.Timestamp).TotalSeconds <= 10)
                            return;

                        accessor.Lists.RemoveAllOlderThan("Raven/Indexing/Errors/" + ignored.IndexName, ignored.Timestamp);
                    });
            }

            if (ignored == null || index == ignored.Index)
                return;

            if ((SystemTime.UtcNow - ignored.Timestamp).TotalSeconds <= 10)
                return;

            lock (indexingErrorLocks.GetOrAdd(ignored.Index, new object()))
            {
                using (TransactionalStorage.DisableBatchNesting())
                    TransactionalStorage.Batch(accessor =>
                    {
                        accessor.Lists.RemoveAllOlderThan("Raven/Indexing/Errors/" + ignored.IndexName, ignored.Timestamp);
                    });
            }
        }

        public void StopWorkRude()
        {
            StopWork();
            cancellationTokenSource.Cancel();
        }

        public CancellationToken CancellationToken
        {
            get { return cancellationTokenSource.Token; }
        }

        public void Dispose()
        {
            disposed = true;

            shouldNotifyOnWork.Dispose();

            MetricsCounters.Dispose();
            cancellationTokenSource.Dispose();
            ReplicationResetEvent.Dispose();
        }

        public void HandleIndexRename(string oldIndexName, string newIndexName, int newIndexId, IStorageActionsAccessor accessor)
        {
            // remap indexing errors (if any)
            var indexesToRename = indexingErrors.Where(x => StringComparer.OrdinalIgnoreCase.Equals(x.IndexName, oldIndexName)).ToList();
            foreach (var indexingError in indexesToRename)
            {
                indexingError.IndexName = newIndexName;
            }

            var oldListName = "Raven/Indexing/Errors/" + oldIndexName;
            var existingErrors = accessor.Lists.Read(oldListName, Etag.Empty, null, 5000).ToList();
            if (existingErrors.Any())
            {
                lock (indexingErrorLocks.GetOrAdd(newIndexId, new object()))
                {
                    var newListName = "Raven/Indexing/Errors/" + newIndexName;
                    foreach (var existingError in existingErrors)
                    {
                        accessor.Lists.Set(newListName, existingError.Key, existingError.Data, UuidType.Indexing);
                    }

                    var timestamp = SystemTime.UtcNow;
                    accessor.Lists.RemoveAllOlderThan(oldListName, timestamp);
                }
            }

            // update queryTime
            var queryTime = accessor.Lists.Read("Raven/Indexes/QueryTime", oldIndexName);
            if (queryTime != null)
            {
                accessor.Lists.Set("Raven/Indexes/QueryTime", newIndexName, queryTime.Data, UuidType.Indexing);
                accessor.Lists.Remove("Raven/Indexes/QueryTime", oldIndexName);
            }

            // discard index/reduce/deletion stats, instead of updating them
            LastActualIndexingBatchInfo.Clear();
            LastActualReducingBatchInfo.Clear();
            LastActualDeletionBatchInfo.Clear();
        }

        public void ClearErrorsFor(string indexName)
        {
            var list = new List<IndexingError>();
            var removed = new List<IndexingError>();

            IndexingError error;
            while (indexingErrors.TryDequeue(out error))
            {
                if (StringComparer.OrdinalIgnoreCase.Equals(error.IndexName, indexName) == false)
                    list.Add(error);
                else
                    removed.Add(error);
            }

            foreach (var indexingError in list)
            {
                indexingErrors.Enqueue(indexingError);
            }

            var removedIndexIds = removed
                .Select(x => x.Index)
                .Distinct();

            foreach (var removedIndexId in removedIndexIds)
            {
                object _;
                indexingErrorLocks.TryRemove(removedIndexId, out _);
            }

            TransactionalStorage.Batch(accessor =>
            {
                foreach (var removedError in removed)
                {
                    accessor.Lists.Remove("Raven/Indexing/Errors/" + indexName, removedError.Id.ToString(CultureInfo.InvariantCulture));
                }
            });
        }

        public void ReplaceIndexingErrors(string indexToReplaceName, 
            int? indexToReplaceId, string indexName, int newIndexId)
        {
            TransactionalStorage.Batch(accessor =>
            {
                ClearErrorsFor(indexToReplaceName);

                if (indexToReplaceId.HasValue)
                {
                    object _;
                    indexingErrorLocks.TryRemove(indexToReplaceId.Value, out _);
                }
                
                HandleIndexRename(indexName, indexToReplaceName, newIndexId, accessor);
            });
        }

        public Action<IndexChangeNotification> RaiseIndexChangeNotification { get; set; }

        private bool disposed;
        private long lastWorkTimeTicks;

        [CLSCompliant(false)]
        public MetricsCountersManager MetricsCounters { get; private set; }

        public IndexingBatchInfo ReportIndexingBatchStarted(int documentsCount, long documentsSize, List<string> indexesToWorkOn)
        {
            return new IndexingBatchInfo
            {
                IndexesToWorkOn = indexesToWorkOn,
                TotalDocumentCount = documentsCount,
                TotalDocumentSize = documentsSize,
                StartedAt = SystemTime.UtcNow,
                PerformanceStats = new ConcurrentDictionary<string, IndexingPerformanceStats>(),
            };
        }

        public void ReportIndexingBatchCompleted(IndexingBatchInfo batchInfo)
        {
            batchInfo.BatchCompleted();
            batchInfo.Id = Interlocked.Increment(ref nextIndexingBatchInfoId);
            LastActualIndexingBatchInfo.Add(batchInfo);
        }

        public ReducingBatchInfo ReportReducingBatchStarted(List<string> indexesToWorkOn)
        {
            return new ReducingBatchInfo
            {
                IndexesToWorkOn = indexesToWorkOn,
                StartedAt = SystemTime.UtcNow,
                PerformanceStats = new ConcurrentDictionary<string, ReducingPerformanceStats[]>()
            };
        }

        public void ReportReducingBatchCompleted(ReducingBatchInfo batchInfo)
        {
            batchInfo.BatchCompleted();
            batchInfo.Id = Interlocked.Increment(ref nextReducingBatchInfoId);
            LastActualReducingBatchInfo.Add(batchInfo);
        }

        public DeletionBatchInfo ReportDeletionBatchStarted(string indexName, int documentCount)
        {
            return new DeletionBatchInfo
            {
                IndexName = indexName,
                TotalDocumentCount = documentCount,
                StartedAt = SystemTime.UtcNow,
                PerformanceStats = new List<PerformanceStats>()
            };
        }

        public void ReportDeletionBatchCompleted(DeletionBatchInfo batchInfo)
        {
            batchInfo.BatchCompleted();
            batchInfo.Id = Interlocked.Increment(ref nextDeletionBatchInfoId);
            LastActualDeletionBatchInfo.Add(batchInfo);
        }

        public ConcurrentSet<FutureBatchStats> FutureBatchStats
        {
            get { return futureBatchStats; }
        }

        public SizeLimitedConcurrentSet<FilteredOutIndexStat> RecentlyFilteredOutIndexes
        {
            get { return recentlyFilteredOutIndexes; }
        }

        public SizeLimitedConcurrentSet<IndexingBatchInfo> LastActualIndexingBatchInfo
        {
            get
            {
                if (lastActualIndexingBatchInfo == null)
                {
                    lastActualIndexingBatchInfo = new SizeLimitedConcurrentSet<IndexingBatchInfo>(Configuration.Indexing.MaxNumberOfStoredIndexingBatchInfoElements);
                }
                return lastActualIndexingBatchInfo;
            }
        }

        public SizeLimitedConcurrentSet<ReducingBatchInfo> LastActualReducingBatchInfo
        {
            get
            {
                if (lastActualReducingBatchInfo == null)
                {
                    lastActualReducingBatchInfo = new SizeLimitedConcurrentSet<ReducingBatchInfo>(Configuration.Indexing.MaxNumberOfStoredIndexingBatchInfoElements);
                }
                return lastActualReducingBatchInfo;
            }
        }

        public SizeLimitedConcurrentSet<DeletionBatchInfo> LastActualDeletionBatchInfo
        {
            get
            {
                if (lastActualDeletionBatchInfo == null)
                {
                    lastActualDeletionBatchInfo = new SizeLimitedConcurrentSet<DeletionBatchInfo>(Configuration.Indexing.MaxNumberOfStoredIndexingBatchInfoElements);
                }
                return lastActualDeletionBatchInfo;
            }
        }

        public DocumentDatabase Database { get; set; }
        public DateTime? ShowTimingByDefaultUntil { get; set; }

        public void AddFutureBatch(FutureBatchStats futureBatchStat)
        {
            futureBatchStats.Add(futureBatchStat);
            if (futureBatchStats.Count <= 30)
                return;

            foreach (var source in futureBatchStats.OrderBy(x => x.Timestamp).Take(5))
            {
                futureBatchStats.TryRemove(source);
            }
        }

        public void StopIndexing()
        {
            if (log.IsDebugEnabled)
                log.Debug("Stopping indexing workers");
            doIndexing = false;
            doReducing = false;
            lock (waitForWork)
            {
                Monitor.PulseAll(waitForWork);
            }
        }

        public void StopReducing()
        {
            if (log.IsDebugEnabled)
                log.Debug("Stopping reducing workers");
            doReducing = false;
            lock (waitForWork)
            {
                Monitor.PulseAll(waitForWork);
            }
        }

        public void StartReducing()
        {
            doReducing = true;
        }

        public void StartMapping()
        {
            doIndexing = true;
        }

        public void StartIndexing()
        {
            StartMapping();
            StartReducing();
        }

        public void MarkAsRemovedFromIndex(HashSet<string> keys)
        {
            foreach (var key in keys)
            {
                recentlyDeleted.TryRemove(key);
            }
        }

        public bool ShouldRemoveFromIndex(string key)
        {
            var shouldRemoveFromIndex = recentlyDeleted.Contains(key);
            return shouldRemoveFromIndex;
        }

        public void MarkDeleted(string key)
        {
            recentlyDeleted.Add(key);
        }

        public int GetNextQueryId()
        {
            return Interlocked.Increment(ref nextQueryId);
        }

        public void MarkIndexFilteredOut(string indexName)
        {
            recentlyFilteredOutIndexes.Add(new FilteredOutIndexStat()
            {
                IndexName = indexName,
                Timestamp = SystemTime.UtcNow
            });
        }
    }
}<|MERGE_RESOLUTION|>--- conflicted
+++ resolved
@@ -278,12 +278,8 @@
             }
             ReplicationResetEvent.Set();
         }
-<<<<<<< HEAD
-
-        public AutoResetEvent ReplicationResetEvent = new AutoResetEvent(false);
-=======
+    
         public ManualResetEventSlim ReplicationResetEvent = new ManualResetEventSlim();
->>>>>>> a442f21b
         public void AddError(int index, string indexName, string key, Exception exception)
         {
             AddError(index, indexName, key, exception, "Unknown");
