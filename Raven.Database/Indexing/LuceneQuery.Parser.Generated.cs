--- conflicted
+++ resolved
@@ -3,17 +3,10 @@
 // (see accompanying GPPGcopyright.rtf)
 
 // GPPG version 1.5.2
-<<<<<<< HEAD
-// Machine:  MICHAEL
-// DateTime: 29/07/2015 15:54:49
-// UserName: Michael
-// Input file <Indexing\LuceneQuery.Language.grammar.y - 29/07/2015 15:42:32>
-=======
 // Machine:  TALWEISS-PC
 // DateTime: 7/29/2015 2:37:36 PM
 // UserName: Tal
 // Input file <Indexing\LuceneQuery.Language.grammar.y - 7/19/2015 11:25:53 AM>
->>>>>>> da5af445
 
 // options: no-lines gplex
 
@@ -69,15 +62,9 @@
 [GeneratedCodeAttribute( "Gardens Point Parser Generator", "1.5.2")]
 internal partial class LuceneQueryParser: ShiftReduceParser<ValueType, LexLocation>
 {
-<<<<<<< HEAD
-  // Verbatim content from Indexing\LuceneQuery.Language.grammar.y - 29/07/2015 15:42:32
-	public LuceneASTNodeBase LuceneAST {get; set;}
-  // End verbatim content from Indexing\LuceneQuery.Language.grammar.y - 29/07/2015 15:42:32
-=======
   // Verbatim content from Indexing\LuceneQuery.Language.grammar.y - 7/19/2015 11:25:53 AM
 	public LuceneASTNodeBase LuceneAST {get; set;}
   // End verbatim content from Indexing\LuceneQuery.Language.grammar.y - 7/19/2015 11:25:53 AM
->>>>>>> da5af445
 
 #pragma warning disable 649
   private static Dictionary<int, string> aliases;
