//-----------------------------------------------------------------------
// <copyright file="MapReduceIndex.cs" company="Hibernating Rhinos LTD">
//     Copyright (c) Hibernating Rhinos LTD. All rights reserved.
// </copyright>
//-----------------------------------------------------------------------
using System;
using System.Collections;
using System.Collections.Concurrent;
using System.Collections.Generic;
using System.ComponentModel;
using System.Diagnostics;
using System.Globalization;
using System.Linq;
using System.Text;
using System.Threading;
using Lucene.Net.Analysis;
using Lucene.Net.Documents;
using Lucene.Net.Index;
using Lucene.Net.Search;
using Lucene.Net.Store;
using Raven.Abstractions.Logging;
using Raven.Database.Extensions;
using Raven.Database.Plugins;
using Raven.Database.Util;
using Raven.Imports.Newtonsoft.Json;
using Raven.Abstractions;
using Raven.Abstractions.Extensions;
using Raven.Abstractions.Data;
using Raven.Abstractions.Indexing;
using Raven.Abstractions.Linq;
using Raven.Database.Data;
using Raven.Database.Linq;
using Raven.Database.Storage;
using Raven.Imports.Newtonsoft.Json.Linq;
using Raven.Json.Linq;
using Spatial4n.Core.Exceptions;
using Sparrow.Collections;

namespace Raven.Database.Indexing
{
	internal class MapReduceIndex : Index
	{
		readonly JsonSerializer jsonSerializer;

        private static readonly JsonConverterCollection MapReduceConverters;

        static MapReduceIndex()
        {
            MapReduceConverters = new JsonConverterCollection(Default.Converters)
            {
                new IgnoreFieldable()
            };

            MapReduceConverters.Freeze();
        }

		private class IgnoreFieldable : JsonConverter
		{
			public override void WriteJson(JsonWriter writer, object value, JsonSerializer serializer)
			{
				writer.WriteValue("IgnoredLuceueField");
			}

			public override object ReadJson(JsonReader reader, Type objectType, object existingValue, JsonSerializer serializer)
			{
				return null;
			}

			public override bool CanConvert(Type objectType)
			{
				return typeof(IFieldable).IsAssignableFrom(objectType) ||
					   typeof(IEnumerable<AbstractField>).IsAssignableFrom(objectType);
			}
		}

		public MapReduceIndex(Directory directory, int id, IndexDefinition indexDefinition,
							  AbstractViewGenerator viewGenerator, WorkContext context)
			: base(directory, id, indexDefinition, viewGenerator, context)
		{
			jsonSerializer = JsonExtensions.CreateDefaultJsonSerializer();
            jsonSerializer.Converters = MapReduceConverters;
		}

		public override bool IsMapReduce
		{
			get { return true; }
		}

		public override IndexingPerformanceStats IndexDocuments(AbstractViewGenerator viewGenerator, IndexingBatch batch, IStorageActionsAccessor actions, DateTime minimumTimestamp, CancellationToken token)
		{
			token.ThrowIfCancellationRequested();

			var count = 0;
			var sourceCount = 0;
			var deleted = new Dictionary<ReduceKeyAndBucket, int>();
			var performance = RecordCurrentBatch("Current Map", "Map", batch.Docs.Count);
			var performanceStats = new List<BasePerformanceStats>();

			var usedStorageAccessors = new ConcurrentSet<IStorageActionsAccessor>();

			if (usedStorageAccessors.TryAdd(actions))
			{
				var storageCommitDuration = new Stopwatch();

				actions.BeforeStorageCommit += storageCommitDuration.Start;

				actions.AfterStorageCommit += () =>
				{
					storageCommitDuration.Stop();

					performanceStats.Add(PerformanceStats.From(IndexingOperation.StorageCommit, storageCommitDuration.ElapsedMilliseconds));
				};
			}

			var deleteMappedResultsDuration = new Stopwatch();
			var documentsWrapped = batch.Docs.Select(doc =>
			{
				token.ThrowIfCancellationRequested();

				sourceCount++;
				var documentId = doc.__document_id;

				using (StopwatchScope.For(deleteMappedResultsDuration))
				{
					actions.MapReduce.DeleteMappedResultsForDocumentId((string)documentId, indexId, deleted);
				}
				
				return doc;
			})
			.Where(x => x is FilteredDocument == false)
			.ToList();

			performanceStats.Add(new PerformanceStats
			{
				Name = IndexingOperation.Map_DeleteMappedResults,
				DurationMs = deleteMappedResultsDuration.ElapsedMilliseconds,
			});

			var allReferencedDocs = new ConcurrentQueue<IDictionary<string, HashSet<string>>>();
			var allReferenceEtags = new ConcurrentQueue<IDictionary<string, Etag>>();
			var allState = new ConcurrentQueue<Tuple<HashSet<ReduceKeyAndBucket>, IndexingWorkStats, Dictionary<string, int>>>();

			var parallelOperations = new ConcurrentQueue<ParallelBatchStats>();

			var parallelProcessingStart = SystemTime.UtcNow;

			context.Database.ReducingThreadPool.ExecuteBatch(documentsWrapped, (IEnumerator<dynamic> partition) =>
			{
                token.ThrowIfCancellationRequested();
				var parallelStats = new ParallelBatchStats
				{
					StartDelay = (long)(SystemTime.UtcNow - parallelProcessingStart).TotalMilliseconds
				};

				var localStats = new IndexingWorkStats();
				var localChanges = new HashSet<ReduceKeyAndBucket>();
				var statsPerKey = new Dictionary<string, int>();

				var linqExecutionDuration = new Stopwatch();
				var reduceInMapLinqExecutionDuration = new Stopwatch();
				var putMappedResultsDuration = new Stopwatch();
				var convertToRavenJObjectDuration = new Stopwatch();

				allState.Enqueue(Tuple.Create(localChanges, localStats, statsPerKey));

				using (CurrentIndexingScope.Current = new CurrentIndexingScope(context.Database, PublicName))
				{
					// we are writing to the transactional store from multiple threads here, and in a streaming fashion
					// should result in less memory and better perf
					context.TransactionalStorage.Batch(accessor =>
					{
						if (usedStorageAccessors.TryAdd(accessor))
						{
							var storageCommitDuration = new Stopwatch();

							accessor.BeforeStorageCommit += storageCommitDuration.Start;

							accessor.AfterStorageCommit += () =>
							{
								storageCommitDuration.Stop();

								parallelStats.Operations.Add(PerformanceStats.From(IndexingOperation.StorageCommit, storageCommitDuration.ElapsedMilliseconds));
							};
						}

						var mapResults = RobustEnumerationIndex(partition, viewGenerator.MapDefinitions, localStats, linqExecutionDuration);
						var currentDocumentResults = new List<object>();
						string currentKey = null;
						bool skipDocument = false;
						
						foreach (var currentDoc in mapResults)
						{
							token.ThrowIfCancellationRequested();

							var documentId = GetDocumentId(currentDoc);
							if (documentId != currentKey)
							{
								count += ProcessBatch(viewGenerator, currentDocumentResults, currentKey, localChanges, accessor, statsPerKey, reduceInMapLinqExecutionDuration, putMappedResultsDuration, convertToRavenJObjectDuration);

								currentDocumentResults.Clear();
								currentKey = documentId;
							}
							else if (skipDocument)
							{
								continue;
							}

							RavenJObject currentDocJObject;
							using (StopwatchScope.For(convertToRavenJObjectDuration))
							{
								currentDocJObject = RavenJObject.FromObject(currentDoc, jsonSerializer);
							}

							currentDocumentResults.Add(new DynamicJsonObject(currentDocJObject));

							if (EnsureValidNumberOfOutputsForDocument(documentId, currentDocumentResults.Count) == false)
							{
								skipDocument = true;
								currentDocumentResults.Clear();
								continue;
							}

							Interlocked.Increment(ref localStats.IndexingSuccesses);
						}
						count += ProcessBatch(viewGenerator, currentDocumentResults, currentKey, localChanges, accessor, statsPerKey, reduceInMapLinqExecutionDuration, putMappedResultsDuration, convertToRavenJObjectDuration);

						parallelStats.Operations.Add(PerformanceStats.From(IndexingOperation.LoadDocument, CurrentIndexingScope.Current.LoadDocumentDuration.ElapsedMilliseconds));
						parallelStats.Operations.Add(PerformanceStats.From(IndexingOperation.Linq_MapExecution, linqExecutionDuration.ElapsedMilliseconds));
						parallelStats.Operations.Add(PerformanceStats.From(IndexingOperation.Linq_ReduceLinqExecution, reduceInMapLinqExecutionDuration.ElapsedMilliseconds));
						parallelStats.Operations.Add(PerformanceStats.From(IndexingOperation.Map_PutMappedResults, putMappedResultsDuration.ElapsedMilliseconds));
						parallelStats.Operations.Add(PerformanceStats.From(IndexingOperation.Map_ConvertToRavenJObject, convertToRavenJObjectDuration.ElapsedMilliseconds));

						parallelOperations.Enqueue(parallelStats);
					});

					allReferenceEtags.Enqueue(CurrentIndexingScope.Current.ReferencesEtags);
					allReferencedDocs.Enqueue(CurrentIndexingScope.Current.ReferencedDocuments);
				}
			}, description: string.Format("Reducing index {0} up to Etag {1}, for {2} documents", this.PublicName, batch.HighestEtagBeforeFiltering, documentsWrapped.Count));

			performanceStats.Add(new ParallelPerformanceStats
			{
				NumberOfThreads = parallelOperations.Count,
				DurationMs = (long)(SystemTime.UtcNow - parallelProcessingStart).TotalMilliseconds,
				BatchedOperations = parallelOperations.ToList()
			});

			var updateDocumentReferencesDuration = new Stopwatch();
			using (StopwatchScope.For(updateDocumentReferencesDuration))
			{
			UpdateDocumentReferences(actions, allReferencedDocs, allReferenceEtags);
			}
			performanceStats.Add(PerformanceStats.From(IndexingOperation.UpdateDocumentReferences, updateDocumentReferencesDuration.ElapsedMilliseconds));

			var changed = allState.SelectMany(x => x.Item1).Concat(deleted.Keys)
					.Distinct()
					.ToList();

			var stats = new IndexingWorkStats(allState.Select(x => x.Item2));
			var reduceKeyStats = allState.SelectMany(x => x.Item3)
										 .GroupBy(x => x.Key)
										 .Select(g => new { g.Key, Count = g.Sum(x => x.Value) })
										 .ToList();

			context.Database.ReducingThreadPool.ExecuteBatch(reduceKeyStats, enumerator => context.TransactionalStorage.Batch(accessor =>
			{
				while (enumerator.MoveNext())
				{
					var reduceKeyStat = enumerator.Current;
					accessor.MapReduce.IncrementReduceKeyCounter(indexId, reduceKeyStat.Key, reduceKeyStat.Count);
				}
			}), description: string.Format("Incrementing Reducing key counter fo index {0} for operation from Etag {1} to Etag {2}", this.PublicName, this.GetLastEtagFromStats(), batch.HighestEtagBeforeFiltering));

			actions.General.MaybePulseTransaction();

			var parallelReductionOperations = new ConcurrentQueue<ParallelBatchStats>();
			var parallelReductionStart = SystemTime.UtcNow;

			context.Database.ReducingThreadPool.ExecuteBatch(changed, enumerator => context.TransactionalStorage.Batch(accessor =>
			{
				var parallelStats = new ParallelBatchStats
				{
					StartDelay = (long)(SystemTime.UtcNow - parallelReductionStart).TotalMilliseconds
				};

				var scheduleReductionsDuration = new Stopwatch();

				using (StopwatchScope.For(scheduleReductionsDuration))
				{
					while (enumerator.MoveNext())
					{
						accessor.MapReduce.ScheduleReductions(indexId, 0, enumerator.Current);
						accessor.General.MaybePulseTransaction();
					}
				}

				parallelStats.Operations.Add(PerformanceStats.From(IndexingOperation.Map_ScheduleReductions, scheduleReductionsDuration.ElapsedMilliseconds));
				parallelReductionOperations.Enqueue(parallelStats);
			}), description: string.Format("Map Scheduling Reducitions for index {0} after operation from Etag {1} to Etag {2}", this.PublicName, this.GetLastEtagFromStats(), batch.HighestEtagBeforeFiltering));

			performanceStats.Add(new ParallelPerformanceStats
			{
				NumberOfThreads = parallelReductionOperations.Count,
				DurationMs = (long)(SystemTime.UtcNow - parallelReductionStart).TotalMilliseconds,
				BatchedOperations = parallelReductionOperations.ToList()
			});

			UpdateIndexingStats(context, stats);

			performance.OnCompleted = () => BatchCompleted("Current Map", "Map", sourceCount, count, performanceStats);

			logIndexing.Debug("Mapped {0} documents for {1}", count, indexId);

			return performance;
		}

		private int ProcessBatch(AbstractViewGenerator viewGenerator, List<object> currentDocumentResults, string currentKey, HashSet<ReduceKeyAndBucket> changes,
			IStorageActionsAccessor actions,
			IDictionary<string, int> statsPerKey, Stopwatch reduceDuringMapLinqExecution, Stopwatch putMappedResultsDuration, Stopwatch convertToRavenJObjectDuration)
		{
			if (currentKey == null || currentDocumentResults.Count == 0)
			{
				return 0;
			}

			var old = CurrentIndexingScope.Current;
			try
			{
				CurrentIndexingScope.Current = null;

				if (logIndexing.IsDebugEnabled)
				{
					var sb = new StringBuilder()
						.AppendFormat("Index {0} for document {1} resulted in:", PublicName, currentKey)
						.AppendLine();
					foreach (var currentDocumentResult in currentDocumentResults)
					{
						sb.AppendLine(JsonConvert.SerializeObject(currentDocumentResult));
					}
					logIndexing.Debug(sb.ToString());
				}

				int count = 0;

				var results = RobustEnumerationReduceDuringMapPhase(currentDocumentResults.GetEnumerator(), viewGenerator.ReduceDefinition, reduceDuringMapLinqExecution);
				foreach (var doc in results)
				{
					count++;

					var reduceValue = viewGenerator.GroupByExtraction(doc);
					if (reduceValue == null)
					{
						logIndexing.Debug("Field {0} is used as the reduce key and cannot be null, skipping document {1}",
										  viewGenerator.GroupByExtraction, currentKey);
						continue;
					}
					string reduceKey = ReduceKeyToString(reduceValue);

					RavenJObject data;
					using (StopwatchScope.For(convertToRavenJObjectDuration))
					{
						data = GetMappedData(doc);
					}

					logIndexing.Debug("Index {0} for document {1} resulted in ({2}): {3}", PublicName, currentKey, reduceKey, data);

					using (StopwatchScope.For(putMappedResultsDuration))
					{
						actions.MapReduce.PutMappedResult(indexId, currentKey, reduceKey, data);
					}

					statsPerKey[reduceKey] = statsPerKey.GetOrDefault(reduceKey) + 1;
					actions.General.MaybePulseTransaction();
					changes.Add(new ReduceKeyAndBucket(IndexingUtil.MapBucket(currentKey), reduceKey));
				}
				return count;
			}
			finally
			{
				CurrentIndexingScope.Current = old;
			}
		}

		private RavenJObject GetMappedData(object doc)
		{
			if (doc is IDynamicJsonObject)
				return ((IDynamicJsonObject)doc).Inner;

			var ravenJTokenWriter = new RavenJTokenWriter();
			jsonSerializer.Serialize(ravenJTokenWriter, doc);
			return (RavenJObject)ravenJTokenWriter.Token;
		}

		private static readonly ConcurrentDictionary<Type, Func<object, object>> documentIdFetcherCache =
			new ConcurrentDictionary<Type, Func<object, object>>();

		private static string GetDocumentId(object doc)
		{
			var docIdFetcher = documentIdFetcherCache.GetOrAdd(doc.GetType(), type =>
			{
				// document may be DynamicJsonObject if we are using compiled views
				if (typeof(DynamicJsonObject) == type)
				{
					return i => ((dynamic)i).__document_id;
				}
				var docIdProp = TypeDescriptor.GetProperties(doc).Find(Constants.DocumentIdFieldName, false);
				return docIdProp.GetValue;
			});
			if (docIdFetcher == null)
				throw new InvalidOperationException("Could not create document id fetcher for this document");
			var documentId = docIdFetcher(doc);
			if (documentId == null || documentId is DynamicNullObject)
				throw new InvalidOperationException("Could not get document id fetcher for this document");

			return (string)documentId;
		}

		internal static string ReduceKeyToString(object reduceValue)
		{
            var reduceValueAsString = reduceValue as string;
            if (reduceValueAsString != null)
                return reduceValueAsString;

			if (reduceValue is DateTime)
				return ((DateTime)reduceValue).GetDefaultRavenFormat();
			if (reduceValue is DateTimeOffset)
				return ((DateTimeOffset)reduceValue).ToString(Default.DateTimeFormatsToWrite, CultureInfo.InvariantCulture);
			if (reduceValue is ValueType)
				return reduceValue.ToString();

			var dynamicJsonObject = reduceValue as IDynamicJsonObject;
			if (dynamicJsonObject != null)
				return dynamicJsonObject.Inner.ToString(Formatting.None);

			return RavenJToken.FromObject(reduceValue).ToString(Formatting.None);
		}

		protected override IndexQueryResult RetrieveDocument(Document document, FieldsToFetch fieldsToFetch, ScoreDoc score)
		{
			fieldsToFetch.EnsureHasField(Constants.ReduceKeyFieldName);
			if (fieldsToFetch.HasExplicitFieldsToFetch)
			{
				return base.RetrieveDocument(document, fieldsToFetch, score);
			}
			var field = document.GetField(Constants.ReduceValueFieldName);
			if (field == null)
			{
				fieldsToFetch = fieldsToFetch.CloneWith(document.GetFields().Select(x => x.Name).ToArray());
				return base.RetrieveDocument(document, fieldsToFetch, score);
			}
			var projection = RavenJObject.Parse(field.StringValue);
			if (fieldsToFetch.FetchAllStoredFields)
			{
				var fields = new HashSet<string>(document.GetFields().Select(x => x.Name));
				fields.Remove(Constants.ReduceKeyFieldName);
				var documentFromFields = new RavenJObject();
				AddFieldsToDocument(document, fields, documentFromFields);
				foreach (var kvp in projection)
				{
					documentFromFields[kvp.Key] = kvp.Value;
				}
				projection = documentFromFields;
			}
			return new IndexQueryResult
			{
				Projection = projection,
				Score = score.Score,
				ReduceVal = field.StringValue
			};
		}

		protected override void HandleCommitPoints(IndexedItemsInfo itemsInfo, IndexSegmentsInfo segmentsInfo)
		{
			// MapReduce index does not store and use any commit points
		}

		protected override bool IsUpToDateEnoughToWriteToDisk(Etag highestETag)
		{
			// for map/reduce indexes, we always write to disk, the in memory optimization
			// isn't really doing much for us, since we already write the intermediate results 
			// to disk anyway, so it doesn't matter
			return true;
		}

		public override void Remove(string[] keys, WorkContext context)
		{
			context.TransactionalStorage.Batch(actions =>
			{
				var reduceKeyAndBuckets = new Dictionary<ReduceKeyAndBucket, int>();
				foreach (var key in keys)
				{
					actions.MapReduce.DeleteMappedResultsForDocumentId(key, indexId, reduceKeyAndBuckets);
				}

				actions.MapReduce.UpdateRemovedMapReduceStats(indexId, reduceKeyAndBuckets);
				foreach (var reduceKeyAndBucket in reduceKeyAndBuckets)
				{
					actions.MapReduce.ScheduleReductions(indexId, 0, reduceKeyAndBucket.Key);
				}
			});
			Write((writer, analyzer, stats) =>
			{
				stats.Operation = IndexingWorkStats.Status.Ignore;
				logIndexing.Debug(() => string.Format("Deleting ({0}) from {1}", string.Join(", ", keys), PublicName));
				writer.DeleteDocuments(keys.Select(k => new Term(Constants.ReduceKeyFieldName, k.ToLowerInvariant())).ToArray());
				return new IndexedItemsInfo(null)
				{
					ChangedDocs = keys.Length
				};
			});
		}

		public class ReduceDocuments
		{
			private readonly MapReduceIndex parent;
			private readonly int inputCount;
			private readonly int indexId;
			private readonly AnonymousObjectToLuceneDocumentConverter anonymousObjectToLuceneDocumentConverter;
			private readonly Document luceneDoc = new Document();

            private readonly Field reduceValueField = new Field(Constants.ReduceValueFieldName, "dummy", Field.Store.YES, Field.Index.NO);
			private readonly Field reduceKeyField = new Field(Constants.ReduceKeyFieldName, "dummy", Field.Store.NO, Field.Index.NOT_ANALYZED_NO_NORMS);

            private readonly ConcurrentDictionary<Type, PropertyAccessor> propertyAccessorCache = new ConcurrentDictionary<Type, PropertyAccessor>();
			private readonly List<AbstractIndexUpdateTriggerBatcher> batchers;

			public ReduceDocuments(MapReduceIndex parent, AbstractViewGenerator viewGenerator, IEnumerable<IGrouping<int, object>> mappedResultsByBucket, int level, WorkContext context, IStorageActionsAccessor actions, HashSet<string> reduceKeys, int inputCount)
			{
				this.parent = parent;
				this.inputCount = inputCount;
				indexId = this.parent.indexId;
				ViewGenerator = viewGenerator;
				MappedResultsByBucket = mappedResultsByBucket;
				Level = level;
				Context = context;
				Actions = actions;
				ReduceKeys = reduceKeys;

				anonymousObjectToLuceneDocumentConverter = new AnonymousObjectToLuceneDocumentConverter(this.parent.context.Database, this.parent.indexDefinition, ViewGenerator, logIndexing);

				if (Level == 2)
				{
					batchers = Context.IndexUpdateTriggers.Select(x => x.CreateBatcher(indexId))
								.Where(x => x != null)
								.ToList();
				}
			}

			public AbstractViewGenerator ViewGenerator { get; private set; }
			public IEnumerable<IGrouping<int, object>> MappedResultsByBucket { get; private set; }
			public int Level { get; private set; }
			public WorkContext Context { get; private set; }
			public IStorageActionsAccessor Actions { get; private set; }
			public HashSet<string> ReduceKeys { get; private set; }

			private string ExtractReduceKey(AbstractViewGenerator viewGenerator, object doc)
			{
				try
				{
					object reduceKey = viewGenerator.GroupByExtraction(doc);
					if (reduceKey == null)
						throw new InvalidOperationException("Could not find reduce key for " + indexId + " in the result: " + doc);
			
					return ReduceKeyToString(reduceKey);
				}
				catch (Exception e)
				{
					throw new InvalidOperationException("Could not extract reduce key from reduce result!", e);
				}
			}

			private IEnumerable<AbstractField> GetFields(object doc, out float boost)
			{
				boost = 1;
				var boostedValue = doc as BoostedValue;
				if (boostedValue != null)
				{
					doc = boostedValue.Value;
					boost = boostedValue.Boost;
				}

				IEnumerable<AbstractField> fields = null;
				try
				{
				    var dynamicJsonObject = doc as IDynamicJsonObject;
				    if (dynamicJsonObject != null)
					{
						fields = anonymousObjectToLuceneDocumentConverter.Index(dynamicJsonObject.Inner, Field.Store.NO);
					}
					else
					{
                        var properties = propertyAccessorCache.GetOrAdd(doc.GetType(), PropertyAccessor.Create);
						fields = anonymousObjectToLuceneDocumentConverter.Index(doc, properties, Field.Store.NO);
					}
				}
				catch (InvalidShapeException)
				{
				}

				if (Math.Abs(boost - 1) > float.Epsilon)
				{
                    return fields.Select(x => { x.OmitNorms = false; return x; });
<<<<<<< HEAD
				}
				return fields;
			}

			private static RavenJObject ToJsonDocument(object doc)
			{
				var boostedValue = doc as BoostedValue;
				if (boostedValue != null)
				{
					doc = boostedValue.Value;
				}
				var dynamicJsonObject = doc as IDynamicJsonObject;
				if (dynamicJsonObject != null)
				{
					return dynamicJsonObject.Inner;
				}
				var ravenJObject = doc as RavenJObject;
				if (ravenJObject != null)
					return ravenJObject;
				var jsonDocument = RavenJObject.FromObject(doc);
				MergeArrays(jsonDocument);

				// remove _, __, etc fields
				foreach (var prop in jsonDocument.Where(x => x.Key.All(ch => ch == '_')).ToArray())
				{
					jsonDocument.Remove(prop.Key);
				}
				return jsonDocument;
			}

			private static void MergeArrays(RavenJToken token)
			{
				if (token == null)
					return;
				switch (token.Type)
				{
					case JTokenType.Array:
						var arr = (RavenJArray)token;
						for (int i = 0; i < arr.Length; i++)
						{
							var current = arr[i];
							if (current == null || current.Type != JTokenType.Array)
								continue;
							arr.RemoveAt(i);
							i--;
							var j = Math.Max(0, i);
							foreach (var item in (RavenJArray)current)
							{
								arr.Insert(j++, item);
							}
						}
						break;
					case JTokenType.Object:
						foreach (var kvp in ((RavenJObject)token))
						{
							MergeArrays(kvp.Value);
						}
						break;
				}
			}

			public IndexingPerformanceStats ExecuteReduction()
			{
				var count = 0;
				var sourceCount = 0;
				var addDocumentDuration = new Stopwatch();
				var convertToLuceneDocumentDuration = new Stopwatch();
				var linqExecutionDuration = new Stopwatch();
				var deleteExistingDocumentsDuration = new Stopwatch();
				var writeToIndexStats = new List<PerformanceStats>();

				IndexingPerformanceStats performance = null;

				parent.Write((indexWriter, analyzer, stats) =>
				{
					stats.Operation = IndexingWorkStats.Status.Reduce;
					try
					{
						performance = parent.RecordCurrentBatch("Current Reduce #" + Level, "Reduce Level " + Level, MappedResultsByBucket.Sum(x => x.Count()));
						
                        if (Level == 2)
						{
							RemoveExistingReduceKeysFromIndex(indexWriter, deleteExistingDocumentsDuration);
						}

						foreach (var mappedResults in MappedResultsByBucket)
						{
							var input = mappedResults.Select(x =>
							{
								sourceCount++;
								return x;
							});
=======
                }
                return fields;
            }

            private static RavenJObject ToJsonDocument(object doc)
            {
                var boostedValue = doc as BoostedValue;
                if (boostedValue != null)
                {
                    doc = boostedValue.Value;
                }
                var dynamicJsonObject = doc as IDynamicJsonObject;
                if (dynamicJsonObject != null)
                {
                    return dynamicJsonObject.Inner;
                }
                var ravenJObject = doc as RavenJObject;
                if (ravenJObject != null)
                    return ravenJObject;
                var jsonDocument = RavenJObject.FromObject(doc);
                MergeArrays(jsonDocument);

                // remove _, __, etc fields
                foreach (var prop in jsonDocument.Where(x => x.Key.All(ch => ch == '_')).ToArray())
                {
                    jsonDocument.Remove(prop.Key);
                }
                return jsonDocument;
            }

            private static void MergeArrays(RavenJToken token)
            {
                if (token == null)
                    return;
                switch (token.Type)
                {
                    case JTokenType.Array:
                        var arr = (RavenJArray)token;
                        for (int i = 0; i < arr.Length; i++)
                        {
                            var current = arr[i];
                            if (current == null || current.Type != JTokenType.Array)
                                continue;
                            arr.RemoveAt(i);
                            i--;
                            var j = Math.Max(0, i);
                            foreach (var item in (RavenJArray)current)
                            {
                                arr.Insert(j++, item);
                            }
                        }
                        break;
                    case JTokenType.Object:
                        foreach (var kvp in ((RavenJObject)token))
                        {
                            MergeArrays(kvp.Value);
                        }
                        break;
                }
            }

            public IndexingPerformanceStats ExecuteReduction()
            {
                var count = 0;
                var sourceCount = 0;
                var addDocumentDuration = new Stopwatch();
                var convertToLuceneDocumentDuration = new Stopwatch();
                var linqExecutionDuration = new Stopwatch();
                var deleteExistingDocumentsDuration = new Stopwatch();
                var writeToIndexStats = new List<PerformanceStats>();

                IndexingPerformanceStats performance = null;

                parent.Write((indexWriter, analyzer, stats) =>
                {
                    stats.Operation = IndexingWorkStats.Status.Reduce;

                    try
                    {                                                
                        if (Level == 2)
                        {
                            RemoveExistingReduceKeysFromIndex(indexWriter, deleteExistingDocumentsDuration);
                        }
                        
                        foreach (var mappedResults in MappedResultsByBucket)
                        {
                            var input = mappedResults.Select(x =>
                            {
                                sourceCount++;
                                return x;
                            });
>>>>>>> 488ae4d5

                            IndexingFunc reduceDefinition = ViewGenerator.ReduceDefinition;
                            foreach (var doc in parent.RobustEnumerationReduce(input.GetEnumerator(), reduceDefinition, stats, linqExecutionDuration))
							{
								count++;								

								switch (Level)
								{
									case 0:
									case 1:
                                        string reduceKeyAsString = ExtractReduceKey(ViewGenerator, doc);
<<<<<<< HEAD
										Actions.MapReduce.PutReducedResult(indexId, reduceKeyAsString, Level + 1, mappedResults.Key, mappedResults.Key / 1024, ToJsonDocument(doc));
										Actions.General.MaybePulseTransaction();
										break;
									case 2:
										WriteDocumentToIndex(doc, indexWriter, analyzer, convertToLuceneDocumentDuration, addDocumentDuration);
										break;
									default:
										throw new InvalidOperationException("Unknown level: " + Level);
								}

								stats.ReduceSuccesses++;
							}
						}
					}
					catch (Exception e)
					{
						if (Level == 2)
						{
							batchers.ApplyAndIgnoreAllErrors(
								ex =>
								{
									logIndexing.WarnException("Failed to notify index update trigger batcher about an error", ex);
									Context.AddError(indexId, parent.indexDefinition.Name, null, ex, "AnErrorOccured Trigger");
								},
								x => x.AnErrorOccured(e));
						}
						throw;
					}
					finally
					{
						if (Level == 2)
						{
							batchers.ApplyAndIgnoreAllErrors(
								e =>
								{
									logIndexing.WarnException("Failed to dispose on index update trigger", e);
									Context.AddError(indexId, parent.indexDefinition.Name, null, e, "Dispose Trigger");
								},
								x => x.Dispose());
						}
					}

					return new IndexedItemsInfo(null)
					{
						ChangedDocs = count + ReduceKeys.Count
					};
				}, writeToIndexStats);

				var performanceStats = new List<BasePerformanceStats>();

				performanceStats.Add(PerformanceStats.From(IndexingOperation.Linq_ReduceLinqExecution, linqExecutionDuration.ElapsedMilliseconds));
				performanceStats.Add(PerformanceStats.From(IndexingOperation.Lucene_DeleteExistingDocument, deleteExistingDocumentsDuration.ElapsedMilliseconds));
				performanceStats.Add(PerformanceStats.From(IndexingOperation.Lucene_ConvertToLuceneDocument, convertToLuceneDocumentDuration.ElapsedMilliseconds));
				performanceStats.Add(PerformanceStats.From(IndexingOperation.Lucene_AddDocument, addDocumentDuration.ElapsedMilliseconds));
				performanceStats.AddRange(writeToIndexStats);

				parent.BatchCompleted("Current Reduce #" + Level, "Reduce Level " + Level, sourceCount, count, performanceStats);

				logIndexing.Debug(() => string.Format("Reduce resulted in {0} entries for {1} for reduce keys: {2}", count, indexId, string.Join(", ", ReduceKeys)));

				return performance;
			}

			private void WriteDocumentToIndex(object doc, RavenIndexWriter indexWriter, Analyzer analyzer, Stopwatch convertToLuceneDocumentDuration, Stopwatch addDocumentDutation)
			{
				string reduceKeyAsString;
				using (StopwatchScope.For(convertToLuceneDocumentDuration))
				{
					float boost;
					try
					{
						var fields = GetFields(doc, out boost);
=======
                                        Actions.MapReduce.PutReducedResult(indexId, reduceKeyAsString, Level + 1, mappedResults.Key, mappedResults.Key / 1024, ToJsonDocument(doc));
                                        Actions.General.MaybePulseTransaction();
                                        break;
                                    case 2:
                                        WriteDocumentToIndex(doc, indexWriter, analyzer, convertToLuceneDocumentDuration, addDocumentDuration);
                                        break;
                                    default:
                                        throw new InvalidOperationException("Unknown level: " + Level);
                                }

                                stats.ReduceSuccesses++;
                            }
                        }                        
                    }
                    catch (Exception e)
                    {
                        if (Level == 2)
                        {
                            batchers.ApplyAndIgnoreAllErrors(
                                ex =>
                                {
                                    logIndexing.WarnException("Failed to notify index update trigger batcher about an error", ex);
                                    Context.AddError(indexId, parent.indexDefinition.Name, null, ex, "AnErrorOccured Trigger");
                                },
                                x => x.AnErrorOccured(e));
                        }
                        throw;
                    }
                    finally
                    {
                        if (Level == 2)
                        {
                            batchers.ApplyAndIgnoreAllErrors(
                                e =>
                                {
                                    logIndexing.WarnException("Failed to dispose on index update trigger", e);
                                    Context.AddError(indexId, parent.indexDefinition.Name, null, e, "Dispose Trigger");
                                },
                                x => x.Dispose());
                        }

                        // TODO: Check if we need to report "Bucket Counts" or "Total Input Elements"?
                        performance = parent.RecordCurrentBatch("Current Reduce #" + Level, "Reduce Level " + Level, sourceCount);
                    }

                    return new IndexedItemsInfo(null)
                    {
                        ChangedDocs = count + ReduceKeys.Count
                    };
                }, writeToIndexStats);

                var performanceStats = new List<BasePerformanceStats>();

                performanceStats.Add(PerformanceStats.From(IndexingOperation.Linq_ReduceLinqExecution, linqExecutionDuration.ElapsedMilliseconds));
                performanceStats.Add(PerformanceStats.From(IndexingOperation.Lucene_DeleteExistingDocument, deleteExistingDocumentsDuration.ElapsedMilliseconds));
                performanceStats.Add(PerformanceStats.From(IndexingOperation.Lucene_ConvertToLuceneDocument, convertToLuceneDocumentDuration.ElapsedMilliseconds));
                performanceStats.Add(PerformanceStats.From(IndexingOperation.Lucene_AddDocument, addDocumentDuration.ElapsedMilliseconds));
                performanceStats.AddRange(writeToIndexStats);

                parent.BatchCompleted("Current Reduce #" + Level, "Reduce Level " + Level, sourceCount, count, performanceStats);

                logIndexing.Debug(() => string.Format("Reduce resulted in {0} entries for {1} for reduce keys: {2}", count, indexId, string.Join(", ", ReduceKeys)));

                return performance;
            }

            private void WriteDocumentToIndex(object doc, RavenIndexWriter indexWriter, Analyzer analyzer, Stopwatch convertToLuceneDocumentDuration, Stopwatch addDocumentDutation)
            {
                string reduceKeyAsString;
                using (StopwatchScope.For(convertToLuceneDocumentDuration))
                {
                    float boost;
                    try
                    {
                        var fields = GetFields(doc, out boost);
>>>>>>> 488ae4d5

                        reduceKeyAsString = ExtractReduceKey(ViewGenerator, doc);
                        reduceKeyField.SetValue(reduceKeyAsString);
                        reduceValueField.SetValue(ToJsonDocument(doc).ToString(Formatting.None));

                        luceneDoc.GetFields().Clear();
                        luceneDoc.Boost = boost;
                        luceneDoc.Add(reduceKeyField);
                        luceneDoc.Add(reduceValueField);

                        foreach (var field in fields)
                            luceneDoc.Add(field);
					}
					catch (Exception e)
					{
						Context.AddError(indexId,
							parent.PublicName,
							TryGetDocKey(doc),
							e,
							"Reduce"
							);
						logIndexing.WarnException("Could not get fields to during reduce for " + parent.PublicName, e);
						return;
					}
				}
				batchers.ApplyAndIgnoreAllErrors(
					exception =>
					{
						logIndexing.WarnException(
							string.Format("Error when executed OnIndexEntryCreated trigger for index '{0}', key: '{1}'",
										  indexId, reduceKeyAsString),
							exception);
						Context.AddError(indexId, parent.PublicName, reduceKeyAsString, exception, "OnIndexEntryCreated Trigger");
					},
					trigger => trigger.OnIndexEntryCreated(reduceKeyAsString, luceneDoc));

				parent.LogIndexedDocument(reduceKeyAsString, luceneDoc);

				using (StopwatchScope.For(addDocumentDutation))
				{
					parent.AddDocumentToIndex(indexWriter, luceneDoc, analyzer);
				}
			}

			private void RemoveExistingReduceKeysFromIndex(RavenIndexWriter indexWriter, Stopwatch deleteExistingDocumentsDuration)
			{
				foreach (var reduceKey in ReduceKeys)
				{
					var entryKey = reduceKey;
					parent.InvokeOnIndexEntryDeletedOnAllBatchers(batchers, new Term(Constants.ReduceKeyFieldName, entryKey));

					using (StopwatchScope.For(deleteExistingDocumentsDuration))
					{
						indexWriter.DeleteDocuments(new Term(Constants.ReduceKeyFieldName, entryKey));
					}
				}
			}
		}
	}
}<|MERGE_RESOLUTION|>--- conflicted
+++ resolved
@@ -38,9 +38,9 @@
 
 namespace Raven.Database.Indexing
 {
-	internal class MapReduceIndex : Index
-	{
-		readonly JsonSerializer jsonSerializer;
+    internal class MapReduceIndex : Index
+    {
+        readonly JsonSerializer jsonSerializer;
 
         private static readonly JsonConverterCollection MapReduceConverters;
 
@@ -54,646 +54,552 @@
             MapReduceConverters.Freeze();
         }
 
-		private class IgnoreFieldable : JsonConverter
-		{
-			public override void WriteJson(JsonWriter writer, object value, JsonSerializer serializer)
-			{
-				writer.WriteValue("IgnoredLuceueField");
-			}
-
-			public override object ReadJson(JsonReader reader, Type objectType, object existingValue, JsonSerializer serializer)
-			{
-				return null;
-			}
-
-			public override bool CanConvert(Type objectType)
-			{
-				return typeof(IFieldable).IsAssignableFrom(objectType) ||
-					   typeof(IEnumerable<AbstractField>).IsAssignableFrom(objectType);
-			}
-		}
-
-		public MapReduceIndex(Directory directory, int id, IndexDefinition indexDefinition,
-							  AbstractViewGenerator viewGenerator, WorkContext context)
-			: base(directory, id, indexDefinition, viewGenerator, context)
-		{
-			jsonSerializer = JsonExtensions.CreateDefaultJsonSerializer();
+        private class IgnoreFieldable : JsonConverter
+        {
+            public override void WriteJson(JsonWriter writer, object value, JsonSerializer serializer)
+            {
+                writer.WriteValue("IgnoredLuceueField");
+            }
+
+            public override object ReadJson(JsonReader reader, Type objectType, object existingValue, JsonSerializer serializer)
+            {
+                return null;
+            }
+
+            public override bool CanConvert(Type objectType)
+            {
+                return typeof(IFieldable).IsAssignableFrom(objectType) ||
+                       typeof(IEnumerable<AbstractField>).IsAssignableFrom(objectType);
+            }
+        }
+
+        public MapReduceIndex(Directory directory, int id, IndexDefinition indexDefinition,
+                              AbstractViewGenerator viewGenerator, WorkContext context)
+            : base(directory, id, indexDefinition, viewGenerator, context)
+        {
+            jsonSerializer = JsonExtensions.CreateDefaultJsonSerializer();
             jsonSerializer.Converters = MapReduceConverters;
-		}
-
-		public override bool IsMapReduce
-		{
-			get { return true; }
-		}
-
-		public override IndexingPerformanceStats IndexDocuments(AbstractViewGenerator viewGenerator, IndexingBatch batch, IStorageActionsAccessor actions, DateTime minimumTimestamp, CancellationToken token)
-		{
-			token.ThrowIfCancellationRequested();
-
-			var count = 0;
-			var sourceCount = 0;
-			var deleted = new Dictionary<ReduceKeyAndBucket, int>();
-			var performance = RecordCurrentBatch("Current Map", "Map", batch.Docs.Count);
-			var performanceStats = new List<BasePerformanceStats>();
-
-			var usedStorageAccessors = new ConcurrentSet<IStorageActionsAccessor>();
-
-			if (usedStorageAccessors.TryAdd(actions))
-			{
-				var storageCommitDuration = new Stopwatch();
-
-				actions.BeforeStorageCommit += storageCommitDuration.Start;
-
-				actions.AfterStorageCommit += () =>
-				{
-					storageCommitDuration.Stop();
-
-					performanceStats.Add(PerformanceStats.From(IndexingOperation.StorageCommit, storageCommitDuration.ElapsedMilliseconds));
-				};
-			}
-
-			var deleteMappedResultsDuration = new Stopwatch();
-			var documentsWrapped = batch.Docs.Select(doc =>
-			{
-				token.ThrowIfCancellationRequested();
-
-				sourceCount++;
-				var documentId = doc.__document_id;
-
-				using (StopwatchScope.For(deleteMappedResultsDuration))
-				{
-					actions.MapReduce.DeleteMappedResultsForDocumentId((string)documentId, indexId, deleted);
-				}
-				
-				return doc;
-			})
-			.Where(x => x is FilteredDocument == false)
-			.ToList();
-
-			performanceStats.Add(new PerformanceStats
-			{
-				Name = IndexingOperation.Map_DeleteMappedResults,
-				DurationMs = deleteMappedResultsDuration.ElapsedMilliseconds,
-			});
-
-			var allReferencedDocs = new ConcurrentQueue<IDictionary<string, HashSet<string>>>();
-			var allReferenceEtags = new ConcurrentQueue<IDictionary<string, Etag>>();
-			var allState = new ConcurrentQueue<Tuple<HashSet<ReduceKeyAndBucket>, IndexingWorkStats, Dictionary<string, int>>>();
-
-			var parallelOperations = new ConcurrentQueue<ParallelBatchStats>();
-
-			var parallelProcessingStart = SystemTime.UtcNow;
+        }
+
+        public override bool IsMapReduce
+        {
+            get { return true; }
+        }
+
+        public override IndexingPerformanceStats IndexDocuments(AbstractViewGenerator viewGenerator, IndexingBatch batch, IStorageActionsAccessor actions, DateTime minimumTimestamp, CancellationToken token)
+        {
+            token.ThrowIfCancellationRequested();
+
+            var count = 0;
+            var sourceCount = 0;
+            var deleted = new Dictionary<ReduceKeyAndBucket, int>();
+            var performance = RecordCurrentBatch("Current Map", "Map", batch.Docs.Count);
+            var performanceStats = new List<BasePerformanceStats>();
+
+            var usedStorageAccessors = new ConcurrentSet<IStorageActionsAccessor>();
+
+            if (usedStorageAccessors.TryAdd(actions))
+            {
+                var storageCommitDuration = new Stopwatch();
+
+                actions.BeforeStorageCommit += storageCommitDuration.Start;
+
+                actions.AfterStorageCommit += () =>
+                {
+                    storageCommitDuration.Stop();
+
+                    performanceStats.Add(PerformanceStats.From(IndexingOperation.StorageCommit, storageCommitDuration.ElapsedMilliseconds));
+                };
+            }
+
+            var deleteMappedResultsDuration = new Stopwatch();
+            var documentsWrapped = batch.Docs.Select(doc =>
+            {
+                token.ThrowIfCancellationRequested();
+
+                sourceCount++;
+                var documentId = doc.__document_id;
+
+                using (StopwatchScope.For(deleteMappedResultsDuration))
+                {
+                    actions.MapReduce.DeleteMappedResultsForDocumentId((string)documentId, indexId, deleted);
+                }
+
+                return doc;
+            })
+            .Where(x => x is FilteredDocument == false)
+            .ToList();
+
+            performanceStats.Add(new PerformanceStats
+            {
+                Name = IndexingOperation.Map_DeleteMappedResults,
+                DurationMs = deleteMappedResultsDuration.ElapsedMilliseconds,
+            });
+
+            var allReferencedDocs = new ConcurrentQueue<IDictionary<string, HashSet<string>>>();
+            var allReferenceEtags = new ConcurrentQueue<IDictionary<string, Etag>>();
+            var allState = new ConcurrentQueue<Tuple<HashSet<ReduceKeyAndBucket>, IndexingWorkStats, Dictionary<string, int>>>();
+
+            var parallelOperations = new ConcurrentQueue<ParallelBatchStats>();
+
+            var parallelProcessingStart = SystemTime.UtcNow;
 
 			context.Database.ReducingThreadPool.ExecuteBatch(documentsWrapped, (IEnumerator<dynamic> partition) =>
-			{
+            {
                 token.ThrowIfCancellationRequested();
-				var parallelStats = new ParallelBatchStats
-				{
-					StartDelay = (long)(SystemTime.UtcNow - parallelProcessingStart).TotalMilliseconds
-				};
-
-				var localStats = new IndexingWorkStats();
-				var localChanges = new HashSet<ReduceKeyAndBucket>();
-				var statsPerKey = new Dictionary<string, int>();
-
-				var linqExecutionDuration = new Stopwatch();
-				var reduceInMapLinqExecutionDuration = new Stopwatch();
-				var putMappedResultsDuration = new Stopwatch();
-				var convertToRavenJObjectDuration = new Stopwatch();
-
-				allState.Enqueue(Tuple.Create(localChanges, localStats, statsPerKey));
-
-				using (CurrentIndexingScope.Current = new CurrentIndexingScope(context.Database, PublicName))
-				{
-					// we are writing to the transactional store from multiple threads here, and in a streaming fashion
-					// should result in less memory and better perf
-					context.TransactionalStorage.Batch(accessor =>
-					{
-						if (usedStorageAccessors.TryAdd(accessor))
-						{
-							var storageCommitDuration = new Stopwatch();
-
-							accessor.BeforeStorageCommit += storageCommitDuration.Start;
-
-							accessor.AfterStorageCommit += () =>
-							{
-								storageCommitDuration.Stop();
-
-								parallelStats.Operations.Add(PerformanceStats.From(IndexingOperation.StorageCommit, storageCommitDuration.ElapsedMilliseconds));
-							};
-						}
-
-						var mapResults = RobustEnumerationIndex(partition, viewGenerator.MapDefinitions, localStats, linqExecutionDuration);
-						var currentDocumentResults = new List<object>();
-						string currentKey = null;
-						bool skipDocument = false;
-						
-						foreach (var currentDoc in mapResults)
-						{
-							token.ThrowIfCancellationRequested();
-
-							var documentId = GetDocumentId(currentDoc);
-							if (documentId != currentKey)
-							{
-								count += ProcessBatch(viewGenerator, currentDocumentResults, currentKey, localChanges, accessor, statsPerKey, reduceInMapLinqExecutionDuration, putMappedResultsDuration, convertToRavenJObjectDuration);
-
-								currentDocumentResults.Clear();
-								currentKey = documentId;
-							}
-							else if (skipDocument)
-							{
-								continue;
-							}
-
-							RavenJObject currentDocJObject;
-							using (StopwatchScope.For(convertToRavenJObjectDuration))
-							{
-								currentDocJObject = RavenJObject.FromObject(currentDoc, jsonSerializer);
-							}
-
-							currentDocumentResults.Add(new DynamicJsonObject(currentDocJObject));
-
-							if (EnsureValidNumberOfOutputsForDocument(documentId, currentDocumentResults.Count) == false)
-							{
-								skipDocument = true;
-								currentDocumentResults.Clear();
-								continue;
-							}
-
-							Interlocked.Increment(ref localStats.IndexingSuccesses);
-						}
-						count += ProcessBatch(viewGenerator, currentDocumentResults, currentKey, localChanges, accessor, statsPerKey, reduceInMapLinqExecutionDuration, putMappedResultsDuration, convertToRavenJObjectDuration);
-
-						parallelStats.Operations.Add(PerformanceStats.From(IndexingOperation.LoadDocument, CurrentIndexingScope.Current.LoadDocumentDuration.ElapsedMilliseconds));
-						parallelStats.Operations.Add(PerformanceStats.From(IndexingOperation.Linq_MapExecution, linqExecutionDuration.ElapsedMilliseconds));
-						parallelStats.Operations.Add(PerformanceStats.From(IndexingOperation.Linq_ReduceLinqExecution, reduceInMapLinqExecutionDuration.ElapsedMilliseconds));
-						parallelStats.Operations.Add(PerformanceStats.From(IndexingOperation.Map_PutMappedResults, putMappedResultsDuration.ElapsedMilliseconds));
-						parallelStats.Operations.Add(PerformanceStats.From(IndexingOperation.Map_ConvertToRavenJObject, convertToRavenJObjectDuration.ElapsedMilliseconds));
-
-						parallelOperations.Enqueue(parallelStats);
-					});
-
-					allReferenceEtags.Enqueue(CurrentIndexingScope.Current.ReferencesEtags);
-					allReferencedDocs.Enqueue(CurrentIndexingScope.Current.ReferencedDocuments);
-				}
+                var parallelStats = new ParallelBatchStats
+                {
+                    StartDelay = (long)(SystemTime.UtcNow - parallelProcessingStart).TotalMilliseconds
+                };
+
+                var localStats = new IndexingWorkStats();
+                var localChanges = new HashSet<ReduceKeyAndBucket>();
+                var statsPerKey = new Dictionary<string, int>();
+
+                var linqExecutionDuration = new Stopwatch();
+                var reduceInMapLinqExecutionDuration = new Stopwatch();
+                var putMappedResultsDuration = new Stopwatch();
+                var convertToRavenJObjectDuration = new Stopwatch();
+
+                allState.Enqueue(Tuple.Create(localChanges, localStats, statsPerKey));
+
+                using (CurrentIndexingScope.Current = new CurrentIndexingScope(context.Database, PublicName))
+                {
+                    // we are writing to the transactional store from multiple threads here, and in a streaming fashion
+                    // should result in less memory and better perf
+                    context.TransactionalStorage.Batch(accessor =>
+                    {
+                        if (usedStorageAccessors.TryAdd(accessor))
+                        {
+                            var storageCommitDuration = new Stopwatch();
+
+                            accessor.BeforeStorageCommit += storageCommitDuration.Start;
+
+                            accessor.AfterStorageCommit += () =>
+                            {
+                                storageCommitDuration.Stop();
+
+                                parallelStats.Operations.Add(PerformanceStats.From(IndexingOperation.StorageCommit, storageCommitDuration.ElapsedMilliseconds));
+                            };
+                        }
+
+                        var mapResults = RobustEnumerationIndex(partition, viewGenerator.MapDefinitions, localStats, linqExecutionDuration);
+                        var currentDocumentResults = new List<object>();
+                        string currentKey = null;
+                        bool skipDocument = false;
+
+                        foreach (var currentDoc in mapResults)
+                        {
+                            token.ThrowIfCancellationRequested();
+
+                            var documentId = GetDocumentId(currentDoc);
+                            if (documentId != currentKey)
+                            {
+                                count += ProcessBatch(viewGenerator, currentDocumentResults, currentKey, localChanges, accessor, statsPerKey, reduceInMapLinqExecutionDuration, putMappedResultsDuration, convertToRavenJObjectDuration);
+
+                                currentDocumentResults.Clear();
+                                currentKey = documentId;
+                            }
+                            else if (skipDocument)
+                            {
+                                continue;
+                            }
+
+                            RavenJObject currentDocJObject;
+                            using (StopwatchScope.For(convertToRavenJObjectDuration))
+                            {
+                                currentDocJObject = RavenJObject.FromObject(currentDoc, jsonSerializer);
+                            }
+
+                            currentDocumentResults.Add(new DynamicJsonObject(currentDocJObject));
+
+                            if (EnsureValidNumberOfOutputsForDocument(documentId, currentDocumentResults.Count) == false)
+                            {
+                                skipDocument = true;
+                                currentDocumentResults.Clear();
+                                continue;
+                            }
+
+                            Interlocked.Increment(ref localStats.IndexingSuccesses);
+                        }
+                        count += ProcessBatch(viewGenerator, currentDocumentResults, currentKey, localChanges, accessor, statsPerKey, reduceInMapLinqExecutionDuration, putMappedResultsDuration, convertToRavenJObjectDuration);
+
+                        parallelStats.Operations.Add(PerformanceStats.From(IndexingOperation.LoadDocument, CurrentIndexingScope.Current.LoadDocumentDuration.ElapsedMilliseconds));
+                        parallelStats.Operations.Add(PerformanceStats.From(IndexingOperation.Linq_MapExecution, linqExecutionDuration.ElapsedMilliseconds));
+                        parallelStats.Operations.Add(PerformanceStats.From(IndexingOperation.Linq_ReduceLinqExecution, reduceInMapLinqExecutionDuration.ElapsedMilliseconds));
+                        parallelStats.Operations.Add(PerformanceStats.From(IndexingOperation.Map_PutMappedResults, putMappedResultsDuration.ElapsedMilliseconds));
+                        parallelStats.Operations.Add(PerformanceStats.From(IndexingOperation.Map_ConvertToRavenJObject, convertToRavenJObjectDuration.ElapsedMilliseconds));
+
+                        parallelOperations.Enqueue(parallelStats);
+                    });
+
+                    allReferenceEtags.Enqueue(CurrentIndexingScope.Current.ReferencesEtags);
+                    allReferencedDocs.Enqueue(CurrentIndexingScope.Current.ReferencedDocuments);
+                }
 			}, description: string.Format("Reducing index {0} up to Etag {1}, for {2} documents", this.PublicName, batch.HighestEtagBeforeFiltering, documentsWrapped.Count));
 
-			performanceStats.Add(new ParallelPerformanceStats
-			{
-				NumberOfThreads = parallelOperations.Count,
-				DurationMs = (long)(SystemTime.UtcNow - parallelProcessingStart).TotalMilliseconds,
-				BatchedOperations = parallelOperations.ToList()
-			});
-
-			var updateDocumentReferencesDuration = new Stopwatch();
-			using (StopwatchScope.For(updateDocumentReferencesDuration))
-			{
-			UpdateDocumentReferences(actions, allReferencedDocs, allReferenceEtags);
-			}
-			performanceStats.Add(PerformanceStats.From(IndexingOperation.UpdateDocumentReferences, updateDocumentReferencesDuration.ElapsedMilliseconds));
-
-			var changed = allState.SelectMany(x => x.Item1).Concat(deleted.Keys)
-					.Distinct()
-					.ToList();
-
-			var stats = new IndexingWorkStats(allState.Select(x => x.Item2));
-			var reduceKeyStats = allState.SelectMany(x => x.Item3)
-										 .GroupBy(x => x.Key)
-										 .Select(g => new { g.Key, Count = g.Sum(x => x.Value) })
-										 .ToList();
+            performanceStats.Add(new ParallelPerformanceStats
+            {
+                NumberOfThreads = parallelOperations.Count,
+                DurationMs = (long)(SystemTime.UtcNow - parallelProcessingStart).TotalMilliseconds,
+                BatchedOperations = parallelOperations.ToList()
+            });
+
+            var updateDocumentReferencesDuration = new Stopwatch();
+            using (StopwatchScope.For(updateDocumentReferencesDuration))
+            {
+                UpdateDocumentReferences(actions, allReferencedDocs, allReferenceEtags);
+            }
+            performanceStats.Add(PerformanceStats.From(IndexingOperation.UpdateDocumentReferences, updateDocumentReferencesDuration.ElapsedMilliseconds));
+
+            var changed = allState.SelectMany(x => x.Item1).Concat(deleted.Keys)
+                    .Distinct()
+                    .ToList();
+
+            var stats = new IndexingWorkStats(allState.Select(x => x.Item2));
+            var reduceKeyStats = allState.SelectMany(x => x.Item3)
+                                         .GroupBy(x => x.Key)
+                                         .Select(g => new { g.Key, Count = g.Sum(x => x.Value) })
+                                         .ToList();
 
 			context.Database.ReducingThreadPool.ExecuteBatch(reduceKeyStats, enumerator => context.TransactionalStorage.Batch(accessor =>
-			{
-				while (enumerator.MoveNext())
-				{
-					var reduceKeyStat = enumerator.Current;
-					accessor.MapReduce.IncrementReduceKeyCounter(indexId, reduceKeyStat.Key, reduceKeyStat.Count);
-				}
+            {
+                while (enumerator.MoveNext())
+                {
+                    var reduceKeyStat = enumerator.Current;
+                    accessor.MapReduce.IncrementReduceKeyCounter(indexId, reduceKeyStat.Key, reduceKeyStat.Count);
+                }
 			}), description: string.Format("Incrementing Reducing key counter fo index {0} for operation from Etag {1} to Etag {2}", this.PublicName, this.GetLastEtagFromStats(), batch.HighestEtagBeforeFiltering));
 
-			actions.General.MaybePulseTransaction();
-
-			var parallelReductionOperations = new ConcurrentQueue<ParallelBatchStats>();
-			var parallelReductionStart = SystemTime.UtcNow;
+            actions.General.MaybePulseTransaction();
+
+            var parallelReductionOperations = new ConcurrentQueue<ParallelBatchStats>();
+            var parallelReductionStart = SystemTime.UtcNow;
 
 			context.Database.ReducingThreadPool.ExecuteBatch(changed, enumerator => context.TransactionalStorage.Batch(accessor =>
-			{
-				var parallelStats = new ParallelBatchStats
-				{
-					StartDelay = (long)(SystemTime.UtcNow - parallelReductionStart).TotalMilliseconds
-				};
-
-				var scheduleReductionsDuration = new Stopwatch();
-
-				using (StopwatchScope.For(scheduleReductionsDuration))
-				{
-					while (enumerator.MoveNext())
-					{
-						accessor.MapReduce.ScheduleReductions(indexId, 0, enumerator.Current);
-						accessor.General.MaybePulseTransaction();
-					}
-				}
-
-				parallelStats.Operations.Add(PerformanceStats.From(IndexingOperation.Map_ScheduleReductions, scheduleReductionsDuration.ElapsedMilliseconds));
-				parallelReductionOperations.Enqueue(parallelStats);
+            {
+                var parallelStats = new ParallelBatchStats
+                {
+                    StartDelay = (long)(SystemTime.UtcNow - parallelReductionStart).TotalMilliseconds
+                };
+
+                var scheduleReductionsDuration = new Stopwatch();
+
+                using (StopwatchScope.For(scheduleReductionsDuration))
+                {
+                    while (enumerator.MoveNext())
+                    {
+                        accessor.MapReduce.ScheduleReductions(indexId, 0, enumerator.Current);
+                        accessor.General.MaybePulseTransaction();
+                    }
+                }
+
+                parallelStats.Operations.Add(PerformanceStats.From(IndexingOperation.Map_ScheduleReductions, scheduleReductionsDuration.ElapsedMilliseconds));
+                parallelReductionOperations.Enqueue(parallelStats);
 			}), description: string.Format("Map Scheduling Reducitions for index {0} after operation from Etag {1} to Etag {2}", this.PublicName, this.GetLastEtagFromStats(), batch.HighestEtagBeforeFiltering));
 
-			performanceStats.Add(new ParallelPerformanceStats
-			{
-				NumberOfThreads = parallelReductionOperations.Count,
-				DurationMs = (long)(SystemTime.UtcNow - parallelReductionStart).TotalMilliseconds,
-				BatchedOperations = parallelReductionOperations.ToList()
-			});
-
-			UpdateIndexingStats(context, stats);
-
-			performance.OnCompleted = () => BatchCompleted("Current Map", "Map", sourceCount, count, performanceStats);
-
-			logIndexing.Debug("Mapped {0} documents for {1}", count, indexId);
-
-			return performance;
-		}
-
-		private int ProcessBatch(AbstractViewGenerator viewGenerator, List<object> currentDocumentResults, string currentKey, HashSet<ReduceKeyAndBucket> changes,
-			IStorageActionsAccessor actions,
-			IDictionary<string, int> statsPerKey, Stopwatch reduceDuringMapLinqExecution, Stopwatch putMappedResultsDuration, Stopwatch convertToRavenJObjectDuration)
-		{
-			if (currentKey == null || currentDocumentResults.Count == 0)
-			{
-				return 0;
-			}
-
-			var old = CurrentIndexingScope.Current;
-			try
-			{
-				CurrentIndexingScope.Current = null;
-
-				if (logIndexing.IsDebugEnabled)
-				{
-					var sb = new StringBuilder()
-						.AppendFormat("Index {0} for document {1} resulted in:", PublicName, currentKey)
-						.AppendLine();
-					foreach (var currentDocumentResult in currentDocumentResults)
-					{
-						sb.AppendLine(JsonConvert.SerializeObject(currentDocumentResult));
-					}
-					logIndexing.Debug(sb.ToString());
-				}
-
-				int count = 0;
-
-				var results = RobustEnumerationReduceDuringMapPhase(currentDocumentResults.GetEnumerator(), viewGenerator.ReduceDefinition, reduceDuringMapLinqExecution);
-				foreach (var doc in results)
-				{
-					count++;
-
-					var reduceValue = viewGenerator.GroupByExtraction(doc);
-					if (reduceValue == null)
-					{
-						logIndexing.Debug("Field {0} is used as the reduce key and cannot be null, skipping document {1}",
-										  viewGenerator.GroupByExtraction, currentKey);
-						continue;
-					}
-					string reduceKey = ReduceKeyToString(reduceValue);
-
-					RavenJObject data;
-					using (StopwatchScope.For(convertToRavenJObjectDuration))
-					{
-						data = GetMappedData(doc);
-					}
-
-					logIndexing.Debug("Index {0} for document {1} resulted in ({2}): {3}", PublicName, currentKey, reduceKey, data);
-
-					using (StopwatchScope.For(putMappedResultsDuration))
-					{
-						actions.MapReduce.PutMappedResult(indexId, currentKey, reduceKey, data);
-					}
-
-					statsPerKey[reduceKey] = statsPerKey.GetOrDefault(reduceKey) + 1;
-					actions.General.MaybePulseTransaction();
-					changes.Add(new ReduceKeyAndBucket(IndexingUtil.MapBucket(currentKey), reduceKey));
-				}
-				return count;
-			}
-			finally
-			{
-				CurrentIndexingScope.Current = old;
-			}
-		}
-
-		private RavenJObject GetMappedData(object doc)
-		{
-			if (doc is IDynamicJsonObject)
-				return ((IDynamicJsonObject)doc).Inner;
-
-			var ravenJTokenWriter = new RavenJTokenWriter();
-			jsonSerializer.Serialize(ravenJTokenWriter, doc);
-			return (RavenJObject)ravenJTokenWriter.Token;
-		}
-
-		private static readonly ConcurrentDictionary<Type, Func<object, object>> documentIdFetcherCache =
-			new ConcurrentDictionary<Type, Func<object, object>>();
-
-		private static string GetDocumentId(object doc)
-		{
-			var docIdFetcher = documentIdFetcherCache.GetOrAdd(doc.GetType(), type =>
-			{
-				// document may be DynamicJsonObject if we are using compiled views
-				if (typeof(DynamicJsonObject) == type)
-				{
-					return i => ((dynamic)i).__document_id;
-				}
-				var docIdProp = TypeDescriptor.GetProperties(doc).Find(Constants.DocumentIdFieldName, false);
-				return docIdProp.GetValue;
-			});
-			if (docIdFetcher == null)
-				throw new InvalidOperationException("Could not create document id fetcher for this document");
-			var documentId = docIdFetcher(doc);
-			if (documentId == null || documentId is DynamicNullObject)
-				throw new InvalidOperationException("Could not get document id fetcher for this document");
-
-			return (string)documentId;
-		}
-
-		internal static string ReduceKeyToString(object reduceValue)
-		{
+            performanceStats.Add(new ParallelPerformanceStats
+            {
+                NumberOfThreads = parallelReductionOperations.Count,
+                DurationMs = (long)(SystemTime.UtcNow - parallelReductionStart).TotalMilliseconds,
+                BatchedOperations = parallelReductionOperations.ToList()
+            });
+
+            UpdateIndexingStats(context, stats);
+
+            performance.OnCompleted = () => BatchCompleted("Current Map", "Map", sourceCount, count, performanceStats);
+
+            logIndexing.Debug("Mapped {0} documents for {1}", count, indexId);
+
+            return performance;
+        }
+
+        private int ProcessBatch(AbstractViewGenerator viewGenerator, List<object> currentDocumentResults, string currentKey, HashSet<ReduceKeyAndBucket> changes,
+            IStorageActionsAccessor actions,
+            IDictionary<string, int> statsPerKey, Stopwatch reduceDuringMapLinqExecution, Stopwatch putMappedResultsDuration, Stopwatch convertToRavenJObjectDuration)
+        {
+            if (currentKey == null || currentDocumentResults.Count == 0)
+            {
+                return 0;
+            }
+
+            var old = CurrentIndexingScope.Current;
+            try
+            {
+                CurrentIndexingScope.Current = null;
+
+                if (logIndexing.IsDebugEnabled)
+                {
+                    var sb = new StringBuilder()
+                        .AppendFormat("Index {0} for document {1} resulted in:", PublicName, currentKey)
+                        .AppendLine();
+                    foreach (var currentDocumentResult in currentDocumentResults)
+                    {
+                        sb.AppendLine(JsonConvert.SerializeObject(currentDocumentResult));
+                    }
+                    logIndexing.Debug(sb.ToString());
+                }
+
+                int count = 0;
+
+                var results = RobustEnumerationReduceDuringMapPhase(currentDocumentResults.GetEnumerator(), viewGenerator.ReduceDefinition, reduceDuringMapLinqExecution);
+                foreach (var doc in results)
+                {
+                    count++;
+
+                    var reduceValue = viewGenerator.GroupByExtraction(doc);
+                    if (reduceValue == null)
+                    {
+                        logIndexing.Debug("Field {0} is used as the reduce key and cannot be null, skipping document {1}",
+                                          viewGenerator.GroupByExtraction, currentKey);
+                        continue;
+                    }
+                    string reduceKey = ReduceKeyToString(reduceValue);
+
+                    RavenJObject data;
+                    using (StopwatchScope.For(convertToRavenJObjectDuration))
+                    {
+                        data = GetMappedData(doc);
+                    }
+
+                    logIndexing.Debug("Index {0} for document {1} resulted in ({2}): {3}", PublicName, currentKey, reduceKey, data);
+
+                    using (StopwatchScope.For(putMappedResultsDuration))
+                    {
+                        actions.MapReduce.PutMappedResult(indexId, currentKey, reduceKey, data);
+                    }
+
+                    statsPerKey[reduceKey] = statsPerKey.GetOrDefault(reduceKey) + 1;
+                    actions.General.MaybePulseTransaction();
+                    changes.Add(new ReduceKeyAndBucket(IndexingUtil.MapBucket(currentKey), reduceKey));
+                }
+                return count;
+            }
+            finally
+            {
+                CurrentIndexingScope.Current = old;
+            }
+        }
+
+        private RavenJObject GetMappedData(object doc)
+        {
+            if (doc is IDynamicJsonObject)
+                return ((IDynamicJsonObject)doc).Inner;
+
+            var ravenJTokenWriter = new RavenJTokenWriter();
+            jsonSerializer.Serialize(ravenJTokenWriter, doc);
+            return (RavenJObject)ravenJTokenWriter.Token;
+        }
+
+        private static readonly ConcurrentDictionary<Type, Func<object, object>> documentIdFetcherCache =
+            new ConcurrentDictionary<Type, Func<object, object>>();
+
+        private static string GetDocumentId(object doc)
+        {
+            var docIdFetcher = documentIdFetcherCache.GetOrAdd(doc.GetType(), type =>
+            {
+                // document may be DynamicJsonObject if we are using compiled views
+                if (typeof(DynamicJsonObject) == type)
+                {
+                    return i => ((dynamic)i).__document_id;
+                }
+                var docIdProp = TypeDescriptor.GetProperties(doc).Find(Constants.DocumentIdFieldName, false);
+                return docIdProp.GetValue;
+            });
+            if (docIdFetcher == null)
+                throw new InvalidOperationException("Could not create document id fetcher for this document");
+            var documentId = docIdFetcher(doc);
+            if (documentId == null || documentId is DynamicNullObject)
+                throw new InvalidOperationException("Could not get document id fetcher for this document");
+
+            return (string)documentId;
+        }
+
+        internal static string ReduceKeyToString(object reduceValue)
+        {
             var reduceValueAsString = reduceValue as string;
             if (reduceValueAsString != null)
                 return reduceValueAsString;
 
-			if (reduceValue is DateTime)
-				return ((DateTime)reduceValue).GetDefaultRavenFormat();
-			if (reduceValue is DateTimeOffset)
-				return ((DateTimeOffset)reduceValue).ToString(Default.DateTimeFormatsToWrite, CultureInfo.InvariantCulture);
-			if (reduceValue is ValueType)
-				return reduceValue.ToString();
-
-			var dynamicJsonObject = reduceValue as IDynamicJsonObject;
-			if (dynamicJsonObject != null)
-				return dynamicJsonObject.Inner.ToString(Formatting.None);
-
-			return RavenJToken.FromObject(reduceValue).ToString(Formatting.None);
-		}
-
-		protected override IndexQueryResult RetrieveDocument(Document document, FieldsToFetch fieldsToFetch, ScoreDoc score)
-		{
-			fieldsToFetch.EnsureHasField(Constants.ReduceKeyFieldName);
-			if (fieldsToFetch.HasExplicitFieldsToFetch)
-			{
-				return base.RetrieveDocument(document, fieldsToFetch, score);
-			}
-			var field = document.GetField(Constants.ReduceValueFieldName);
-			if (field == null)
-			{
-				fieldsToFetch = fieldsToFetch.CloneWith(document.GetFields().Select(x => x.Name).ToArray());
-				return base.RetrieveDocument(document, fieldsToFetch, score);
-			}
-			var projection = RavenJObject.Parse(field.StringValue);
-			if (fieldsToFetch.FetchAllStoredFields)
-			{
-				var fields = new HashSet<string>(document.GetFields().Select(x => x.Name));
-				fields.Remove(Constants.ReduceKeyFieldName);
-				var documentFromFields = new RavenJObject();
-				AddFieldsToDocument(document, fields, documentFromFields);
-				foreach (var kvp in projection)
-				{
-					documentFromFields[kvp.Key] = kvp.Value;
-				}
-				projection = documentFromFields;
-			}
-			return new IndexQueryResult
-			{
-				Projection = projection,
-				Score = score.Score,
-				ReduceVal = field.StringValue
-			};
-		}
-
-		protected override void HandleCommitPoints(IndexedItemsInfo itemsInfo, IndexSegmentsInfo segmentsInfo)
-		{
-			// MapReduce index does not store and use any commit points
-		}
-
-		protected override bool IsUpToDateEnoughToWriteToDisk(Etag highestETag)
-		{
-			// for map/reduce indexes, we always write to disk, the in memory optimization
-			// isn't really doing much for us, since we already write the intermediate results 
-			// to disk anyway, so it doesn't matter
-			return true;
-		}
-
-		public override void Remove(string[] keys, WorkContext context)
-		{
-			context.TransactionalStorage.Batch(actions =>
-			{
-				var reduceKeyAndBuckets = new Dictionary<ReduceKeyAndBucket, int>();
-				foreach (var key in keys)
-				{
-					actions.MapReduce.DeleteMappedResultsForDocumentId(key, indexId, reduceKeyAndBuckets);
-				}
-
-				actions.MapReduce.UpdateRemovedMapReduceStats(indexId, reduceKeyAndBuckets);
-				foreach (var reduceKeyAndBucket in reduceKeyAndBuckets)
-				{
-					actions.MapReduce.ScheduleReductions(indexId, 0, reduceKeyAndBucket.Key);
-				}
-			});
-			Write((writer, analyzer, stats) =>
-			{
-				stats.Operation = IndexingWorkStats.Status.Ignore;
-				logIndexing.Debug(() => string.Format("Deleting ({0}) from {1}", string.Join(", ", keys), PublicName));
-				writer.DeleteDocuments(keys.Select(k => new Term(Constants.ReduceKeyFieldName, k.ToLowerInvariant())).ToArray());
-				return new IndexedItemsInfo(null)
-				{
-					ChangedDocs = keys.Length
-				};
-			});
-		}
-
-		public class ReduceDocuments
-		{
-			private readonly MapReduceIndex parent;
-			private readonly int inputCount;
-			private readonly int indexId;
-			private readonly AnonymousObjectToLuceneDocumentConverter anonymousObjectToLuceneDocumentConverter;
-			private readonly Document luceneDoc = new Document();
+            if (reduceValue is DateTime)
+                return ((DateTime)reduceValue).GetDefaultRavenFormat();
+            if (reduceValue is DateTimeOffset)
+                return ((DateTimeOffset)reduceValue).ToString(Default.DateTimeFormatsToWrite, CultureInfo.InvariantCulture);
+            if (reduceValue is ValueType)
+                return reduceValue.ToString();
+
+            var dynamicJsonObject = reduceValue as IDynamicJsonObject;
+            if (dynamicJsonObject != null)
+                return dynamicJsonObject.Inner.ToString(Formatting.None);
+
+            return RavenJToken.FromObject(reduceValue).ToString(Formatting.None);
+        }
+
+        protected override IndexQueryResult RetrieveDocument(Document document, FieldsToFetch fieldsToFetch, ScoreDoc score)
+        {
+            fieldsToFetch.EnsureHasField(Constants.ReduceKeyFieldName);
+            if (fieldsToFetch.HasExplicitFieldsToFetch)
+            {
+                return base.RetrieveDocument(document, fieldsToFetch, score);
+            }
+            var field = document.GetField(Constants.ReduceValueFieldName);
+            if (field == null)
+            {
+                fieldsToFetch = fieldsToFetch.CloneWith(document.GetFields().Select(x => x.Name).ToArray());
+                return base.RetrieveDocument(document, fieldsToFetch, score);
+            }
+            var projection = RavenJObject.Parse(field.StringValue);
+            if (fieldsToFetch.FetchAllStoredFields)
+            {
+                var fields = new HashSet<string>(document.GetFields().Select(x => x.Name));
+                fields.Remove(Constants.ReduceKeyFieldName);
+                var documentFromFields = new RavenJObject();
+                AddFieldsToDocument(document, fields, documentFromFields);
+                foreach (var kvp in projection)
+                {
+                    documentFromFields[kvp.Key] = kvp.Value;
+                }
+                projection = documentFromFields;
+            }
+            return new IndexQueryResult
+            {
+                Projection = projection,
+                Score = score.Score,
+                ReduceVal = field.StringValue
+            };
+        }
+
+        protected override void HandleCommitPoints(IndexedItemsInfo itemsInfo, IndexSegmentsInfo segmentsInfo)
+        {
+            // MapReduce index does not store and use any commit points
+        }
+
+        protected override bool IsUpToDateEnoughToWriteToDisk(Etag highestETag)
+        {
+            // for map/reduce indexes, we always write to disk, the in memory optimization
+            // isn't really doing much for us, since we already write the intermediate results 
+            // to disk anyway, so it doesn't matter
+            return true;
+        }
+
+        public override void Remove(string[] keys, WorkContext context)
+        {
+            context.TransactionalStorage.Batch(actions =>
+            {
+                var reduceKeyAndBuckets = new Dictionary<ReduceKeyAndBucket, int>();
+                foreach (var key in keys)
+                {
+                    actions.MapReduce.DeleteMappedResultsForDocumentId(key, indexId, reduceKeyAndBuckets);
+                }
+
+                actions.MapReduce.UpdateRemovedMapReduceStats(indexId, reduceKeyAndBuckets);
+                foreach (var reduceKeyAndBucket in reduceKeyAndBuckets)
+                {
+                    actions.MapReduce.ScheduleReductions(indexId, 0, reduceKeyAndBucket.Key);
+                }
+            });
+            Write((writer, analyzer, stats) =>
+            {
+                stats.Operation = IndexingWorkStats.Status.Ignore;
+                logIndexing.Debug(() => string.Format("Deleting ({0}) from {1}", string.Join(", ", keys), PublicName));
+                writer.DeleteDocuments(keys.Select(k => new Term(Constants.ReduceKeyFieldName, k.ToLowerInvariant())).ToArray());
+                return new IndexedItemsInfo(null)
+                {
+                    ChangedDocs = keys.Length
+                };
+            });
+        }
+
+        public class ReduceDocuments
+        {
+            private readonly MapReduceIndex parent;
+            private readonly int inputCount;
+            private readonly int indexId;
+            private readonly AnonymousObjectToLuceneDocumentConverter anonymousObjectToLuceneDocumentConverter;
+            private readonly Document luceneDoc = new Document();
 
             private readonly Field reduceValueField = new Field(Constants.ReduceValueFieldName, "dummy", Field.Store.YES, Field.Index.NO);
-			private readonly Field reduceKeyField = new Field(Constants.ReduceKeyFieldName, "dummy", Field.Store.NO, Field.Index.NOT_ANALYZED_NO_NORMS);
+            private readonly Field reduceKeyField = new Field(Constants.ReduceKeyFieldName, "dummy", Field.Store.NO, Field.Index.NOT_ANALYZED_NO_NORMS);
 
             private readonly ConcurrentDictionary<Type, PropertyAccessor> propertyAccessorCache = new ConcurrentDictionary<Type, PropertyAccessor>();
-			private readonly List<AbstractIndexUpdateTriggerBatcher> batchers;
-
-			public ReduceDocuments(MapReduceIndex parent, AbstractViewGenerator viewGenerator, IEnumerable<IGrouping<int, object>> mappedResultsByBucket, int level, WorkContext context, IStorageActionsAccessor actions, HashSet<string> reduceKeys, int inputCount)
-			{
-				this.parent = parent;
-				this.inputCount = inputCount;
-				indexId = this.parent.indexId;
-				ViewGenerator = viewGenerator;
-				MappedResultsByBucket = mappedResultsByBucket;
-				Level = level;
-				Context = context;
-				Actions = actions;
-				ReduceKeys = reduceKeys;
-
-				anonymousObjectToLuceneDocumentConverter = new AnonymousObjectToLuceneDocumentConverter(this.parent.context.Database, this.parent.indexDefinition, ViewGenerator, logIndexing);
-
-				if (Level == 2)
-				{
-					batchers = Context.IndexUpdateTriggers.Select(x => x.CreateBatcher(indexId))
-								.Where(x => x != null)
-								.ToList();
-				}
-			}
-
-			public AbstractViewGenerator ViewGenerator { get; private set; }
-			public IEnumerable<IGrouping<int, object>> MappedResultsByBucket { get; private set; }
-			public int Level { get; private set; }
-			public WorkContext Context { get; private set; }
-			public IStorageActionsAccessor Actions { get; private set; }
-			public HashSet<string> ReduceKeys { get; private set; }
-
-			private string ExtractReduceKey(AbstractViewGenerator viewGenerator, object doc)
-			{
-				try
-				{
-					object reduceKey = viewGenerator.GroupByExtraction(doc);
-					if (reduceKey == null)
-						throw new InvalidOperationException("Could not find reduce key for " + indexId + " in the result: " + doc);
-			
-					return ReduceKeyToString(reduceKey);
-				}
-				catch (Exception e)
-				{
-					throw new InvalidOperationException("Could not extract reduce key from reduce result!", e);
-				}
-			}
-
-			private IEnumerable<AbstractField> GetFields(object doc, out float boost)
-			{
-				boost = 1;
-				var boostedValue = doc as BoostedValue;
-				if (boostedValue != null)
-				{
-					doc = boostedValue.Value;
-					boost = boostedValue.Boost;
-				}
-
-				IEnumerable<AbstractField> fields = null;
-				try
-				{
-				    var dynamicJsonObject = doc as IDynamicJsonObject;
-				    if (dynamicJsonObject != null)
-					{
-						fields = anonymousObjectToLuceneDocumentConverter.Index(dynamicJsonObject.Inner, Field.Store.NO);
-					}
-					else
-					{
+            private readonly List<AbstractIndexUpdateTriggerBatcher> batchers;
+
+            public ReduceDocuments(MapReduceIndex parent, AbstractViewGenerator viewGenerator, IEnumerable<IGrouping<int, object>> mappedResultsByBucket, int level, WorkContext context, IStorageActionsAccessor actions, HashSet<string> reduceKeys, int inputCount)
+            {
+                this.parent = parent;
+                this.inputCount = inputCount;
+                indexId = this.parent.indexId;
+                ViewGenerator = viewGenerator;
+                MappedResultsByBucket = mappedResultsByBucket;
+                Level = level;
+                Context = context;
+                Actions = actions;
+                ReduceKeys = reduceKeys;
+
+                anonymousObjectToLuceneDocumentConverter = new AnonymousObjectToLuceneDocumentConverter(this.parent.context.Database, this.parent.indexDefinition, ViewGenerator, logIndexing);
+
+                if (Level == 2)
+                {
+                    batchers = Context.IndexUpdateTriggers.Select(x => x.CreateBatcher(indexId))
+                                .Where(x => x != null)
+                                .ToList();
+                }
+            }
+
+            public AbstractViewGenerator ViewGenerator { get; private set; }
+            public IEnumerable<IGrouping<int, object>> MappedResultsByBucket { get; private set; }
+            public int Level { get; private set; }
+            public WorkContext Context { get; private set; }
+            public IStorageActionsAccessor Actions { get; private set; }
+            public HashSet<string> ReduceKeys { get; private set; }
+
+            private string ExtractReduceKey(AbstractViewGenerator viewGenerator, object doc)
+            {
+                try
+                {
+                    object reduceKey = viewGenerator.GroupByExtraction(doc);
+                    if (reduceKey == null)
+                        throw new InvalidOperationException("Could not find reduce key for " + indexId + " in the result: " + doc);
+
+                    return ReduceKeyToString(reduceKey);
+                }
+                catch (Exception e)
+                {
+                    throw new InvalidOperationException("Could not extract reduce key from reduce result!", e);
+                }
+            }
+
+            private IEnumerable<AbstractField> GetFields(object doc, out float boost)
+            {
+                boost = 1;
+                var boostedValue = doc as BoostedValue;
+                if (boostedValue != null)
+                {
+                    doc = boostedValue.Value;
+                    boost = boostedValue.Boost;
+                }
+
+                IEnumerable<AbstractField> fields = null;
+                try
+                {
+                    var dynamicJsonObject = doc as IDynamicJsonObject;
+                    if (dynamicJsonObject != null)
+                    {
+                        fields = anonymousObjectToLuceneDocumentConverter.Index(dynamicJsonObject.Inner, Field.Store.NO);
+                    }
+                    else
+                    {
                         var properties = propertyAccessorCache.GetOrAdd(doc.GetType(), PropertyAccessor.Create);
-						fields = anonymousObjectToLuceneDocumentConverter.Index(doc, properties, Field.Store.NO);
-					}
-				}
-				catch (InvalidShapeException)
-				{
-				}
-
-				if (Math.Abs(boost - 1) > float.Epsilon)
-				{
+                        fields = anonymousObjectToLuceneDocumentConverter.Index(doc, properties, Field.Store.NO);
+                    }
+                }
+                catch (InvalidShapeException)
+                {
+                }
+
+                if (Math.Abs(boost - 1) > float.Epsilon)
+                {
                     return fields.Select(x => { x.OmitNorms = false; return x; });
-<<<<<<< HEAD
-				}
-				return fields;
-			}
-
-			private static RavenJObject ToJsonDocument(object doc)
-			{
-				var boostedValue = doc as BoostedValue;
-				if (boostedValue != null)
-				{
-					doc = boostedValue.Value;
-				}
-				var dynamicJsonObject = doc as IDynamicJsonObject;
-				if (dynamicJsonObject != null)
-				{
-					return dynamicJsonObject.Inner;
-				}
-				var ravenJObject = doc as RavenJObject;
-				if (ravenJObject != null)
-					return ravenJObject;
-				var jsonDocument = RavenJObject.FromObject(doc);
-				MergeArrays(jsonDocument);
-
-				// remove _, __, etc fields
-				foreach (var prop in jsonDocument.Where(x => x.Key.All(ch => ch == '_')).ToArray())
-				{
-					jsonDocument.Remove(prop.Key);
-				}
-				return jsonDocument;
-			}
-
-			private static void MergeArrays(RavenJToken token)
-			{
-				if (token == null)
-					return;
-				switch (token.Type)
-				{
-					case JTokenType.Array:
-						var arr = (RavenJArray)token;
-						for (int i = 0; i < arr.Length; i++)
-						{
-							var current = arr[i];
-							if (current == null || current.Type != JTokenType.Array)
-								continue;
-							arr.RemoveAt(i);
-							i--;
-							var j = Math.Max(0, i);
-							foreach (var item in (RavenJArray)current)
-							{
-								arr.Insert(j++, item);
-							}
-						}
-						break;
-					case JTokenType.Object:
-						foreach (var kvp in ((RavenJObject)token))
-						{
-							MergeArrays(kvp.Value);
-						}
-						break;
-				}
-			}
-
-			public IndexingPerformanceStats ExecuteReduction()
-			{
-				var count = 0;
-				var sourceCount = 0;
-				var addDocumentDuration = new Stopwatch();
-				var convertToLuceneDocumentDuration = new Stopwatch();
-				var linqExecutionDuration = new Stopwatch();
-				var deleteExistingDocumentsDuration = new Stopwatch();
-				var writeToIndexStats = new List<PerformanceStats>();
-
-				IndexingPerformanceStats performance = null;
-
-				parent.Write((indexWriter, analyzer, stats) =>
-				{
-					stats.Operation = IndexingWorkStats.Status.Reduce;
-					try
-					{
-						performance = parent.RecordCurrentBatch("Current Reduce #" + Level, "Reduce Level " + Level, MappedResultsByBucket.Sum(x => x.Count()));
-						
-                        if (Level == 2)
-						{
-							RemoveExistingReduceKeysFromIndex(indexWriter, deleteExistingDocumentsDuration);
-						}
-
-						foreach (var mappedResults in MappedResultsByBucket)
-						{
-							var input = mappedResults.Select(x =>
-							{
-								sourceCount++;
-								return x;
-							});
-=======
                 }
                 return fields;
             }
@@ -772,12 +678,12 @@
                     stats.Operation = IndexingWorkStats.Status.Reduce;
 
                     try
-                    {                                                
+                    {
                         if (Level == 2)
                         {
                             RemoveExistingReduceKeysFromIndex(indexWriter, deleteExistingDocumentsDuration);
                         }
-                        
+
                         foreach (var mappedResults in MappedResultsByBucket)
                         {
                             var input = mappedResults.Select(x =>
@@ -785,92 +691,17 @@
                                 sourceCount++;
                                 return x;
                             });
->>>>>>> 488ae4d5
 
                             IndexingFunc reduceDefinition = ViewGenerator.ReduceDefinition;
                             foreach (var doc in parent.RobustEnumerationReduce(input.GetEnumerator(), reduceDefinition, stats, linqExecutionDuration))
-							{
-								count++;								
-
-								switch (Level)
-								{
-									case 0:
-									case 1:
+                            {
+                                count++;
+
+                                switch (Level)
+                                {
+                                    case 0:
+                                    case 1:
                                         string reduceKeyAsString = ExtractReduceKey(ViewGenerator, doc);
-<<<<<<< HEAD
-										Actions.MapReduce.PutReducedResult(indexId, reduceKeyAsString, Level + 1, mappedResults.Key, mappedResults.Key / 1024, ToJsonDocument(doc));
-										Actions.General.MaybePulseTransaction();
-										break;
-									case 2:
-										WriteDocumentToIndex(doc, indexWriter, analyzer, convertToLuceneDocumentDuration, addDocumentDuration);
-										break;
-									default:
-										throw new InvalidOperationException("Unknown level: " + Level);
-								}
-
-								stats.ReduceSuccesses++;
-							}
-						}
-					}
-					catch (Exception e)
-					{
-						if (Level == 2)
-						{
-							batchers.ApplyAndIgnoreAllErrors(
-								ex =>
-								{
-									logIndexing.WarnException("Failed to notify index update trigger batcher about an error", ex);
-									Context.AddError(indexId, parent.indexDefinition.Name, null, ex, "AnErrorOccured Trigger");
-								},
-								x => x.AnErrorOccured(e));
-						}
-						throw;
-					}
-					finally
-					{
-						if (Level == 2)
-						{
-							batchers.ApplyAndIgnoreAllErrors(
-								e =>
-								{
-									logIndexing.WarnException("Failed to dispose on index update trigger", e);
-									Context.AddError(indexId, parent.indexDefinition.Name, null, e, "Dispose Trigger");
-								},
-								x => x.Dispose());
-						}
-					}
-
-					return new IndexedItemsInfo(null)
-					{
-						ChangedDocs = count + ReduceKeys.Count
-					};
-				}, writeToIndexStats);
-
-				var performanceStats = new List<BasePerformanceStats>();
-
-				performanceStats.Add(PerformanceStats.From(IndexingOperation.Linq_ReduceLinqExecution, linqExecutionDuration.ElapsedMilliseconds));
-				performanceStats.Add(PerformanceStats.From(IndexingOperation.Lucene_DeleteExistingDocument, deleteExistingDocumentsDuration.ElapsedMilliseconds));
-				performanceStats.Add(PerformanceStats.From(IndexingOperation.Lucene_ConvertToLuceneDocument, convertToLuceneDocumentDuration.ElapsedMilliseconds));
-				performanceStats.Add(PerformanceStats.From(IndexingOperation.Lucene_AddDocument, addDocumentDuration.ElapsedMilliseconds));
-				performanceStats.AddRange(writeToIndexStats);
-
-				parent.BatchCompleted("Current Reduce #" + Level, "Reduce Level " + Level, sourceCount, count, performanceStats);
-
-				logIndexing.Debug(() => string.Format("Reduce resulted in {0} entries for {1} for reduce keys: {2}", count, indexId, string.Join(", ", ReduceKeys)));
-
-				return performance;
-			}
-
-			private void WriteDocumentToIndex(object doc, RavenIndexWriter indexWriter, Analyzer analyzer, Stopwatch convertToLuceneDocumentDuration, Stopwatch addDocumentDutation)
-			{
-				string reduceKeyAsString;
-				using (StopwatchScope.For(convertToLuceneDocumentDuration))
-				{
-					float boost;
-					try
-					{
-						var fields = GetFields(doc, out boost);
-=======
                                         Actions.MapReduce.PutReducedResult(indexId, reduceKeyAsString, Level + 1, mappedResults.Key, mappedResults.Key / 1024, ToJsonDocument(doc));
                                         Actions.General.MaybePulseTransaction();
                                         break;
@@ -883,7 +714,7 @@
 
                                 stats.ReduceSuccesses++;
                             }
-                        }                        
+                        }
                     }
                     catch (Exception e)
                     {
@@ -946,7 +777,6 @@
                     try
                     {
                         var fields = GetFields(doc, out boost);
->>>>>>> 488ae4d5
 
                         reduceKeyAsString = ExtractReduceKey(ViewGenerator, doc);
                         reduceKeyField.SetValue(reduceKeyAsString);
@@ -959,51 +789,51 @@
 
                         foreach (var field in fields)
                             luceneDoc.Add(field);
-					}
-					catch (Exception e)
-					{
-						Context.AddError(indexId,
-							parent.PublicName,
-							TryGetDocKey(doc),
-							e,
-							"Reduce"
-							);
-						logIndexing.WarnException("Could not get fields to during reduce for " + parent.PublicName, e);
-						return;
-					}
-				}
-				batchers.ApplyAndIgnoreAllErrors(
-					exception =>
-					{
-						logIndexing.WarnException(
-							string.Format("Error when executed OnIndexEntryCreated trigger for index '{0}', key: '{1}'",
-										  indexId, reduceKeyAsString),
-							exception);
-						Context.AddError(indexId, parent.PublicName, reduceKeyAsString, exception, "OnIndexEntryCreated Trigger");
-					},
-					trigger => trigger.OnIndexEntryCreated(reduceKeyAsString, luceneDoc));
-
-				parent.LogIndexedDocument(reduceKeyAsString, luceneDoc);
-
-				using (StopwatchScope.For(addDocumentDutation))
-				{
-					parent.AddDocumentToIndex(indexWriter, luceneDoc, analyzer);
-				}
-			}
-
-			private void RemoveExistingReduceKeysFromIndex(RavenIndexWriter indexWriter, Stopwatch deleteExistingDocumentsDuration)
-			{
-				foreach (var reduceKey in ReduceKeys)
-				{
-					var entryKey = reduceKey;
-					parent.InvokeOnIndexEntryDeletedOnAllBatchers(batchers, new Term(Constants.ReduceKeyFieldName, entryKey));
-
-					using (StopwatchScope.For(deleteExistingDocumentsDuration))
-					{
-						indexWriter.DeleteDocuments(new Term(Constants.ReduceKeyFieldName, entryKey));
-					}
-				}
-			}
-		}
-	}
+                    }
+                    catch (Exception e)
+                    {
+                        Context.AddError(indexId,
+                            parent.PublicName,
+                            TryGetDocKey(doc),
+                            e,
+                            "Reduce"
+                            );
+                        logIndexing.WarnException("Could not get fields to during reduce for " + parent.PublicName, e);
+                        return;
+                    }
+                }
+                batchers.ApplyAndIgnoreAllErrors(
+                    exception =>
+                    {
+                        logIndexing.WarnException(
+                            string.Format("Error when executed OnIndexEntryCreated trigger for index '{0}', key: '{1}'",
+                                          indexId, reduceKeyAsString),
+                            exception);
+                        Context.AddError(indexId, parent.PublicName, reduceKeyAsString, exception, "OnIndexEntryCreated Trigger");
+                    },
+                    trigger => trigger.OnIndexEntryCreated(reduceKeyAsString, luceneDoc));
+
+                parent.LogIndexedDocument(reduceKeyAsString, luceneDoc);
+
+                using (StopwatchScope.For(addDocumentDutation))
+                {
+                    parent.AddDocumentToIndex(indexWriter, luceneDoc, analyzer);
+                }
+            }
+
+            private void RemoveExistingReduceKeysFromIndex(RavenIndexWriter indexWriter, Stopwatch deleteExistingDocumentsDuration)
+            {
+                foreach (var reduceKey in ReduceKeys)
+                {
+                    var entryKey = reduceKey;
+                    parent.InvokeOnIndexEntryDeletedOnAllBatchers(batchers, new Term(Constants.ReduceKeyFieldName, entryKey));
+
+                    using (StopwatchScope.For(deleteExistingDocumentsDuration))
+                    {
+                        indexWriter.DeleteDocuments(new Term(Constants.ReduceKeyFieldName, entryKey));
+                    }
+                }
+            }
+        }
+    }
 }