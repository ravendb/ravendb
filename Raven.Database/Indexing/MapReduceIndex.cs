//-----------------------------------------------------------------------
// <copyright file="MapReduceIndex.cs" company="Hibernating Rhinos LTD">
//     Copyright (c) Hibernating Rhinos LTD. All rights reserved.
// </copyright>
//-----------------------------------------------------------------------
using System;
using System.Collections;
using System.Collections.Concurrent;
using System.Collections.Generic;
using System.ComponentModel;
using System.Linq;
using System.Security.Cryptography;
using System.Text;
using Lucene.Net.Documents;
using Lucene.Net.Index;
using Lucene.Net.Store;
using Newtonsoft.Json;
using Raven.Abstractions;
using Raven.Abstractions.Data;
using Raven.Abstractions.Extensions;
using Raven.Abstractions.Indexing;
using Raven.Abstractions.Linq;
using Raven.Database.Config;
using Raven.Database.Data;
using Raven.Database.Extensions;
using Raven.Database.Linq;
using Raven.Database.Storage;
using Raven.Database.Tasks;
using Raven.Json.Linq;

namespace Raven.Database.Indexing
{
	public class MapReduceIndex : Index
	{
		public MapReduceIndex(Directory directory, string name, IndexDefinition indexDefinition, AbstractViewGenerator viewGenerator, InMemoryRavenConfiguration configuration)
			: base(directory, name, indexDefinition, viewGenerator, configuration)
		{
		}

		public override bool IsMapReduce
		{
			get { return true; }
		}

		public override void IndexDocuments(
			AbstractViewGenerator viewGenerator,
			IEnumerable<dynamic> documents,
			WorkContext context,
			IStorageActionsAccessor actions,
			DateTime minimumTimestamp)
		{
			var count = 0;

			// we mark the reduce keys to delete when we delete the mapped results, then we remove
			// any reduce key that is actually being used to generate new mapped results
			// this way, only reduces that removed data will force us to use the tasks approach
			var reduceKeysToDelete = new HashSet<string>(StringComparer.InvariantCultureIgnoreCase);
			var documentsWrapped = documents.Select(doc =>
			{
				var documentId = doc.__document_id;
				foreach (var reduceKey in actions.MappedResults.DeleteMappedResultsForDocumentId((string)documentId, name))
				{
					reduceKeysToDelete.Add(reduceKey);
				}
				return doc;
			});
			var stats = new IndexingWorkStats();
			foreach (var mappedResultFromDocument in GroupByDocumentId(context,RobustEnumerationIndex(documentsWrapped, viewGenerator.MapDefinitions, actions, context,stats)))
			{
				foreach (var doc in RobustEnumerationReduceDuringMapPhase(mappedResultFromDocument, viewGenerator.ReduceDefinition, actions, context))
				{
					count++;

					var reduceValue = viewGenerator.GroupByExtraction(doc);
					if (reduceValue == null)
					{
						logIndexing.Debug("Field {0} is used as the reduce key and cannot be null, skipping document {1}", 
											viewGenerator.GroupByExtraction, mappedResultFromDocument.Key);
						continue;
					}
					var reduceKey = ReduceKeyToString(reduceValue);
					var docId = mappedResultFromDocument.Key.ToString();

					reduceKeysToDelete.Remove((string)reduceKey);

					var data = GetMappedData(doc);

					logIndexing.Debug("Mapped result for index '{0}' doc '{1}': '{2}'", name, docId, data);

					var hash = ComputeHash(name, reduceKey);

					actions.MappedResults.PutMappedResult(name, docId, reduceKey, data, hash);
				}
			}
			UpdateIndexingStats(context, stats);
			if (reduceKeysToDelete.Count > 0)
			{
				actions.Tasks.AddTask(new ReduceTask
				{
					Index = name,
					ReduceKeys = reduceKeysToDelete.ToArray()
				}, minimumTimestamp);
			}

			logIndexing.Debug("Mapped {0} documents for {1}", count, name);
		}

		// we don't use the usual GroupBy, because that isn't streaming
		// we rely on the fact that all values from the same docs are always outputed at 
		// the same time, so we can take advantage of this fact
		private IEnumerable<IGrouping<object, dynamic>> GroupByDocumentId( WorkContext context,IEnumerable<object> docs)
		{
			var enumerator = docs.GetEnumerator();
			if (enumerator.MoveNext() == false)
				yield break;

			while (true)
			{
				object documentId;
				try
				{
					documentId = GetDocumentId(enumerator.Current);
				}
				catch (Exception e)
				{
					context.AddError(name, null, e.Message);
					if(enumerator.MoveNext() == false)
						yield break;
					continue;
				}
				var groupByDocumentId = new Grouping(documentId, enumerator);
				yield return groupByDocumentId;
				if (groupByDocumentId.Done)
					break;
			}
		}

		private class Grouping : IGrouping<object, object>
		{
			private readonly IEnumerator enumerator;
			private bool newKeyFound;
			public bool Done { get; private set; }
			public IEnumerator<object> GetEnumerator()
			{
				if (newKeyFound || Done)
					yield break;
				yield return enumerator.Current;

				if (enumerator.MoveNext() == false)
					Done = true;

				var documentId = GetDocumentId(enumerator.Current);

				if (Equals(documentId, Key) == false)
					newKeyFound = true;
			}

			IEnumerator IEnumerable.GetEnumerator()
			{
				return GetEnumerator();
			}

			public object Key { get; private set; }

			public Grouping(object key, IEnumerator enumerator)
			{
				this.enumerator = enumerator;
				Key = key;
			}
		}

		private static RavenJObject GetMappedData(object doc)
		{
			if (doc is IDynamicJsonObject)
				return ((IDynamicJsonObject)doc).Inner;
			return RavenJObject.FromObject(doc, JsonExtensions.CreateDefaultJsonSerializer());
		}

		private static readonly ConcurrentDictionary<Type, Func<object, object>> documentIdFetcherCache = new ConcurrentDictionary<Type, Func<object, object>>();

		private static object GetDocumentId(object doc)
		{
			var docIdFetcher = documentIdFetcherCache.GetOrAdd(doc.GetType(), type =>
			{
				// document may be DynamicJsonObject if we are using compiled views
				if (typeof(DynamicJsonObject) == type)
				{
					return i => ((dynamic)i).__document_id;
				}
				var docIdProp = TypeDescriptor.GetProperties(doc).Find(Constants.DocumentIdFieldName, false);
				return docIdProp.GetValue;
			});
			if (docIdFetcher == null)
				throw new InvalidOperationException("Could not create document id fetcher for this document");
			var documentId = docIdFetcher(doc);
<<<<<<< HEAD
			if (documentId == null || documentId is DynamicNullObject)
=======
			if (documentId == null)
>>>>>>> 17d1ba7e
				throw new InvalidOperationException("Could not get document id fetcher for this document");

			return documentId;
		}

		public static byte[] ComputeHash(string name, string reduceKey)
		{
			using (var sha256 = SHA256.Create())
				return sha256.ComputeHash(Encoding.UTF8.GetBytes(name + "/" + reduceKey));
		}

		private static string ReduceKeyToString(object reduceValue)
		{
			if (reduceValue is string || reduceValue is ValueType)
				return reduceValue.ToString();
			var dynamicJsonObject = reduceValue as IDynamicJsonObject;
			if (dynamicJsonObject != null)
				return dynamicJsonObject.Inner.ToString(Formatting.None);
			return RavenJToken.FromObject(reduceValue).ToString(Formatting.None);
		}

		protected override IndexQueryResult RetrieveDocument(Document document, FieldsToFetch fieldsToFetch, float score)
		{
			if (fieldsToFetch.IsProjection == false)
				fieldsToFetch = fieldsToFetch.CloneWith(document.GetFields().OfType<Fieldable>().Select(x => x.Name()).ToArray());
			fieldsToFetch.EnsureHasField(Constants.ReduceKeyFieldName);
			return base.RetrieveDocument(document, fieldsToFetch, score);
		}

		public override void Remove(string[] keys, WorkContext context)
		{
			context.TransactionaStorage.Batch(actions =>
			{
				var reduceKeys = new HashSet<string>();
				foreach (var key in keys)
				{
					var reduceKeysFromDocuments = actions.MappedResults.DeleteMappedResultsForDocumentId(key, name);
					foreach (var reduceKey in reduceKeysFromDocuments)
					{
						reduceKeys.Add(reduceKey);
					}
				}
				actions.Tasks.AddTask(new ReduceTask
				{
					Index = name,
					ReduceKeys = reduceKeys.ToArray()
				}, SystemTime.UtcNow);

			});
			Write(context, (writer, analyzer, stats) =>
			{
				stats.Operation = IndexingWorkStats.Status.Ignore;
				logIndexing.Debug(() => string.Format("Deleting ({0}) from {1}", string.Join(", ", keys), name));
				writer.DeleteDocuments(keys.Select(k => new Term(Constants.ReduceKeyFieldName, k.ToLowerInvariant())).ToArray());
				return keys.Length;
			});
		}


		// This method may be called concurrently, by both the ReduceTask (for removal)
		// and by the ReducingExecuter (for add/modify). This is okay with us, since the 
		// Write() call is already handling locking properly
		public void ReduceDocuments(AbstractViewGenerator viewGenerator,
									IEnumerable<object> mappedResults,
									WorkContext context,
									IStorageActionsAccessor actions,
									string[] reduceKeys)
		{
			var count = 0;
			Write(context, (indexWriter, analyzer, stats) =>
			{
				stats.Operation = IndexingWorkStats.Status.Reduce;
				var batchers = context.IndexUpdateTriggers.Select(x => x.CreateBatcher(name))
					.Where(x => x != null)
					.ToList();
				foreach (var reduceKey in reduceKeys)
				{
					var entryKey = reduceKey;
					indexWriter.DeleteDocuments(new Term(Constants.ReduceKeyFieldName, entryKey.ToLowerInvariant()));
					batchers.ApplyAndIgnoreAllErrors(
						exception =>
						{
							logIndexing.WarnException(
								string.Format("Error when executed OnIndexEntryDeleted trigger for index '{0}', key: '{1}'",
											  name, entryKey),
								exception);
							context.AddError(name, entryKey, exception.Message);
						},
						trigger => trigger.OnIndexEntryDeleted(entryKey));
				}
				PropertyDescriptorCollection properties = null;
				var anonymousObjectToLuceneDocumentConverter = new AnonymousObjectToLuceneDocumentConverter(indexDefinition);
				var luceneDoc = new Document();
				var reduceKeyField = new Field(Constants.ReduceKeyFieldName, "dummy",
									  Field.Store.NO, Field.Index.NOT_ANALYZED_NO_NORMS);
				foreach (var doc in RobustEnumerationReduce(mappedResults, viewGenerator.ReduceDefinition, actions, context, stats))
				{
					count++;
					float boost;
					var fields = GetFields(anonymousObjectToLuceneDocumentConverter, doc, ref properties, out boost).ToList();

					string reduceKeyAsString = ExtractReduceKey(viewGenerator, doc);
					reduceKeyField.SetValue(reduceKeyAsString.ToLowerInvariant());

					luceneDoc.GetFields().Clear();
					luceneDoc.SetBoost(boost);
					luceneDoc.Add(reduceKeyField);
					foreach (var field in fields)
					{
						luceneDoc.Add(field);
					}

					batchers.ApplyAndIgnoreAllErrors(
						exception =>
						{
							logIndexing.WarnException(
								string.Format("Error when executed OnIndexEntryCreated trigger for index '{0}', key: '{1}'",
											  name, reduceKeyAsString),
								exception);
							context.AddError(name, reduceKeyAsString, exception.Message);
						},
						trigger => trigger.OnIndexEntryCreated(reduceKeyAsString, luceneDoc));

					LogIndexedDocument(reduceKeyAsString, luceneDoc);

					AddDocumentToIndex(indexWriter, luceneDoc, analyzer);
					stats.ReduceSuccesses++;
				}
				batchers.ApplyAndIgnoreAllErrors(
					e =>
					{
						logIndexing.WarnException("Failed to dispose on index update trigger", e);
						context.AddError(name, null, e.Message);
					},
					x => x.Dispose());
				return count + reduceKeys.Length;
			});
			logIndexing.Debug(() => string.Format("Reduce resulted in {0} entries for {1} for reduce keys: {2}", count, name, string.Join(", ", reduceKeys)));
		}

		private string ExtractReduceKey(AbstractViewGenerator viewGenerator, object doc)
		{
			try
			{
				dynamic reduceKey = viewGenerator.GroupByExtraction(doc);
				if (reduceKey == null)
				{
					throw new InvalidOperationException("Could not find reduce key for " + name + " in the result: " + doc);
				}
				return ReduceKeyToString(reduceKey);
			}
			catch (Exception e)
			{
				throw new InvalidOperationException("Could not extract reduce key from reduce result!", e);
			}
		}

		private IEnumerable<AbstractField> GetFields(AnonymousObjectToLuceneDocumentConverter anonymousObjectToLuceneDocumentConverter, object doc, ref PropertyDescriptorCollection properties, out float boost)
		{
			boost = 1;
			var boostedValue = doc as BoostedValue;
			if (boostedValue != null)
			{
				doc = boostedValue.Value;
				boost = boostedValue.Boost;
			}
			IEnumerable<AbstractField> fields;
			if (doc is IDynamicJsonObject)
			{

				fields = anonymousObjectToLuceneDocumentConverter.Index(((IDynamicJsonObject)doc).Inner, Field.Store.YES);
			}
			else
			{
				properties = properties ?? TypeDescriptor.GetProperties(doc);
				fields = anonymousObjectToLuceneDocumentConverter.Index(doc, properties, Field.Store.YES);
			}
			if (Math.Abs(boost - 1) > float.Epsilon)
			{
				var abstractFields = fields.ToList();
				foreach (var abstractField in abstractFields)
				{
					abstractField.SetOmitNorms(false);
				}
				return abstractFields;
			}
			return fields;
		}
	}
}
<|MERGE_RESOLUTION|>--- conflicted
+++ resolved
@@ -1,390 +1,386 @@
-//-----------------------------------------------------------------------
-// <copyright file="MapReduceIndex.cs" company="Hibernating Rhinos LTD">
-//     Copyright (c) Hibernating Rhinos LTD. All rights reserved.
-// </copyright>
-//-----------------------------------------------------------------------
-using System;
-using System.Collections;
-using System.Collections.Concurrent;
-using System.Collections.Generic;
-using System.ComponentModel;
-using System.Linq;
-using System.Security.Cryptography;
-using System.Text;
-using Lucene.Net.Documents;
-using Lucene.Net.Index;
-using Lucene.Net.Store;
-using Newtonsoft.Json;
-using Raven.Abstractions;
-using Raven.Abstractions.Data;
-using Raven.Abstractions.Extensions;
-using Raven.Abstractions.Indexing;
-using Raven.Abstractions.Linq;
-using Raven.Database.Config;
-using Raven.Database.Data;
-using Raven.Database.Extensions;
-using Raven.Database.Linq;
-using Raven.Database.Storage;
-using Raven.Database.Tasks;
-using Raven.Json.Linq;
-
-namespace Raven.Database.Indexing
-{
-	public class MapReduceIndex : Index
-	{
-		public MapReduceIndex(Directory directory, string name, IndexDefinition indexDefinition, AbstractViewGenerator viewGenerator, InMemoryRavenConfiguration configuration)
-			: base(directory, name, indexDefinition, viewGenerator, configuration)
-		{
-		}
-
-		public override bool IsMapReduce
-		{
-			get { return true; }
-		}
-
-		public override void IndexDocuments(
-			AbstractViewGenerator viewGenerator,
-			IEnumerable<dynamic> documents,
-			WorkContext context,
-			IStorageActionsAccessor actions,
-			DateTime minimumTimestamp)
-		{
-			var count = 0;
-
-			// we mark the reduce keys to delete when we delete the mapped results, then we remove
-			// any reduce key that is actually being used to generate new mapped results
-			// this way, only reduces that removed data will force us to use the tasks approach
-			var reduceKeysToDelete = new HashSet<string>(StringComparer.InvariantCultureIgnoreCase);
-			var documentsWrapped = documents.Select(doc =>
-			{
-				var documentId = doc.__document_id;
-				foreach (var reduceKey in actions.MappedResults.DeleteMappedResultsForDocumentId((string)documentId, name))
-				{
-					reduceKeysToDelete.Add(reduceKey);
-				}
-				return doc;
-			});
-			var stats = new IndexingWorkStats();
-			foreach (var mappedResultFromDocument in GroupByDocumentId(context,RobustEnumerationIndex(documentsWrapped, viewGenerator.MapDefinitions, actions, context,stats)))
-			{
-				foreach (var doc in RobustEnumerationReduceDuringMapPhase(mappedResultFromDocument, viewGenerator.ReduceDefinition, actions, context))
-				{
-					count++;
-
-					var reduceValue = viewGenerator.GroupByExtraction(doc);
-					if (reduceValue == null)
-					{
-						logIndexing.Debug("Field {0} is used as the reduce key and cannot be null, skipping document {1}", 
-											viewGenerator.GroupByExtraction, mappedResultFromDocument.Key);
-						continue;
-					}
-					var reduceKey = ReduceKeyToString(reduceValue);
-					var docId = mappedResultFromDocument.Key.ToString();
-
-					reduceKeysToDelete.Remove((string)reduceKey);
-
-					var data = GetMappedData(doc);
-
-					logIndexing.Debug("Mapped result for index '{0}' doc '{1}': '{2}'", name, docId, data);
-
-					var hash = ComputeHash(name, reduceKey);
-
-					actions.MappedResults.PutMappedResult(name, docId, reduceKey, data, hash);
-				}
-			}
-			UpdateIndexingStats(context, stats);
-			if (reduceKeysToDelete.Count > 0)
-			{
-				actions.Tasks.AddTask(new ReduceTask
-				{
-					Index = name,
-					ReduceKeys = reduceKeysToDelete.ToArray()
-				}, minimumTimestamp);
-			}
-
-			logIndexing.Debug("Mapped {0} documents for {1}", count, name);
-		}
-
-		// we don't use the usual GroupBy, because that isn't streaming
-		// we rely on the fact that all values from the same docs are always outputed at 
-		// the same time, so we can take advantage of this fact
-		private IEnumerable<IGrouping<object, dynamic>> GroupByDocumentId( WorkContext context,IEnumerable<object> docs)
-		{
-			var enumerator = docs.GetEnumerator();
-			if (enumerator.MoveNext() == false)
-				yield break;
-
-			while (true)
-			{
-				object documentId;
-				try
-				{
-					documentId = GetDocumentId(enumerator.Current);
-				}
-				catch (Exception e)
-				{
-					context.AddError(name, null, e.Message);
-					if(enumerator.MoveNext() == false)
-						yield break;
-					continue;
-				}
-				var groupByDocumentId = new Grouping(documentId, enumerator);
-				yield return groupByDocumentId;
-				if (groupByDocumentId.Done)
-					break;
-			}
-		}
-
-		private class Grouping : IGrouping<object, object>
-		{
-			private readonly IEnumerator enumerator;
-			private bool newKeyFound;
-			public bool Done { get; private set; }
-			public IEnumerator<object> GetEnumerator()
-			{
-				if (newKeyFound || Done)
-					yield break;
-				yield return enumerator.Current;
-
-				if (enumerator.MoveNext() == false)
-					Done = true;
-
-				var documentId = GetDocumentId(enumerator.Current);
-
-				if (Equals(documentId, Key) == false)
-					newKeyFound = true;
-			}
-
-			IEnumerator IEnumerable.GetEnumerator()
-			{
-				return GetEnumerator();
-			}
-
-			public object Key { get; private set; }
-
-			public Grouping(object key, IEnumerator enumerator)
-			{
-				this.enumerator = enumerator;
-				Key = key;
-			}
-		}
-
-		private static RavenJObject GetMappedData(object doc)
-		{
-			if (doc is IDynamicJsonObject)
-				return ((IDynamicJsonObject)doc).Inner;
-			return RavenJObject.FromObject(doc, JsonExtensions.CreateDefaultJsonSerializer());
-		}
-
-		private static readonly ConcurrentDictionary<Type, Func<object, object>> documentIdFetcherCache = new ConcurrentDictionary<Type, Func<object, object>>();
-
-		private static object GetDocumentId(object doc)
-		{
-			var docIdFetcher = documentIdFetcherCache.GetOrAdd(doc.GetType(), type =>
-			{
-				// document may be DynamicJsonObject if we are using compiled views
-				if (typeof(DynamicJsonObject) == type)
-				{
-					return i => ((dynamic)i).__document_id;
-				}
-				var docIdProp = TypeDescriptor.GetProperties(doc).Find(Constants.DocumentIdFieldName, false);
-				return docIdProp.GetValue;
-			});
-			if (docIdFetcher == null)
-				throw new InvalidOperationException("Could not create document id fetcher for this document");
-			var documentId = docIdFetcher(doc);
-<<<<<<< HEAD
-			if (documentId == null || documentId is DynamicNullObject)
-=======
-			if (documentId == null)
->>>>>>> 17d1ba7e
-				throw new InvalidOperationException("Could not get document id fetcher for this document");
-
-			return documentId;
-		}
-
-		public static byte[] ComputeHash(string name, string reduceKey)
-		{
-			using (var sha256 = SHA256.Create())
-				return sha256.ComputeHash(Encoding.UTF8.GetBytes(name + "/" + reduceKey));
-		}
-
-		private static string ReduceKeyToString(object reduceValue)
-		{
-			if (reduceValue is string || reduceValue is ValueType)
-				return reduceValue.ToString();
-			var dynamicJsonObject = reduceValue as IDynamicJsonObject;
-			if (dynamicJsonObject != null)
-				return dynamicJsonObject.Inner.ToString(Formatting.None);
-			return RavenJToken.FromObject(reduceValue).ToString(Formatting.None);
-		}
-
-		protected override IndexQueryResult RetrieveDocument(Document document, FieldsToFetch fieldsToFetch, float score)
-		{
-			if (fieldsToFetch.IsProjection == false)
-				fieldsToFetch = fieldsToFetch.CloneWith(document.GetFields().OfType<Fieldable>().Select(x => x.Name()).ToArray());
-			fieldsToFetch.EnsureHasField(Constants.ReduceKeyFieldName);
-			return base.RetrieveDocument(document, fieldsToFetch, score);
-		}
-
-		public override void Remove(string[] keys, WorkContext context)
-		{
-			context.TransactionaStorage.Batch(actions =>
-			{
-				var reduceKeys = new HashSet<string>();
-				foreach (var key in keys)
-				{
-					var reduceKeysFromDocuments = actions.MappedResults.DeleteMappedResultsForDocumentId(key, name);
-					foreach (var reduceKey in reduceKeysFromDocuments)
-					{
-						reduceKeys.Add(reduceKey);
-					}
-				}
-				actions.Tasks.AddTask(new ReduceTask
-				{
-					Index = name,
-					ReduceKeys = reduceKeys.ToArray()
-				}, SystemTime.UtcNow);
-
-			});
-			Write(context, (writer, analyzer, stats) =>
-			{
-				stats.Operation = IndexingWorkStats.Status.Ignore;
-				logIndexing.Debug(() => string.Format("Deleting ({0}) from {1}", string.Join(", ", keys), name));
-				writer.DeleteDocuments(keys.Select(k => new Term(Constants.ReduceKeyFieldName, k.ToLowerInvariant())).ToArray());
-				return keys.Length;
-			});
-		}
-
-
-		// This method may be called concurrently, by both the ReduceTask (for removal)
-		// and by the ReducingExecuter (for add/modify). This is okay with us, since the 
-		// Write() call is already handling locking properly
-		public void ReduceDocuments(AbstractViewGenerator viewGenerator,
-									IEnumerable<object> mappedResults,
-									WorkContext context,
-									IStorageActionsAccessor actions,
-									string[] reduceKeys)
-		{
-			var count = 0;
-			Write(context, (indexWriter, analyzer, stats) =>
-			{
-				stats.Operation = IndexingWorkStats.Status.Reduce;
-				var batchers = context.IndexUpdateTriggers.Select(x => x.CreateBatcher(name))
-					.Where(x => x != null)
-					.ToList();
-				foreach (var reduceKey in reduceKeys)
-				{
-					var entryKey = reduceKey;
-					indexWriter.DeleteDocuments(new Term(Constants.ReduceKeyFieldName, entryKey.ToLowerInvariant()));
-					batchers.ApplyAndIgnoreAllErrors(
-						exception =>
-						{
-							logIndexing.WarnException(
-								string.Format("Error when executed OnIndexEntryDeleted trigger for index '{0}', key: '{1}'",
-											  name, entryKey),
-								exception);
-							context.AddError(name, entryKey, exception.Message);
-						},
-						trigger => trigger.OnIndexEntryDeleted(entryKey));
-				}
-				PropertyDescriptorCollection properties = null;
-				var anonymousObjectToLuceneDocumentConverter = new AnonymousObjectToLuceneDocumentConverter(indexDefinition);
-				var luceneDoc = new Document();
-				var reduceKeyField = new Field(Constants.ReduceKeyFieldName, "dummy",
-									  Field.Store.NO, Field.Index.NOT_ANALYZED_NO_NORMS);
-				foreach (var doc in RobustEnumerationReduce(mappedResults, viewGenerator.ReduceDefinition, actions, context, stats))
-				{
-					count++;
-					float boost;
-					var fields = GetFields(anonymousObjectToLuceneDocumentConverter, doc, ref properties, out boost).ToList();
-
-					string reduceKeyAsString = ExtractReduceKey(viewGenerator, doc);
-					reduceKeyField.SetValue(reduceKeyAsString.ToLowerInvariant());
-
-					luceneDoc.GetFields().Clear();
-					luceneDoc.SetBoost(boost);
-					luceneDoc.Add(reduceKeyField);
-					foreach (var field in fields)
-					{
-						luceneDoc.Add(field);
-					}
-
-					batchers.ApplyAndIgnoreAllErrors(
-						exception =>
-						{
-							logIndexing.WarnException(
-								string.Format("Error when executed OnIndexEntryCreated trigger for index '{0}', key: '{1}'",
-											  name, reduceKeyAsString),
-								exception);
-							context.AddError(name, reduceKeyAsString, exception.Message);
-						},
-						trigger => trigger.OnIndexEntryCreated(reduceKeyAsString, luceneDoc));
-
-					LogIndexedDocument(reduceKeyAsString, luceneDoc);
-
-					AddDocumentToIndex(indexWriter, luceneDoc, analyzer);
-					stats.ReduceSuccesses++;
-				}
-				batchers.ApplyAndIgnoreAllErrors(
-					e =>
-					{
-						logIndexing.WarnException("Failed to dispose on index update trigger", e);
-						context.AddError(name, null, e.Message);
-					},
-					x => x.Dispose());
-				return count + reduceKeys.Length;
-			});
-			logIndexing.Debug(() => string.Format("Reduce resulted in {0} entries for {1} for reduce keys: {2}", count, name, string.Join(", ", reduceKeys)));
-		}
-
-		private string ExtractReduceKey(AbstractViewGenerator viewGenerator, object doc)
-		{
-			try
-			{
-				dynamic reduceKey = viewGenerator.GroupByExtraction(doc);
-				if (reduceKey == null)
-				{
-					throw new InvalidOperationException("Could not find reduce key for " + name + " in the result: " + doc);
-				}
-				return ReduceKeyToString(reduceKey);
-			}
-			catch (Exception e)
-			{
-				throw new InvalidOperationException("Could not extract reduce key from reduce result!", e);
-			}
-		}
-
-		private IEnumerable<AbstractField> GetFields(AnonymousObjectToLuceneDocumentConverter anonymousObjectToLuceneDocumentConverter, object doc, ref PropertyDescriptorCollection properties, out float boost)
-		{
-			boost = 1;
-			var boostedValue = doc as BoostedValue;
-			if (boostedValue != null)
-			{
-				doc = boostedValue.Value;
-				boost = boostedValue.Boost;
-			}
-			IEnumerable<AbstractField> fields;
-			if (doc is IDynamicJsonObject)
-			{
-
-				fields = anonymousObjectToLuceneDocumentConverter.Index(((IDynamicJsonObject)doc).Inner, Field.Store.YES);
-			}
-			else
-			{
-				properties = properties ?? TypeDescriptor.GetProperties(doc);
-				fields = anonymousObjectToLuceneDocumentConverter.Index(doc, properties, Field.Store.YES);
-			}
-			if (Math.Abs(boost - 1) > float.Epsilon)
-			{
-				var abstractFields = fields.ToList();
-				foreach (var abstractField in abstractFields)
-				{
-					abstractField.SetOmitNorms(false);
-				}
-				return abstractFields;
-			}
-			return fields;
-		}
-	}
-}
+//-----------------------------------------------------------------------
+// <copyright file="MapReduceIndex.cs" company="Hibernating Rhinos LTD">
+//     Copyright (c) Hibernating Rhinos LTD. All rights reserved.
+// </copyright>
+//-----------------------------------------------------------------------
+using System;
+using System.Collections;
+using System.Collections.Concurrent;
+using System.Collections.Generic;
+using System.ComponentModel;
+using System.Linq;
+using System.Security.Cryptography;
+using System.Text;
+using Lucene.Net.Documents;
+using Lucene.Net.Index;
+using Lucene.Net.Store;
+using Newtonsoft.Json;
+using Raven.Abstractions;
+using Raven.Abstractions.Data;
+using Raven.Abstractions.Extensions;
+using Raven.Abstractions.Indexing;
+using Raven.Abstractions.Linq;
+using Raven.Database.Config;
+using Raven.Database.Data;
+using Raven.Database.Extensions;
+using Raven.Database.Linq;
+using Raven.Database.Storage;
+using Raven.Database.Tasks;
+using Raven.Json.Linq;
+
+namespace Raven.Database.Indexing
+{
+	public class MapReduceIndex : Index
+	{
+		public MapReduceIndex(Directory directory, string name, IndexDefinition indexDefinition, AbstractViewGenerator viewGenerator, InMemoryRavenConfiguration configuration)
+			: base(directory, name, indexDefinition, viewGenerator, configuration)
+		{
+		}
+
+		public override bool IsMapReduce
+		{
+			get { return true; }
+		}
+
+		public override void IndexDocuments(
+			AbstractViewGenerator viewGenerator,
+			IEnumerable<dynamic> documents,
+			WorkContext context,
+			IStorageActionsAccessor actions,
+			DateTime minimumTimestamp)
+		{
+			var count = 0;
+
+			// we mark the reduce keys to delete when we delete the mapped results, then we remove
+			// any reduce key that is actually being used to generate new mapped results
+			// this way, only reduces that removed data will force us to use the tasks approach
+			var reduceKeysToDelete = new HashSet<string>(StringComparer.InvariantCultureIgnoreCase);
+			var documentsWrapped = documents.Select(doc =>
+			{
+				var documentId = doc.__document_id;
+				foreach (var reduceKey in actions.MappedResults.DeleteMappedResultsForDocumentId((string)documentId, name))
+				{
+					reduceKeysToDelete.Add(reduceKey);
+				}
+				return doc;
+			});
+			var stats = new IndexingWorkStats();
+			foreach (var mappedResultFromDocument in GroupByDocumentId(context,RobustEnumerationIndex(documentsWrapped, viewGenerator.MapDefinitions, actions, context,stats)))
+			{
+				foreach (var doc in RobustEnumerationReduceDuringMapPhase(mappedResultFromDocument, viewGenerator.ReduceDefinition, actions, context))
+				{
+					count++;
+
+					var reduceValue = viewGenerator.GroupByExtraction(doc);
+					if (reduceValue == null)
+					{
+						logIndexing.Debug("Field {0} is used as the reduce key and cannot be null, skipping document {1}", 
+											viewGenerator.GroupByExtraction, mappedResultFromDocument.Key);
+						continue;
+					}
+					var reduceKey = ReduceKeyToString(reduceValue);
+					var docId = mappedResultFromDocument.Key.ToString();
+
+					reduceKeysToDelete.Remove((string)reduceKey);
+
+					var data = GetMappedData(doc);
+
+					logIndexing.Debug("Mapped result for index '{0}' doc '{1}': '{2}'", name, docId, data);
+
+					var hash = ComputeHash(name, reduceKey);
+
+					actions.MappedResults.PutMappedResult(name, docId, reduceKey, data, hash);
+				}
+			}
+			UpdateIndexingStats(context, stats);
+			if (reduceKeysToDelete.Count > 0)
+			{
+				actions.Tasks.AddTask(new ReduceTask
+				{
+					Index = name,
+					ReduceKeys = reduceKeysToDelete.ToArray()
+				}, minimumTimestamp);
+			}
+
+			logIndexing.Debug("Mapped {0} documents for {1}", count, name);
+		}
+
+		// we don't use the usual GroupBy, because that isn't streaming
+		// we rely on the fact that all values from the same docs are always outputed at 
+		// the same time, so we can take advantage of this fact
+		private IEnumerable<IGrouping<object, dynamic>> GroupByDocumentId( WorkContext context,IEnumerable<object> docs)
+		{
+			var enumerator = docs.GetEnumerator();
+			if (enumerator.MoveNext() == false)
+				yield break;
+
+			while (true)
+			{
+				object documentId;
+				try
+				{
+					documentId = GetDocumentId(enumerator.Current);
+				}
+				catch (Exception e)
+				{
+					context.AddError(name, null, e.Message);
+					if(enumerator.MoveNext() == false)
+						yield break;
+					continue;
+				}
+				var groupByDocumentId = new Grouping(documentId, enumerator);
+				yield return groupByDocumentId;
+				if (groupByDocumentId.Done)
+					break;
+			}
+		}
+
+		private class Grouping : IGrouping<object, object>
+		{
+			private readonly IEnumerator enumerator;
+			private bool newKeyFound;
+			public bool Done { get; private set; }
+			public IEnumerator<object> GetEnumerator()
+			{
+				if (newKeyFound || Done)
+					yield break;
+				yield return enumerator.Current;
+
+				if (enumerator.MoveNext() == false)
+					Done = true;
+
+				var documentId = GetDocumentId(enumerator.Current);
+
+				if (Equals(documentId, Key) == false)
+					newKeyFound = true;
+			}
+
+			IEnumerator IEnumerable.GetEnumerator()
+			{
+				return GetEnumerator();
+			}
+
+			public object Key { get; private set; }
+
+			public Grouping(object key, IEnumerator enumerator)
+			{
+				this.enumerator = enumerator;
+				Key = key;
+			}
+		}
+
+		private static RavenJObject GetMappedData(object doc)
+		{
+			if (doc is IDynamicJsonObject)
+				return ((IDynamicJsonObject)doc).Inner;
+			return RavenJObject.FromObject(doc, JsonExtensions.CreateDefaultJsonSerializer());
+		}
+
+		private static readonly ConcurrentDictionary<Type, Func<object, object>> documentIdFetcherCache = new ConcurrentDictionary<Type, Func<object, object>>();
+
+		private static object GetDocumentId(object doc)
+		{
+			var docIdFetcher = documentIdFetcherCache.GetOrAdd(doc.GetType(), type =>
+			{
+				// document may be DynamicJsonObject if we are using compiled views
+				if (typeof(DynamicJsonObject) == type)
+				{
+					return i => ((dynamic)i).__document_id;
+				}
+				var docIdProp = TypeDescriptor.GetProperties(doc).Find(Constants.DocumentIdFieldName, false);
+				return docIdProp.GetValue;
+			});
+			if (docIdFetcher == null)
+				throw new InvalidOperationException("Could not create document id fetcher for this document");
+			var documentId = docIdFetcher(doc);
+			if (documentId == null || documentId is DynamicNullObject)
+				throw new InvalidOperationException("Could not getdocument id fetcher for this document");
+
+			return documentId;
+		}
+
+		public static byte[] ComputeHash(string name, string reduceKey)
+		{
+			using (var sha256 = SHA256.Create())
+				return sha256.ComputeHash(Encoding.UTF8.GetBytes(name + "/" + reduceKey));
+		}
+
+		private static string ReduceKeyToString(object reduceValue)
+		{
+			if (reduceValue is string || reduceValue is ValueType)
+				return reduceValue.ToString();
+			var dynamicJsonObject = reduceValue as IDynamicJsonObject;
+			if (dynamicJsonObject != null)
+				return dynamicJsonObject.Inner.ToString(Formatting.None);
+			return RavenJToken.FromObject(reduceValue).ToString(Formatting.None);
+		}
+
+		protected override IndexQueryResult RetrieveDocument(Document document, FieldsToFetch fieldsToFetch, float score)
+		{
+			if (fieldsToFetch.IsProjection == false)
+				fieldsToFetch = fieldsToFetch.CloneWith(document.GetFields().OfType<Fieldable>().Select(x => x.Name()).ToArray());
+			fieldsToFetch.EnsureHasField(Constants.ReduceKeyFieldName);
+			return base.RetrieveDocument(document, fieldsToFetch, score);
+		}
+
+		public override void Remove(string[] keys, WorkContext context)
+		{
+			context.TransactionaStorage.Batch(actions =>
+			{
+				var reduceKeys = new HashSet<string>();
+				foreach (var key in keys)
+				{
+					var reduceKeysFromDocuments = actions.MappedResults.DeleteMappedResultsForDocumentId(key, name);
+					foreach (var reduceKey in reduceKeysFromDocuments)
+					{
+						reduceKeys.Add(reduceKey);
+					}
+				}
+				actions.Tasks.AddTask(new ReduceTask
+				{
+					Index = name,
+					ReduceKeys = reduceKeys.ToArray()
+				}, SystemTime.UtcNow);
+
+			});
+			Write(context, (writer, analyzer, stats) =>
+			{
+				stats.Operation = IndexingWorkStats.Status.Ignore;
+				logIndexing.Debug(() => string.Format("Deleting ({0}) from {1}", string.Join(", ", keys), name));
+				writer.DeleteDocuments(keys.Select(k => new Term(Constants.ReduceKeyFieldName, k.ToLowerInvariant())).ToArray());
+				return keys.Length;
+			});
+		}
+
+
+		// This method may be called concurrently, by both the ReduceTask (for removal)
+		// and by the ReducingExecuter (for add/modify). This is okay with us, since the 
+		// Write() call is already handling locking properly
+		public void ReduceDocuments(AbstractViewGenerator viewGenerator,
+									IEnumerable<object> mappedResults,
+									WorkContext context,
+									IStorageActionsAccessor actions,
+									string[] reduceKeys)
+		{
+			var count = 0;
+			Write(context, (indexWriter, analyzer, stats) =>
+			{
+				stats.Operation = IndexingWorkStats.Status.Reduce;
+				var batchers = context.IndexUpdateTriggers.Select(x => x.CreateBatcher(name))
+					.Where(x => x != null)
+					.ToList();
+				foreach (var reduceKey in reduceKeys)
+				{
+					var entryKey = reduceKey;
+					indexWriter.DeleteDocuments(new Term(Constants.ReduceKeyFieldName, entryKey.ToLowerInvariant()));
+					batchers.ApplyAndIgnoreAllErrors(
+						exception =>
+						{
+							logIndexing.WarnException(
+								string.Format("Error when executed OnIndexEntryDeleted trigger for index '{0}', key: '{1}'",
+											  name, entryKey),
+								exception);
+							context.AddError(name, entryKey, exception.Message);
+						},
+						trigger => trigger.OnIndexEntryDeleted(entryKey));
+				}
+				PropertyDescriptorCollection properties = null;
+				var anonymousObjectToLuceneDocumentConverter = new AnonymousObjectToLuceneDocumentConverter(indexDefinition);
+				var luceneDoc = new Document();
+				var reduceKeyField = new Field(Constants.ReduceKeyFieldName, "dummy",
+									  Field.Store.NO, Field.Index.NOT_ANALYZED_NO_NORMS);
+				foreach (var doc in RobustEnumerationReduce(mappedResults, viewGenerator.ReduceDefinition, actions, context, stats))
+				{
+					count++;
+					float boost;
+					var fields = GetFields(anonymousObjectToLuceneDocumentConverter, doc, ref properties, out boost).ToList();
+
+					string reduceKeyAsString = ExtractReduceKey(viewGenerator, doc);
+					reduceKeyField.SetValue(reduceKeyAsString.ToLowerInvariant());
+
+					luceneDoc.GetFields().Clear();
+					luceneDoc.SetBoost(boost);
+					luceneDoc.Add(reduceKeyField);
+					foreach (var field in fields)
+					{
+						luceneDoc.Add(field);
+					}
+
+					batchers.ApplyAndIgnoreAllErrors(
+						exception =>
+						{
+							logIndexing.WarnException(
+								string.Format("Error when executed OnIndexEntryCreated trigger for index '{0}', key: '{1}'",
+											  name, reduceKeyAsString),
+								exception);
+							context.AddError(name, reduceKeyAsString, exception.Message);
+						},
+						trigger => trigger.OnIndexEntryCreated(reduceKeyAsString, luceneDoc));
+
+					LogIndexedDocument(reduceKeyAsString, luceneDoc);
+
+					AddDocumentToIndex(indexWriter, luceneDoc, analyzer);
+					stats.ReduceSuccesses++;
+				}
+				batchers.ApplyAndIgnoreAllErrors(
+					e =>
+					{
+						logIndexing.WarnException("Failed to dispose on index update trigger", e);
+						context.AddError(name, null, e.Message);
+					},
+					x => x.Dispose());
+				return count + reduceKeys.Length;
+			});
+			logIndexing.Debug(() => string.Format("Reduce resulted in {0} entries for {1} for reduce keys: {2}", count, name, string.Join(", ", reduceKeys)));
+		}
+
+		private string ExtractReduceKey(AbstractViewGenerator viewGenerator, object doc)
+		{
+			try
+			{
+				dynamic reduceKey = viewGenerator.GroupByExtraction(doc);
+				if (reduceKey == null)
+				{
+					throw new InvalidOperationException("Could not find reduce key for " + name + " in the result: " + doc);
+				}
+				return ReduceKeyToString(reduceKey);
+			}
+			catch (Exception e)
+			{
+				throw new InvalidOperationException("Could not extract reduce key from reduce result!", e);
+			}
+		}
+
+		private IEnumerable<AbstractField> GetFields(AnonymousObjectToLuceneDocumentConverter anonymousObjectToLuceneDocumentConverter, object doc, ref PropertyDescriptorCollection properties, out float boost)
+		{
+			boost = 1;
+			var boostedValue = doc as BoostedValue;
+			if (boostedValue != null)
+			{
+				doc = boostedValue.Value;
+				boost = boostedValue.Boost;
+			}
+			IEnumerable<AbstractField> fields;
+			if (doc is IDynamicJsonObject)
+			{
+
+				fields = anonymousObjectToLuceneDocumentConverter.Index(((IDynamicJsonObject)doc).Inner, Field.Store.YES);
+			}
+			else
+			{
+				properties = properties ?? TypeDescriptor.GetProperties(doc);
+				fields = anonymousObjectToLuceneDocumentConverter.Index(doc, properties, Field.Store.YES);
+			}
+			if (Math.Abs(boost - 1) > float.Epsilon)
+			{
+				var abstractFields = fields.ToList();
+				foreach (var abstractField in abstractFields)
+				{
+					abstractField.SetOmitNorms(false);
+				}
+				return abstractFields;
+			}
+			return fields;
+		}
+	}
+}