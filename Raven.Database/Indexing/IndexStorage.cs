//-----------------------------------------------------------------------
// <copyright file="IndexStorage.cs" company="Hibernating Rhinos LTD">
//     Copyright (c) Hibernating Rhinos LTD. All rights reserved.
// </copyright>
//-----------------------------------------------------------------------
using System;
using System.Collections.Concurrent;
using System.Collections.Generic;
using System.Diagnostics;
using System.Globalization;
using System.IO;
using System.Linq;
using System.Runtime.ConstrainedExecution;
using System.Text;
using System.Threading;
using System.Threading.Tasks;
using Lucene.Net.Analysis;
using Lucene.Net.Analysis.Standard;
using Lucene.Net.Index;
using Lucene.Net.Search;
using Lucene.Net.Store;
using Raven.Abstractions;
using Raven.Abstractions.Data;
using Raven.Abstractions.Extensions;
using Raven.Abstractions.Indexing;
using Raven.Abstractions.Logging;
using Raven.Abstractions.MEF;
using Raven.Database.Config;
using Raven.Database.Data;
using Raven.Database.Extensions;
using Raven.Database.Impl;
using Raven.Database.Linq;
using Raven.Database.Plugins;
using Raven.Database.Queries;
using Raven.Database.Storage;
using Raven.Imports.Newtonsoft.Json;
using Raven.Json.Linq;
using Directory = System.IO.Directory;
using System.ComponentModel.Composition;

namespace Raven.Database.Indexing
{
	/// <summary>
	/// 	Thread safe, single instance for the entire application
	/// </summary>
	public class IndexStorage : CriticalFinalizerObject, IDisposable
	{
		private readonly DocumentDatabase documentDatabase;
		private const string IndexVersion = "2.0.0.1"; 
		private const string MapReduceIndexVersion = "2.5.0.1";

		private readonly IndexDefinitionStorage indexDefinitionStorage;
		private readonly InMemoryRavenConfiguration configuration;
		private readonly string path;
		private static readonly ILog log = LogManager.GetCurrentClassLogger();
		private static readonly ILog startupLog = LogManager.GetLogger(typeof(IndexStorage).FullName + ".Startup");
		private readonly Analyzer dummyAnalyzer = new SimpleAnalyzer();
		private DateTime latestPersistedQueryTime;
		private readonly FileStream crashMarker;
		private ConcurrentDictionary<int, Index> indexes =
			new ConcurrentDictionary<int, Index>();

		public IndexStorage(IndexDefinitionStorage indexDefinitionStorage, InMemoryRavenConfiguration configuration, DocumentDatabase documentDatabase)
		{
			try
			{
				this.indexDefinitionStorage = indexDefinitionStorage;
				this.configuration = configuration;
				this.documentDatabase = documentDatabase;
				path = configuration.IndexStoragePath;

				if (Directory.Exists(path) == false && configuration.RunInMemory == false)
					Directory.CreateDirectory(path);


				if (configuration.RunInMemory == false)
				{
					var crashMarkerPath = Path.Combine(path, "indexing.crash-marker");

					if (File.Exists(crashMarkerPath))
					{
						// the only way this can happen is if we crashed because of a power outage
						// in this case, we consider all open indexes to be corrupt and force them
						// to be reset. This is because to get better perf, we don't flush the files to disk,
						// so in the case of a power outage, we can't be sure that there wasn't still stuff in
						// the OS buffer that wasn't written yet.
						configuration.ResetIndexOnUncleanShutdown = true;
					}

					// The delete on close ensures that the only way this file will exists is if there was
					// a power outage while the server was running.
					crashMarker = File.Create(crashMarkerPath, 16, FileOptions.DeleteOnClose);
				}

				BackgroundTaskExecuter.Instance.ExecuteAllInterleaved(documentDatabase.WorkContext,
					indexDefinitionStorage.IndexNames, OpenIndexOnStartup);
			}
			catch
			{
				Dispose();
				throw;
			}
		}

		private void OpenIndexOnStartup(string indexName)
		{
			if (indexName == null) throw new ArgumentNullException("indexName");

			startupLog.Debug("Loading saved index {0}", indexName);

            var indexDefinition = indexDefinitionStorage.GetIndexDefinition(indexName);
			if (indexDefinition == null)
				return;

			Index indexImplementation;
			bool resetTried = false;
			bool recoveryTried = false;
			string[] keysToDeleteAfterRecovery = null;
			while (true)
			{
				Lucene.Net.Store.Directory luceneDirectory = null;
				try
				{
					luceneDirectory = OpenOrCreateLuceneDirectory(indexDefinition, createIfMissing: resetTried);
                    indexImplementation = CreateIndexImplementation(indexDefinition, luceneDirectory);

					var simpleIndex = indexImplementation as SimpleIndex; // no need to do this on m/r indexes, since we rebuild them from saved data anyway
					if (simpleIndex != null && keysToDeleteAfterRecovery != null)
					{
						// remove keys from index that were deleted after creating commit point
						simpleIndex.RemoveDirectlyFromIndex(keysToDeleteAfterRecovery);
					}

                    LoadExistingSuggestionsExtentions(indexName, indexImplementation);
					documentDatabase.TransactionalStorage.Batch(accessor =>
					{
                        IndexStats indexStats = accessor.Indexing.GetIndexStats(indexDefinition.IndexId);
						if (indexStats != null)
						{
							indexImplementation.Priority = indexStats.Priority;
						}

                        var read = accessor.Lists.Read("Raven/Indexes/QueryTime", indexName);
						if (read == null)
						{
							if(IsIdleAutoIndex(indexImplementation))
								indexImplementation.MarkQueried(); // prevent index abandoning right after startup

							return;
						}

						var dateTime = read.Data.Value<DateTime>("LastQueryTime");

						if(IsIdleAutoIndex(indexImplementation) && SystemTime.UtcNow - dateTime > configuration.TimeToWaitBeforeRunningAbandonedIndexes)
							indexImplementation.MarkQueried(); // prevent index abandoning right after startup
						else
						indexImplementation.MarkQueried(dateTime);
						
						if (dateTime > latestPersistedQueryTime)
							latestPersistedQueryTime = dateTime;
					});
					break;
				}
				catch (Exception e)
				{
					if (resetTried)
						throw new InvalidOperationException("Could not open / create index" + indexName + ", reset already tried", e);

					if (recoveryTried == false && luceneDirectory != null)
					{
						recoveryTried = true;
						startupLog.WarnException("Could not open index " + indexName + ". Trying to recover index", e);

                        keysToDeleteAfterRecovery = TryRecoveringIndex(indexName, indexDefinition, luceneDirectory);
					}
					else
					{
						resetTried = true;
						startupLog.WarnException("Could not open index " + indexName + ". Recovery operation failed, forcibly resetting index", e);
                        TryResettingIndex(indexName, indexDefinition);
					}
				}
			}
            indexes.TryAdd(indexDefinition.IndexId, indexImplementation);
		}

		private static bool IsIdleAutoIndex(Index index)
		{
			return index.PublicName.StartsWith("Auto/") && index.Priority == IndexingPriority.Idle;
		}

		private void TryResettingIndex(string indexName, IndexDefinition indexDefinition)
		{
			try
			{
                // we have to defer the work here until the database is actually ready for work
                documentDatabase.OnIndexingWiringComplete += () =>
                {
                    try
                    {
                        documentDatabase.DeleteIndex(indexName);
                        documentDatabase.PutNewIndexIntoStorage(indexName, indexDefinition);
                    }
                    catch (Exception e)
                    {
                        throw new InvalidOperationException("Could not finalize reseting of index: " + indexName, e);
                    }
                };

				var indexFullPath = Path.Combine(path, indexDefinition.IndexId.ToString(CultureInfo.InvariantCulture));
				IOExtensions.DeleteDirectory(indexFullPath);

				var suggestionsForIndex = Path.Combine(configuration.IndexStoragePath, "Raven-Suggestions", indexName);
				IOExtensions.DeleteDirectory(suggestionsForIndex);
				
			}
			catch (Exception exception)
			{
				throw new InvalidOperationException("Could not reset index " + indexName, exception);
			}
		}

		private string[] TryRecoveringIndex(string indexName, IndexDefinition indexDefinition,
											Lucene.Net.Store.Directory luceneDirectory)
		{
			string[] keysToDeleteAfterRecovery = null;
			if (indexDefinition.IsMapReduce == false)
			{
				IndexCommitPoint commitUsedToRestore;

				if (TryReusePreviousCommitPointsToRecoverIndex(luceneDirectory,
															   indexDefinition, path,
															   out commitUsedToRestore,
															   out keysToDeleteAfterRecovery))
				{
					ResetLastIndexedEtagAccordingToRestoredCommitPoint(indexDefinition, commitUsedToRestore);
				}
			}
			else
			{
                RegenerateMapReduceIndex(luceneDirectory, indexDefinition);
			}
			return keysToDeleteAfterRecovery;
		}

		private void LoadExistingSuggestionsExtentions(string indexName, Index indexImplementation)
		{
			var suggestionsForIndex = Path.Combine(configuration.IndexStoragePath, "Raven-Suggestions", indexName);
			if (!Directory.Exists(suggestionsForIndex))
				return;

			try
		    {
		        foreach (var directory in Directory.GetDirectories(suggestionsForIndex))
		        {
		            IndexSearcher searcher;
		            using (indexImplementation.GetSearcher(out searcher))
		            {
		                var key = Path.GetFileName(directory);
		                var decodedKey = MonoHttpUtility.UrlDecode(key);
		                var lastIndexOfDash = decodedKey.LastIndexOf('-');
		                var accuracy = float.Parse(decodedKey.Substring(lastIndexOfDash + 1),CultureInfo.InvariantCulture);
		                var lastIndexOfDistance = decodedKey.LastIndexOf('-', lastIndexOfDash - 1);
		                StringDistanceTypes distanceType;
		                Enum.TryParse(decodedKey.Substring(lastIndexOfDistance + 1, lastIndexOfDash - lastIndexOfDistance - 1),
		                              true, out distanceType);
		                var field = decodedKey.Substring(0, lastIndexOfDistance);
		                var extension = new SuggestionQueryIndexExtension(
		                    documentDatabase.WorkContext,
		                    Path.Combine(configuration.IndexStoragePath, "Raven-Suggestions", indexName, key), 
		                    SuggestionQueryRunner.GetStringDistance(distanceType),
							searcher.IndexReader.Directory() is RAMDirectory,
							field,
		                    accuracy);
		                indexImplementation.SetExtension(key, extension);
		            }
		        }
		    }
		    catch (Exception e)
		    {
		        log.WarnException("Could not open suggestions for index " + indexName + ", resetting the index", e);
		        try
		        {
		            IOExtensions.DeleteDirectory(suggestionsForIndex);
		        }
		        catch (Exception)
		        {
		            // ignore the failure
		        }
		        throw;
		    }
		}


        protected Lucene.Net.Store.Directory OpenOrCreateLuceneDirectory(IndexDefinition indexDefinition, bool createIfMissing = true)
		{
			Lucene.Net.Store.Directory directory;
			if (configuration.RunInMemory ||
				(indexDefinition.IsMapReduce == false &&  // there is no point in creating map/reduce indexes in memory, we write the intermediate results to disk anyway
				 indexDefinitionStorage.IsNewThisSession(indexDefinition) &&
				 indexDefinition.DisableInMemoryIndexing == false &&
				 configuration.DisableInMemoryIndexing == false))
			{
				directory = new RAMDirectory();
				new IndexWriter(directory, dummyAnalyzer, IndexWriter.MaxFieldLength.UNLIMITED).Dispose(); // creating index structure
			}
			else
			{
                var indexDirectory = indexDefinition.IndexId.ToString();
                var indexFullPath = Path.Combine(path, indexDirectory);
				directory = new LuceneCodecDirectory(indexFullPath, documentDatabase.IndexCodecs.OfType<AbstractIndexCodec>());

				if (!IndexReader.IndexExists(directory))
				{
					if (createIfMissing == false)
						throw new InvalidOperationException("Index does not exists: " + indexDirectory);

					WriteIndexVersion(directory, indexDefinition);

					//creating index structure if we need to
					new IndexWriter(directory, dummyAnalyzer, IndexWriter.MaxFieldLength.UNLIMITED).Dispose();
				}
				else
				{
                    EnsureIndexVersionMatches(directory, indexDefinition);
					if (directory.FileExists("write.lock"))// force lock release, because it was still open when we shut down
					{
						IndexWriter.Unlock(directory);
						// for some reason, just calling unlock doesn't remove this file
						directory.DeleteFile("write.lock");
					}
					if (directory.FileExists("writing-to-index.lock")) // we had an unclean shutdown
					{
						if (configuration.ResetIndexOnUncleanShutdown)
							throw new InvalidOperationException("Rude shutdown detected on: " + indexDirectory);

                        CheckIndexAndTryToFix(directory, indexDefinition);
						directory.DeleteFile("writing-to-index.lock");
					}
				}
			}

			return directory;

		}

        private void RegenerateMapReduceIndex(Lucene.Net.Store.Directory directory, IndexDefinition indexDefinition)
		{
			// remove old index data
            var dirOnDisk = Path.Combine(path, indexDefinition.IndexId.ToString());
			IOExtensions.DeleteDirectory(dirOnDisk);

			// initialize by new index
			Directory.CreateDirectory(dirOnDisk);
			WriteIndexVersion(directory, indexDefinition);
			new IndexWriter(directory, dummyAnalyzer, IndexWriter.MaxFieldLength.UNLIMITED).Dispose();

			var start = 0;
			const int take = 100;

			documentDatabase.TransactionalStorage.Batch(actions =>
			{
				IList<ReduceTypePerKey> reduceKeysAndTypes;

				do
				{
                    reduceKeysAndTypes = actions.MapReduce.GetReduceKeysAndTypes(indexDefinition.IndexId, start, take).ToList();
					start += take;

					var keysToScheduleOnLevel2 =
						reduceKeysAndTypes.Where(x => x.OperationTypeToPerform == ReduceType.MultiStep).ToList();
					var keysToScheduleOnLevel0 =
						reduceKeysAndTypes.Where(x => x.OperationTypeToPerform == ReduceType.SingleStep).ToList();

					var itemsToScheduleOnLevel2 = keysToScheduleOnLevel2.Select(x => new ReduceKeyAndBucket(0, x.ReduceKey)).ToList();
					var itemsToScheduleOnLevel0 = new List<ReduceKeyAndBucket>();

					foreach (var reduceKey in keysToScheduleOnLevel0.Select(x => x.ReduceKey))
					{
                        var mappedBuckets = actions.MapReduce.GetMappedBuckets(indexDefinition.IndexId, reduceKey).Distinct();

						itemsToScheduleOnLevel0.AddRange(mappedBuckets.Select(x => new ReduceKeyAndBucket(x, reduceKey)));

						actions.General.MaybePulseTransaction();
					}

					foreach (var itemToReduce in itemsToScheduleOnLevel2)
					{
                        actions.MapReduce.ScheduleReductions(indexDefinition.IndexId, 2, itemToReduce);
						actions.General.MaybePulseTransaction();
					}

					foreach (var itemToReduce in itemsToScheduleOnLevel0)
					{
                        actions.MapReduce.ScheduleReductions(indexDefinition.IndexId, 0, itemToReduce);
						actions.General.MaybePulseTransaction();
					}

				} while (reduceKeysAndTypes.Count > 0);
			});
		}

		private void ResetLastIndexedEtagAccordingToRestoredCommitPoint(IndexDefinition indexDefinition,
																		IndexCommitPoint lastCommitPoint)
		{
			documentDatabase.TransactionalStorage.Batch(
				accessor =>
                accessor.Indexing.UpdateLastIndexed(indexDefinition.IndexId, lastCommitPoint.HighestCommitedETag,
													lastCommitPoint.TimeStamp));
		}

		public static string IndexVersionFileName(IndexDefinition indexDefinition)
		{
			if (indexDefinition.IsMapReduce)
				return "mapReduce.version";
			return "index.version";
		}

		public static void WriteIndexVersion(Lucene.Net.Store.Directory directory, IndexDefinition indexDefinition)
		{
			var version = IndexVersion;
            if (indexDefinition.IsMapReduce)
			{
				version = MapReduceIndexVersion;
			}
			using (var indexOutput = directory.CreateOutput(IndexVersionFileName(indexDefinition)))
			{
				indexOutput.WriteString(version);
				indexOutput.Flush();
			}
		}

        private static void EnsureIndexVersionMatches(Lucene.Net.Store.Directory directory, IndexDefinition indexDefinition)
		{
			var versionToCheck = IndexVersion;
            if (indexDefinition.IsMapReduce)
			{
				versionToCheck = MapReduceIndexVersion;
			}
			var indexVersion = IndexVersionFileName(indexDefinition);
			if (directory.FileExists(indexVersion) == false)
			{
                throw new InvalidOperationException("Could not find " + indexVersion + " " + indexDefinition.IndexId + ", resetting index");
			}
			using (var indexInput = directory.OpenInput(indexVersion))
			{
				var versionFromDisk = indexInput.ReadString();
				if (versionFromDisk != versionToCheck)
                    throw new InvalidOperationException("Index " + indexDefinition.IndexId + " is of version " + versionFromDisk +
														" which is not compatible with " + versionToCheck + ", resetting index");
			}
		}

        private static void CheckIndexAndTryToFix(Lucene.Net.Store.Directory directory, IndexDefinition indexDefinition)
		{
            startupLog.Warn("Unclean shutdown detected on {0}, checking the index for errors. This may take a while.", indexDefinition.Name);

			var memoryStream = new MemoryStream();
			var stringWriter = new StreamWriter(memoryStream);
			var checkIndex = new CheckIndex(directory);

			if (startupLog.IsWarnEnabled)
				checkIndex.SetInfoStream(stringWriter);

			var sp = Stopwatch.StartNew();
			var status = checkIndex.CheckIndex_Renamed_Method();
			sp.Stop();
			if (startupLog.IsWarnEnabled)
			{
                startupLog.Warn("Checking index {0} took: {1}, clean: {2}", indexDefinition.Name, sp.Elapsed, status.clean);
				memoryStream.Position = 0;

				log.Warn(new StreamReader(memoryStream).ReadToEnd());
			}

			if (status.clean)
				return;

            startupLog.Warn("Attempting to fix index: {0}", indexDefinition.Name);
			sp.Restart();
			checkIndex.FixIndex(status);
            startupLog.Warn("Fixed index {0} in {1}", indexDefinition.Name, sp.Elapsed);
		}

		public void StoreCommitPoint(string indexName, IndexCommitPoint indexCommit)
		{
			if (indexCommit.SegmentsInfo == null || indexCommit.SegmentsInfo.IsIndexCorrupted)
				return;

			var directoryName = indexCommit.SegmentsInfo.Generation.ToString("0000000000000000000", CultureInfo.InvariantCulture);
			var commitPointDirectory = new IndexCommitPointDirectory(path, indexName, directoryName);

			if (Directory.Exists(commitPointDirectory.AllCommitPointsFullPath) == false)
			{
				Directory.CreateDirectory(commitPointDirectory.AllCommitPointsFullPath);
			}

			Directory.CreateDirectory(commitPointDirectory.FullPath);

			using (var commitPointFile = File.Create(commitPointDirectory.FileFullPath))
			{
				using (var sw = new StreamWriter(commitPointFile))
				{
					var jsonSerializer = new JsonSerializer();
					var textWriter = new JsonTextWriter(sw);

					jsonSerializer.Serialize(textWriter, indexCommit);

					sw.Flush();
				}
			}

			var currentSegmentsFileName = indexCommit.SegmentsInfo.SegmentsFileName;

			File.Copy(Path.Combine(commitPointDirectory.IndexFullPath, currentSegmentsFileName),
					  Path.Combine(commitPointDirectory.FullPath, currentSegmentsFileName),
					  overwrite: true);

			var storedCommitPoints = Directory.GetDirectories(commitPointDirectory.AllCommitPointsFullPath);

			if (storedCommitPoints.Length > configuration.MaxNumberOfStoredCommitPoints)
			{
				foreach (var toDelete in storedCommitPoints.Take(storedCommitPoints.Length - configuration.MaxNumberOfStoredCommitPoints))
				{
					IOExtensions.DeleteDirectory(toDelete);
				}
			}
		}

        public void AddDeletedKeysToCommitPoints(IndexDefinition indexDefinition, string[] deletedKeys)
		{
            var indexFullPath = Path.Combine(path, indexDefinition.IndexId.ToString());

			var existingCommitPoints = IndexCommitPointDirectory.ScanAllCommitPointsDirectory(indexFullPath);

            foreach (var commitPointDirectory in existingCommitPoints.Select(commitPoint => new IndexCommitPointDirectory(path, indexDefinition.IndexId.ToString(), commitPoint)))
			{
				using (var stream = File.Open(commitPointDirectory.DeletedKeysFile, FileMode.OpenOrCreate))
				{
					stream.Seek(0, SeekOrigin.End);
					using (var writer = new StreamWriter(stream))
					{
						foreach (var deletedKey in deletedKeys)
						{
							writer.WriteLine(deletedKey);	
						}
					}
				}
			}
		}

		private static bool TryReusePreviousCommitPointsToRecoverIndex(Lucene.Net.Store.Directory directory, IndexDefinition indexDefinition, string indexStoragePath, out IndexCommitPoint indexCommit, out string[] keysToDelete)
		{
			indexCommit = null;
			keysToDelete = null;

			if (indexDefinition.IsMapReduce)
				return false;

            var indexFullPath = Path.Combine(indexStoragePath, indexDefinition.IndexId.ToString());

			var allCommitPointsFullPath = IndexCommitPointDirectory.GetAllCommitPointsFullPath(indexFullPath);

			if (Directory.Exists(allCommitPointsFullPath) == false)
				return false;

			var filesInIndexDirectory = Directory.GetFiles(indexFullPath).Select(Path.GetFileName);

			var existingCommitPoints =
				IndexCommitPointDirectory.ScanAllCommitPointsDirectory(indexFullPath);

			Array.Reverse(existingCommitPoints); // start from the highest generation

			foreach (var commitPointDirectoryName in existingCommitPoints)
			{
				try
				{
                    var commitPointDirectory = new IndexCommitPointDirectory(indexStoragePath, indexDefinition.IndexId.ToString(),
																				commitPointDirectoryName);

					using (var commitPointFile = File.Open(commitPointDirectory.FileFullPath, FileMode.Open))
					{
						var jsonSerializer = new JsonSerializer();
						var textReader = new JsonTextReader(new StreamReader(commitPointFile));

						indexCommit = jsonSerializer.Deserialize<IndexCommitPoint>(textReader);
					}

					var missingFile =
						indexCommit.SegmentsInfo.ReferencedFiles.Any(
							referencedFile => filesInIndexDirectory.Contains(referencedFile) == false);

					if (missingFile)
					{
						IOExtensions.DeleteDirectory(commitPointDirectory.FullPath);
						continue; // there are some missing files, try another commit point
					}

					var storedSegmentsFile = indexCommit.SegmentsInfo.SegmentsFileName;

					// here there should be only one segments_N file, however remove all if there is more
					foreach (var currentSegmentsFile in Directory.GetFiles(commitPointDirectory.IndexFullPath, "segments_*"))
					{
						File.Delete(currentSegmentsFile);
					}

					// copy old segments_N file
					File.Copy(Path.Combine(commitPointDirectory.FullPath, storedSegmentsFile),
							  Path.Combine(commitPointDirectory.IndexFullPath, storedSegmentsFile), true);

					try
					{
						// update segments.gen file
						using (var genOutput = directory.CreateOutput(IndexFileNames.SEGMENTS_GEN))
						{
							genOutput.WriteInt(SegmentInfos.FORMAT_LOCKLESS);
							genOutput.WriteLong(indexCommit.SegmentsInfo.Generation);
							genOutput.WriteLong(indexCommit.SegmentsInfo.Generation);
						}
					}
					catch (Exception)
					{
						// here we can ignore, segments.gen is used only as fallback
					}

					if (File.Exists(commitPointDirectory.DeletedKeysFile))
						keysToDelete = File.ReadLines(commitPointDirectory.DeletedKeysFile).ToArray();

					return true;
				}
				catch (Exception ex)
				{
                    startupLog.WarnException("Could not recover an index named '" + indexDefinition.IndexId +
									   "'from segments of the following generation " + commitPointDirectoryName, ex);
				}
			}

			return false;
		}

        internal Lucene.Net.Store.Directory MakeRAMDirectoryPhysical(RAMDirectory ramDir, IndexDefinition indexDefinition)
		{
            var newDir = new LuceneCodecDirectory(Path.Combine(path, indexDefinition.IndexId.ToString()), documentDatabase.IndexCodecs.OfType<AbstractIndexCodec>());
			Lucene.Net.Store.Directory.Copy(ramDir, newDir, false);
			return newDir;
		}

        private Index CreateIndexImplementation(IndexDefinition indexDefinition, Lucene.Net.Store.Directory directory)
		{
            var viewGenerator = indexDefinitionStorage.GetViewGenerator(indexDefinition.IndexId);
			var indexImplementation = indexDefinition.IsMapReduce
                                        ? (Index)new MapReduceIndex(directory, indexDefinition.IndexId, indexDefinition, viewGenerator, documentDatabase.WorkContext)
                                        : new SimpleIndex(directory, indexDefinition.IndexId, indexDefinition, viewGenerator, documentDatabase.WorkContext);

			configuration.Container.SatisfyImportsOnce(indexImplementation);

			return indexImplementation;
		}

        public int[] Indexes
		{
			get { return indexes.Keys.ToArray(); }
		}

        public string[] IndexNames
        {
            get { return indexes.Values.Select(x => x.PublicName).ToArray(); }
        }

		public bool HasIndex(string index)
		{
			if (index == null)
				return false;
            return indexes.Any(x => String.Compare(index, x.Value.PublicName, StringComparison.OrdinalIgnoreCase) == 0);
		}

		public void Dispose()
		{
			var exceptionAggregator = new ExceptionAggregator(log, "Could not properly close index storage");

			exceptionAggregator.Execute(() => Parallel.ForEach(indexes.Values, index => exceptionAggregator.Execute(index.Dispose)));

			exceptionAggregator.Execute(() => dummyAnalyzer.Close());

			exceptionAggregator.Execute(() =>
			{
				if (crashMarker != null)
					crashMarker.Dispose();
			});

			exceptionAggregator.ThrowIfNeeded();
		}

		public void DeleteIndex(string name)
		{
            var value = TryIndexByName(name);
            if (value == null)
                return;
            DeleteIndex(value.indexId);
        }

        public void DeleteIndex(int id)
        {
            var value = GetIndexInstance(id);
            if (value == null)
			{
				log.Debug("Ignoring delete for non existing index {0}", id);
				return;
			}
            documentDatabase.TransactionalStorage.Batch(accessor =>
              accessor.Lists.Remove("Raven/Indexes/QueryTime", value.PublicName));
            log.Debug("Deleting index {0}", value.PublicName);
			value.Dispose();
			Index ignored;

            var dirOnDisk = Path.Combine(path, id.ToString());
            if (!indexes.TryRemove(id, out ignored) || !Directory.Exists(dirOnDisk))
                return;

            UpdateIndexMappingFile();
        }

        public void DeleteIndexData(int id)
        {
            var dirOnDisk = Path.Combine(path, id.ToString(CultureInfo.InvariantCulture));
			IOExtensions.DeleteDirectory(dirOnDisk);
		}

		public void CreateIndexImplementation(IndexDefinition indexDefinition)
		{
            log.Debug("Creating index {0} with id {1}", indexDefinition.IndexId, indexDefinition.Name);

			IndexDefinitionStorage.ResolveAnalyzers(indexDefinition);
			AssertAnalyzersValid(indexDefinition);

            if (TryIndexByName(indexDefinition.Name) != null)
            {
                throw new InvalidOperationException("Index " + indexDefinition.Name + " already exists");
            }

            indexes.AddOrUpdate(indexDefinition.IndexId, n =>
			{
                var directory = OpenOrCreateLuceneDirectory(indexDefinition);
                return CreateIndexImplementation(indexDefinition, directory);
			}, (s, index) => index);

            UpdateIndexMappingFile();
		}

		private static void AssertAnalyzersValid(IndexDefinition indexDefinition)
		{
			foreach (var analyzer in from analyzer in indexDefinition.Analyzers
									 let analyzerType = typeof(StandardAnalyzer).Assembly.GetType(analyzer.Value) ?? Type.GetType(analyzer.Value, throwOnError: false)
									 where analyzerType == null
									 select analyzer)
			{
				throw new ArgumentException(string.Format("Could not create analyzer for field: '{0}' because the type '{1}' was not found", analyzer.Key, analyzer.Value));
			}
		}

		public Query GetLuceneQuery(string index, IndexQuery query, OrderedPartCollection<AbstractIndexQueryTrigger> indexQueryTriggers)
		{
            var value = TryIndexByName(index);
            if (value == null)
			{
				log.Debug("Query on non existing index {0}", index);
				throw new InvalidOperationException("Index '" + index + "' does not exists");
			}
			var fieldsToFetch = new FieldsToFetch(new string[0], false, null);
			return new Index.IndexQueryOperation(value, query, _ => false, fieldsToFetch, indexQueryTriggers).GetLuceneQuery();
		}

        private Index TryIndexByName(string name)
        {
            return indexes.Where(index => String.Compare(index.Value.PublicName, name, StringComparison.OrdinalIgnoreCase) == 0)
            .Select(x => x.Value)
            .FirstOrDefault();
        }

		public IEnumerable<IndexQueryResult> Query(string index, IndexQuery query, Func<IndexQueryResult, bool> shouldIncludeInResults, FieldsToFetch fieldsToFetch, OrderedPartCollection<AbstractIndexQueryTrigger> indexQueryTriggers, CancellationToken token)
		{
            Index value = TryIndexByName(index);
            if (value == null)
			{
				log.Debug("Query on non existing index '{0}'", index);
				throw new InvalidOperationException("Index '" + index + "' does not exists");
			}

			if ((value.Priority.HasFlag(IndexingPriority.Idle) || value.Priority.HasFlag(IndexingPriority.Abandoned)) &&
				value.Priority.HasFlag(IndexingPriority.Forced) == false)
			{
				documentDatabase.TransactionalStorage.Batch(accessor =>
				{
					value.Priority = IndexingPriority.Normal;
					try
					{
                        accessor.Indexing.SetIndexPriority(value.indexId, IndexingPriority.Normal);
					}
					catch (Exception e)
					{
						if (accessor.IsWriteConflict(e) == false)
							throw;

						// we explciitly ignore write conflicts here, it is okay if we got set twice (two concurrent queries, or setting while indexing).
					}
					documentDatabase.WorkContext.ShouldNotifyAboutWork(() => "Idle index queried");
					documentDatabase.RaiseNotifications(new IndexChangeNotification()
					{
                        Name = value.PublicName,
						Type = IndexChangeTypes.IndexPromotedFromIdle
					});
				});
			}

			var indexQueryOperation = new Index.IndexQueryOperation(value, query, shouldIncludeInResults, fieldsToFetch, indexQueryTriggers);
			if (query.Query != null && query.Query.Contains(Constants.IntersectSeparator))
				return indexQueryOperation.IntersectionQuery(token);


			return indexQueryOperation.Query(token);
		}

		public IEnumerable<RavenJObject> IndexEntires(
            string indexName,
			IndexQuery query,
			OrderedPartCollection<AbstractIndexQueryTrigger> indexQueryTriggers,
			Reference<int> totalResults)
		{
            Index value = TryIndexByName(indexName);
            if (value == null)
			{
                log.Debug("Query on non existing index '{0}'", indexName);
                throw new InvalidOperationException("Index '" + indexName + "' does not exists");
			}

			var indexQueryOperation = new Index.IndexQueryOperation(value, query, null, new FieldsToFetch(null, false, null), indexQueryTriggers);
			return indexQueryOperation.IndexEntries(totalResults);
		}

		protected internal static IDisposable EnsureInvariantCulture()
		{
			if (Thread.CurrentThread.CurrentCulture == CultureInfo.InvariantCulture)
				return null;

			var oldCurrentCulture = Thread.CurrentThread.CurrentCulture;
			var oldCurrentUiCulture = Thread.CurrentThread.CurrentUICulture;

			Thread.CurrentThread.CurrentCulture = CultureInfo.InvariantCulture;
			Thread.CurrentThread.CurrentUICulture = CultureInfo.InvariantCulture;
			return new DisposableAction(() =>
			{
				Thread.CurrentThread.CurrentCulture = oldCurrentCulture;
				Thread.CurrentThread.CurrentUICulture = oldCurrentUiCulture;
			});
		}

        public void RemoveFromIndex(int index, string[] keys, WorkContext context)
		{
            Index value = indexes[index];
            if (value == null)
			{
				log.Debug("Removing from non existing index '{0}', ignoring", index);
				return;
			}
			value.Remove(keys, context);
			context.RaiseIndexChangeNotification(new IndexChangeNotification
			{
                Name = value.PublicName,
				Type = IndexChangeTypes.RemoveFromIndex
			});
		}

        public void Index(int index,
			AbstractViewGenerator viewGenerator,
			IndexingBatch batch,
			WorkContext context,
			IStorageActionsAccessor actions,
			DateTime minimumTimestamp)
		{
			Index value;
			if (indexes.TryGetValue(index, out value) == false)
			{
				log.Debug("Tried to index on a non existent index {0}, ignoring", index);
				return;
			}
			using (EnsureInvariantCulture())
			using (DocumentCacher.SkipSettingDocumentsInDocumentCache())
			{
				value.IndexDocuments(viewGenerator, batch, actions, minimumTimestamp);
				context.RaiseIndexChangeNotification(new IndexChangeNotification
				{
                    Name = value.PublicName,
					Type = IndexChangeTypes.MapCompleted
				});
			}
		}

		public void Reduce(
            int index,
			AbstractViewGenerator viewGenerator,
			IEnumerable<IGrouping<int, object>> mappedResults,
			int level,
			WorkContext context,
			IStorageActionsAccessor actions,
			HashSet<string> reduceKeys,
			int inputCount)
		{
            Index value = indexes[index];
            if (value == null)
			{
				log.Debug("Tried to index on a non existent index {0}, ignoring", index);
				return;
			}
			var mapReduceIndex = value as MapReduceIndex;
			if (mapReduceIndex == null)
			{
				log.Warn("Tried to reduce on an index that is not a map/reduce index: {0}, ignoring", index);
				return;
			}
			using (EnsureInvariantCulture())
			{
				var reduceDocuments = new MapReduceIndex.ReduceDocuments(mapReduceIndex, viewGenerator, mappedResults, level, context, actions, reduceKeys, inputCount);
				reduceDocuments.ExecuteReduction();
				context.RaiseIndexChangeNotification(new IndexChangeNotification
				{
                    Name = value.PublicName,
					Type = IndexChangeTypes.ReduceCompleted
				});
			}
		}

		internal IndexSearcherHolder.IndexSearcherHoldingState GetCurrentStateHolder(string indexName)
		{
			return GetIndexByName(indexName).GetCurrentStateHolder();
		}

        public IDisposable GetCurrentIndexSearcher(int indexId, out IndexSearcher searcher)
		{
            return GetIndexInstance(indexId).GetSearcher(out searcher);
		}

		public IDisposable GetCurrentIndexSearcherAndTermDocs(string indexName, out IndexSearcher searcher, out RavenJObject[] termsDocs)
		{
			return GetIndexByName(indexName).GetSearcherAndTermsDocs(out searcher, out termsDocs);
		}

		private Index GetIndexByName(string indexName)
		{
            var result = TryIndexByName(indexName);
			if (result == null)
				throw new InvalidOperationException(string.Format("Index '{0}' does not exist", indexName));
			return result;
		}

		public void RunIdleOperations()
		{
			foreach (var value in indexes.Values)
			{
				if ((SystemTime.UtcNow - value.LastIndexTime).TotalMinutes < 1)
					continue;

				value.Flush();
			}

			SetUnusedIndexesToIdle();
			UpdateLatestPersistedQueryTime();
		}

		private void UpdateLatestPersistedQueryTime()
		{
			documentDatabase.TransactionalStorage.Batch(accessor =>
			{
				var maxDate = latestPersistedQueryTime;
				foreach (var index in indexes)
				{
					var lastQueryTime = index.Value.LastQueryTime ?? DateTime.MinValue;
					if (lastQueryTime <= latestPersistedQueryTime)
						continue;

                    accessor.Lists.Set("Raven/Indexes/QueryTime", index.Value.PublicName, new RavenJObject
	                {
	                    {"LastQueryTime", lastQueryTime}
	                }, UuidType.Indexing);

					if (lastQueryTime > maxDate)
						maxDate = lastQueryTime;
				}
				latestPersistedQueryTime = maxDate;
			});
		}

		public class UnusedIndexState
		{
			public DateTime LastQueryTime { get; set; }
			public Index Index { get; set; }
			public string Name { get; set; }
			public IndexingPriority Priority { get; set; }
			public DateTime CreationDate { get; set; }
		}

		private void SetUnusedIndexesToIdle()
		{
			documentDatabase.TransactionalStorage.Batch(accessor =>
			{
				var autoIndexesSortedByLastQueryTime =
					(from index in indexes
					 let stats = GetIndexStats(accessor, index.Key)
					 where stats != null
					 let lastQueryTime = stats.LastQueryTimestamp ?? DateTime.MinValue
                     where index.Value.PublicName.StartsWith("Auto/", StringComparison.InvariantCultureIgnoreCase)
					 orderby lastQueryTime
					 select new UnusedIndexState
						 {
							 LastQueryTime = lastQueryTime,
							 Index = index.Value,
                             Name = index.Key.ToString(),
							 Priority = stats.Priority,
							 CreationDate = stats.CreatedTimestamp
						 }).ToArray();

				var idleChecks = 0;
				for (var i = 0; i < autoIndexesSortedByLastQueryTime.Length; i++)
				{
					var thisItem = autoIndexesSortedByLastQueryTime[i];

					if (thisItem.Priority.HasFlag(IndexingPriority.Disabled) || // we don't really have much to say about those in here
                        thisItem.Priority.HasFlag(IndexingPriority.Error) || // no need to touch erroring indexes
						thisItem.Priority.HasFlag(IndexingPriority.Forced))// if it is forced, we can't change it
						continue;

					var age = (SystemTime.UtcNow - thisItem.CreationDate).TotalMinutes;
					var lastQuery = (SystemTime.UtcNow - thisItem.LastQueryTime).TotalMinutes;

					if (thisItem.Priority.HasFlag(IndexingPriority.Normal))
					{
						var timeToWaitBeforeMarkingAutoIndexAsIdle = documentDatabase.Configuration.TimeToWaitBeforeMarkingAutoIndexAsIdle;
						var timeToWaitForIdleMinutes = timeToWaitBeforeMarkingAutoIndexAsIdle.TotalMinutes * 10;
						if (age < timeToWaitForIdleMinutes)
						{
							HandleActiveIndex(thisItem, age, lastQuery, accessor, timeToWaitForIdleMinutes);
						}
						else if (++idleChecks < 2)
						{
							// If it's a fairly established query then we need to determine whether there is any activity currently
							// If there is activity and this has not been queried against 'recently' it needs idling
							if (i < autoIndexesSortedByLastQueryTime.Length - 1)
							{
								var nextItem = autoIndexesSortedByLastQueryTime[i + 1];
								if ((nextItem.LastQueryTime - thisItem.LastQueryTime).TotalMinutes > timeToWaitForIdleMinutes)
								{
                                    accessor.Indexing.SetIndexPriority(thisItem.Index.indexId, IndexingPriority.Idle);
									thisItem.Index.Priority = IndexingPriority.Idle;
									documentDatabase.RaiseNotifications(new IndexChangeNotification()
									{
										Name = thisItem.Name,
										Type = IndexChangeTypes.IndexDemotedToIdle
									});
								}
							}
						}

						continue;
					}

					if (thisItem.Priority.HasFlag(IndexingPriority.Idle))
					{
						HandleIdleIndex(age, lastQuery, thisItem, accessor);
						continue;
					}
				}
			});
		}

		private IndexStats GetIndexStats(IStorageActionsAccessor accessor, int indexId)
		{
			var indexStats = accessor.Indexing.GetIndexStats(indexId);
			if (indexStats == null)
				return null;
			indexStats.LastQueryTimestamp = GetLastQueryTime(indexId);
			return indexStats;
		}


		private void HandleIdleIndex(double age, double lastQuery, UnusedIndexState thisItem,
											IStorageActionsAccessor accessor)
		{
			// relatively young index, haven't been queried for a while already
			// can be safely removed, probably
			if (age < 90 && lastQuery > 30)
			{
<<<<<<< HEAD
                accessor.Indexing.DeleteIndex(thisItem.Index.indexId, documentDatabase.WorkContext.CancellationToken);
=======
				documentDatabase.DeleteIndex(thisItem.Name);
>>>>>>> 12d3de75
				return;
			}

			if (lastQuery < configuration.TimeToWaitBeforeMarkingIdleIndexAsAbandoned.TotalMinutes)
				return;

			// old enough, and haven't been queried for a while, mark it as abandoned

            accessor.Indexing.SetIndexPriority(thisItem.Index.indexId, IndexingPriority.Abandoned);

			thisItem.Index.Priority = IndexingPriority.Abandoned;

			documentDatabase.RaiseNotifications(new IndexChangeNotification()
			{
				Name = thisItem.Name,
				Type = IndexChangeTypes.IndexDemotedToIdle
			});
		}

		private void HandleActiveIndex(UnusedIndexState thisItem, double age, double lastQuery, IStorageActionsAccessor accessor, double timeToWaitForIdle)
		{
			if (age < (timeToWaitForIdle * 2.5) && lastQuery < (1.5 * timeToWaitForIdle))
				return;

			if (age < (timeToWaitForIdle * 6) && lastQuery < (2.5 * timeToWaitForIdle))
				return;

            accessor.Indexing.SetIndexPriority(thisItem.Index.indexId, IndexingPriority.Idle);

			thisItem.Index.Priority = IndexingPriority.Idle;

			documentDatabase.RaiseNotifications(new IndexChangeNotification()
			{
				Name = thisItem.Name,
				Type = IndexChangeTypes.IndexDemotedToIdle
			});
		}

        private void UpdateIndexMappingFile()
        {
            if (configuration.RunInMemory)
                return;

            var sb = new StringBuilder();

            foreach (var index in indexes)
            {
                sb.Append(string.Format("{0} - {1}{2}", index.Value.IndexId, index.Value.PublicName, Environment.NewLine));
            }

            File.WriteAllText(Path.Combine(path, "indexes.txt"), sb.ToString());
        }

		public void FlushMapIndexes()
		{
			foreach (var value in indexes.Values.Where(value => !value.IsMapReduce))
			{
				value.Flush();
			}
		}

		public void FlushReduceIndexes()
		{
			foreach (var value in indexes.Values.Where(value => value.IsMapReduce))
			{
				value.Flush();
			}
		}

		public IIndexExtension GetIndexExtension(string index, string indexExtensionKey)
		{
			return GetIndexByName(index).GetExtension(indexExtensionKey);
		}

		public IIndexExtension GetIndexExtensionByPrefix(string index, string indexExtensionKeyPrefix)
		{
			return GetIndexByName(index).GetExtensionByPrefix(indexExtensionKeyPrefix);
		}

		public void SetIndexExtension(string indexName, string indexExtensionKey, IIndexExtension suggestionQueryIndexExtension)
		{
			GetIndexByName(indexName).SetExtension(indexExtensionKey, suggestionQueryIndexExtension);
		}

		public Index GetIndexInstance(string indexName)
		{
            return TryIndexByName(indexName);
        }

        public Index GetIndexInstance(int indexId)
        {
            Index value;
            indexes.TryGetValue(indexId, out value);
            return value;
        }

	    public void MarkCachedQuery(string indexName)
		{
			GetIndexByName(indexName).MarkQueried();
		}

        public DateTime? GetLastQueryTime(int index)
        {
            return GetIndexInstance(index).LastQueryTime;
        }

		public DateTime? GetLastQueryTime(string index)
		{
            return GetIndexInstance(index).LastQueryTime;
		}

        public IndexingPerformanceStats[] GetIndexingPerformance(int index)
		{
            return GetIndexInstance(index).GetIndexingPerformance();
		}

		public void Backup(string directory, string incrementalTag = null)
		{
			Parallel.ForEach(indexes.Values, index =>
				index.Backup(directory, path, incrementalTag));
		}

		public void MergeAllIndexes()
		{
			Parallel.ForEach(indexes.Values, index =>
											 index.MergeSegments());
		}

        public string IndexOnRam(int id)
		{
            return GetIndexInstance(id).IsOnRam;
		}

		public void ForceWriteToDisk(string index)
		{
			GetIndexByName(index).ForceWriteToDisk();
		}
	}
}<|MERGE_RESOLUTION|>--- conflicted
+++ resolved
@@ -1088,11 +1088,7 @@
 			// can be safely removed, probably
 			if (age < 90 && lastQuery > 30)
 			{
-<<<<<<< HEAD
                 accessor.Indexing.DeleteIndex(thisItem.Index.indexId, documentDatabase.WorkContext.CancellationToken);
-=======
-				documentDatabase.DeleteIndex(thisItem.Name);
->>>>>>> 12d3de75
 				return;
 			}
 
