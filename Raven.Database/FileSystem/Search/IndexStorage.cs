--- conflicted
+++ resolved
@@ -184,27 +184,6 @@
             return etag != null ? etag : Etag.Empty;
         }
 
-        public void ForceIndexReset()
-        {
-            try
-            {
-                if (analyzer != null)
-                    analyzer.Close();
-                if (currentIndexSearcherHolder != null)
-                    currentIndexSearcherHolder.SetIndexSearcher(null);
-
-                SafeDispose(crashMarker);
-                SafeDispose(writer);
-                SafeDispose(directory);
-
-                IOExtensions.DeleteDirectory(indexDirectory);
-            }
-            finally
-            {
-                OpenIndexOnStartup();
-            }
-        }
-
         internal void TryResettingIndex()
         {
             try
@@ -212,32 +191,23 @@
                 IOExtensions.DeleteDirectory(indexDirectory);
                 LuceneDirectory luceneDirectory = FSDirectory.Open(new DirectoryInfo(indexDirectory));
 
-<<<<<<< HEAD
-                using ( var luceneDirectory = FSDirectory.Open(new DirectoryInfo(indexDirectory)) )
-=======
                 WriteIndexVersion(luceneDirectory);
                 
                 using ( var indexWriter = new IndexWriter(luceneDirectory, analyzer, snapshotter, IndexWriter.MaxFieldLength.UNLIMITED) )
->>>>>>> 9abf8b78
-                {
-                    WriteIndexVersion(luceneDirectory);
-
-                    using (var indexWriter = new IndexWriter(luceneDirectory, analyzer, snapshotter, IndexWriter.MaxFieldLength.UNLIMITED))
-                    {
-                        indexWriter.SetMergeScheduler(new ErrorLoggingConcurrentMergeScheduler());
-
-                        filesystem.Storage.Batch(accessor =>
+                {
+                    indexWriter.SetMergeScheduler(new ErrorLoggingConcurrentMergeScheduler());
+
+                    filesystem.Storage.Batch(accessor =>
+                    {
+                        foreach (var file in accessor.GetFilesAfter(Etag.Empty, int.MaxValue))
                         {
-                            foreach (var file in accessor.GetFilesAfter(Etag.Empty, int.MaxValue))
-                            {
-                                if (!file.FullPath.EndsWith(RavenFileNameHelper.DeletingFileSuffix))
-                                    Index(indexWriter, FileHeader.Canonize(file.FullPath), file.Metadata);
-                            }
-                        });
-
-                        indexWriter.Flush(true, true, true);
-                    }
-                }                
+                            if (!file.FullPath.EndsWith(RavenFileNameHelper.DeletingFileSuffix))
+                                Index(indexWriter, FileHeader.Canonize(file.FullPath), file.Metadata);
+                        }                            
+                    });
+
+                    indexWriter.Flush(true, true, true);
+                }
 			}
 			catch (Exception exception)
 			{
@@ -522,9 +492,9 @@
 
             exceptionAggregator.Execute(() => { if (analyzer != null) analyzer.Close(); });
             exceptionAggregator.Execute(() => { if (currentIndexSearcherHolder != null)  currentIndexSearcherHolder.SetIndexSearcher(null); });
-            exceptionAggregator.Execute(() => SafeDispose(crashMarker));
-            exceptionAggregator.Execute(() => SafeDispose(writer));
-            exceptionAggregator.Execute(() => SafeDispose(directory));
+            exceptionAggregator.Execute(() => SafeDispose(crashMarker) );
+            exceptionAggregator.Execute(() => SafeDispose(writer) );
+            exceptionAggregator.Execute(() => SafeDispose(directory) );
 
             exceptionAggregator.ThrowIfNeeded();
 		}
@@ -688,5 +658,6 @@
             {
             }
         }
+
     }
 }