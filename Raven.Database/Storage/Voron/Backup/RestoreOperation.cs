using System.Linq;
using Raven.Abstractions.Data;
using Raven.Abstractions.Logging;
using Raven.Database.Config;
using System;
using System.IO;
using Voron;
using Voron.Impl.Backup;

namespace Raven.Database.Storage.Voron.Backup
{
    internal class RestoreOperation : BaseRestoreOperation
    {
        public RestoreOperation(DatabaseRestoreRequest restoreRequest, InMemoryRavenConfiguration configuration, Action<string> operationOutputCallback)
            : base(restoreRequest, configuration, operationOutputCallback)
        {
        }

        protected override bool IsValidBackup(string backupFilename)
        {
            return File.Exists(BackupFilenamePath(backupFilename));
        }


        public override void Execute()
        {
            ValidateRestorePreconditionsAndReturnLogsPath(BackupMethods.Filename);

            try
            {
                CopyIndexes();
                CopyIndexDefinitions();

                var backupFilenamePath = BackupFilenamePath(BackupMethods.Filename);

<<<<<<< HEAD
				if (Directory.GetDirectories(backupLocation, "Inc*").Any() == false)
		            BackupMethods.Full.Restore(backupFilenamePath, Configuration.Core.DataDirectory, journalLocation);
	            else
				{
                    using (var options = StorageEnvironmentOptions.ForPath(Configuration.Core.DataDirectory, journalPath: journalLocation))
=======
                if (Directory.GetDirectories(backupLocation, "Inc*").Any() == false)
                    BackupMethods.Full.Restore(backupFilenamePath, Configuration.DataDirectory, journalLocation);
                else
                {
                    using (var options = StorageEnvironmentOptions.ForPath(Configuration.DataDirectory, journalPath: journalLocation))
>>>>>>> 68f1ca50
                    {
                        var backupPaths = Directory.GetDirectories(backupLocation, "Inc*")
                            .OrderBy(dir=>dir)
                            .Select(dir=> Path.Combine(dir,BackupMethods.Filename))
                            .ToList();
                        BackupMethods.Incremental.Restore(options, backupPaths);
                    }
                }

            }
            catch (Exception e)
            {
                output("Restore Operation: Failure! Could not restore database!");
                output(e.ToString());
                log.WarnException("Could not complete restore", e);
                throw;
            }
        }

    }
}<|MERGE_RESOLUTION|>--- conflicted
+++ resolved
@@ -33,19 +33,11 @@
 
                 var backupFilenamePath = BackupFilenamePath(BackupMethods.Filename);
 
-<<<<<<< HEAD
-				if (Directory.GetDirectories(backupLocation, "Inc*").Any() == false)
-		            BackupMethods.Full.Restore(backupFilenamePath, Configuration.Core.DataDirectory, journalLocation);
-	            else
-				{
-                    using (var options = StorageEnvironmentOptions.ForPath(Configuration.Core.DataDirectory, journalPath: journalLocation))
-=======
                 if (Directory.GetDirectories(backupLocation, "Inc*").Any() == false)
-                    BackupMethods.Full.Restore(backupFilenamePath, Configuration.DataDirectory, journalLocation);
+                    BackupMethods.Full.Restore(backupFilenamePath, Configuration.Core.DataDirectory, journalLocation);
                 else
                 {
-                    using (var options = StorageEnvironmentOptions.ForPath(Configuration.DataDirectory, journalPath: journalLocation))
->>>>>>> 68f1ca50
+                    using (var options = StorageEnvironmentOptions.ForPath(Configuration.Core.DataDirectory, journalPath: journalLocation))
                     {
                         var backupPaths = Directory.GetDirectories(backupLocation, "Inc*")
                             .OrderBy(dir=>dir)
