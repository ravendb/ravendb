--- conflicted
+++ resolved
@@ -120,113 +120,47 @@
 				{
 				    IsRunning = !shouldPause;
 
-<<<<<<< HEAD
 				    if (IsRunning)
 				    {
-				        try
-				        {
-				            using (docDb.DisableAllTriggersForCurrentThread())
-				            {
-				                var destinations = GetReplicationDestinations();
-
-				                if (destinations.Length == 0)
-				                {
-				                    WarnIfNoReplicationTargetsWereFound();
-				                }
-				                else
-				                {
-				                    var currentReplicationAttempts = Interlocked.Increment(ref replicationAttempts);
-
-				                    var copyOfrunningBecauseOfDataModifications = runningBecauseOfDataModifications;
+					try
+					{
+						using (docDb.DisableAllTriggersForCurrentThread())
+						{
+							var destinations = GetReplicationDestinations();
+
+							if (destinations.Length == 0)
+							{
+								WarnIfNoReplicationTargetsWereFound();
+							}
+							else
+							{
+								var currentReplicationAttempts = Interlocked.Increment(ref replicationAttempts);
+
+								var copyOfrunningBecauseOfDataModifications = runningBecauseOfDataModifications;
 				                    var destinationForReplication = destinations.Where(
 				                        dest =>
-				                        {
+									{
 				                            if (copyOfrunningBecauseOfDataModifications == false) return true;
-				                            return IsNotFailing(dest, currentReplicationAttempts);
-				                        });
-
-				                    var startedTasks = new List<Task>();
-
-				                    foreach (var dest in destinationForReplication)
-				                    {
-				                        var destination = dest;
+										return IsNotFailing(dest, currentReplicationAttempts);
+									});
+
+								var startedTasks = new List<Task>();
+
+								foreach (var dest in destinationForReplication)
+								{
+									var destination = dest;
 				                        var holder = activeReplicationTasks.GetOrAdd(destination.ConnectionStringOptions.Url, s => new SemaphoreSlim(1));
 				                        if(holder.Wait(0) == false)
-                                            continue;
+										continue;
 				                        
 				                        var replicationTask = Task.Factory.StartNew(
 				                            () =>
-				                            {
-				                                using (LogContext.WithDatabase(docDb.Name))
-				                                {
-				                                    try
-				                                    {
-				                                        if (ReplicateTo(destination)) docDb.WorkContext.NotifyAboutWork();
-				                                    }
-				                                    catch (Exception e)
-				                                    {
-				                                        log.ErrorException("Could not replicate to " + destination, e);
-				                                    }
-				                                }
-				                            });
-
-				                        startedTasks.Add(replicationTask);
-
-				                        activeTasks.Enqueue(replicationTask);
-				                        replicationTask.ContinueWith(
-				                            _ =>
-				                            {
-				                                // here we purge all the completed tasks at the head of the queue
-				                                Task task;
-				                                while (activeTasks.TryPeek(out task))
-				                                {
-				                                    if (!task.IsCompleted && !task.IsCanceled && !task.IsFaulted) break;
-				                                    activeTasks.TryDequeue(out task); // remove it from end
-				                                }
-				                            });
-				                    }
-
-				                    Task.WhenAll(startedTasks.ToArray()).ContinueWith(
-				                        t =>
-				                        {
-				                            if (destinationStats.Count != 0)
-				                            {
-				                                var minLastReplicatedEtag =
-				                                    destinationStats.Where(x => x.Value.LastReplicatedEtag != null)
-				                                                    .Select(x => x.Value.LastReplicatedEtag)
-				                                                    .Min(x => new ComparableByteArray(x.ToByteArray()));
-
-				                                if (minLastReplicatedEtag != null) prefetchingBehavior.CleanupDocuments(minLastReplicatedEtag.ToEtag());
-				                            }
-				                        }).AssertNotFailed();
-				                }
-				            }
-				        }
-				        catch (Exception e)
-				        {
-				            log.ErrorException("Failed to perform replication", e);
-				        }
-				    }
-
-				    runningBecauseOfDataModifications = context.WaitForWork(timeToWaitInMinutes, ref workCounter, name);
-=======
-								var startedTasks = new List<Task>();
-
-								foreach (var dest in destinationForReplication)
-								{
-									var destination = dest;
-									var holder = activeReplicationTasks.GetOrAdd(destination.ConnectionStringOptions.Url, new IntHolder());
-									if (Thread.VolatileRead(ref holder.Value) == 1)
-										continue;
-									Thread.VolatileWrite(ref holder.Value, 1);
-									var replicationTask = Task.Factory.StartNew(() =>
 									{
 										using (LogContext.WithDatabase(docDb.Name))
 										{
 											try
 											{
-												if (ReplicateTo(destination))
-													docDb.WorkContext.NotifyAboutWork();
+				                                        if (ReplicateTo(destination)) docDb.WorkContext.NotifyAboutWork();
 											}
 											catch (Exception e)
 											{
@@ -238,39 +172,35 @@
 									startedTasks.Add(replicationTask);
 
 									activeTasks.Enqueue(replicationTask);
-									replicationTask.ContinueWith(_ =>
+				                        replicationTask.ContinueWith(
+				                            _ =>
 									{
 										// here we purge all the completed tasks at the head of the queue
 										Task task;
 										while (activeTasks.TryPeek(out task))
 										{
-											if (!task.IsCompleted && !task.IsCanceled && !task.IsFaulted)
-												break;
+				                                    if (!task.IsCompleted && !task.IsCanceled && !task.IsFaulted) break;
 											activeTasks.TryDequeue(out task); // remove it from end
 										}
 									});
 								}
 
-#if NET45
-								Task
-#else
-								TaskEx
-#endif								
-									.WhenAll(startedTasks.ToArray()).ContinueWith(t =>
-									{
+				                    Task.WhenAll(startedTasks.ToArray()).ContinueWith(
+				                        t =>
+								{
 										if (destinationStats.Count == 0) 
 											return;
 
 										foreach (var stats in destinationStats.Where(stats => stats.Value.LastReplicatedEtag != null))
-										{
+									{
 											PrefetchingBehavior prefetchingBehavior;
-
+										                            
 											if (prefetchingBehaviors.TryGetValue(stats.Key, out prefetchingBehavior))
 											{
 												prefetchingBehavior.CleanupDocuments(stats.Value.LastReplicatedEtag);
-											}
+									}
 										}
-									}).AssertNotFailed();
+								}).AssertNotFailed();
 							}
 						}
 					}
@@ -278,9 +208,9 @@
 					{
 						log.ErrorException("Failed to perform replication", e);
 					}
+				    }
 
 					runningBecauseOfDataModifications = context.WaitForWork(timeToWaitInMinutes, ref workCounter, name);
->>>>>>> 2dd178ad
 					timeToWaitInMinutes = runningBecauseOfDataModifications
 											? TimeSpan.FromSeconds(30)
 											: TimeSpan.FromMinutes(5);
@@ -540,61 +470,61 @@
 
 		    try
 		    {
-                using (var scope = recorder.StartRecording("Get"))
-                {
+			using (var scope = recorder.StartRecording("Get"))
+			{
                     documentsToReplicate = GetJsonDocuments(destinationsReplicationInformationForSource, destination, prefetchingBehavior, scope);
-                    if (documentsToReplicate.Documents == null || documentsToReplicate.Documents.Length == 0)
-                    {
-                        if (documentsToReplicate.LastEtag != destinationsReplicationInformationForSource.LastDocumentEtag)
-                        {
-                            // we don't notify remote server about updates to system docs, see: RavenDB-715
-                            if (documentsToReplicate.CountOfFilteredDocumentsWhichAreSystemDocuments == 0
-                                || documentsToReplicate.CountOfFilteredDocumentsWhichAreSystemDocuments > SystemDocsLimitForRemoteEtagUpdate
-                                || documentsToReplicate.CountOfFilteredDocumentsWhichOriginFromDestination > DestinationDocsLimitForRemoteEtagUpdate) // see RavenDB-1555
-                            {
-                                using (scope.StartRecording("Notify"))
-                                {
-                                    SetLastReplicatedEtagForServer(destination, lastDocEtag: documentsToReplicate.LastEtag);
-                                    scope.Record(new RavenJObject
+				if (documentsToReplicate.Documents == null || documentsToReplicate.Documents.Length == 0)
+				{
+					if (documentsToReplicate.LastEtag != destinationsReplicationInformationForSource.LastDocumentEtag)
+					{
+						// we don't notify remote server about updates to system docs, see: RavenDB-715
+						if (documentsToReplicate.CountOfFilteredDocumentsWhichAreSystemDocuments == 0
+						    || documentsToReplicate.CountOfFilteredDocumentsWhichAreSystemDocuments > SystemDocsLimitForRemoteEtagUpdate
+						    || documentsToReplicate.CountOfFilteredDocumentsWhichOriginFromDestination > DestinationDocsLimitForRemoteEtagUpdate) // see RavenDB-1555
+						{
+							using (scope.StartRecording("Notify"))
+							{
+								SetLastReplicatedEtagForServer(destination, lastDocEtag: documentsToReplicate.LastEtag);
+								scope.Record(new RavenJObject
 								             {
 									             { "LastDocEtag", documentsToReplicate.LastEtag.ToString() }
 								             });
-                                }
-                            }
-                        }
-                        RecordLastEtagChecked(destination.ConnectionStringOptions.Url, documentsToReplicate.LastEtag);
-                        return null;
-                    }
-                }
+							}
+						}
+					}
+					RecordLastEtagChecked(destination.ConnectionStringOptions.Url, documentsToReplicate.LastEtag);
+					return null;
+				}
+			}
 
                 // if the db is idling in all respect except sending out replication, let us keep it that way.
                 docDb.WorkContext.UpdateFoundWork(); 
 
-                using (var scope = recorder.StartRecording("Send"))
-                {
-                    string lastError;
-                    if (TryReplicationDocuments(destination, documentsToReplicate.Documents, out lastError) == false) // failed to replicate, start error handling strategy
-                    {
-                        if (IsFirstFailure(destination.ConnectionStringOptions.Url))
-                        {
-                            log.Info(
-                                "This is the first failure for {0}, assuming transient failure and trying again",
-                                destination);
-                            if (TryReplicationDocuments(destination, documentsToReplicate.Documents, out lastError)) // success on second fail
-                            {
-                                RecordSuccess(destination.ConnectionStringOptions.Url, documentsToReplicate.LastEtag, documentsToReplicate.LastLastModified);
-                                return true;
-                            }
-                        }
+			using (var scope = recorder.StartRecording("Send"))
+			{
+				string lastError;
+				if (TryReplicationDocuments(destination, documentsToReplicate.Documents, out lastError) == false) // failed to replicate, start error handling strategy
+				{
+					if (IsFirstFailure(destination.ConnectionStringOptions.Url))
+					{
+						log.Info(
+							"This is the first failure for {0}, assuming transient failure and trying again",
+							destination);
+						if (TryReplicationDocuments(destination, documentsToReplicate.Documents, out lastError)) // success on second fail
+						{
+							RecordSuccess(destination.ConnectionStringOptions.Url, documentsToReplicate.LastEtag, documentsToReplicate.LastLastModified);
+							return true;
+						}
+					}
                         // if we had an error sending to this endpoint, it might be because we are sending too much data, or because
                         // the request timed out. This will let us know that the next time we try, we'll use just the initial doc counts
                         // and we'll be much more conservative with increasing the sizes
                         prefetchingBehavior.OutOfMemoryExceptionHappened();
-                        scope.RecordError(lastError);
-                        RecordFailure(destination.ConnectionStringOptions.Url, lastError);
-                        return false;
-                    }
-                }
+					scope.RecordError(lastError);
+					RecordFailure(destination.ConnectionStringOptions.Url, lastError);
+					return false;
+				}
+			}
 		    }
 		    finally
 		    {
@@ -753,7 +683,7 @@
 			try
 			{
 				log.Debug("Starting to replicate {0} documents to {1}", jsonDocuments.Length, destination);
-			    var url = destination.ConnectionStringOptions.Url + "/replication/replicateDocs?from=" + UrlEncodedServerUrl()
+				var url = destination.ConnectionStringOptions.Url + "/replication/replicateDocs?from=" + UrlEncodedServerUrl()
 			              + "&dbid=" + docDb.TransactionalStorage.Id +
 			              "&count=" + jsonDocuments.Length;
 
@@ -813,14 +743,13 @@
 		private JsonDocumentsToReplicate GetJsonDocuments(SourceReplicationInformation destinationsReplicationInformationForSource, ReplicationStrategy destination, PrefetchingBehavior prefetchingBehavior, ReplicationStatisticsRecorder.ReplicationStatisticsRecorderScope scope)
 		{
 			var result = new JsonDocumentsToReplicate();
-<<<<<<< HEAD
 			try
 			{
 				var destinationId = destinationsReplicationInformationForSource.ServerInstanceId.ToString();
 
 				docDb.TransactionalStorage.Batch(actions =>
 				{
-					var lastEtag = destinationsReplicationInformationForSource.LastDocumentEtag;
+				    var lastEtag = destinationsReplicationInformationForSource.LastDocumentEtag;
 
 					int docsSinceLastReplEtag = 0;
 					List<JsonDocument> docsToReplicate = null;
@@ -831,7 +760,7 @@
 					{
 						docDb.WorkContext.CancellationToken.ThrowIfCancellationRequested();
 
-						docsToReplicate = GetDocsToReplicate(actions, result);
+                        docsToReplicate = GetDocsToReplicate(actions, prefetchingBehavior, result);
 
 						filteredDocsToReplicate =
 							docsToReplicate
@@ -842,17 +771,21 @@
 									{
 										if (info.TouchedEtag.CompareTo(result.LastEtag) > 0)
 										{
-											log.Debug("Will not replicate document '{0}' to '{1}' because the updates after etag {2} are related document touches", document.Key, destinationId, info.TouchedEtag);
+		                                    log.Debug(
+		                                        "Will not replicate document '{0}' to '{1}' because the updates after etag {2} are related document touches",
+		                                        document.Key, destinationId, info.TouchedEtag);
 											return false;
 										}
 									}
 
-									return destination.FilterDocuments(destinationId, document.Key, document.Metadata) && prefetchingBehavior.FilterDocuments(document);
+		                            return destination.FilterDocuments(destinationId, document.Key, document.Metadata) &&
+		                                   prefetchingBehavior.FilterDocuments(document);
 								})
 								.ToList();
 
 						docsSinceLastReplEtag += docsToReplicate.Count;
-						result.CountOfFilteredDocumentsWhichAreSystemDocuments += docsToReplicate.Count(doc => destination.IsSystemDocumentId(doc.Key));
+		                result.CountOfFilteredDocumentsWhichAreSystemDocuments +=
+		                    docsToReplicate.Count(doc => destination.IsSystemDocumentId(doc.Key));
 						result.CountOfFilteredDocumentsWhichOriginFromDestination +=
 							docsToReplicate.Count(doc => destination.OriginsFromDestination(destinationId, doc.Metadata));
 
@@ -877,158 +810,52 @@
 					{
 						if (docsSinceLastReplEtag == 0)
 							return string.Format("No documents to replicate to {0} - last replicated etag: {1}", destination,
-								lastEtag);
+												 lastEtag);
 
 						if (docsSinceLastReplEtag == filteredDocsToReplicate.Count)
 							return string.Format("Replicating {0} docs [>{1}] to {2}.",
-								docsSinceLastReplEtag,
-								lastEtag,
-								destination);
+											 docsSinceLastReplEtag,
+											 lastEtag,
+											 destination);
 
 						var diff = docsToReplicate.Except(filteredDocsToReplicate).Select(x => x.Key);
 						return string.Format("Replicating {1} docs (out of {0}) [>{4}] to {2}. [Not replicated: {3}]",
-							docsSinceLastReplEtag,
-							filteredDocsToReplicate.Count,
-							destination,
-							string.Join(", ", diff),
-							lastEtag);
+											 docsSinceLastReplEtag,
+											 filteredDocsToReplicate.Count,
+											 destination,
+											 string.Join(", ", diff),
+											 lastEtag);
 					});
 
 					scope.Record(new RavenJObject
-					{
-						{"StartEtag", lastEtag.ToString()},
-						{"EndEtag", result.LastEtag.ToString()},
-						{"Count", docsSinceLastReplEtag},
-						{"FilteredCount", filteredDocsToReplicate.Count}
-					});
-
+					             {
+						             {"StartEtag", lastEtag.ToString()},
+									 {"EndEtag", result.LastEtag.ToString()},
+									 {"Count", docsSinceLastReplEtag},
+									 {"FilteredCount", filteredDocsToReplicate.Count}
+					             });
+
+		            result.LoadedDocs = filteredDocsToReplicate;
 					docDb.WorkContext.MetricsCounters.GetReplicationBatchSizeMetric(destination).Mark(docsSinceLastReplEtag);
 					docDb.WorkContext.MetricsCounters.GetReplicationBatchSizeHistogram(destination).Update(docsSinceLastReplEtag);
 
 					result.Documents = new RavenJArray(filteredDocsToReplicate
-						.Select(x =>
-						{
-							DocumentRetriever.EnsureIdInMetadata(x);
+														.Select(x =>
+														{
+															DocumentRetriever.EnsureIdInMetadata(x);
 							EnsureReplicationInformationInMetadata(x.Metadata, docDb);
-							return x;
-						})
-						.Select(x => x.ToJson()));
+															return x;
+														})
+														.Select(x => x.ToJson()));
 				});
 			}
-            catch (Exception e)
+			catch (Exception e)
 			{
 				scope.RecordError(e);
-				log.WarnException("Could not get documents to replicate after: " + destinationsReplicationInformationForSource.LastDocumentEtag, e);
-			}
-=======
-		    try
-		    {
-		        var destinationId = destinationsReplicationInformationForSource.ServerInstanceId.ToString();
-
-		        docDb.TransactionalStorage.Batch(actions =>
-		        {
-		            var lastEtag = destinationsReplicationInformationForSource.LastDocumentEtag;
-
-		            int docsSinceLastReplEtag = 0;
-		            List<JsonDocument> docsToReplicate;
-		            List<JsonDocument> filteredDocsToReplicate;
-		            result.LastEtag = lastEtag;
-
-		            while (true)
-		            {
-		                docsToReplicate = GetDocsToReplicate(actions, prefetchingBehavior, result);
-
-		                filteredDocsToReplicate =
-		                    docsToReplicate
-		                        .Where(document =>
-		                        {
-		                            var info = docDb.GetRecentTouchesFor(document.Key);
-		                            if (info != null)
-		                            {
-		                                if (info.TouchedEtag.CompareTo(result.LastEtag) > 0)
-		                                {
-		                                    log.Debug(
-		                                        "Will not replicate document '{0}' to '{1}' because the updates after etag {2} are related document touches",
-		                                        document.Key, destinationId, info.TouchedEtag);
-		                                    return false;
-		                                }
-		                            }
-
-		                            return destination.FilterDocuments(destinationId, document.Key, document.Metadata) &&
-		                                   prefetchingBehavior.FilterDocuments(document);
-		                        })
-		                        .ToList();
-
-		                docsSinceLastReplEtag += docsToReplicate.Count;
-		                result.CountOfFilteredDocumentsWhichAreSystemDocuments +=
-		                    docsToReplicate.Count(doc => destination.IsSystemDocumentId(doc.Key));
-		                result.CountOfFilteredDocumentsWhichOriginFromDestination +=
-		                    docsToReplicate.Count(doc => destination.OriginsFromDestination(destinationId, doc.Metadata));
-
-		                if (docsToReplicate.Count > 0)
-		                {
-		                    var lastDoc = docsToReplicate.Last();
-		                    Debug.Assert(lastDoc.Etag != null);
-		                    result.LastEtag = lastDoc.Etag;
-		                    if (lastDoc.LastModified.HasValue)
-		                        result.LastLastModified = lastDoc.LastModified.Value;
-		                }
-
-		                if (docsToReplicate.Count == 0 || filteredDocsToReplicate.Count != 0)
-		                {
-		                    break;
-		                }
-
-		                log.Debug("All the docs were filtered, trying another batch from etag [>{0}]", result.LastEtag);
-		            }
-
-		            log.Debug(() =>
-		            {
-		                if (docsSinceLastReplEtag == 0)
-		                    return string.Format("No documents to replicate to {0} - last replicated etag: {1}", destination,
-		                        lastEtag);
-
-		                if (docsSinceLastReplEtag == filteredDocsToReplicate.Count)
-		                    return string.Format("Replicating {0} docs [>{1}] to {2}.",
-		                        docsSinceLastReplEtag,
-		                        lastEtag,
-		                        destination);
-
-		                var diff = docsToReplicate.Except(filteredDocsToReplicate).Select(x => x.Key);
-		                return string.Format("Replicating {1} docs (out of {0}) [>{4}] to {2}. [Not replicated: {3}]",
-		                    docsSinceLastReplEtag,
-		                    filteredDocsToReplicate.Count,
-		                    destination,
-		                    string.Join(", ", diff),
-		                    lastEtag);
-		            });
-
-		            scope.Record(new RavenJObject
-		            {
-		                {"StartEtag", lastEtag.ToString()},
-		                {"EndEtag", result.LastEtag.ToString()},
-		                {"Count", docsSinceLastReplEtag},
-		                {"FilteredCount", filteredDocsToReplicate.Count}
-		            });
-
-		            result.LoadedDocs = filteredDocsToReplicate;
-		            result.Documents = new RavenJArray(filteredDocsToReplicate
-		                .Select(x =>
-		                {
-		                    DocumentRetriever.EnsureIdInMetadata(x);
-		                    return x;
-		                })
-		                .Select(x => x.ToJson()));
-		        });
-		    }
-		    catch (Exception e)
-		    {
-		        scope.RecordError(e);
 		        log.WarnException(
 		            "Could not get documents to replicate after: " +
 		            destinationsReplicationInformationForSource.LastDocumentEtag, e);
-		    }
->>>>>>> 2dd178ad
+			}
 			return result;
 		}
 
@@ -1077,7 +904,7 @@
 						attachmentSinceLastEtag += attachmentsToReplicate.Count;
 
 						if (attachmentsToReplicate.Count == 0 ||
-						    filteredAttachmentsToReplicate.Count != 0)
+							filteredAttachmentsToReplicate.Count != 0)
 						{
 							break;
 						}
@@ -1092,50 +919,50 @@
 					{
 						if (attachmentSinceLastEtag == 0)
 							return string.Format("No attachments to replicate to {0} - last replicated etag: {1}", destination,
-								destinationsReplicationInformationForSource.LastAttachmentEtag);
+												 destinationsReplicationInformationForSource.LastAttachmentEtag);
 
 						if (attachmentSinceLastEtag == filteredAttachmentsToReplicate.Count)
 							return string.Format("Replicating {0} attachments [>{1}] to {2}.",
-								attachmentSinceLastEtag,
-								destinationsReplicationInformationForSource.LastAttachmentEtag,
-								destination);
+											 attachmentSinceLastEtag,
+											 destinationsReplicationInformationForSource.LastAttachmentEtag,
+											 destination);
 
 						var diff = attachmentsToReplicate.Except(filteredAttachmentsToReplicate).Select(x => x.Key);
 						return string.Format("Replicating {1} attachments (out of {0}) [>{4}] to {2}. [Not replicated: {3}]",
-							attachmentSinceLastEtag,
-							filteredAttachmentsToReplicate.Count,
-							destination,
-							string.Join(", ", diff),
-							destinationsReplicationInformationForSource.LastAttachmentEtag);
+											 attachmentSinceLastEtag,
+											 filteredAttachmentsToReplicate.Count,
+											 destination,
+											 string.Join(", ", diff),
+											 destinationsReplicationInformationForSource.LastAttachmentEtag);
 					});
 
 					scope.Record(new RavenJObject
-					{
-						{"StartEtag", startEtag.ToString()},
-						{"EndEtag", lastAttachmentEtag.ToString()},
-						{"Count", attachmentSinceLastEtag},
-						{"FilteredCount", filteredAttachmentsToReplicate.Count}
-					});
+					             {
+						             {"StartEtag", startEtag.ToString()},
+									 {"EndEtag", lastAttachmentEtag.ToString()},
+									 {"Count", attachmentSinceLastEtag},
+									 {"FilteredCount", filteredAttachmentsToReplicate.Count}
+					             });
 
 					attachments = new RavenJArray(filteredAttachmentsToReplicate
-						.Select(x =>
-						{
-							var data = new byte[0];
-							if (x.Size > 0)
-							{
-								data = actions.Attachments.GetAttachment(x.Key).Data().ReadData();
-							}
+													  .Select(x =>
+													  {
+														  var data = new byte[0];
+														  if (x.Size > 0)
+														  {
+															  data = actions.Attachments.GetAttachment(x.Key).Data().ReadData();
+														  }
 
 							ReplicationTask.EnsureReplicationInformationInMetadata(x.Metadata, docDb);
 
-							return new RavenJObject
-							{
-								{"@metadata", x.Metadata},
-								{"@id", x.Key},
-								{"@etag", x.Etag.ToByteArray()},
-								{"data", data}
-							};
-						}));
+														  return new RavenJObject
+							                                           {
+								                                           {"@metadata", x.Metadata},
+								                                           {"@id", x.Key},
+								                                           {"@etag", x.Etag.ToByteArray()},
+								                                           {"data", data}
+							                                           };
+													  }));
 				});
 			}
 			catch (InvalidDataException e)
@@ -1356,15 +1183,9 @@
 				task.Wait();
 			}
 
-<<<<<<< HEAD
-			if (prefetchingBehavior != null)
-				prefetchingBehavior.Dispose();
-=======
 			foreach (var prefetchingBehavior in prefetchingBehaviors)
 			{
 				prefetchingBehavior.Value.Dispose();
-			}
->>>>>>> 2dd178ad
 		}
 
 		private readonly ConcurrentDictionary<string, DateTime> heartbeatDictionary = new ConcurrentDictionary<string, DateTime>(StringComparer.OrdinalIgnoreCase);
@@ -1382,7 +1203,7 @@
 			metadata[Constants.RavenReplicationHistory] = new RavenJArray();
 			metadata[Constants.RavenReplicationVersion] = 0;
 			metadata[Constants.RavenReplicationSource] = RavenJToken.FromObject(database.TransactionalStorage.Id);
-		}
+	}
 	}
 
 	internal class ReplicationStatisticsRecorder : IDisposable
