--- conflicted
+++ resolved
@@ -111,7 +111,7 @@
 
 			IndexReplication.Start();
 			TransformerReplication.Start();
-		}
+			}
 
 		public void Pause()
 		{
@@ -182,7 +182,7 @@
 					tcsReplicationOnce.SetResult(null);
 					return tcsReplicationOnce.Task;
 				}
-
+				
 				var currentReplicationAttempts = Interlocked.Increment(ref replicationAttempts);
 
 				var copyOfrunningBecauseOfDataModifications = runningBecauseOfDataModifications;
@@ -243,20 +243,20 @@
 				}
 
 				return Task.WhenAll(startedTasks.ToArray()).ContinueWith(
-										t =>
-										{
-											if (destinationStats.Count == 0)
-												return;
-
-											foreach (var stats in destinationStats.Where(stats => stats.Value.LastReplicatedEtag != null))
-											{
-												PrefetchingBehavior prefetchingBehavior;
-												if (prefetchingBehaviors.TryGetValue(stats.Key, out prefetchingBehavior))
-												{
-													prefetchingBehavior.CleanupDocuments(stats.Value.LastReplicatedEtag);
-												}
-											}
-										}).ContinueWith(t => OnReplicationExecuted()).AssertNotFailed();
+					t =>
+					{
+						if (destinationStats.Count == 0)
+							return;
+
+						foreach (var stats in destinationStats.Where(stats => stats.Value.LastReplicatedEtag != null))
+						{
+							PrefetchingBehavior prefetchingBehavior;
+							if (prefetchingBehaviors.TryGetValue(stats.Key, out prefetchingBehavior))
+							{
+								prefetchingBehavior.CleanupDocuments(stats.Value.LastReplicatedEtag);
+							}
+						}
+					}).ContinueWith(t => OnReplicationExecuted()).AssertNotFailed();
 			}
 		}
 
@@ -443,7 +443,7 @@
 									return false;
 								}
 							}
-
+									
 							if (destinationsReplicationInformationForSource.LastDocumentEtag == Etag.Empty &&
 							    destinationsReplicationInformationForSource.LastAttachmentEtag == Etag.Empty)
 							{
@@ -869,7 +869,7 @@
 			try
 			{
 				log.Debug("Starting to replicate {0} documents to {1}", jsonDocuments.Length, destination);
-	
+
 				var url = GetUrlFor(destination, "/replication/replicateDocs");
 
 				url += "&count=" + jsonDocuments.Length;
@@ -923,227 +923,7 @@
 			}
 		}
 
-<<<<<<< HEAD
 		internal void HandleRequestBufferingErrors(Exception e, ReplicationStrategy destination)
-=======
-
-		public void SendLastQueriedTask(object state)
-		{
-			if (docDb.Disposed)
-				return;
-			if (Monitor.TryEnter(_lastQueriedTaskLock) == false)
-				return;
-			try
-			{
-				using (CultureHelper.EnsureInvariantCulture())
-				{
-					var relevantIndexLastQueries = new Dictionary<string, DateTime>();
-					var relevantIndexes = docDb.Statistics.Indexes.Where(indexStats => indexStats.IsInvalidIndex == false && indexStats.Priority != IndexingPriority.Error && indexStats.Priority != IndexingPriority.Disabled && indexStats.LastQueryTimestamp.HasValue);
-					foreach (var relevantIndex in relevantIndexes)
-					{
-						relevantIndexLastQueries[relevantIndex.Name] = relevantIndex.LastQueryTimestamp.GetValueOrDefault();
-					}
-
-					if (relevantIndexLastQueries.Count == 0) return;
-
-					var destinations = GetReplicationDestinations(x => x.SkipIndexReplication == false);
-					foreach (var destination in destinations)
-					{
-						try
-						{
-							string url = destination.ConnectionStringOptions.Url + "/indexes/last-queried";
-
-							var replicationRequest = httpRavenRequestFactory.Create(url, "POST", destination.ConnectionStringOptions, GetRequestBuffering(destination));
-							replicationRequest.Write(RavenJObject.FromObject(relevantIndexLastQueries));
-							replicationRequest.ExecuteRequest();
-						}
-						catch (Exception e)
-						{
-							HandleRequestBufferingErrors(e, destination);
-
-							log.WarnException("Could not update last query time of " + destination.ConnectionStringOptions.Url, e);
-						}
-					}
-				}
-			}
-			catch (Exception e)
-			{
-				log.ErrorException("Failed to send last queried timestamp of indexes", e);
-			}
-			finally
-			{
-				Monitor.Exit(_lastQueriedTaskLock);
-			}
-		}
-	
-		public bool ReplicateIndexesAndTransformersTask(object state, Func<ReplicationDestination,bool> shouldSkipDestinationPredicate = null, bool replicateIndexes = true, bool replicateTransformers = true)
-		{
-			if (docDb.Disposed)
-				return false;
-
-			if (Monitor.TryEnter(_indexReplicationTaskLock) == false)
-				return false;
-
-			try
-			{
-				using (CultureHelper.EnsureInvariantCulture())
-				{
-					shouldSkipDestinationPredicate = shouldSkipDestinationPredicate ?? (x => x.SkipIndexReplication == false);
-					var replicationDestinations = GetReplicationDestinations(x => shouldSkipDestinationPredicate(x));
-
-					foreach (var destination in replicationDestinations)
-					{
-						try
-						{
-							var indexTombstones = GetIndexAndTransformersTombstones(Constants.RavenReplicationIndexesTombstones, 0, 64);
-							var replicatedIndexTombstones = new Dictionary<string, int>();
-
-							if(replicateIndexes)
-								ReplicateIndexDeletionIfNeeded(indexTombstones, destination, replicatedIndexTombstones);
-
-							var transformerTombstones = GetIndexAndTransformersTombstones(Constants.RavenReplicationTransformerTombstones, 0, 64);
-							var replicatedTransformerTombstones = new Dictionary<string, int>();
-
-							if(replicateTransformers)
-								ReplicateTransformerDeletionIfNeeded(transformerTombstones, destination, replicatedTransformerTombstones);
-							
-							if (docDb.Indexes.Definitions.Length > 0 && replicateIndexes)
-							{
-								var sideBySideIndexes = docDb.Indexes.Definitions.Where(x => x.IsSideBySideIndex)
-																				 .ToDictionary(x => x.Name, x=> x);
-								
-								foreach (var indexDefinition in docDb.Indexes.Definitions.Where(x => !x.IsSideBySideIndex))
-								{
-									IndexDefinition sideBySideIndexDefinition;
-									if (sideBySideIndexes.TryGetValue(Constants.SideBySideIndexNamePrefix + indexDefinition.Name, out sideBySideIndexDefinition))
-										ReplicateSingleSideBySideIndex(destination, indexDefinition, sideBySideIndexDefinition);
-									else
-										ReplicateSingleIndex(destination, indexDefinition);
-								}
-							}
-
-							if (docDb.Transformers.Definitions.Length > 0 && replicateTransformers)
-							{
-								foreach (var definition in docDb.Transformers.Definitions)
-									ReplicateSingleTransformer(destination, definition);
-							}
-
-							docDb.TransactionalStorage.Batch(actions =>
-							{
-								if (replicateIndexes)
-								{
-									foreach (var indexTombstone in replicatedIndexTombstones)
-									{
-										if (indexTombstone.Value != replicationDestinations.Length &&
-										    docDb.IndexStorage.HasIndex(indexTombstone.Key) == false)
-											continue;
-										actions.Lists.Remove(Constants.RavenReplicationIndexesTombstones, indexTombstone.Key);
-									}
-								}
-
-								if (replicateTransformers)
-								{
-									foreach (var transformerTombstone in replicatedTransformerTombstones)
-									{
-										var transfomerExists = docDb.Transformers.GetTransformerDefinition(transformerTombstone.Key) != null;
-										if (transformerTombstone.Value != replicationDestinations.Length &&
-										    transfomerExists == false)
-											continue;
-
-										actions.Lists.Remove(Constants.RavenReplicationTransformerTombstones, transformerTombstone.Key);
-									}
-								}
-							});
-						}
-						catch (Exception e)
-						{
-							log.ErrorException("Failed to replicate indexes and transformers to " + destination, e);
-						}
-					}
-
-					return true;
-				}
-			}
-			catch (Exception e)
-			{
-				log.ErrorException("Failed to replicate indexes and transformers", e);
-
-				return false;
-			}
-			finally
-			{
-				Monitor.Exit(_indexReplicationTaskLock);
-			}
-		}
-
-		private void ReplicateSingleSideBySideIndex(ReplicationStrategy destination, IndexDefinition indexDefinition, IndexDefinition sideBySideIndexDefinition)
-		{
-			var url = string.Format("{0}/replication/side-by-side?{1}", destination.ConnectionStringOptions.Url, GetDebugInfomration());
-			IndexReplaceDocument indexReplaceDocument;
-
-			try
-			{
-				indexReplaceDocument = docDb.Documents.Get(Constants.IndexReplacePrefix + sideBySideIndexDefinition.Name, null).DataAsJson.JsonDeserialization<IndexReplaceDocument>();
-			}
-			catch (Exception e)
-			{
-				log.Warn("Cannot get side-by-side index replacement document. Aborting operation. (this exception should not happen and the cause should be investigated)", e);
-				return;
-			}
-
-			var sideBySideReplicationInfo = new SideBySideReplicationInfo
-			{
-				Index = indexDefinition,
-				SideBySideIndex = sideBySideIndexDefinition,
-				OriginDatabaseId = destination.CurrentDatabaseId,
-				IndexReplaceDocument = indexReplaceDocument
-			};
-
-			var replicationRequest = httpRavenRequestFactory.Create(url, "POST", destination.ConnectionStringOptions, GetRequestBuffering(destination));
-			replicationRequest.Write(RavenJObject.FromObject(sideBySideReplicationInfo));
-			replicationRequest.ExecuteRequest();
-		}
-
-		private void ReplicateSingleTransformer(ReplicationStrategy destination, TransformerDefinition definition)
-		{
-			try
-			{
-				var clonedTransformer = definition.Clone();
-				clonedTransformer.TransfomerId = 0;
-
-				var url = destination.ConnectionStringOptions.Url + "/transformers/" + Uri.EscapeUriString(definition.Name) + "?" + GetDebugInfomration();
-				var replicationRequest = httpRavenRequestFactory.Create(url, "PUT", destination.ConnectionStringOptions, GetRequestBuffering(destination));
-				replicationRequest.Write(RavenJObject.FromObject(clonedTransformer));
-				replicationRequest.ExecuteRequest();
-			}
-			catch (Exception e)
-			{
-				HandleRequestBufferingErrors(e, destination);
-
-				log.WarnException("Could not replicate transformer " + definition.Name + " to " + destination.ConnectionStringOptions.Url, e);
-			}
-		}
-
-		private void ReplicateSingleIndex(ReplicationStrategy destination, IndexDefinition definition)
-		{
-			try
-			{
-				var url = string.Format("{0}/indexes/{1}?{2}", destination.ConnectionStringOptions.Url, Uri.EscapeUriString(definition.Name), GetDebugInfomration());
-
-				var replicationRequest = httpRavenRequestFactory.Create(url, "PUT", destination.ConnectionStringOptions, GetRequestBuffering(destination));
-				replicationRequest.Write(RavenJObject.FromObject(definition));
-				replicationRequest.ExecuteRequest();
-			}
-			catch (Exception e)
-			{
-				HandleRequestBufferingErrors(e, destination);
-
-				log.WarnException("Could not replicate index " + definition.Name + " to " + destination.ConnectionStringOptions.Url, e);
-			}
-		}
-
-		private void HandleRequestBufferingErrors(Exception e, ReplicationStrategy destination)
->>>>>>> 799bb2f8
 		{
 			if (destination.ConnectionStringOptions.Credentials != null && string.Equals(e.Message, "This request requires buffering data to succeed.", StringComparison.OrdinalIgnoreCase))
 				destinationForceBuffering.AddOrUpdate(destination.ConnectionStringOptions.Url, true, (s, b) => true);
@@ -1165,7 +945,7 @@
 			var duration = Stopwatch.StartNew();
 			var result = new JsonDocumentsToReplicate
 			{
-				LastEtag = Etag.Empty,
+			    LastEtag = Etag.Empty,
 			};
 			try
 			{
@@ -1190,13 +970,13 @@
 						IEnumerable<JsonDocument> handled = fetchedDocs;
 
 						foreach (var handler in new IReplicatedDocsHandler[]
-						{
+								{
 							new FilterReplicatedDocs(docDb.Documents, destination, prefetchingBehavior, destinationId, result.LastEtag),
 							new FilterAndTransformSpecifiedCollections(docDb, destination, destinationId)
 						})
-						{
+									{
 							handled = handler.Handle(handled);
-						}
+										}
 
 						docsToReplicate = handled.ToList();								
 
@@ -1681,7 +1461,7 @@
 
 		private readonly ConcurrentDictionary<string, DateTime> heartbeatDictionary = new ConcurrentDictionary<string, DateTime>(StringComparer.OrdinalIgnoreCase);
 
-		internal static void EnsureReplicationInformationInMetadata(RavenJObject metadata, DocumentDatabase database)
+	    internal static void EnsureReplicationInformationInMetadata(RavenJObject metadata, DocumentDatabase database)
 		{
 			Debug.Assert(database != null);
 
