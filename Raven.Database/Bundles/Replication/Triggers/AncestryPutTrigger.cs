--- conflicted
+++ resolved
@@ -16,29 +16,16 @@
 
 namespace Raven.Database.Bundles.Replication.Triggers
 {
-<<<<<<< HEAD
-	[ExportMetadata("Bundle", "Replication")]
-	[ExportMetadata("Order", 10000)]
-	[InheritedExport(typeof(AbstractPutTrigger))]
-	public class AncestryPutTrigger : AbstractPutTrigger
-	{
-		public override void OnPut(string key, RavenJObject jsonReplicationDocument, RavenJObject metadata)
-		{
-			if (key.StartsWith("Raven/", StringComparison.OrdinalIgnoreCase) && // we don't deal with system documents
-				key.StartsWith("Raven/Hilo/", StringComparison.OrdinalIgnoreCase) == false) // except for hilos
-				return;
-=======
     [ExportMetadata("Bundle", "Replication")]
     [ExportMetadata("Order", 10000)]
     [InheritedExport(typeof(AbstractPutTrigger))]
     public class AncestryPutTrigger : AbstractPutTrigger
     {
-        public override void OnPut(string key, RavenJObject jsonReplicationDocument, RavenJObject metadata, TransactionInformation transactionInformation)
+        public override void OnPut(string key, RavenJObject jsonReplicationDocument, RavenJObject metadata)
         {
             if (key.StartsWith("Raven/", StringComparison.OrdinalIgnoreCase) && // we don't deal with system documents
                 key.StartsWith("Raven/Hilo/", StringComparison.OrdinalIgnoreCase) == false) // except for hilos
                 return;
->>>>>>> 68f1ca50
 
             using (Database.DisableAllTriggersForCurrentThread())
             {
@@ -79,15 +66,9 @@
             }
         }
 
-<<<<<<< HEAD
-		private RavenJObject GetDocumentMetadata(string key)
-		{
-			var doc = Database.Documents.GetDocumentMetadata(key);
-=======
         private RavenJObject GetDocumentMetadata(string key)
         {
-            var doc = Database.Documents.GetDocumentMetadata(key, null);
->>>>>>> 68f1ca50
+            var doc = Database.Documents.GetDocumentMetadata(key);
             if (doc != null)
             {
                 var doesNotExist = doc.Metadata.Value<bool>(Constants.RavenDocumentDoesNotExists); // occurs when in transaction
