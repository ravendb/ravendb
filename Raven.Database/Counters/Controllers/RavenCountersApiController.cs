--- conflicted
+++ resolved
@@ -72,11 +72,7 @@
 			{
 				result = await RequestManager.HandleActualRequest(this, controllerContext, async () =>
 				{
-<<<<<<< HEAD
-					RequestManager.SetThreadLocalState(InnerHeaders, CounterStorageName);
-=======
 					RequestManager.SetThreadLocalState(ReadInnerHeaders, CountersName);
->>>>>>> f7fe2120
 					return await ExecuteActualRequest(controllerContext, cancellationToken, authorizer);
 				}, httpException => GetMessageWithObject(new { Error = httpException.Message }, HttpStatusCode.ServiceUnavailable));
 			}
