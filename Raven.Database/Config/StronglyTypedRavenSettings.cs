--- conflicted
+++ resolved
@@ -26,13 +26,11 @@
 
 			PrefetchingDurationLimit = new IntegerSetting(settings[Constants.RavenPrefetchingDurationLimit], Constants.DefaultPrefetchingDurationLimit);
 
-<<<<<<< HEAD
+            BulkImportBatchTimeout = new TimeSpanSetting(settings[Constants.BulkImportBatchTimeout], TimeSpan.FromMilliseconds(Constants.BulkImportDefaultTimeoutInMs), TimeSpanArgumentType.FromParse);
+
 			MaxConcurrentServerRequests = new IntegerSetting(settings[Constants.MaxConcurrentServerRequests], 512);
 
 			MaxConcurrentMultiGetRequests = new IntegerSetting(settings[Constants.MaxConcurrentMultiGetRequests], 192);
-=======
-            BulkImportBatchTimeout = new TimeSpanSetting(settings[Constants.BulkImportBatchTimeout], TimeSpan.FromMilliseconds(Constants.BulkImportDefaultTimeoutInMs), TimeSpanArgumentType.FromParse);
->>>>>>> 2747be5a
 
 			MemoryLimitForIndexing = new IntegerSetting(settings[Constants.MemoryLimitForIndexing],
 				// we allow 1 GB by default, or up to 75% of available memory on startup, if less than that is available
@@ -191,15 +189,13 @@
 			return val;
 		}
 
-<<<<<<< HEAD
 		public IntegerSetting MaxConcurrentServerRequests { get; private set; }
 
 		public IntegerSetting MaxConcurrentMultiGetRequests { get; private set; }
 
 		public IntegerSetting PrefetchingDurationLimit { get; private set; }
-=======
+
 		public TimeSpanSetting BulkImportBatchTimeout { get; private set; }
->>>>>>> 2747be5a
 
 		public IntegerSetting EncryptionKeyBitsPreference { get; private set; }
 
