﻿// -----------------------------------------------------------------------
//  <copyright file="StronglyTypedRavenSettings.cs" company="Hibernating Rhinos LTD">
//      Copyright (c) Hibernating Rhinos LTD. All rights reserved.
//  </copyright>
// -----------------------------------------------------------------------
using System;
using System.Collections.Specialized;
using System.IO;
using System.Runtime.Caching;
using Raven.Abstractions.Data;
using Raven.Database.Config.Settings;

namespace Raven.Database.Config
{
	public class StronglyTypedRavenSettings
	{
		private readonly NameValueCollection settings;

		public ReplicationConfiguration Replication { get; private set; }

		public VoronConfiguration Voron { get; private set; }

		public PrefetcherConfiguration Prefetcher { get; private set; }

        public FileSystemConfiguration FileSystem { get; private set; }

		public EncryptionConfiguration Encryption { get; private set; }

		public StronglyTypedRavenSettings(NameValueCollection settings)
		{
			Replication = new ReplicationConfiguration();
			Voron = new VoronConfiguration();
			Prefetcher = new PrefetcherConfiguration();
            FileSystem = new FileSystemConfiguration();
			Encryption = new EncryptionConfiguration();
			
			this.settings = settings;
		}

		public void Setup(int defaultMaxNumberOfItemsToIndexInSingleBatch, int defaultInitialNumberOfItemsToIndexInSingleBatch)
		{

			PrefetchingDurationLimit = new IntegerSetting(settings[Constants.RavenPrefetchingDurationLimit], Constants.DefaultPrefetchingDurationLimit);

            BulkImportBatchTimeout = new TimeSpanSetting(settings[Constants.BulkImportBatchTimeout], TimeSpan.FromMilliseconds(Constants.BulkImportDefaultTimeoutInMs), TimeSpanArgumentType.FromParse);

			MaxConcurrentServerRequests = new IntegerSetting(settings[Constants.MaxConcurrentServerRequests], 512);

			MaxConcurrentMultiGetRequests = new IntegerSetting(settings[Constants.MaxConcurrentMultiGetRequests], 192);

			MemoryLimitForProcessing = new IntegerSetting(settings[Constants.MemoryLimitForProcessing] ?? settings[Constants.MemoryLimitForProcessing_BackwardCompatibility],
				// we allow 1 GB by default, or up to 75% of available memory on startup, if less than that is available
				Math.Min(1024, (int)(MemoryStatistics.AvailableMemory * 0.75)));

			MaxPageSize =
				new IntegerSettingWithMin(settings["Raven/MaxPageSize"], 1024, 10);
			MemoryCacheLimitMegabytes =
				new IntegerSetting(settings["Raven/MemoryCacheLimitMegabytes"], GetDefaultMemoryCacheLimitMegabytes);
			MemoryCacheExpiration =
				new TimeSpanSetting(settings["Raven/MemoryCacheExpiration"], TimeSpan.FromMinutes(5),
				                    TimeSpanArgumentType.FromSeconds);
			MemoryCacheLimitPercentage =
				new IntegerSetting(settings["Raven/MemoryCacheLimitPercentage"], 0 /* auto size */);
			MemoryCacheLimitCheckInterval =
				new TimeSpanSetting(settings["Raven/MemoryCacheLimitCheckInterval"], MemoryCache.Default.PollingInterval,
				                    TimeSpanArgumentType.FromParse);

            PrewarmFacetsSyncronousWaitTime =
                new TimeSpanSetting(settings["Raven/PrewarmFacetsSyncronousWaitTime"], TimeSpan.FromSeconds(3),
                                    TimeSpanArgumentType.FromParse);

            PrewarmFacetsOnIndexingMaxAge =
                new TimeSpanSetting(settings["Raven/PrewarmFacetsOnIndexingMaxAge"], TimeSpan.FromMinutes(10),
                                    TimeSpanArgumentType.FromParse);
			
			
			MaxProcessingRunLatency =
				new TimeSpanSetting(settings["Raven/MaxProcessingRunLatency"] ?? settings["Raven/MaxIndexingRunLatency"], TimeSpan.FromMinutes(5),
				                    TimeSpanArgumentType.FromParse);
			MaxIndexWritesBeforeRecreate =
				new IntegerSetting(settings["Raven/MaxIndexWritesBeforeRecreate"], 256 * 1024);
			MaxIndexOutputsPerDocument = 
				new IntegerSetting(settings["Raven/MaxIndexOutputsPerDocument"], 15);

			MaxNumberOfItemsToProcessInSingleBatch =
				new IntegerSettingWithMin(settings["Raven/MaxNumberOfItemsToProcessInSingleBatch"] ?? settings["Raven/MaxNumberOfItemsToIndexInSingleBatch"],
				                          defaultMaxNumberOfItemsToIndexInSingleBatch, 128);
			AvailableMemoryForRaisingBatchSizeLimit =
				new IntegerSetting(settings["Raven/AvailableMemoryForRaisingBatchSizeLimit"] ?? settings["Raven/AvailableMemoryForRaisingIndexBatchSizeLimit"],
				                   Math.Min(768, MemoryStatistics.TotalPhysicalMemory/2));
			MaxNumberOfItemsToReduceInSingleBatch =
				new IntegerSettingWithMin(settings["Raven/MaxNumberOfItemsToReduceInSingleBatch"],
				                          defaultMaxNumberOfItemsToIndexInSingleBatch/2, 128);
			NumberOfItemsToExecuteReduceInSingleStep =
				new IntegerSetting(settings["Raven/NumberOfItemsToExecuteReduceInSingleStep"], 1024);
			MaxNumberOfParallelProcessingTasks =
				new IntegerSettingWithMin(settings["Raven/MaxNumberOfParallelProcessingTasks"] ?? settings["Raven/MaxNumberOfParallelIndexTasks"], Environment.ProcessorCount, 1);

			NewIndexInMemoryMaxMb =
				new MultipliedIntegerSetting(new IntegerSettingWithMin(settings["Raven/NewIndexInMemoryMaxMB"], 64, 1), 1024*1024);
			RunInMemory =
				new BooleanSetting(settings["Raven/RunInMemory"], false);
			CreateAutoIndexesForAdHocQueriesIfNeeded =
				new BooleanSetting(settings["Raven/CreateAutoIndexesForAdHocQueriesIfNeeded"], true);
			ResetIndexOnUncleanShutdown =
				new BooleanSetting(settings["Raven/ResetIndexOnUncleanShutdown"], false);
			DisableInMemoryIndexing =
				new BooleanSetting(settings["Raven/DisableInMemoryIndexing"], false);
			DataDir =
				new StringSetting(settings["Raven/DataDir"], @"~\Data");
			IndexStoragePath =
				new StringSetting(settings["Raven/IndexStoragePath"], (string)null);
			CountersDataDir =
				new StringSetting(settings["Raven/Counters/DataDir"], @"~\Data\Counters");
			
			HostName =
				new StringSetting(settings["Raven/HostName"], (string) null);
			Port =
				new StringSetting(settings["Raven/Port"], "*");
			HttpCompression =
				new BooleanSetting(settings["Raven/HttpCompression"], true);
			AccessControlAllowOrigin =
				new StringSetting(settings["Raven/AccessControlAllowOrigin"], (string) null);
			AccessControlMaxAge =
				new StringSetting(settings["Raven/AccessControlMaxAge"], "1728000" /* 20 days */);
			AccessControlAllowMethods =
				new StringSetting(settings["Raven/AccessControlAllowMethods"], "PUT,PATCH,GET,DELETE,POST");
			AccessControlRequestHeaders =
				new StringSetting(settings["Raven/AccessControlRequestHeaders"], (string) null);
			RedirectStudioUrl =
				new StringSetting(settings["Raven/RedirectStudioUrl"], (string) null);
			DisableDocumentPreFetching =
				new BooleanSetting(settings["Raven/DisableDocumentPreFetching"] ?? settings["Raven/DisableDocumentPreFetchingForIndexing"], false);
			MaxNumberOfItemsToPreFetch =
				new IntegerSettingWithMin(settings["Raven/MaxNumberOfItemsToPreFetch"]?? settings["Raven/MaxNumberOfItemsToPreFetchForIndexing"],
										  defaultMaxNumberOfItemsToIndexInSingleBatch, 128);
			WebDir =
				new StringSetting(settings["Raven/WebDir"], GetDefaultWebDir);
			PluginsDirectory =
				new StringSetting(settings["Raven/PluginsDirectory"], @"~\Plugins");
			CompiledIndexCacheDirectory =
				new StringSetting(settings["Raven/CompiledIndexCacheDirectory"], @"~\Raven\CompiledIndexCache");
			TaskScheduler =
				new StringSetting(settings["Raven/TaskScheduler"], (string) null);
			AllowLocalAccessWithoutAuthorization =
				new BooleanSetting(settings["Raven/AllowLocalAccessWithoutAuthorization"], false);
			MaxIndexCommitPointStoreTimeInterval =
				new TimeSpanSetting(settings["Raven/MaxIndexCommitPointStoreTimeInterval"], TimeSpan.FromMinutes(5),
				                    TimeSpanArgumentType.FromParse);
			MaxNumberOfStoredCommitPoints =
				new IntegerSetting(settings["Raven/MaxNumberOfStoredCommitPoints"], 5);
			MinIndexingTimeIntervalToStoreCommitPoint =
				new TimeSpanSetting(settings["Raven/MinIndexingTimeIntervalToStoreCommitPoint"], TimeSpan.FromMinutes(1),
				                    TimeSpanArgumentType.FromParse);
            
			TimeToWaitBeforeRunningIdleIndexes = new TimeSpanSetting(settings["Raven/TimeToWaitBeforeRunningIdleIndexes"], TimeSpan.FromMinutes(10), TimeSpanArgumentType.FromParse);

			DatbaseOperationTimeout = new TimeSpanSetting(settings["Raven/DatabaseOperationTimeout"], TimeSpan.FromMinutes(5), TimeSpanArgumentType.FromParse);
            
			TimeToWaitBeforeMarkingAutoIndexAsIdle = new TimeSpanSetting(settings["Raven/TimeToWaitBeforeMarkingAutoIndexAsIdle"], TimeSpan.FromHours(1), TimeSpanArgumentType.FromParse);

			TimeToWaitBeforeMarkingIdleIndexAsAbandoned = new TimeSpanSetting(settings["Raven/TimeToWaitBeforeMarkingIdleIndexAsAbandoned"], TimeSpan.FromHours(72), TimeSpanArgumentType.FromParse);

			TimeToWaitBeforeRunningAbandonedIndexes = new TimeSpanSetting(settings["Raven/TimeToWaitBeforeRunningAbandonedIndexes"], TimeSpan.FromHours(3), TimeSpanArgumentType.FromParse);

			DisableClusterDiscovery = new BooleanSetting(settings["Raven/DisableClusterDiscovery"], false);

			ServerName = new StringSetting(settings["Raven/ServerName"], (string)null);

			MaxStepsForScript = new IntegerSetting(settings["Raven/MaxStepsForScript"], 10*1000);
			AdditionalStepsForScriptBasedOnDocumentSize = new IntegerSetting(settings["Raven/AdditionalStepsForScriptBasedOnDocumentSize"], 5);

			MaxRecentTouchesToRemember = new IntegerSetting(settings["Raven/MaxRecentTouchesToRemember"], 1024);

			Prefetcher.FetchingDocumentsFromDiskTimeoutInSeconds = new IntegerSetting(settings["Raven/Prefetcher/FetchingDocumentsFromDiskTimeout"], 5);
			Prefetcher.MaximumSizeAllowedToFetchFromStorageInMb = new IntegerSetting(settings["Raven/Prefetcher/MaximumSizeAllowedToFetchFromStorage"], 256);

            Voron.MaxBufferPoolSize = new IntegerSetting(settings["Raven/Voron/MaxBufferPoolSize"], 4);
			Voron.InitialFileSize = new NullableIntegerSetting(settings["Raven/Voron/InitialFileSize"], (int?)null);
			Voron.MaxScratchBufferSize = new IntegerSetting(settings["Raven/Voron/MaxScratchBufferSize"], 512);
			Voron.AllowIncrementalBackups = new BooleanSetting(settings["Raven/Voron/AllowIncrementalBackups"], false);
			Voron.TempPath = new StringSetting(settings["Raven/Voron/TempPath"], (string) null);

			Replication.FetchingFromDiskTimeoutInSeconds = new IntegerSetting(settings["Raven/Replication/FetchingFromDiskTimeout"], 30);

<<<<<<< HEAD
            FileSystem.MaximumSynchronizationInterval = new TimeSpanSetting(settings["Raven/FileSystem/MaximumSynchronizationInterval"], TimeSpan.FromSeconds(60), TimeSpanArgumentType.FromParse);
			FileSystem.IndexStoragePath = new StringSetting(settings["Raven/FileSystem/IndexStoragePath"], (string)null);
			FileSystem.DataDir = new StringSetting(settings["Raven/FileSystem/DataDir"], @"~\Data\FileSystem");
			FileSystem.DefaultStorageTypeName = new StringSetting(settings["Raven/FileSystem/Storage"], InMemoryRavenConfiguration.VoronTypeName);

			Encryption.UseFips = new BooleanSetting(settings["Raven/Encryption/FIPS"], false);
			Encryption.EncryptionKeyBitsPreference = new IntegerSetting(settings[Constants.EncryptionKeyBitsPreferenceSetting], Constants.DefaultKeySizeToUseInActualEncryptionInBits);
			Encryption.UseSsl = new BooleanSetting(settings["Raven/UseSsl"], false);

			DefaultStorageTypeName = new StringSetting(settings["Raven/StorageTypeName"] ?? settings["Raven/StorageEngine"], InMemoryRavenConfiguration.VoronTypeName);

			JournalsStoragePath = new StringSetting(settings["Raven/Esent/LogsPath"] ?? settings[Constants.RavenTxJournalPath], (string)null);
=======
			MaximumSizeAllowedToFetchFromStorageInMb = new IntegerSetting(settings["Raven/Prefetcher/MaximumSizeAllowedToFetchFromStorage"], 256);

			FlushIndexToDiskSizeInMb = new IntegerSetting(settings["Raven/Indexing/FlushIndexToDiskSizeInMb"], 5);
>>>>>>> fa3f8a78
		}

		private string GetDefaultWebDir()
		{
			return Path.Combine(AppDomain.CurrentDomain.BaseDirectory, @"Raven/WebUI");
		}

		private int GetDefaultMemoryCacheLimitMegabytes()
		{
			var cacheSizeMaxSetting = new IntegerSetting(settings["Raven/Esent/CacheSizeMax"], 1024);

			// we need to leave ( a lot ) of room for other things as well, so we min the cache size
			var val = (MemoryStatistics.TotalPhysicalMemory/2) -
			          // reduce the unmanaged cache size from the default min
									cacheSizeMaxSetting.Value;

			if (val < 0)
				return 128; // if machine has less than 1024 MB, then only use 128 MB 

			return val;
		}

		public IntegerSetting MemoryLimitForProcessing { get; private set; }

		public IntegerSetting MaxConcurrentServerRequests { get; private set; }

		public IntegerSetting MaxConcurrentMultiGetRequests { get; private set; }

		public IntegerSetting PrefetchingDurationLimit { get; private set; }

		public TimeSpanSetting BulkImportBatchTimeout { get; private set; }

		public IntegerSettingWithMin MaxPageSize { get; private set; }

		public IntegerSetting MemoryCacheLimitMegabytes { get; private set; }

		public TimeSpanSetting MemoryCacheExpiration { get; private set; }

		public IntegerSetting MemoryCacheLimitPercentage { get; private set; }

		public TimeSpanSetting MemoryCacheLimitCheckInterval { get; private set; }

		public TimeSpanSetting MaxProcessingRunLatency { get; private set; }

        public TimeSpanSetting PrewarmFacetsOnIndexingMaxAge { get; private set; }

        public TimeSpanSetting PrewarmFacetsSyncronousWaitTime { get; private set; }

        public IntegerSettingWithMin MaxNumberOfItemsToProcessInSingleBatch { get; private set; }

		public IntegerSetting AvailableMemoryForRaisingBatchSizeLimit { get; private set; }

		public IntegerSettingWithMin MaxNumberOfItemsToReduceInSingleBatch { get; private set; }

		public IntegerSetting NumberOfItemsToExecuteReduceInSingleStep { get; private set; }

		public IntegerSettingWithMin MaxNumberOfParallelProcessingTasks { get; private set; }

		public MultipliedIntegerSetting NewIndexInMemoryMaxMb { get; private set; }

		public BooleanSetting RunInMemory { get; private set; }

		public BooleanSetting CreateAutoIndexesForAdHocQueriesIfNeeded { get; private set; }

		public BooleanSetting ResetIndexOnUncleanShutdown { get; private set; }

		public BooleanSetting DisableInMemoryIndexing { get; private set; }

		public StringSetting DataDir { get; private set; }

		public StringSetting IndexStoragePath { get; private set; }

		public StringSetting CountersDataDir { get; private set; }
		
		public StringSetting HostName { get; private set; }

		public StringSetting Port { get; private set; }

		public BooleanSetting HttpCompression { get; private set; }

		public StringSetting AccessControlAllowOrigin { get; private set; }

		public StringSetting AccessControlMaxAge { get; private set; }

		public StringSetting AccessControlAllowMethods { get; private set; }

		public StringSetting AccessControlRequestHeaders { get; private set; }

		public StringSetting RedirectStudioUrl { get; private set; }

		public BooleanSetting DisableDocumentPreFetching { get; private set; }

		public IntegerSettingWithMin MaxNumberOfItemsToPreFetch { get; private set; }

		public StringSetting WebDir { get; private set; }

		public BooleanSetting DisableClusterDiscovery { get; private set; }

		public StringSetting ServerName { get; private set; }

		public StringSetting PluginsDirectory { get; private set; }

		public StringSetting CompiledIndexCacheDirectory { get; private set; }

		public StringSetting TaskScheduler { get; private set; }

		public BooleanSetting AllowLocalAccessWithoutAuthorization { get; private set; }

		public TimeSpanSetting MaxIndexCommitPointStoreTimeInterval { get; private set; }

		public TimeSpanSetting MinIndexingTimeIntervalToStoreCommitPoint { get; private set; }

		public IntegerSetting MaxNumberOfStoredCommitPoints { get; private set; }
        public TimeSpanSetting TimeToWaitBeforeRunningIdleIndexes { get; private set; }

	    public TimeSpanSetting TimeToWaitBeforeMarkingAutoIndexAsIdle { get; private set; }

		public TimeSpanSetting TimeToWaitBeforeMarkingIdleIndexAsAbandoned { get; private set; }

		public TimeSpanSetting TimeToWaitBeforeRunningAbandonedIndexes { get; private set; }
		
		public IntegerSetting MaxStepsForScript { get; private set; }

		public IntegerSetting AdditionalStepsForScriptBasedOnDocumentSize { get; private set; }

		public IntegerSetting MaxIndexWritesBeforeRecreate { get; private set; }

		public IntegerSetting MaxIndexOutputsPerDocument { get; private set; }
    
		public TimeSpanSetting DatbaseOperationTimeout { get; private set; }

		public IntegerSetting MaxRecentTouchesToRemember { get; private set; }

		public StringSetting DefaultStorageTypeName { get; private set; }

<<<<<<< HEAD
		public StringSetting JournalsStoragePath { get; private set; }

		public class VoronConfiguration
		{
			public IntegerSetting MaxBufferPoolSize { get; set; }

			public NullableIntegerSetting InitialFileSize { get; set; }

			public IntegerSetting MaxScratchBufferSize { get; set; }

			public BooleanSetting AllowIncrementalBackups { get; set; }

			public StringSetting TempPath { get; set; }
		}

		public class PrefetcherConfiguration
		{
			public IntegerSetting FetchingDocumentsFromDiskTimeoutInSeconds { get; set; }

			public IntegerSetting MaximumSizeAllowedToFetchFromStorageInMb { get; set; }
		}

		public class ReplicationConfiguration
		{
			public IntegerSetting FetchingFromDiskTimeoutInSeconds { get; set; }
		}

        public class FileSystemConfiguration
        {
            public TimeSpanSetting MaximumSynchronizationInterval { get; set; }

			public StringSetting DataDir { get; set; }

			public StringSetting IndexStoragePath { get; set; }

			public StringSetting DefaultStorageTypeName { get; set; }
        }

		public class EncryptionConfiguration
		{
			public BooleanSetting UseFips { get; set; }

			public IntegerSetting EncryptionKeyBitsPreference { get; set; }

			public BooleanSetting UseSsl { get; set; }
		}
=======
		public IntegerSetting FlushIndexToDiskSizeInMb { get; set; }

		public IntegerSetting FetchingDocumentsFromDiskTimeoutInSeconds { get; set; }
>>>>>>> fa3f8a78
	}

	
}<|MERGE_RESOLUTION|>--- conflicted
+++ resolved
@@ -49,8 +49,8 @@
 			MaxConcurrentMultiGetRequests = new IntegerSetting(settings[Constants.MaxConcurrentMultiGetRequests], 192);
 
 			MemoryLimitForProcessing = new IntegerSetting(settings[Constants.MemoryLimitForProcessing] ?? settings[Constants.MemoryLimitForProcessing_BackwardCompatibility],
-				// we allow 1 GB by default, or up to 75% of available memory on startup, if less than that is available
-				Math.Min(1024, (int)(MemoryStatistics.AvailableMemory * 0.75)));
+                // we allow 1 GB by default, or up to 75% of available memory on startup, if less than that is available
+                Math.Min(1024, (int)(MemoryStatistics.AvailableMemory * 0.75))); 
 
 			MaxPageSize =
 				new IntegerSettingWithMin(settings["Raven/MaxPageSize"], 1024, 10);
@@ -183,7 +183,6 @@
 
 			Replication.FetchingFromDiskTimeoutInSeconds = new IntegerSetting(settings["Raven/Replication/FetchingFromDiskTimeout"], 30);
 
-<<<<<<< HEAD
             FileSystem.MaximumSynchronizationInterval = new TimeSpanSetting(settings["Raven/FileSystem/MaximumSynchronizationInterval"], TimeSpan.FromSeconds(60), TimeSpanArgumentType.FromParse);
 			FileSystem.IndexStoragePath = new StringSetting(settings["Raven/FileSystem/IndexStoragePath"], (string)null);
 			FileSystem.DataDir = new StringSetting(settings["Raven/FileSystem/DataDir"], @"~\Data\FileSystem");
@@ -195,12 +194,10 @@
 
 			DefaultStorageTypeName = new StringSetting(settings["Raven/StorageTypeName"] ?? settings["Raven/StorageEngine"], InMemoryRavenConfiguration.VoronTypeName);
 
+			MaximumSizeAllowedToFetchFromStorageInMb = new IntegerSetting(settings["Raven/Prefetcher/MaximumSizeAllowedToFetchFromStorage"], 256);
+
+			FlushIndexToDiskSizeInMb = new IntegerSetting(settings["Raven/Indexing/FlushIndexToDiskSizeInMb"], 5);
 			JournalsStoragePath = new StringSetting(settings["Raven/Esent/LogsPath"] ?? settings[Constants.RavenTxJournalPath], (string)null);
-=======
-			MaximumSizeAllowedToFetchFromStorageInMb = new IntegerSetting(settings["Raven/Prefetcher/MaximumSizeAllowedToFetchFromStorage"], 256);
-
-			FlushIndexToDiskSizeInMb = new IntegerSetting(settings["Raven/Indexing/FlushIndexToDiskSizeInMb"], 5);
->>>>>>> fa3f8a78
 		}
 
 		private string GetDefaultWebDir()
@@ -336,7 +333,8 @@
 
 		public StringSetting DefaultStorageTypeName { get; private set; }
 
-<<<<<<< HEAD
+		public IntegerSetting FlushIndexToDiskSizeInMb { get; set; }
+
 		public StringSetting JournalsStoragePath { get; private set; }
 
 		public class VoronConfiguration
@@ -354,15 +352,15 @@
 
 		public class PrefetcherConfiguration
 		{
-			public IntegerSetting FetchingDocumentsFromDiskTimeoutInSeconds { get; set; }
+		public IntegerSetting FetchingDocumentsFromDiskTimeoutInSeconds { get; set; }
 
 			public IntegerSetting MaximumSizeAllowedToFetchFromStorageInMb { get; set; }
-		}
+	}
 
 		public class ReplicationConfiguration
 		{
 			public IntegerSetting FetchingFromDiskTimeoutInSeconds { get; set; }
-		}
+}
 
         public class FileSystemConfiguration
         {
@@ -383,11 +381,6 @@
 
 			public BooleanSetting UseSsl { get; set; }
 		}
-=======
-		public IntegerSetting FlushIndexToDiskSizeInMb { get; set; }
-
-		public IntegerSetting FetchingDocumentsFromDiskTimeoutInSeconds { get; set; }
->>>>>>> fa3f8a78
 	}
 
 	
