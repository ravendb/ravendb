//-----------------------------------------------------------------------
// <copyright file="DocumentDatabase.cs" company="Hibernating Rhinos LTD">
//     Copyright (c) Hibernating Rhinos LTD. All rights reserved.
// </copyright>
//-----------------------------------------------------------------------

using System;
using System.Collections.Generic;
using System.ComponentModel.Composition;
using System.ComponentModel.Composition.Hosting;
using System.ComponentModel.Composition.Primitives;
using System.Diagnostics;
using System.Globalization;
using System.IO;
using System.Linq;
using System.Threading;
using System.Threading.Tasks;
using Lucene.Net.Search;
using Lucene.Net.Support;
using Raven.Abstractions;
using Raven.Abstractions.Commands;
using Raven.Abstractions.Data;
using Raven.Abstractions.Exceptions;
using Raven.Abstractions.Extensions;
using Raven.Abstractions.Indexing;
using Raven.Abstractions.Logging;
using Raven.Abstractions.MEF;
using Raven.Abstractions.Util;
using Raven.Abstractions.Util.Encryptors;
using Raven.Database.Actions;
using Raven.Database.Commercial;
using Raven.Database.Config;
using Raven.Database.Config.Retriever;
using Raven.Database.Data;
using Raven.Database.Extensions;
using Raven.Database.Impl;
using Raven.Database.Impl.BackgroundTaskExecuter;
using Raven.Database.Impl.DTC;
using Raven.Database.Indexing;
using Raven.Database.Plugins;
using Raven.Database.Prefetching;
using Raven.Database.Server.Abstractions;
using Raven.Database.Server.Connections;
using Raven.Database.Storage;
using Raven.Database.Util;
using Raven.Database.Plugins.Catalogs;

namespace Raven.Database
{
	public class DocumentDatabase : IResourceStore, IDisposable
	{
		private static readonly ILog Log = LogManager.GetCurrentClassLogger();

		private static string buildVersion;

		private static string productVersion;

		private readonly TaskScheduler backgroundTaskScheduler;

		private readonly ThreadLocal<bool> disableAllTriggers = new ThreadLocal<bool>(() => false);

		private readonly object idleLocker = new object();

		private readonly InFlightTransactionalState inFlightTransactionalState;

		private readonly IndexingExecuter indexingExecuter;

		private readonly LastCollectionEtags lastCollectionEtags;

		private readonly Prefetcher prefetcher;

		private readonly SequentialUuidGenerator uuidGenerator;

		private readonly List<IDisposable> toDispose = new List<IDisposable>();

		private readonly TransportState transportState;

		private readonly WorkContext workContext;

		private volatile bool backgroundWorkersSpun;

		private volatile bool disposed;

		private readonly DocumentDatabaseInitializer initializer;

		private readonly SizeLimitedConcurrentDictionary<string, TouchedDocumentInfo> recentTouches;

<<<<<<< HEAD
		private readonly CancellationTokenSource _tpCts = new CancellationTokenSource();

		public DocumentDatabase(InMemoryRavenConfiguration configuration, TransportState recievedTransportState = null)
=======
		public DocumentDatabase(InMemoryRavenConfiguration configuration, DocumentDatabase systemDatabase, TransportState recievedTransportState = null)
>>>>>>> 05a4d3b4
		{
			TimerManager = new ResourceTimerManager();
			DocumentLock = new PutSerialLock();
			Name = configuration.DatabaseName;
			ResourceName = Name;
			Configuration = configuration;
			transportState = recievedTransportState ?? new TransportState();
			ExtensionsState = new AtomicDictionary<object>();
			
			using (LogManager.OpenMappedContext("database", Name ?? Constants.SystemDatabase))
			{
				Log.Debug("Start loading the following database: {0}", Name ?? Constants.SystemDatabase);

				initializer = new DocumentDatabaseInitializer(this, configuration);
				initializer.ValidateStorage();

				initializer.InitializeEncryption();
				initializer.ValidateLicense();

				initializer.SubscribeToDomainUnloadOrProcessExit();
				initializer.ExecuteAlterConfiguration();
				initializer.SatisfyImportsOnce();

				backgroundTaskScheduler = configuration.CustomTaskScheduler ?? TaskScheduler.Default;


				recentTouches = new SizeLimitedConcurrentDictionary<string, TouchedDocumentInfo>(configuration.MaxRecentTouchesToRemember, StringComparer.OrdinalIgnoreCase);

				configuration.Container.SatisfyImportsOnce(this);

				workContext = new WorkContext
				{
					Database = this,
					DatabaseName = Name,
					IndexUpdateTriggers = IndexUpdateTriggers,
					ReadTriggers = ReadTriggers,
					TaskScheduler = backgroundTaskScheduler,
					Configuration = configuration,
					IndexReaderWarmers = IndexReaderWarmers
				};

				try
				{
					uuidGenerator = new SequentialUuidGenerator();
					initializer.InitializeTransactionalStorage(uuidGenerator);
					lastCollectionEtags = new LastCollectionEtags(WorkContext);
				}
				catch (Exception ex)
				{
					Log.ErrorException("Could not initialize transactional storage, not creating database", ex);
					try
					{
						if (TransactionalStorage != null)
							TransactionalStorage.Dispose();
						if (initializer != null)
						{
							initializer.UnsubscribeToDomainUnloadOrProcessExit();
							initializer.Dispose();
						}
					}
					catch (Exception e)
					{
						Log.ErrorException("Could not dispose on initialized DocumentDatabase members", e);
					}

					throw;
				}

				try
				{
					TransactionalStorage.Batch(actions => uuidGenerator.EtagBase = actions.General.GetNextIdentityValue("Raven/Etag"));
                    initializer.InitializeIndexDefinitionStorage();
					Indexes = new IndexActions(this, recentTouches, uuidGenerator, Log);
                    Attachments = new AttachmentActions(this, recentTouches, uuidGenerator, Log);
					Maintenance = new MaintenanceActions(this, recentTouches, uuidGenerator, Log);
					Notifications = new NotificationActions(this, recentTouches, uuidGenerator, Log);
					Subscriptions = new SubscriptionActions(this, Log);
					Patches = new PatchActions(this, recentTouches, uuidGenerator, Log);
					Queries = new QueryActions(this, recentTouches, uuidGenerator, Log);
					Tasks = new TaskActions(this, recentTouches, uuidGenerator, Log);
					Transformers = new TransformerActions(this, recentTouches, uuidGenerator, Log);
                    Documents = new DocumentActions(this, recentTouches, uuidGenerator, Log);

                    ConfigurationRetriever = new ConfigurationRetriever(systemDatabase ?? this, this);

					inFlightTransactionalState = TransactionalStorage.GetInFlightTransactionalState(this, Documents.Put, Documents.Delete);

					InitializeTriggersExceptIndexCodecs();
					// Second stage initializing before index storage for determining the hash algotihm for encrypted databases that were upgraded from 2.5
					SecondStageInitialization();

					// Index codecs must be initialized before we try to read an index
					InitializeIndexCodecTriggers();
					initializer.InitializeIndexStorage();

				

					CompleteWorkContextSetup();

					prefetcher = new Prefetcher(workContext);
					
					IndexReplacer = new IndexReplacer(this);
					indexingExecuter = new IndexingExecuter(workContext, prefetcher, IndexReplacer);
					InitializeTriggersExceptIndexCodecs();

					

					ExecuteStartupTasks();
					lastCollectionEtags.InitializeBasedOnIndexingResults();
					ReducingExecuter = new ReducingExecuter(workContext, IndexReplacer);

					

					Log.Debug("Finish loading the following database: {0}", configuration.DatabaseName ?? Constants.SystemDatabase);
				}
				catch (Exception e)
				{
					Log.ErrorException("Could not create database", e);
					try
					{
						Dispose();
					}
					catch (Exception ex)
					{
						Log.FatalException("Failed to disposed when already getting an error during ctor", ex);
					}
					throw;
				}
			}
		}

		public event EventHandler Disposing;

		public event EventHandler DisposingEnded;

		public event EventHandler StorageInaccessible;

		public event Action OnIndexingWiringComplete;

		public event Action<DocumentDatabase> OnBackupComplete;

		public static string BuildVersion
		{
			get { return buildVersion ?? (buildVersion = GetBuildVersion().ToString(CultureInfo.InvariantCulture)); }
		}

		public static string ProductVersion
		{
			get
			{
				if (!string.IsNullOrEmpty(productVersion))
				{
					return productVersion;
				}

				productVersion = FileVersionInfo.GetVersionInfo(AssemblyHelper.GetAssemblyLocationFor<DocumentDatabase>()).ProductVersion;
				return productVersion;
			}
		}

		public long ApproximateTaskCount
		{
			get
			{
				long approximateTaskCount = 0;
				TransactionalStorage.Batch(actions => { approximateTaskCount = actions.Tasks.ApproximateTaskCount; });
				return approximateTaskCount;
			}
		}

		[ImportMany]
		[Obsolete("Use RavenFS instead.")]
		public OrderedPartCollection<AbstractAttachmentDeleteTrigger> AttachmentDeleteTriggers { get; set; }

		[ImportMany]
		[Obsolete("Use RavenFS instead.")]
		public OrderedPartCollection<AbstractAttachmentPutTrigger> AttachmentPutTriggers { get; set; }

		[ImportMany]
		[Obsolete("Use RavenFS instead.")]
		public OrderedPartCollection<AbstractAttachmentReadTrigger> AttachmentReadTriggers { get; set; }

		internal PutSerialLock DocumentLock { get; private set; }

		[Obsolete("Use RavenFS instead.")]
		public AttachmentActions Attachments { get; private set; }

		public TaskScheduler BackgroundTaskScheduler
		{
			get { return backgroundTaskScheduler; }
		}

		public InMemoryRavenConfiguration Configuration { get; private set; }

		public ConfigurationRetriever ConfigurationRetriever { get; private set; }

		[ImportMany]
		public OrderedPartCollection<AbstractDeleteTrigger> DeleteTriggers { get; set; }

		/// <summary>
		///     Whatever this database has been disposed
		/// </summary>
		public bool Disposed
		{
			get { return disposed; }
		}

		[ImportMany]
		public OrderedPartCollection<AbstractDocumentCodec> DocumentCodecs { get; set; }

		public DocumentActions Documents { get; private set; }

		[ImportMany]
		public OrderedPartCollection<AbstractDynamicCompilationExtension> Extensions { get; set; }

		/// <summary>
		///     This is used to hold state associated with this instance by external extensions
		/// </summary>
		public AtomicDictionary<object> ExtensionsState { get; private set; }

		public bool HasTasks
		{
			get
			{
				bool hasTasks = false;
				TransactionalStorage.Batch(actions => { hasTasks = actions.Tasks.HasTasks; });
				return hasTasks;
			}
		}

		[CLSCompliant(false)]
		public InFlightTransactionalState InFlightTransactionalState
		{
			get { return inFlightTransactionalState; }
		}

		[ImportMany]
		public OrderedPartCollection<AbstractIndexCodec> IndexCodecs { get; set; }

		public IndexDefinitionStorage IndexDefinitionStorage { get; private set; }

		[ImportMany]
		public OrderedPartCollection<AbstractIndexQueryTrigger> IndexQueryTriggers { get; set; }

		[ImportMany]
		public OrderedPartCollection<AbstractIndexReaderWarmer> IndexReaderWarmers { get; set; }

		public IndexStorage IndexStorage { get; set; }

		[ImportMany]
		public OrderedPartCollection<AbstractIndexUpdateTrigger> IndexUpdateTriggers { get; set; }

		public IndexActions Indexes { get; private set; }

		[CLSCompliant(false)]
		public IndexingExecuter IndexingExecuter
		{
			get { return indexingExecuter; }
		}

		public LastCollectionEtags LastCollectionEtags
		{
			get { return lastCollectionEtags; }
		}

		public MaintenanceActions Maintenance { get; private set; }

		/// <summary>
		///     The name of the database.
		///     Defaults to null for the root database (or embedded database), or the name of the database if this db is a tenant
		///     database
		/// </summary>
		public string Name { get; private set; }

		public string ResourceName { get; private set; }

		public NotificationActions Notifications { get; private set; }

		public SubscriptionActions Subscriptions { get; private set; }

		public PatchActions Patches { get; private set; }

		public Prefetcher Prefetcher
		{
			get { return prefetcher; }
		}

		[ImportMany]
		public OrderedPartCollection<AbstractPutTrigger> PutTriggers { get; set; }

		public QueryActions Queries { get; private set; }

		[ImportMany]
		public OrderedPartCollection<AbstractReadTrigger> ReadTriggers { get; set; }

		[CLSCompliant(false)]
		public ReducingExecuter ReducingExecuter { get; private set; }

		public ResourceTimerManager TimerManager { get; private set; }

		public IndexReplacer IndexReplacer { get; private set; }

		public string ServerUrl
		{
			get
			{
				string serverUrl = Configuration.ServerUrl;
				if (string.IsNullOrEmpty(Name))
				{
					return serverUrl;
				}

				if (serverUrl.EndsWith("/"))
				{
					return serverUrl + "databases/" + Name;
				}

				return serverUrl + "/databases/" + Name;
			}
		}

		[ImportMany]
		public OrderedPartCollection<IStartupTask> StartupTasks { get; set; }

		public PluginsInfo PluginsInfo
		{
			get
			{
				var triggerInfos = PutTriggers.Select(x => new TriggerInfo
				{
					Name = x.ToString(),
					Type = "Put"
				})
				   .Concat(DeleteTriggers.Select(x => new TriggerInfo
					{
						Name = x.ToString(),
						Type = "Delete"
					}))
				   .Concat(ReadTriggers.Select(x => new TriggerInfo
					{
						Name = x.ToString(),
						Type = "Read"
					}))
				   .Concat(IndexUpdateTriggers.Select(x => new TriggerInfo
						{
							Name = x.ToString(),
							Type = "Index Update"
						})).ToList();

				var types = new[]
				{
					typeof (IStartupTask),
					typeof (AbstractReadTrigger),
					typeof (AbstractDeleteTrigger),
					typeof (AbstractPutTrigger),
					typeof (AbstractDocumentCodec),
					typeof (AbstractIndexCodec),
					typeof (AbstractDynamicCompilationExtension),
					typeof (AbstractIndexQueryTrigger),
					typeof (AbstractIndexUpdateTrigger),
					typeof (AbstractAnalyzerGenerator),
					typeof (AbstractAttachmentDeleteTrigger),
					typeof (AbstractAttachmentPutTrigger),
					typeof (AbstractAttachmentReadTrigger),
					typeof (AbstractBackgroundTask),
					typeof (IAlterConfiguration)
				};

				var extensions = Configuration.ReportExtensions(types).ToList();

				var customBundles = FindPluginBundles(types);
				return new PluginsInfo
							{
								Triggers = triggerInfos,
								Extensions = extensions,
								CustomBundles = customBundles
							};
			}
		}	

		private List<string> FindPluginBundles(Type[] types)
		{
			var unfilteredCatalogs = InMemoryRavenConfiguration.GetUnfilteredCatalogs(Configuration.Catalog.Catalogs);

			AggregateCatalog unfilteredAggregate = null;

			var innerAggregate = unfilteredCatalogs as AggregateCatalog;
			if (innerAggregate != null)
			{
				unfilteredAggregate = new AggregateCatalog(innerAggregate.Catalogs.OfType<BuiltinFilteringCatalog>());
			}

			if (unfilteredAggregate == null || unfilteredAggregate.Catalogs.Count == 0)
				return new List<string>();

			return types
				.SelectMany(type => unfilteredAggregate.GetExports(new ImportDefinition(info => info.Metadata.ContainsKey("Bundle"), type.FullName, ImportCardinality.ZeroOrMore, false, false)))
				.Select(info => info.Item2.Metadata["Bundle"] as string)
				.Where(x => x != null)
				.Distinct()
				.OrderBy(x => x)
				.ToList();
		}

		public DatabaseStatistics Statistics
		{
			get
			{
				var result = new DatabaseStatistics
				{
					CurrentNumberOfParallelTasks = workContext.CurrentNumberOfParallelTasks,
					StorageEngine = TransactionalStorage.FriendlyName,
					CurrentNumberOfItemsToIndexInSingleBatch = workContext.CurrentNumberOfItemsToIndexInSingleBatch,
					CurrentNumberOfItemsToReduceInSingleBatch = workContext.CurrentNumberOfItemsToReduceInSingleBatch,
					InMemoryIndexingQueueSizes = prefetcher.GetInMemoryIndexingQueueSizes(PrefetchingUser.Indexer),
					Prefetches = workContext.FutureBatchStats.OrderBy(x => x.Timestamp).ToArray(),
					CountOfIndexes = IndexStorage.Indexes.Length,
					CountOfResultTransformers = IndexDefinitionStorage.ResultTransformersCount,
					DatabaseTransactionVersionSizeInMB = ConvertBytesToMBs(workContext.TransactionalStorage.GetDatabaseTransactionVersionSizeInBytes()),
					Errors = workContext.Errors,
					DatabaseId = TransactionalStorage.Id,
					SupportsDtc = TransactionalStorage.SupportsDtc,

				};

				TransactionalStorage.Batch(actions =>
				{
					result.LastDocEtag = actions.Staleness.GetMostRecentDocumentEtag();
					result.LastAttachmentEtag = actions.Staleness.GetMostRecentAttachmentEtag();

					result.ApproximateTaskCount = actions.Tasks.ApproximateTaskCount;
					result.CountOfDocuments = actions.Documents.GetDocumentsCount();
					result.CountOfAttachments = actions.Attachments.GetAttachmentsCount();

					result.StaleIndexes = IndexStorage.Indexes.Where(indexId => IndexStorage.IsIndexStale(indexId, LastCollectionEtags))
					.Select(indexId =>
		{
			Index index = IndexStorage.GetIndexInstance(indexId);
			return index == null ? null : index.PublicName;
		}).ToArray();

					result.Indexes = actions.Indexing.GetIndexesStats().Where(x => x != null).Select(x =>
		{
			Index indexInstance = IndexStorage.GetIndexInstance(x.Id);
			if (indexInstance == null)
				return null;
			x.Name = indexInstance.PublicName;
			x.SetLastDocumentEtag(result.LastDocEtag);
			return x;
		})
						.Where(x => x != null)
						.ToArray();
				});

				if (result.Indexes != null)
				{
					foreach (IndexStats index in result.Indexes)
					{
						try
						{
							IndexDefinition indexDefinition = IndexDefinitionStorage.GetIndexDefinition(index.Id);
							index.LastQueryTimestamp = IndexStorage.GetLastQueryTime(index.Id);
							index.Performance = IndexStorage.GetIndexingPerformance(index.Id);
							index.IsTestIndex = indexDefinition.IsTestIndex;
							index.IsOnRam = IndexStorage.IndexOnRam(index.Id);
							index.LockMode = indexDefinition.LockMode;

							index.ForEntityName = IndexDefinitionStorage.GetViewGenerator(index.Id).ForEntityNames.ToArray();
							IndexSearcher searcher;
							using (IndexStorage.GetCurrentIndexSearcher(index.Id, out searcher))
								index.DocsCount = searcher.IndexReader.NumDocs();
						}
						catch (Exception)
						{
							// might happen if the index was deleted mid operation
							// we don't really care for that, so we ignore this
						}
					}
				}

				return result;
			}
		}

		public TaskActions Tasks { get; private set; }

		[CLSCompliant(false)]
		public ITransactionalStorage TransactionalStorage { get; private set; }

		[CLSCompliant(false)]
		public TransformerActions Transformers { get; private set; }

		public TransportState TransportState
		{
			get { return transportState; }
		}

		public WorkContext WorkContext
		{
			get { return workContext; }
		}

		public BatchResult[] Batch(IList<ICommandData> commands, CancellationToken token)
		{
			using (DocumentLock.Lock())
			{
				bool shouldRetryIfGotConcurrencyError = commands.All(x => ((x is PatchCommandData || IsScriptedPatchCommandDataWithoutEtagProperty(x)) && (x.Etag == null)));
				if (shouldRetryIfGotConcurrencyError)
				{
					Stopwatch sp = Stopwatch.StartNew();
					BatchResult[] result = BatchWithRetriesOnConcurrencyErrorsAndNoTransactionMerging(commands, token);
					Log.Debug("Successfully executed {0} patch commands in {1}", commands.Count, sp.Elapsed);
					return result;
				}

				BatchResult[] results = null;
				TransactionalStorage.Batch(
					actions => { results = ProcessBatch(commands, token); });

				return results;
			}
		}

		public void PrepareTransaction(string txId, Guid? resourceManagerId = null, byte[] recoveryInformation = null)
		{
			using (DocumentLock.Lock())
			{
				try
				{
					inFlightTransactionalState.Prepare(txId, resourceManagerId, recoveryInformation);
					Log.Debug("Prepare of tx {0} completed", txId);
				}
				catch (Exception e)
				{
					if (TransactionalStorage.HandleException(e))
						return;
					throw;
				}
			}
		}

		public void Commit(string txId)
		{
			if (TransactionalStorage.SupportsDtc == false)
				throw new InvalidOperationException("DTC is not supported by " + TransactionalStorage.FriendlyName + " storage.");

			try
			{
				using (DocumentLock.Lock())
				{
					try
					{
						inFlightTransactionalState.Commit(txId);
						Log.Debug("Commit of tx {0} completed", txId);
						workContext.ShouldNotifyAboutWork(() => "DTC transaction commited");
					}
					finally
					{
						inFlightTransactionalState.Rollback(txId); // this is where we actually remove the tx
					}
				}
			}
			catch (Exception e)
			{
				if (TransactionalStorage.HandleException(e))
					return;

				throw;
			}
			finally
			{
				workContext.HandleWorkNotifications();
			}
		}

		public DatabaseMetrics CreateMetrics()
		{
			MetricsCountersManager metrics = WorkContext.MetricsCounters;
			return new DatabaseMetrics
		{
			RequestsPerSecond = Math.Round(metrics.RequestsPerSecondCounter.CurrentValue, 3),
			DocsWritesPerSecond = Math.Round(metrics.DocsPerSecond.CurrentValue, 3),
			IndexedPerSecond = Math.Round(metrics.IndexedPerSecond.CurrentValue, 3),
			ReducedPerSecond = Math.Round(metrics.ReducedPerSecond.CurrentValue, 3),
			RequestsDuration = metrics.RequestDuationMetric.CreateHistogramData(),
			Requests = metrics.ConcurrentRequests.CreateMeterData(),
			Gauges = metrics.Gauges,
			StaleIndexMaps = metrics.StaleIndexMaps.CreateHistogramData(),
			StaleIndexReduces = metrics.StaleIndexReduces.CreateHistogramData(),
			ReplicationBatchSizeMeter = metrics.ReplicationBatchSizeMeter.ToMeterDataDictionary(),
			ReplicationBatchSizeHistogram = metrics.ReplicationBatchSizeHistogram.ToHistogramDataDictionary(),
			ReplicationDurationHistogram = metrics.ReplicationDurationHistogram.ToHistogramDataDictionary()
		};
		}



		/// <summary>
		///     This API is provided solely for the use of bundles that might need to run
		///     without any other bundle interfering. Specifically, the replication bundle
		///     need to be able to run without interference from any other bundle.
		/// </summary>
		/// <returns></returns>
		public IDisposable DisableAllTriggersForCurrentThread()
		{
			if (disposed)
				return new DisposableAction(() => { });

			bool old = disableAllTriggers.Value;
			disableAllTriggers.Value = true;
			return new DisposableAction(() =>
			{
				if (disposed)
					return;

				try
				{
					disableAllTriggers.Value = old;
				}
				catch (ObjectDisposedException)
				{
				}
			});
		}

		public void Dispose()
		{
			if (disposed)
				return;

			Log.Debug("Start shutdown the following database: {0}", Name ?? Constants.SystemDatabase);

			EventHandler onDisposing = Disposing;
			_tpCts.Cancel();
			if (onDisposing != null)
			{
				try
				{
					onDisposing(this, EventArgs.Empty);
				}
				catch (Exception e)
				{
					Log.WarnException("Error when notifying about db disposal, ignoring error and continuing with disposal", e);
				}
			}

			var exceptionAggregator = new ExceptionAggregator(Log, "Could not properly dispose of DatabaseDocument");

			exceptionAggregator.Execute(() =>
							{
								if (prefetcher != null)
									prefetcher.Dispose();
							});

			exceptionAggregator.Execute(() =>
							{
								initializer.UnsubscribeToDomainUnloadOrProcessExit();
								disposed = true;

								if (workContext != null)
									workContext.StopWorkRude();
							});

			if (initializer != null)
			{
				exceptionAggregator.Execute(initializer.Dispose);
			}

			exceptionAggregator.Execute(() =>
		{
			if (ExtensionsState == null)
				return;

			foreach (IDisposable value in ExtensionsState.Values.OfType<IDisposable>())
				exceptionAggregator.Execute(value.Dispose);
		});

			exceptionAggregator.Execute(() =>
		{
			if (toDispose == null)
				return;

			foreach (IDisposable shouldDispose in toDispose)
				exceptionAggregator.Execute(shouldDispose.Dispose);
		});

			exceptionAggregator.Execute(() =>
			{
				if (Tasks != null)
					Tasks.Dispose(exceptionAggregator);
			});

			exceptionAggregator.Execute(() =>
			{
				StopMappingThreadPool();
			});
			exceptionAggregator.Execute(() =>
			{
				StopReducingThreadPool();
			});

			exceptionAggregator.Execute(() =>
		{
			var disposable = backgroundTaskScheduler as IDisposable;
			if (disposable != null)
				disposable.Dispose();
		});


			if (IndexStorage != null)
				exceptionAggregator.Execute(IndexStorage.Dispose);

			if (TransactionalStorage != null)
				exceptionAggregator.Execute(TransactionalStorage.Dispose);

			if (Configuration != null)
				exceptionAggregator.Execute(Configuration.Dispose);

			exceptionAggregator.Execute(disableAllTriggers.Dispose);

			if (workContext != null)
				exceptionAggregator.Execute(workContext.Dispose);

			if (TimerManager != null)
				exceptionAggregator.Execute(TimerManager.Dispose);

			try
			{
				exceptionAggregator.ThrowIfNeeded();
			}
			finally
			{
				var onDisposingEnded = DisposingEnded;
				if (onDisposingEnded != null)
				{
					try
					{
						onDisposingEnded(this, EventArgs.Empty);
					}
					catch (Exception e)
					{
						Log.WarnException("Error when notifying about db disposal ending, ignoring error and continuing with disposal", e);
					}
				}
			}

			Log.Debug("Finished shutdown the following database: {0}", Name ?? Constants.SystemDatabase);
		}

		/// <summary>
		///     Get the total index storage size taken by the indexes on the disk.
		///     This explicitly does NOT include in memory indexes.
		/// </summary>
		/// <remarks>
		///     This is a potentially a very expensive call, avoid making it if possible.
		/// </remarks>
		public long GetIndexStorageSizeOnDisk()
		{
			if (Configuration.RunInMemory)
				return 0;

			string[] indexes = Directory.GetFiles(Configuration.IndexStoragePath, "*.*", SearchOption.AllDirectories);
			long totalIndexSize = indexes.Sum(file =>
			{
				try
				{
					return new FileInfo(file).Length;
				}
				catch (UnauthorizedAccessException)
				{
					return 0;
				}
				catch (FileNotFoundException)
				{
					return 0;
				}
			});

			return totalIndexSize;
		}

		/// <summary>
		///     Get the total size taken by the database on the disk.
		///     This explicitly does NOT include in memory indexes or in memory database.
		///     It does include any reserved space on the file system, which may significantly increase
		///     the database size.
		/// </summary>
		/// <remarks>
		///     This is a potentially a very expensive call, avoid making it if possible.
		/// </remarks>
		public long GetTotalSizeOnDisk()
		{
			if (Configuration.RunInMemory)
				return 0;

			return GetIndexStorageSizeOnDisk() + GetTransactionalStorageSizeOnDisk().AllocatedSizeInBytes;
		}

		/// <summary>
		///     Get the total size taken by the database on the disk.
		///     This explicitly does NOT include in memory database.
		///     It does include any reserved space on the file system, which may significantly increase
		///     the database size.
		/// </summary>
		/// <remarks>
		///     This is a potentially a very expensive call, avoid making it if possible.
		/// </remarks>
		public DatabaseSizeInformation GetTransactionalStorageSizeOnDisk()
		{
			return Configuration.RunInMemory ? DatabaseSizeInformation.Empty : TransactionalStorage.GetDatabaseSize();
		}

		public bool HasTransaction(string txId)
		{
			return inFlightTransactionalState.HasTransaction(txId);
		}

		public void Rollback(string txId)
		{
			inFlightTransactionalState.Rollback(txId);
		}

		public void RunIdleOperations()
		{
			bool tryEnter = Monitor.TryEnter(idleLocker);
			try
			{
				if (tryEnter == false)
					return;
				WorkContext.LastIdleTime = SystemTime.UtcNow;
				TransportState.OnIdle();
				IndexStorage.RunIdleOperations();
				IndexReplacer.ReplaceIndexes(IndexDefinitionStorage.Indexes);
				Tasks.ClearCompletedPendingTasks();
			}
			finally
			{
				if (tryEnter)
				{
					Monitor.Exit(idleLocker);
				}
			}
		}

		public RavenThreadPool MappingThreadPool;
		public RavenThreadPool ReducingThreadPool;

		public void SpinBackgroundWorkers()
		{
			if (backgroundWorkersSpun)
				throw new InvalidOperationException("The background workers has already been spun and cannot be spun again");
			var disableIndexing = Configuration.Settings[Constants.IndexingDisabled];
			if (null != disableIndexing)
			{
				bool disableIndexingStatus;
				var res = bool.TryParse(disableIndexing, out disableIndexingStatus);
				if (res && disableIndexingStatus) return; //indexing were set to disable 
			}
			backgroundWorkersSpun = true;

			workContext.StartWork();

			MappingThreadPool = new RavenThreadPool(Configuration.MaxNumberOfParallelProcessingTasks * 2, _tpCts.Token, "Map Thread Pool", new[]
					{
						new Action(()=> indexingExecuter.Execute())
					});
			ReducingThreadPool = new RavenThreadPool(Configuration.MaxNumberOfParallelProcessingTasks * 2, _tpCts.Token, "Reduce Thread Pool", new[]
					{
						new Action(()=>ReducingExecuter.Execute())
					});

			MappingThreadPool.Start();
			ReducingThreadPool.Start();

			RaiseIndexingWiringComplete();

		}

		private void StopMappingThreadPool()
		{
			if (MappingThreadPool != null)
			{
				MappingThreadPool.WaitForWorkToBeDone();
				MappingThreadPool.Dispose();
				MappingThreadPool = null;
			}
			MappingThreadPool = null;
		}

		private void StopReducingThreadPool()
		{
			if (ReducingThreadPool != null)
			{
				ReducingThreadPool.WaitForWorkToBeDone();
				ReducingThreadPool.Dispose();
				ReducingThreadPool = null;
			}
		}

		public void StopBackgroundWorkers()
		{
			workContext.StopWork();
			StopMappingThreadPool();
			StopReducingThreadPool();

			backgroundWorkersSpun = false;
		}

		public void StopIndexingWorkers()
		{
			workContext.StopIndexing();
			try
			{
				StopMappingThreadPool();
			}
			catch (Exception e)
			{
				Log.WarnException("Error while trying to stop background indexing", e);
			}

			try
			{
				StopReducingThreadPool();
			}
			catch (Exception e)
			{
				Log.WarnException("Error while trying to stop background reducing", e);
			}

			backgroundWorkersSpun = false;
		}

		protected void RaiseIndexingWiringComplete()
		{
			Action indexingWiringComplete = OnIndexingWiringComplete;
			OnIndexingWiringComplete = null; // we can only init once, release all actions
			if (indexingWiringComplete != null)
				indexingWiringComplete();
		}

		private static int GetBuildVersion()
		{
			string location = AssemblyHelper.GetAssemblyLocationFor<DocumentDatabase>();

			FileVersionInfo fileVersionInfo = FileVersionInfo.GetVersionInfo(location);
			if (fileVersionInfo.FilePrivatePart != 0)
				return fileVersionInfo.FilePrivatePart;

			return fileVersionInfo.FileBuildPart;
		}

		private BatchResult[] BatchWithRetriesOnConcurrencyErrorsAndNoTransactionMerging(IList<ICommandData> commands, CancellationToken token)
		{
			int retries = 128;
			Random rand = null;
			while (true)
			{
				token.ThrowIfCancellationRequested();

				try
				{
					BatchResult[] results = null;
					TransactionalStorage.Batch(_ => results = ProcessBatch(commands, token));
					return results;
				}
				catch (ConcurrencyException)
				{
					if (retries-- >= 0)
					{
						if (rand == null)
							rand = new Random();

						Thread.Sleep(rand.Next(5, Math.Max(retries * 2, 10)));
						continue;
					}

					throw;
				}
			}
		}

		private void CompleteWorkContextSetup()
		{
			workContext.RaiseIndexChangeNotification = Notifications.RaiseNotifications;
			workContext.IndexStorage = IndexStorage;
			workContext.TransactionalStorage = TransactionalStorage;
			workContext.IndexDefinitionStorage = IndexDefinitionStorage;
			workContext.RecoverIndexingErrors();
		}

		private static decimal ConvertBytesToMBs(long bytes)
		{
			return Math.Round(bytes / 1024.0m / 1024.0m, 2);
		}


		private void ExecuteStartupTasks()
		{
			using (LogContext.WithDatabase(Name))
			{
				foreach (var task in StartupTasks)
				{
					var disposable = task.Value as IDisposable;
					if (disposable != null)
					{
						toDispose.Add(disposable);
					}

					task.Value.Execute(this);
				}
			}
		}

		private void InitializeIndexCodecTriggers()
		{
			IndexCodecs.Init(disableAllTriggers).OfType<IRequiresDocumentDatabaseInitialization>().Apply(initialization => initialization.Initialize(this));
		}

		private void InitializeTriggersExceptIndexCodecs()
		{
			DocumentCodecs // .Init(disableAllTriggers) // Document codecs should always be activated (RavenDB-576)
				.OfType<IRequiresDocumentDatabaseInitialization>().Apply(initialization => initialization.Initialize(this));

			PutTriggers.Init(disableAllTriggers).OfType<IRequiresDocumentDatabaseInitialization>().Apply(initialization => initialization.Initialize(this));

			DeleteTriggers.Init(disableAllTriggers).OfType<IRequiresDocumentDatabaseInitialization>().Apply(initialization => initialization.Initialize(this));

			ReadTriggers.Init(disableAllTriggers).OfType<IRequiresDocumentDatabaseInitialization>().Apply(initialization => initialization.Initialize(this));

			IndexQueryTriggers.Init(disableAllTriggers).OfType<IRequiresDocumentDatabaseInitialization>().Apply(initialization => initialization.Initialize(this));

			AttachmentPutTriggers.Init(disableAllTriggers).OfType<IRequiresDocumentDatabaseInitialization>().Apply(initialization => initialization.Initialize(this));

			AttachmentDeleteTriggers.Init(disableAllTriggers).OfType<IRequiresDocumentDatabaseInitialization>().Apply(initialization => initialization.Initialize(this));

			AttachmentReadTriggers.Init(disableAllTriggers).OfType<IRequiresDocumentDatabaseInitialization>().Apply(initialization => initialization.Initialize(this));

			IndexUpdateTriggers.Init(disableAllTriggers).OfType<IRequiresDocumentDatabaseInitialization>().Apply(initialization => initialization.Initialize(this));
		}

		private static bool IsScriptedPatchCommandDataWithoutEtagProperty(ICommandData commandData)
		{
			var scriptedPatchCommandData = commandData as ScriptedPatchCommandData;

			const string ScriptEtagKey = "'@etag':";
			const string EtagKey = "etag";

			return scriptedPatchCommandData != null && scriptedPatchCommandData.Patch.Script.Replace(" ", string.Empty).Contains(ScriptEtagKey) == false && scriptedPatchCommandData.Patch.Values.ContainsKey(EtagKey) == false;
		}

		private BatchResult[] ProcessBatch(IList<ICommandData> commands, CancellationToken token)
		{
			var results = new BatchResult[commands.Count];
			for (int index = 0; index < commands.Count; index++)
			{
				token.ThrowIfCancellationRequested();

				ICommandData command = commands[index];
				results[index] = command.ExecuteBatch(this);
			}

			return results;
		}

		private void SecondStageInitialization()
		{
			DocumentCodecs
				.OfType<IRequiresDocumentDatabaseInitialization>()
				.Concat(PutTriggers.OfType<IRequiresDocumentDatabaseInitialization>())
				.Concat(DeleteTriggers.OfType<IRequiresDocumentDatabaseInitialization>())
				.Concat(IndexCodecs.OfType<IRequiresDocumentDatabaseInitialization>())
				.Concat(IndexQueryTriggers.OfType<IRequiresDocumentDatabaseInitialization>())
				.Concat(AttachmentPutTriggers.OfType<IRequiresDocumentDatabaseInitialization>())
				.Concat(AttachmentDeleteTriggers.OfType<IRequiresDocumentDatabaseInitialization>())
				.Concat(AttachmentReadTriggers.OfType<IRequiresDocumentDatabaseInitialization>())
				.Concat(IndexUpdateTriggers.OfType<IRequiresDocumentDatabaseInitialization>())
				.Apply(initialization => initialization.SecondStageInit());
		}

		private class DocumentDatabaseInitializer
		{
			private readonly DocumentDatabase database;

			private readonly InMemoryRavenConfiguration configuration;

			private ValidateLicense validateLicense;

			public DocumentDatabaseInitializer(DocumentDatabase database, InMemoryRavenConfiguration configuration)
			{
				this.database = database;
				this.configuration = configuration;
			}

			public void ValidateStorage()
			{
				var storageEngineTypeName = configuration.SelectStorageEngineAndFetchTypeName();
				if (InMemoryRavenConfiguration.VoronTypeName == storageEngineTypeName
					&& configuration.Storage.Voron.AllowOn32Bits == false && 
                    Environment.Is64BitProcess == false)
				{
					throw new Exception("Voron is prone to failure in 32-bits mode. Use " + Constants.Voron.AllowOn32Bits + " to force voron in 32-bit process.");
				}
			}

			public void ValidateLicense()
			{
				if (configuration.IsTenantDatabase)
					return;

				validateLicense = new ValidateLicense();
				validateLicense.Execute(configuration);
			}

			public void Dispose()
			{
				if (validateLicense != null)
					validateLicense.Dispose();
			}

			public void SubscribeToDomainUnloadOrProcessExit()
			{
				AppDomain.CurrentDomain.DomainUnload += DomainUnloadOrProcessExit;
				AppDomain.CurrentDomain.ProcessExit += DomainUnloadOrProcessExit;
			}

			public void UnsubscribeToDomainUnloadOrProcessExit()
			{
				AppDomain.CurrentDomain.DomainUnload -= DomainUnloadOrProcessExit;
				AppDomain.CurrentDomain.ProcessExit -= DomainUnloadOrProcessExit;
			}

			public void InitializeEncryption()
			{
				if (configuration.IsTenantDatabase)
					return;

				string fipsAsString;
				bool fips;

				if (Commercial.ValidateLicense.CurrentLicense.Attributes.TryGetValue("fips", out fipsAsString) && bool.TryParse(fipsAsString, out fips))
				{
					if (!fips && configuration.Encryption.UseFips)
						throw new InvalidOperationException("Your license does not allow you to use FIPS compliant encryption on the server.");
				}

				Encryptor.Initialize(configuration.Encryption.UseFips);
				Cryptography.FIPSCompliant = configuration.Encryption.UseFips;
			}

			private void DomainUnloadOrProcessExit(object sender, EventArgs eventArgs)
			{
				Dispose();
			}

			public void ExecuteAlterConfiguration()
			{
				foreach (IAlterConfiguration alterConfiguration in configuration.Container.GetExportedValues<IAlterConfiguration>())
				{
					alterConfiguration.AlterConfiguration(configuration);
				}
			}

			public void SatisfyImportsOnce()
			{
				configuration.Container.SatisfyImportsOnce(database);
			}

			public void InitializeTransactionalStorage(IUuidGenerator uuidGenerator)
			{
				string storageEngineTypeName = configuration.SelectStorageEngineAndFetchTypeName();
				database.TransactionalStorage = configuration.CreateTransactionalStorage(storageEngineTypeName, database.WorkContext.HandleWorkNotifications, () =>
							{
								if (database.StorageInaccessible != null)
									database.StorageInaccessible(database, EventArgs.Empty);

							});
				database.TransactionalStorage.Initialize(uuidGenerator, database.DocumentCodecs);
			}

		    public void InitializeIndexDefinitionStorage()
			{
				database.IndexDefinitionStorage = new IndexDefinitionStorage(configuration, database.TransactionalStorage, configuration.DataDirectory, database.Extensions);
		    }

			public void InitializeIndexStorage()
			{
				database.IndexStorage = new IndexStorage(database.IndexDefinitionStorage, configuration, database);
			}


		}

		public void RaiseBackupComplete()
		{
			var onOnBackupComplete = OnBackupComplete;
			if (onOnBackupComplete != null) onOnBackupComplete(this);
		}
	}
}<|MERGE_RESOLUTION|>--- conflicted
+++ resolved
@@ -85,13 +85,8 @@
 
 		private readonly SizeLimitedConcurrentDictionary<string, TouchedDocumentInfo> recentTouches;
 
-<<<<<<< HEAD
 		private readonly CancellationTokenSource _tpCts = new CancellationTokenSource();
-
-		public DocumentDatabase(InMemoryRavenConfiguration configuration, TransportState recievedTransportState = null)
-=======
 		public DocumentDatabase(InMemoryRavenConfiguration configuration, DocumentDatabase systemDatabase, TransportState recievedTransportState = null)
->>>>>>> 05a4d3b4
 		{
 			TimerManager = new ResourceTimerManager();
 			DocumentLock = new PutSerialLock();
