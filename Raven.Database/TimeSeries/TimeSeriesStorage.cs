﻿using System;
using System.Collections.Generic;
using System.Collections.Specialized;
using System.Diagnostics;
using System.IO;
using System.Linq;
using System.Threading;
using Raven.Abstractions;
using Raven.Abstractions.Logging;
using Raven.Abstractions.TimeSeries;
using Raven.Abstractions.Util;
using Raven.Database.Config;
using Raven.Database.Extensions;
using Raven.Database.Impl;
using Raven.Database.Server.Abstractions;
using Raven.Database.Server.Connections;
using Raven.Database.TimeSeries.Notifications;
using Raven.Database.Util;
using Raven.Imports.Newtonsoft.Json;
using Voron;
using Voron.Trees;
using Voron.Trees.Fixed;
using Voron.Util;
using Voron.Util.Conversion;
using Constants = Raven.Abstractions.Data.Constants;
using Transaction = Voron.Impl.Transaction;

namespace Raven.Database.TimeSeries
{
	public class TimeSeriesStorage : IResourceStore, IDisposable
	{
		private static readonly ILog Log = LogManager.GetCurrentClassLogger();

		private volatile bool disposed;

		private readonly StorageEnvironment storageEnvironment;
		private readonly NotificationPublisher notificationPublisher;
		private readonly TimeSeriesMetricsManager metricsTimeSeries;

		public Guid ServerId { get; set; }

		public string TimeSeriesUrl { get; private set; }

		public string Name { get; private set; }
		public string ResourceName { get; private set; }
		public TransportState TransportState { get; private set; }
		public AtomicDictionary<object> ExtensionsState { get; private set; }
		public InMemoryRavenConfiguration Configuration { get; private set; }
		public DateTime LastWrite { get; set; }

		public JsonSerializer JsonSerializer { get; set; }

		[CLSCompliant(false)]
		public TimeSeriesMetricsManager MetricsTimeSeries
		{
			get { return metricsTimeSeries; }
		}

		public TimeSeriesStorage(string serverUrl, string timeSeriesName, InMemoryRavenConfiguration configuration, TransportState receivedTransportState = null)
		{
			Name = timeSeriesName;
			TimeSeriesUrl = string.Format("{0}ts/{1}", serverUrl, timeSeriesName);
			ResourceName = string.Concat(Constants.TimeSeries.UrlPrefix, "/", timeSeriesName);

			metricsTimeSeries = new TimeSeriesMetricsManager();

			var options = configuration.RunInMemory ? StorageEnvironmentOptions.CreateMemoryOnly()
				: CreateStorageOptionsFromConfiguration(configuration.TimeSeries.DataDirectory, configuration.Settings);

			JsonSerializer = new JsonSerializer();
			storageEnvironment = new StorageEnvironment(options);
			TransportState = receivedTransportState ?? new TransportState();
			notificationPublisher = new NotificationPublisher(TransportState);
			ExtensionsState = new AtomicDictionary<object>();

			Configuration = configuration;
			Initialize();

			AppDomain.CurrentDomain.ProcessExit += ShouldDispose;
			AppDomain.CurrentDomain.DomainUnload += ShouldDispose;
		}

		private void Initialize()
		{
			using (var tx = storageEnvironment.NewTransaction(TransactionFlags.ReadWrite))
			{
				var metadata = storageEnvironment.CreateTree(tx, "$metadata");
				var id = metadata.Read("id");
				if (id == null) // new db
				{
					ServerId = Guid.NewGuid();
					metadata.Add("id", ServerId.ToByteArray());
				}
				else
				{
					int used;
					ServerId = new Guid(id.Reader.ReadBytes(16, out used));
				}

				tx.Commit();
			}
		}

		private static StorageEnvironmentOptions CreateStorageOptionsFromConfiguration(string path, NameValueCollection settings)
		{
			bool result;
			if (bool.TryParse(settings[Constants.RunInMemory] ?? "false", out result) && result)
				return StorageEnvironmentOptions.CreateMemoryOnly();

			bool allowIncrementalBackupsSetting;
			if (bool.TryParse(settings[Constants.Voron.AllowIncrementalBackups] ?? "false", out allowIncrementalBackupsSetting) == false)
				throw new ArgumentException(Constants.Voron.AllowIncrementalBackups + " settings key contains invalid value");

			var directoryPath = path ?? AppDomain.CurrentDomain.BaseDirectory;
			var filePathFolder = new DirectoryInfo(directoryPath);
			if (filePathFolder.Exists == false)
				filePathFolder.Create();

			var tempPath = settings[Constants.Voron.TempPath];
			var journalPath = settings[Constants.RavenTxJournalPath];
			var options = StorageEnvironmentOptions.ForPath(directoryPath, tempPath, journalPath);
			options.IncrementalBackupEnabled = allowIncrementalBackupsSetting;
			return options;
		}

		public Reader CreateReader()
		{
			return new Reader(this);
		}

		public Writer CreateWriter()
		{
			LastWrite = SystemTime.UtcNow;
			return new Writer(this);
		}

		public class Point
		{
#if DEBUG
			public string DebugKey { get; set; }
#endif
			public DateTime At { get; set; }

			public double[] Values { get; set; }
			
			public double Value
			{
				get { return Values[0]; }
			}
		}

		internal const string SeriesTreePrefix = "series-";
		internal const string PeriodTreePrefix = "periods-";
		internal const char PeriodsKeySeparator = '\uF8FF';
		internal const string TypesPrefix = "types-";
		internal const string StatsPrefix = "stats-";

		public class Reader : IDisposable
		{
			private readonly TimeSeriesStorage storage;
			private readonly Transaction tx;

			public Reader(TimeSeriesStorage storage)
			{
				this.storage = storage;
				tx = this.storage.storageEnvironment.NewTransaction(TransactionFlags.Read);
			}

			public IEnumerable<Point> Query(TimeSeriesQuery query)
			{
				return GetRawQueryResult(query);
			}

			public IEnumerable<Point>[] Query(params TimeSeriesQuery[] queries)
			{
				var result = new IEnumerable<Point>[queries.Length];
				for (int i = 0; i < queries.Length; i++)
				{
					result[i] = GetRawQueryResult(queries[i]);
				}
				return result;
			}

			public IEnumerable<Range> QueryRollup(TimeSeriesRollupQuery query)
			{
				return GetQueryRollup(query);
			}

			public IEnumerable<Range>[] QueryRollup(params TimeSeriesRollupQuery[] queries)
			{
				var result = new IEnumerable<Range>[queries.Length];
				for (int i = 0; i < queries.Length; i++)
				{
					result[i] = GetQueryRollup(queries[i]);
				}
				return result;
			}

			private IEnumerable<Range> GetQueryRollup(TimeSeriesRollupQuery query)
			{
				switch (query.Duration.Type)
				{
					case PeriodType.Seconds:
						if (query.Start.Millisecond != 0)
							throw new InvalidOperationException("When querying a roll up by seconds, you cannot specify milliseconds");
						if (query.End.Millisecond != 0)
							throw new InvalidOperationException("When querying a roll up by seconds, you cannot specify milliseconds");
						if (query.Start.Second%query.Duration.Duration != 0)
							throw new InvalidOperationException(string.Format("Cannot create a roll up by {0} {1} as it cannot be divided to candles that starts from midnight", query.Duration.Duration, query.Duration.Type));
						if (query.End.Second%query.Duration.Duration != 0)
							throw new InvalidOperationException(string.Format("Cannot create a roll up by {0} {1} as it cannot be divided to candles that ends in midnight", query.Duration.Duration, query.Duration.Type));
						break;
					case PeriodType.Minutes:
						if (query.Start.Second != 0 || query.Start.Millisecond != 0)
							throw new InvalidOperationException("When querying a roll up by minutes, you cannot specify seconds or milliseconds");
						if (query.End.Second != 0 || query.End.Millisecond != 0)
							throw new InvalidOperationException("When querying a roll up by minutes, you cannot specify seconds or milliseconds");
						if (query.Start.Minute%query.Duration.Duration != 0)
							throw new InvalidOperationException(string.Format("Cannot create a roll up by {0} {1} as it cannot be divided to candles that starts from midnight", query.Duration.Duration, query.Duration.Type));
						if (query.End.Minute%query.Duration.Duration != 0)
							throw new InvalidOperationException(string.Format("Cannot create a roll up by {0} {1} as it cannot be divided to candles that ends in midnight", query.Duration.Duration, query.Duration.Type));
						break;
					case PeriodType.Hours:
						if (query.Start.Minute != 0 || query.Start.Second != 0 || query.Start.Millisecond != 0)
							throw new InvalidOperationException("When querying a roll up by hours, you cannot specify minutes, seconds or milliseconds");
						if (query.End.Minute != 0 || query.End.Second != 0 || query.End.Millisecond != 0)
							throw new InvalidOperationException("When querying a roll up by hours, you cannot specify minutes, seconds or milliseconds");
						if (query.Start.Hour%query.Duration.Duration != 0)
							throw new InvalidOperationException(string.Format("Cannot create a roll up by {0} {1} as it cannot be divided to candles that starts from midnight", query.Duration.Duration, query.Duration.Type));
						if (query.End.Hour%query.Duration.Duration != 0)
							throw new InvalidOperationException(string.Format("Cannot create a roll up by {0} {1} as it cannot be divided to candles that ends in midnight", query.Duration.Duration, query.Duration.Type));
						break;
					case PeriodType.Days:
						if (query.Start.Hour != 0 || query.Start.Minute != 0 || query.Start.Second != 0 || query.Start.Millisecond != 0)
							throw new InvalidOperationException("When querying a roll up by hours, you cannot specify hours, minutes, seconds or milliseconds");
						if (query.End.Hour != 0 || query.End.Minute != 0 || query.End.Second != 0 || query.End.Millisecond != 0)
							throw new InvalidOperationException("When querying a roll up by hours, you cannot specify hours, minutes, seconds or milliseconds");
						if (query.Start.Day%query.Duration.Duration != 0)
							throw new InvalidOperationException(string.Format("Cannot create a roll up by {0} {1} as it cannot be divided to candles that starts from midnight", query.Duration.Duration, query.Duration.Type));
						if (query.End.Day%query.Duration.Duration != 0)
							throw new InvalidOperationException(string.Format("Cannot create a roll up by {0} {1} as it cannot be divided to candles that ends in midnight", query.Duration.Duration, query.Duration.Type));
						break;
					case PeriodType.Months:
						if (query.Start.Day != 1 || query.Start.Hour != 0 || query.Start.Minute != 0 || query.Start.Second != 0 || query.Start.Millisecond != 0)
							throw new InvalidOperationException("When querying a roll up by hours, you cannot specify days, hours, minutes, seconds or milliseconds");
						if (query.End.Day != 1 || query.End.Minute != 0 || query.End.Second != 0 || query.End.Millisecond != 0)
							throw new InvalidOperationException("When querying a roll up by hours, you cannot specify days, hours, minutes, seconds or milliseconds");
						if (query.Start.Month%(query.Duration.Duration) != 0)
							throw new InvalidOperationException(string.Format("Cannot create a roll up by {0} {1} as it cannot be divided to candles that starts from midnight", query.Duration.Duration, query.Duration.Type));
						if (query.End.Month%query.Duration.Duration != 0)
							throw new InvalidOperationException(string.Format("Cannot create a roll up by {0} {1} as it cannot be divided to candles that ends in midnight", query.Duration.Duration, query.Duration.Type));
						break;
					case PeriodType.Years:
						if (query.Start.Month != 1 || query.Start.Day != 1 || query.Start.Hour != 0 || query.Start.Minute != 0 || query.Start.Second != 0 || query.Start.Millisecond != 0)
							throw new InvalidOperationException("When querying a roll up by years, you cannot specify months, days, hours, minutes, seconds or milliseconds");
						if (query.End.Month != 1 || query.End.Day != 1 || query.End.Minute != 0 || query.End.Second != 0 || query.End.Millisecond != 0)
							throw new InvalidOperationException("When querying a roll up by years, you cannot specify months, days, hours, minutes, seconds or milliseconds");
						if (query.Start.Year%(query.Duration.Duration) != 0)
							throw new InvalidOperationException(string.Format("Cannot create a roll up by {0} {1} as it cannot be divided to candles that starts from midnight", query.Duration.Duration, query.Duration.Type));
						if (query.End.Year%query.Duration.Duration != 0)
							throw new InvalidOperationException(string.Format("Cannot create a roll up by {0} {1} as it cannot be divided to candles that ends in midnight", query.Duration.Duration, query.Duration.Type));
						break;
					default:
						throw new ArgumentOutOfRangeException();
				}

				if (string.IsNullOrWhiteSpace(query.Type))
					throw new InvalidOperationException("Type cannot be empty");

				var tree = tx.ReadTree(SeriesTreePrefix + query.Type);
				if (tree == null)
					yield break;

				var type = storage.GetType(query.Type);
				if (type == null)
					throw new InvalidOperationException("Type does not exist");

				using (var periodTx = storage.storageEnvironment.NewTransaction(TransactionFlags.ReadWrite))
				{
					var fixedTree = tree.FixedTreeFor(query.Key, (byte)(type.Fields.Length * sizeof(double)));
					var periodFixedTree = periodTx.State.GetTree(periodTx, PeriodTreePrefix + query.Type)
						.FixedTreeFor(query.Key + PeriodsKeySeparator + query.Duration.Type + "-" + query.Duration.Duration, (byte)(type.Fields.Length * Range.RangeValue.StorageItemsLength * sizeof(double)));

					using (var periodWriter = new RollupWriter(periodFixedTree, type.Fields.Length))
					{
						using (var periodTreeIterator = periodFixedTree.Iterate())
						using (var rawTreeIterator = fixedTree.Iterate())
						{
							foreach (var range in GetRanges(query, type.Fields.Length))
							{
								// seek period tree iterator, if found exact match!!, add and move to the next
								if (periodTreeIterator.Seek(range.StartAt.Ticks))
								{
									if (periodTreeIterator.CurrentKey == range.StartAt.Ticks)
									{
										var valueReader = periodTreeIterator.CreateReaderForCurrent();
										int used;
										var bytes = valueReader.ReadBytes(type.Fields.Length * Range.RangeValue.StorageItemsLength * sizeof(double), out used);
										Debug.Assert(used == type.Fields.Length*Range.RangeValue.StorageItemsLength*sizeof (double));

										for (int i = 0; i < type.Fields.Length; i++)
										{
											var startPosition = i * Range.RangeValue.StorageItemsLength;
											range.Values[i].Volume = EndianBitConverter.Big.ToDouble(bytes, (startPosition + 0) * sizeof(double));
											if (range.Values[i].Volume != 0)
											{
												range.Values[i].High = EndianBitConverter.Big.ToDouble(bytes, (startPosition + 1)*sizeof (double));
												range.Values[i].Low = EndianBitConverter.Big.ToDouble(bytes, (startPosition + 2)*sizeof (double));
												range.Values[i].Open = EndianBitConverter.Big.ToDouble(bytes, (startPosition + 3)*sizeof (double));
												range.Values[i].Close = EndianBitConverter.Big.ToDouble(bytes, (startPosition + 4)*sizeof (double));
												range.Values[i].Sum = EndianBitConverter.Big.ToDouble(bytes, (startPosition + 5)*sizeof (double));
											}
										}
										yield return range;
										continue;
									}
								}

								// seek tree iterator, if found note don't go to next range!!, sum, add to period tree, move next
								if (range.StartAt.Minute == 0 && range.StartAt.Second == 0)
								{
									
								}
								if (rawTreeIterator.Seek(range.StartAt.Ticks))
								{
									GetAllPointsForRange(rawTreeIterator, range, type.Fields.Length);
								}

								// if not found, create empty periods until the end or the next valid period
								/*if (range.Volume == 0)
								{
								}*/

								periodWriter.Append(range.StartAt, range);
								yield return range;
							}
						}
					}
					periodTx.Commit();
				}
			}

			private void GetAllPointsForRange(FixedSizeTree.IFixedSizeIterator rawTreeIterator, Range range, int valueLength)
			{
				var endTicks = range.Duration.AddToDateTime(range.StartAt).Ticks;
				var buffer = new byte[sizeof(double) * valueLength];
				var firstPoint = true;

				do
				{
					var ticks = rawTreeIterator.CurrentKey;
					if (ticks >= endTicks)
						return;

					var point = new Point
					{
#if DEBUG
						DebugKey = range.DebugKey,
#endif
						At = new DateTime(ticks),
						Values = new double[valueLength],
					};

					var reader = rawTreeIterator.CreateReaderForCurrent();
					reader.Read(buffer, 0, sizeof(double) * valueLength);

					for (int i = 0; i < valueLength; i++)
					{
						var value = point.Values[i] = EndianBitConverter.Big.ToDouble(buffer, i * sizeof(double));

						if (firstPoint)
						{
							range.Values[i].Open = range.Values[i].High = range.Values[i].Low = range.Values[i].Sum = value;
							range.Values[i].Volume = 1;
						}
						else
						{
							range.Values[i].High = Math.Max(range.Values[i].High, value);
							range.Values[i].Low = Math.Min(range.Values[i].Low, value);
							range.Values[i].Sum += value;
							range.Values[i].Volume += 1;
						}

						range.Values[i].Close = value;

					}
					firstPoint = false;

				} while (rawTreeIterator.MoveNext());
			}

			private IEnumerable<Range> GetRanges(TimeSeriesRollupQuery query, int valueLength)
			{
				var startAt = query.Start;
				while (true)
				{
					var nextStartAt = query.Duration.AddToDateTime(startAt);
					if (startAt == query.End)
						yield break;
					if (nextStartAt > query.End)
					{
						throw new InvalidOperationException("Debug: Duration is not aligned with the end of the range.");
					}
					var rangeValues = new Range.RangeValue[valueLength];
					for (int i = 0; i < valueLength; i++)
					{
						rangeValues[i] = new Range.RangeValue();
					}
					yield return new Range
					{
#if DEBUG
						DebugKey = query.Key,
#endif
						StartAt = startAt,
						Duration = query.Duration,
						Values = rangeValues,
					};
					startAt = nextStartAt;
				}
			}

			private IEnumerable<Point> GetRawQueryResult(TimeSeriesQuery query)
			{
				if (string.IsNullOrWhiteSpace(query.Type))
					throw new InvalidOperationException("Type cannot be empty");

				var tree = tx.ReadTree(SeriesTreePrefix + query.Type);
				if (tree == null)
					return Enumerable.Empty<Point>();

				var type = storage.GetType(query.Type);
				if (type == null)
					throw new InvalidOperationException("Type does not exist");
				var numberOfValues = type.Fields.Length;

				var buffer = new byte[numberOfValues * sizeof(double)];

				var fixedTree = tree.FixedTreeFor(query.Key, (byte) (numberOfValues*sizeof (double)));
				return IterateOnTree(query, fixedTree, it =>
				{
					var point = new Point
					{
#if DEBUG
						DebugKey = fixedTree.Name.ToString(),
#endif
						At = new DateTime(it.CurrentKey),
						Values = new double[numberOfValues],
					};
					
					var reader = it.CreateReaderForCurrent();
					reader.Read(buffer, 0, numberOfValues * sizeof (double));
					for (int i = 0; i < numberOfValues; i++)
					{
						point.Values[i] = EndianBitConverter.Big.ToDouble(buffer, i * sizeof(double));
					}
					return point;
				});
			}

			public static IEnumerable<T> IterateOnTree<T>(TimeSeriesQuery query, FixedSizeTree fixedTree, Func<FixedSizeTree.IFixedSizeIterator, T> iteratorFunc)
			{
				using (var it = fixedTree.Iterate())
				{
					if (it.Seek(query.Start.Ticks) == false)
						yield break;

					do
					{
						if (it.CurrentKey > query.End.Ticks)
							yield break;

						yield return iteratorFunc(it);
					} while (it.MoveNext());
				}
			}

			public void Dispose()
			{
				if (tx != null)
					tx.Dispose();
			}

			public IEnumerable<TimeSeriesPoint> GetPoints(string typeName, string key, int skip)
			{
				var tree = tx.ReadTree(SeriesTreePrefix + typeName);
				if (tree == null)
					yield break;

				var type = storage.GetType(typeName);
				if (type == null)
					throw new InvalidOperationException("Type does not exist");
				var buffer = new byte[type.Fields.Length * sizeof(double)];

				var fixedTree = tree.FixedTreeFor(key, (byte) (type.Fields.Length*sizeof (double)));
				using (var fixedIt = fixedTree.Iterate())
				{
					if (fixedIt.Seek(DateTime.MinValue.Ticks) && (skip == 0 || fixedIt.Skip(skip)))
					{
						do
						{
							var point = new TimeSeriesPoint
							{
								At = new DateTime(fixedIt.CurrentKey),
								Values = new double[type.Fields.Length],
							};

							var reader = fixedIt.CreateReaderForCurrent();
							reader.Read(buffer, 0, type.Fields.Length * sizeof(double));
							for (int i = 0; i < type.Fields.Length; i++)
							{
								point.Values[i] = EndianBitConverter.Big.ToDouble(buffer, i * sizeof(double));
							}

							yield return point;
						} while (fixedIt.MoveNext());
					}
				}
			}

			public IEnumerable<TimeSeriesKey> GetKeys(string typeName, int skip)
			{
				var type = storage.GetType(typeName);
				if (type == null)
					yield break;

				var tree = tx.ReadTree(SeriesTreePrefix + typeName);
				using (var it = tree.Iterate())
				{
					if (it.Seek(Slice.BeforeAllKeys) && (skip == 0 || it.Skip(skip)))
					{
						do
						{
							var key = it.CurrentKey.ToString();
							var fixedTree = tree.FixedTreeFor(key, (byte) (type.Fields.Length*sizeof (double)));
<<<<<<< HEAD
							long pointsCount = 0;
							using (var fixedIt = fixedTree.Iterate())
							{
								if (fixedIt.Seek(DateTime.MinValue.Ticks))
								{
									do
									{
										pointsCount++;
									} while (fixedIt.MoveNext());
								}
							}

=======
>>>>>>> 438df7dd
							yield return new TimeSeriesKey
							{
								Type = type.Type,
								Key = key,
<<<<<<< HEAD
								PointsCount = pointsCount,
=======
								PointsCount = fixedTree.NumberOfEntries,
>>>>>>> 438df7dd
							};
						} while (it.MoveNext());
					}
				}
			}

			public IEnumerable<TimeSeriesType> GetTypes(int skip)
			{
				using (var rootIt = tx.State.Root.Iterate())
				{
					rootIt.RequiredPrefix = SeriesTreePrefix;
					if (rootIt.Seek(rootIt.RequiredPrefix) && (skip == 0 || rootIt.Skip(skip)))
					{
						do
						{
							var typeTreeName = rootIt.CurrentKey.ToString();
							var type = storage.GetType(typeTreeName.Replace(SeriesTreePrefix, ""));
							var tree = tx.ReadTree(typeTreeName);
							long keysCount = 0;
<<<<<<< HEAD
=======
							// TODO: Use NumberOfItems instead of iteration
>>>>>>> 438df7dd
							using (var it = tree.Iterate())
							{
								if (it.Seek(Slice.BeforeAllKeys))
								{
									do
									{
										keysCount++;
									} while (it.MoveNext());
								}
							}
							type.KeysCount = keysCount;
							yield return type;
						} while (rootIt.MoveNext());
					}
				}
			}
		}

		public class Writer : IDisposable
		{
			private readonly TimeSeriesStorage storage;
			private readonly Transaction tx;

			private Tree tree;
			private readonly Dictionary<string, RollupRange> rollupsToClear = new Dictionary<string, RollupRange>();
			private TimeSeriesType currentType;
			private readonly Dictionary<byte, byte[]> valBuffers = new Dictionary<byte, byte[]>(); 

			public Writer(TimeSeriesStorage storage)
			{
				this.storage = storage;
				currentType = new TimeSeriesType();
				tx = storage.storageEnvironment.NewTransaction(TransactionFlags.ReadWrite);
			}

			public void Append(string type, string key, DateTime time, params double[] values)
			{
				if (string.IsNullOrWhiteSpace(type))
					throw new ArgumentOutOfRangeException("type", "Type cannot be empty");
				if (string.IsNullOrWhiteSpace(key))
					throw new ArgumentOutOfRangeException("key", "Key cannot be empty");

				if (currentType.Type != type)
				{
					currentType = storage.GetType(type);
					if (currentType == null)
						throw new InvalidOperationException("There is no type named: " + type);

					tree = tx.State.GetTree(tx, SeriesTreePrefix + currentType.Type);
				}
<<<<<<< HEAD
			
=======

>>>>>>> 438df7dd
				if (values.Length != currentType.Fields.Length)
					throw new ArgumentOutOfRangeException("values", string.Format("Appended values should be the same length the series values length which is {0} and not {1}", currentType.Fields.Length, values.Length));

				RollupRange range;
				var clearKey = type + PeriodsKeySeparator + key;
				if (rollupsToClear.TryGetValue(clearKey, out range))
				{
					if (time > range.End)
					{
						range.End = time;
					}
					else if (time < range.Start)
					{
						range.Start = time;
					}
				}
				else
				{
					rollupsToClear.Add(clearKey, new RollupRange(type, key, time));
				}

<<<<<<< HEAD
				var bufferSize = (byte)(currentType.Fields.Length*sizeof (double));
=======
				var bufferSize = (byte) (currentType.Fields.Length*sizeof (double));
>>>>>>> 438df7dd
				byte[] valBuffer;
				if (valBuffers.TryGetValue(bufferSize, out valBuffer) == false)
				{
					valBuffers[bufferSize] = valBuffer = new byte[bufferSize];
				}
				for (int i = 0; i < values.Length; i++)
				{
					EndianBitConverter.Big.CopyBytes(values[i], valBuffer, i*sizeof (double));
				}

				var fixedTree = tree.FixedTreeFor(key, bufferSize);
				if (fixedTree.NumberOfEntries == 0)
				{
					storage.UpdateKeysCount(tx, 1);
				}
				var newPointWasAppended = fixedTree.Add(time.Ticks, valBuffer);
				if (newPointWasAppended)
				{
					storage.UpdatePointsCount(tx, 1);
				}
<<<<<<< HEAD
				var isNew = fixedTree.Add(time.Ticks, valBuffer);
				if (isNew)
				{
					storage.UpdatePointsCount(tx, 1);
				}
=======
>>>>>>> 438df7dd
			}

			public void Dispose()
			{
				if (tx != null)
					tx.Dispose();
			}

			public void Commit()
			{
				foreach (var rollupRange in rollupsToClear.Values)
				{
					DeleteRangeInRollups(rollupRange.Type, rollupRange.Key, rollupRange.Start.Ticks, rollupRange.End.Ticks);
				}
				tx.Commit();
			}

			public void DeleteRangeInRollups(string typeName, string key, long start, long end)
			{
				var periodTree = tx.ReadTree(PeriodTreePrefix + typeName);
				if (periodTree == null)
					return;

				using (var it = periodTree.Iterate())
				{
					it.RequiredPrefix = key + PeriodsKeySeparator;
					if (it.Seek(it.RequiredPrefix) == false)
						return;

					var type = storage.GetType(typeName);
					if (type == null)
						throw new InvalidOperationException("There is no type named: " + typeName);

					do
					{
						
						var periodTreeName = it.CurrentKey.ToString();
						var periodFixedTree = periodTree.FixedTreeFor(periodTreeName, (byte) (type.Fields.Length*Range.RangeValue.StorageItemsLength*sizeof (double)));
						if (periodFixedTree == null)
							continue;

						var duration = GetDurationFromTreeName(periodTreeName);
						var keysToDelete = Reader.IterateOnTree(new TimeSeriesQuery
						{
							Type = typeName,
							Key = key,
							Start = duration.GetStartOfRangeForDateTime(new DateTime(start)),
							End = duration.GetStartOfRangeForDateTime(new DateTime(end)),
						}, periodFixedTree, fixedIterator => fixedIterator.CurrentKey).ToArray();

						foreach (var keyToDelete in keysToDelete)
						{
							periodFixedTree.Delete(keyToDelete);
						}
					} while (it.MoveNext());
				}
			}

			private PeriodDuration GetDurationFromTreeName(string periodTreeName)
			{
				var separatorIndex = periodTreeName.LastIndexOf(PeriodsKeySeparator);
				var s = periodTreeName.Substring(separatorIndex + 1);
				var strings = s.Split('-');
				return new PeriodDuration(GenericUtil.ParseEnum<PeriodType>(strings[0]), int.Parse(strings[1]));
			}

			public bool Delete(string typeName, string key)
			{
				tree = tx.ReadTree(SeriesTreePrefix + typeName);
				if (tree == null)
					return false;

				var type = storage.GetType(typeName);
				if (type == null)
					throw new InvalidOperationException("There is no type named: " + typeName);

				var numberOfEntriesRemoved = tree.DeleteFixedTreeFor(key, (byte)(type.Fields.Length * sizeof(double)));
				storage.UpdatePointsCount(tx, -numberOfEntriesRemoved);
				storage.UpdateKeysCount(tx, -1);
				
				return true;
			}

			public void DeleteKeyInRollups(string type, string key)
			{
				var seriesTree = tx.ReadTree(PeriodTreePrefix + type);
				if (seriesTree == null)
					return;
				
				using (var it = seriesTree.Iterate())
				{
					it.RequiredPrefix = key + PeriodsKeySeparator;
					if (it.Seek(it.RequiredPrefix))
					{
						seriesTree.Delete(it.CurrentKey);
					}
				}
			}

			public void DeleteRange(string typeName, string key, long start, long end)
			{
				tree = tx.ReadTree(SeriesTreePrefix + typeName);
				if (tree == null)
					return;

				var type = storage.GetType(typeName);
				if (type == null)
					throw new InvalidOperationException("There is no type named: " + typeName);

				var fixedTree = tree.FixedTreeFor(key, (byte)(type.Fields.Length * sizeof(double)));
				bool isAllRemoved;
				var numberOfEntriesRemoved = fixedTree.DeleteRange(start, end, out isAllRemoved);
				storage.UpdatePointsCount(tx, -numberOfEntriesRemoved);
				if (isAllRemoved)
					storage.UpdateKeysCount(tx, -1);
			}
		}

		public class RollupWriter : IDisposable
		{
			private readonly FixedSizeTree tree;
			private readonly int numberOfValues;
			private readonly byte[] valBuffer;

			public RollupWriter(FixedSizeTree tree, int numberOfValues)
			{
				this.tree = tree;
				this.numberOfValues = numberOfValues;
				valBuffer = new byte[numberOfValues * Range.RangeValue.StorageItemsLength * sizeof(double)];
			}

			public void Append(DateTime time, Range range)
			{
				for (int i = 0; i < numberOfValues; i++)
				{
					var rangeValue = range.Values[i];
					var startPosition = i * Range.RangeValue.StorageItemsLength;
					EndianBitConverter.Big.CopyBytes(rangeValue.Volume, valBuffer, (startPosition + 0) * sizeof(double));
					// if (rangeValue.Volume != 0)
					{
						EndianBitConverter.Big.CopyBytes(rangeValue.High, valBuffer, (startPosition + 1) * sizeof(double));
						EndianBitConverter.Big.CopyBytes(rangeValue.Low, valBuffer, (startPosition + 2) * sizeof(double));
						EndianBitConverter.Big.CopyBytes(rangeValue.Open, valBuffer, (startPosition + 3) * sizeof(double));
						EndianBitConverter.Big.CopyBytes(rangeValue.Close, valBuffer, (startPosition + 4) * sizeof(double));
						EndianBitConverter.Big.CopyBytes(rangeValue.Sum, valBuffer, (startPosition + 5) * sizeof(double));
					}
				}

				tree.Add(time.Ticks, valBuffer);
			}

			public void Dispose()
			{
			}
		}

		public void Dispose()
		{
			if (disposed)
				return;

			// give it 3 seconds to complete requests
			for (int i = 0; i < 30 && Interlocked.Read(ref metricsTimeSeries.ConcurrentRequestsCount) > 0; i++)
			{
				Thread.Sleep(100);
			}

			AppDomain.CurrentDomain.ProcessExit -= ShouldDispose;
			AppDomain.CurrentDomain.DomainUnload -= ShouldDispose;

			disposed = true;

			var exceptionAggregator = new ExceptionAggregator(Log, "Could not properly dispose TimeSeriesStorage");

			if (storageEnvironment != null)
				exceptionAggregator.Execute(storageEnvironment.Dispose);

			if (metricsTimeSeries != null)
				exceptionAggregator.Execute(metricsTimeSeries.Dispose);

			exceptionAggregator.ThrowIfNeeded();
		}

		private void ShouldDispose(object sender, EventArgs eventArgs)
		{
			Dispose();
		}

		public TimeSeriesMetrics CreateMetrics()
		{
			var metrics = metricsTimeSeries;

			return new TimeSeriesMetrics
			{
				RequestsPerSecond = Math.Round(metrics.RequestsPerSecondCounter.CurrentValue, 3),
				Appends = metrics.Appends.CreateMeterData(),
				Deletes = metrics.Deletes.CreateMeterData(),
				ClientRequests = metrics.ClientRequests.CreateMeterData(),
				IncomingReplications = metrics.IncomingReplications.CreateMeterData(),
				OutgoingReplications = metrics.OutgoingReplications.CreateMeterData(),

				RequestsDuration = metrics.RequestDurationMetric.CreateHistogramData(),

				ReplicationBatchSizeMeter = metrics.ReplicationBatchSizeMeter.ToMeterDataDictionary(),
				ReplicationBatchSizeHistogram = metrics.ReplicationBatchSizeHistogram.ToHistogramDataDictionary(),
				ReplicationDurationHistogram = metrics.ReplicationDurationHistogram.ToHistogramDataDictionary(),
			};
		}

		public TimeSeriesStats CreateStats()
		{
			var stats = new TimeSeriesStats
			{
				Name = Name,
				Url = TimeSeriesUrl,
				TypesCount = GetTypesCount(),
				KeysCount = GetKeysCount(),
				PointsCount = GetPointsCount(),
				TimeSeriesSize = SizeHelper.Humane(TimeSeriesEnvironment.Stats().UsedDataFileSizeInBytes),
				RequestsPerSecond = Math.Round(metricsTimeSeries.RequestsPerSecondCounter.CurrentValue, 3),
			};
			return stats;
		}

		public NotificationPublisher Publisher
		{
			get { return notificationPublisher; }
		}

		public StorageEnvironment TimeSeriesEnvironment
		{
			get { return storageEnvironment; }
		}

		public void CreateType(TimeSeriesType type)
		{
			if (type == null || string.IsNullOrWhiteSpace(type.Type))
				throw new InvalidOperationException("Type cannot be empty");

			if (type.Fields.Length < 1)
				throw new InvalidOperationException("Fields length should be equal or greater than 1");

			using (var tx = storageEnvironment.NewTransaction(TransactionFlags.ReadWrite))
			{
				var metadata = tx.ReadTree("$metadata");
				var val = metadata.Read(TypesPrefix + type.Type);
				if (val != null)
				{
					throw new InvalidOperationException(string.Format("Type '{0}' is already created", type.Type));
				}

				using (var ms = new MemoryStream())
				using (var writer = new StreamWriter(ms))
				using (var jsonTextWriter = new JsonTextWriter(writer))
				{
					JsonSerializer.Serialize(jsonTextWriter, type);
					writer.Flush();
					ms.Position = 0;
					metadata.Add(TypesPrefix + type.Type, ms);
					UpdateTypesCount(tx, 1);
				}
				tx.Commit();
			}
		}

		public void DeleteType(string type)
		{
			using (var tx = storageEnvironment.NewTransaction(TransactionFlags.ReadWrite))
			{
				var metadata = tx.ReadTree("$metadata");
				var val = metadata.Read(TypesPrefix + type);
				if (val == null)
					throw new InvalidOperationException(string.Format("Type {0} does not exist", type));
				
				AssertNoExistDataForType(type, tx);
				
				metadata.Delete(TypesPrefix + type);
				UpdateTypesCount(tx, -1);
				tx.Commit();
			}
		}

		private void AssertNoExistDataForType(string type, Transaction tx)
		{
			var tree = tx.ReadTree(SeriesTreePrefix + type);
			if (tree == null)
				return;

			using (var it = tree.Iterate())
			{
				if (it.Seek(Slice.BeforeAllKeys) == false)
					return;
			}

			throw new InvalidOperationException(string.Format("Cannot delete type '{0}' since there is associated data to it", type));
		}

		public TimeSeriesType GetType(string type)
		{
			using (var tx = storageEnvironment.NewTransaction(TransactionFlags.ReadWrite))
			{
				var metadata = tx.ReadTree("$metadata");
				var readResult = metadata.Read(TypesPrefix + type);
				if (readResult == null)
					return null;

				using (var stream = readResult.Reader.AsStream())
				{
					stream.Position = 0;
					using (var streamReader = new StreamReader(stream))
					using (var jsonTextReader = new JsonTextReader(streamReader))
					{
						return new JsonSerializer().Deserialize<TimeSeriesType>(jsonTextReader);
					}
				}
			}
		}

		private long GetTypesCount()
		{
			using (var tx = storageEnvironment.NewTransaction(TransactionFlags.Read))
			{
				var metadata = tx.ReadTree("$metadata");
				var val = metadata.Read(StatsPrefix + "types-count");
				if (val == null)
					return CalculateTypesCount();
				var count = val.Reader.ReadLittleEndianInt64();
				return count;
			}
		}

		public long GetKeysCount()
		{
			using (var tx = storageEnvironment.NewTransaction(TransactionFlags.Read))
			{
				var metadata = tx.ReadTree("$metadata");
				var val = metadata.Read(StatsPrefix + "keys-count");
				if (val == null)
					return 0;
				var count = val.Reader.ReadLittleEndianInt64();
				return count;
			}
		}

		public long GetPointsCount()
		{
			using (var tx = storageEnvironment.NewTransaction(TransactionFlags.Read))
			{
				var metadata = tx.ReadTree("$metadata");
				var val = metadata.Read(StatsPrefix + "points-count");
				if (val == null)
					return 0;
				var count = val.Reader.ReadLittleEndianInt64();
				return count;
			}
		}

		public void CalculateKeysAndPointsCount()
		{
			using (var tx = storageEnvironment.NewTransaction(TransactionFlags.ReadWrite))
			{
				long keys = 0, points = 0;
				using (var rootIt = tx.State.Root.Iterate())
				{
					rootIt.RequiredPrefix = SeriesTreePrefix;
					if (rootIt.Seek(rootIt.RequiredPrefix))
					{
						do
						{
							var typeTreeName = rootIt.CurrentKey.ToString();
							var type = GetType(typeTreeName.Replace(SeriesTreePrefix, ""));
							var tree = tx.ReadTree(typeTreeName);
							using (var it = tree.Iterate())
							{
								if (it.Seek(Slice.BeforeAllKeys))
								{
									do
									{
										keys++;
										var fixedTree = tree.FixedTreeFor(it.CurrentKey.ToString(), (byte)(type.Fields.Length * sizeof(double)));
										using (var fixedIt = fixedTree.Iterate())
										{
											if (fixedIt.Seek(DateTime.MinValue.Ticks))
											{
												do
												{
													points++;
												} while (fixedIt.MoveNext());
											}
										}
									} while (it.MoveNext());
								}
							}
						} while (rootIt.MoveNext());
					}
				}

				var val = new byte[sizeof(long)];
				EndianBitConverter.Little.CopyBytes(keys, val, 0);
				var metadata = tx.ReadTree("$metadata");
				metadata.Add(new Slice(StatsPrefix + "keys-count"), new Slice(val));
				EndianBitConverter.Little.CopyBytes(points, val, 0);
				metadata.Add(new Slice(StatsPrefix + "points-count"), new Slice(val));
			}
		}

		private void UpdateKeysCount(Transaction tx, long delta)
		{
			var metadata = tx.ReadTree("$metadata");
			metadata.Increment(StatsPrefix + "keys-count", delta);
		}

		private void UpdatePointsCount(Transaction tx, long delta)
		{
			var metadata = tx.ReadTree("$metadata");
			metadata.Increment(StatsPrefix + "points-count", delta);
		}

		private void UpdateTypesCount(Transaction tx, long delta)
		{
			var metadata = tx.ReadTree("$metadata");
			metadata.Increment(StatsPrefix + "types-count", delta);
		}

		/// <summary>
		/// This intended to be here for testing and debugging. This code is not reachable in production, since we always cache the stats.
		/// </summary>
		private long CalculateTypesCount()
		{
			long count = 0;

			using (var tx = storageEnvironment.NewTransaction(TransactionFlags.ReadWrite))
			{
				var metadata = tx.ReadTree("$metadata");
				using (var it = metadata.Iterate())
				{
					it.RequiredPrefix = TypesPrefix;
					if (it.Seek(it.RequiredPrefix))
					{
						do
						{
							count++;
						} while (it.MoveNext());
					}
				}

				var val = new byte[sizeof (long)];
				EndianBitConverter.Little.CopyBytes(count, val, 0);
				metadata.Add(new Slice(StatsPrefix + "types-count"), new Slice(val));
			}

			return count;
		}
	}
}<|MERGE_RESOLUTION|>--- conflicted
+++ resolved
@@ -532,30 +532,11 @@
 						{
 							var key = it.CurrentKey.ToString();
 							var fixedTree = tree.FixedTreeFor(key, (byte) (type.Fields.Length*sizeof (double)));
-<<<<<<< HEAD
-							long pointsCount = 0;
-							using (var fixedIt = fixedTree.Iterate())
-							{
-								if (fixedIt.Seek(DateTime.MinValue.Ticks))
-								{
-									do
-									{
-										pointsCount++;
-									} while (fixedIt.MoveNext());
-								}
-							}
-
-=======
->>>>>>> 438df7dd
 							yield return new TimeSeriesKey
 							{
 								Type = type.Type,
 								Key = key,
-<<<<<<< HEAD
-								PointsCount = pointsCount,
-=======
 								PointsCount = fixedTree.NumberOfEntries,
->>>>>>> 438df7dd
 							};
 						} while (it.MoveNext());
 					}
@@ -575,10 +556,7 @@
 							var type = storage.GetType(typeTreeName.Replace(SeriesTreePrefix, ""));
 							var tree = tx.ReadTree(typeTreeName);
 							long keysCount = 0;
-<<<<<<< HEAD
-=======
 							// TODO: Use NumberOfItems instead of iteration
->>>>>>> 438df7dd
 							using (var it = tree.Iterate())
 							{
 								if (it.Seek(Slice.BeforeAllKeys))
@@ -629,11 +607,7 @@
 
 					tree = tx.State.GetTree(tx, SeriesTreePrefix + currentType.Type);
 				}
-<<<<<<< HEAD
-			
-=======
-
->>>>>>> 438df7dd
+
 				if (values.Length != currentType.Fields.Length)
 					throw new ArgumentOutOfRangeException("values", string.Format("Appended values should be the same length the series values length which is {0} and not {1}", currentType.Fields.Length, values.Length));
 
@@ -655,11 +629,7 @@
 					rollupsToClear.Add(clearKey, new RollupRange(type, key, time));
 				}
 
-<<<<<<< HEAD
-				var bufferSize = (byte)(currentType.Fields.Length*sizeof (double));
-=======
 				var bufferSize = (byte) (currentType.Fields.Length*sizeof (double));
->>>>>>> 438df7dd
 				byte[] valBuffer;
 				if (valBuffers.TryGetValue(bufferSize, out valBuffer) == false)
 				{
@@ -680,14 +650,6 @@
 				{
 					storage.UpdatePointsCount(tx, 1);
 				}
-<<<<<<< HEAD
-				var isNew = fixedTree.Add(time.Ticks, valBuffer);
-				if (isNew)
-				{
-					storage.UpdatePointsCount(tx, 1);
-				}
-=======
->>>>>>> 438df7dd
 			}
 
 			public void Dispose()
