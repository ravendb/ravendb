
function GetVersionFromArtifactName() {
    $versionRegex = [regex]'RavenDB-([0-9]\.[0-9]\.[0-9]+(-[a-zA-Z]+-[0-9-]+)?)-[a-z]+'
    $fname = $(Get-ChildItem $ArtifactsDir `
        | Where-Object { $_.Name -Match $versionRegex } `
        | Sort-Object LastWriteTime -Descending `
        | Select-Object -First 1).Name
    $match = $fname | select-string -Pattern $versionRegex
    $version = $match.Matches[0].Groups[1]

    if (!$Version) {
        throw "Could not parse version from artifact file name: $fname"
    }

    return $version
}

function CheckLastExitCode {
    param ([int[]]$SuccessCodes = @(0), [scriptblock]$CleanupScript=$null)

    if ($SuccessCodes -notcontains $LastExitCode) {
        if ($CleanupScript) {
            "Executing cleanup script: $CleanupScript"
            &$CleanupScript
        }
        $msg = @"
EXE RETURNED EXIT CODE $LastExitCode
CALLSTACK:$(Get-PSCallStack | Out-String)
"@
        throw $msg
    }
}

function GetUbuntuImageTags($repo, $version, $arch) {
    switch ($arch) {
        "x64" { 
            return @(
<<<<<<< HEAD
#                "$($repo):ubuntu-latest",
                "$($repo):7.0-ubuntu-latest",
=======
                "$($repo):ubuntu-latest",
                "$($repo):ubuntu-latest-lts",
                "$($repo):6.2-ubuntu-latest",
>>>>>>> 2be7b74e
                "$($repo):$($version)-ubuntu.22.04-x64"
            )
            break;
        }
        "arm32v7" {
            return @(
<<<<<<< HEAD
#                "$($repo):ubuntu-arm32v7-latest",
                "$($repo):7.0-ubuntu-arm32v7-latest",
=======
                "$($repo):ubuntu-arm32v7-latest",
                "$($repo):ubuntu-arm32v7-latest-lts",
                "$($repo):6.2-ubuntu-arm32v7-latest",
>>>>>>> 2be7b74e
                "$($repo):$($version)-ubuntu.22.04-arm32v7"
            )
            break;
        }
        "arm64v8" {
            return @(
<<<<<<< HEAD
#                "$($repo):ubuntu-arm64v8-latest",
                "$($repo):7.0-ubuntu-arm64v8-latest",
=======
                "$($repo):ubuntu-arm64v8-latest",
                "$($repo):ubuntu-arm64v8-latest-lts",
                "$($repo):6.2-ubuntu-arm64v8-latest",
>>>>>>> 2be7b74e
                "$($repo):$($version)-ubuntu.22.04-arm64v8"
                )
                break;
        }
        Default {
            throw "Arch not supported."
        }
    }
        
}

function GetWindowsImageTags($repo, $version, $WinVer) {
    switch ($winver) {
        "1809" {
            return @(
                "$($repo):windows-1809-latest",
                "$($repo):$($version)-windows-1809",
<<<<<<< HEAD
#                "$($repo):windows-1809-latest",
                "$($repo):7.0-windows-1809-latest"
=======
                "$($repo):windows-1809-latest-lts",
                "$($repo):6.2-windows-1809-latest"
>>>>>>> 2be7b74e
            )
            break;
        }
        "ltsc2022" {
             return @(
                "$($repo):windows-ltsc2022-latest",
                "$($repo):$($version)-windows-ltsc2022",
<<<<<<< HEAD
#                "$($repo):windows-ltsc2022-latest",
                "$($repo):7.0-windows-ltsc2022-latest"
=======
                "$($repo):windows-ltsc2022-latest-lts",
                "$($repo):6.2-windows-ltsc2022-latest"
>>>>>>> 2be7b74e
            )
            break;
        }
        Default{
            throw "Windows Version not supported. There are 'ltsc2022' and '1809' avaliable."
        }        
    }

}

function GetManifestTags {
    param (
        $repo
    )

    return @(
<<<<<<< HEAD
#        "${repo}:latest",
        "${repo}:7.0-latest"
=======
        "${repo}:latest",
        "${repo}:latest-lts",
        "${repo}:6.2-latest"
>>>>>>> 2be7b74e
    )
}

function GetImageTagsForManifest {
    param (
        [string]$repo
    )

    return @(
<<<<<<< HEAD
        "${repo}:7.0-ubuntu-latest",
        "${repo}:7.0-ubuntu-arm32v7-latest",
        "${repo}:7.0-ubuntu-arm64v8-latest",
        "${repo}:7.0-windows-1809-latest",
        "${repo}:7.0-windows-ltsc2022-latest"
=======
        "${repo}:6.2-ubuntu-latest",
        "${repo}:6.2-ubuntu-arm32v7-latest",
        "${repo}:6.2-ubuntu-arm64v8-latest",
        "${repo}:6.2-windows-1809-latest",
        "${repo}:6.2-windows-ltsc2022-latest"
>>>>>>> 2be7b74e
    )
}<|MERGE_RESOLUTION|>--- conflicted
+++ resolved
@@ -35,42 +35,24 @@
     switch ($arch) {
         "x64" { 
             return @(
-<<<<<<< HEAD
 #                "$($repo):ubuntu-latest",
                 "$($repo):7.0-ubuntu-latest",
-=======
-                "$($repo):ubuntu-latest",
-                "$($repo):ubuntu-latest-lts",
-                "$($repo):6.2-ubuntu-latest",
->>>>>>> 2be7b74e
                 "$($repo):$($version)-ubuntu.22.04-x64"
             )
             break;
         }
         "arm32v7" {
             return @(
-<<<<<<< HEAD
 #                "$($repo):ubuntu-arm32v7-latest",
                 "$($repo):7.0-ubuntu-arm32v7-latest",
-=======
-                "$($repo):ubuntu-arm32v7-latest",
-                "$($repo):ubuntu-arm32v7-latest-lts",
-                "$($repo):6.2-ubuntu-arm32v7-latest",
->>>>>>> 2be7b74e
                 "$($repo):$($version)-ubuntu.22.04-arm32v7"
             )
             break;
         }
         "arm64v8" {
             return @(
-<<<<<<< HEAD
 #                "$($repo):ubuntu-arm64v8-latest",
                 "$($repo):7.0-ubuntu-arm64v8-latest",
-=======
-                "$($repo):ubuntu-arm64v8-latest",
-                "$($repo):ubuntu-arm64v8-latest-lts",
-                "$($repo):6.2-ubuntu-arm64v8-latest",
->>>>>>> 2be7b74e
                 "$($repo):$($version)-ubuntu.22.04-arm64v8"
                 )
                 break;
@@ -88,13 +70,8 @@
             return @(
                 "$($repo):windows-1809-latest",
                 "$($repo):$($version)-windows-1809",
-<<<<<<< HEAD
 #                "$($repo):windows-1809-latest",
                 "$($repo):7.0-windows-1809-latest"
-=======
-                "$($repo):windows-1809-latest-lts",
-                "$($repo):6.2-windows-1809-latest"
->>>>>>> 2be7b74e
             )
             break;
         }
@@ -102,13 +79,8 @@
              return @(
                 "$($repo):windows-ltsc2022-latest",
                 "$($repo):$($version)-windows-ltsc2022",
-<<<<<<< HEAD
 #                "$($repo):windows-ltsc2022-latest",
                 "$($repo):7.0-windows-ltsc2022-latest"
-=======
-                "$($repo):windows-ltsc2022-latest-lts",
-                "$($repo):6.2-windows-ltsc2022-latest"
->>>>>>> 2be7b74e
             )
             break;
         }
@@ -125,14 +97,8 @@
     )
 
     return @(
-<<<<<<< HEAD
 #        "${repo}:latest",
         "${repo}:7.0-latest"
-=======
-        "${repo}:latest",
-        "${repo}:latest-lts",
-        "${repo}:6.2-latest"
->>>>>>> 2be7b74e
     )
 }
 
@@ -142,18 +108,10 @@
     )
 
     return @(
-<<<<<<< HEAD
         "${repo}:7.0-ubuntu-latest",
         "${repo}:7.0-ubuntu-arm32v7-latest",
         "${repo}:7.0-ubuntu-arm64v8-latest",
         "${repo}:7.0-windows-1809-latest",
         "${repo}:7.0-windows-ltsc2022-latest"
-=======
-        "${repo}:6.2-ubuntu-latest",
-        "${repo}:6.2-ubuntu-arm32v7-latest",
-        "${repo}:6.2-ubuntu-arm64v8-latest",
-        "${repo}:6.2-windows-1809-latest",
-        "${repo}:6.2-windows-ltsc2022-latest"
->>>>>>> 2be7b74e
     )
 }