--- conflicted
+++ resolved
@@ -37,15 +37,12 @@
     <Prefer32Bit>false</Prefer32Bit>
     <AllowUnsafeBlocks>true</AllowUnsafeBlocks>
   </PropertyGroup>
-<<<<<<< HEAD
   <PropertyGroup>
     <SignAssembly>true</SignAssembly>
   </PropertyGroup>
   <PropertyGroup>
     <AssemblyOriginatorKeyFile>RavenDB.snk</AssemblyOriginatorKeyFile>
   </PropertyGroup>
-=======
->>>>>>> b9711650
   <ItemGroup>
     <Reference Include="System" />
     <Reference Include="System.Collections.Immutable, Version=1.0.27.0, Culture=neutral, PublicKeyToken=b03f5f7f11d50a3a, processorArchitecture=MSIL">
