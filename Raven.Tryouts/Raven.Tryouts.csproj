--- conflicted
+++ resolved
@@ -89,11 +89,8 @@
     <Reference Include="ICSharpCode.NRefactory.CSharp, Version=5.0.0.0, Culture=neutral, PublicKeyToken=d4bfe873e7598c49, processorArchitecture=MSIL">
       <HintPath>..\packages\ICSharpCode.NRefactory.5.3.0\lib\Net40\ICSharpCode.NRefactory.CSharp.dll</HintPath>
       <Private>True</Private>
-<<<<<<< HEAD
 	  </Reference>
-=======
-    </Reference>
->>>>>>> dec93c3b
+    </Reference>
     <Reference Include="Esent.Interop, Version=1.7.0.0, Culture=neutral, PublicKeyToken=8dd49bbdae3f61af, processorArchitecture=MSIL">
       <SpecificVersion>False</SpecificVersion>
       <HintPath>..\SharedLibs\Esent.Interop.dll</HintPath>
@@ -177,13 +174,10 @@
     <ProjectReference Include="..\Raven.Tests.Common\Raven.Tests.Common.csproj">
       <Project>{381234CC-8AA7-41FF-8CAD-22330E15F993}</Project>
       <Name>Raven.Tests.Common</Name>
-<<<<<<< HEAD
 		</ProjectReference>
 		<ProjectReference Include="..\Raven.Database\Raven.Database.csproj">
-=======
     </ProjectReference>
     <ProjectReference Include="..\Raven.Database\Raven.Database.csproj">
->>>>>>> dec93c3b
       <Project>{212823cd-25e1-41ac-92d1-d6df4d53fc85}</Project>
       <Name>Raven.Database</Name>
     </ProjectReference>
