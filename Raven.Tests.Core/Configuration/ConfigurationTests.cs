﻿// -----------------------------------------------------------------------
//  <copyright file="ConfigurationTests.cs" company="Hibernating Rhinos LTD">
//      Copyright (c) Hibernating Rhinos LTD. All rights reserved.
//  </copyright>
// -----------------------------------------------------------------------

using System;
using System.Collections.Generic;
using System.IO;
using System.Linq;
using System.Linq.Expressions;
using System.Reflection;
using System.Text;
using Raven.Abstractions.Data;
using Raven.Abstractions.Extensions;
using Raven.Database.Config;
using Raven.Database.Extensions;
using Raven.Database.FileSystem.Util;

using Xunit;
using Raven.Abstractions;

namespace Raven.Tests.Core.Configuration
{
	public class ConfigurationTests
	{
		private readonly HashSet<string> propertyPathsToIgnore = new HashSet<string>
		{
			"DatabaseName",
			"FileSystemName",
			"CounterStorageName",
			"TimeSeriesName",
			"Settings",
			"Container",
			"Catalog",
			"RunInUnreliableYetFastModeThatIsNotSuitableForProduction",
			"CreateAnalyzersDirectoryIfNotExisting",
			"CreatePluginsDirectoryIfNotExisting",
			"Port",
			"IndexingScheduler.LastAmountOfItemsToIndexToRemember",
			"IndexingScheduler.LastAmountOfItemsToReduceToRemember",
			"InitialNumberOfItemsToProcessInSingleBatch",
			"InitialNumberOfItemsToReduceInSingleBatch",
			"ActiveBundles",
			"CustomTaskScheduler",
			"HeadersToIgnore",
			"UseDefaultOAuthTokenServer",
			"OAuthTokenServer",
			"ServerUrl",
			"AccessControlAllowOrigin",
			"VirtualDirectory",
			"OAuthTokenKey",
		};

		[Fact]
		public void NotChangingWorkingDirectoryShouldNotImpactPaths()
		{
			var inMemoryConfiguration = new InMemoryRavenConfiguration();
			inMemoryConfiguration.Initialize();

			var basePath = FilePathTools.MakeSureEndsWithSlash(AppDomain.CurrentDomain.BaseDirectory.ToFullPath());
			var workingDirectory = inMemoryConfiguration.WorkingDirectory;

			Assert.Equal(basePath, workingDirectory);
			Assert.True(inMemoryConfiguration.AssembliesDirectory.StartsWith(basePath));
			Assert.True(inMemoryConfiguration.CompiledIndexCacheDirectory.StartsWith(basePath));
			Assert.True(inMemoryConfiguration.Counter.DataDirectory.StartsWith(basePath));
			Assert.True(inMemoryConfiguration.DataDirectory.StartsWith(basePath));
			Assert.True(inMemoryConfiguration.FileSystem.DataDirectory.StartsWith(basePath));
			Assert.True(inMemoryConfiguration.TimeSeries.DataDirectory.StartsWith(basePath));
		}

		[Fact]
		public void ChangingWorkingDirectoryShouldImpactPaths()
		{
			string WorkingDirectoryValue = "C:\\Raven\\";
            if (EnvironmentUtils.RunningOnPosix == true)
                WorkingDirectoryValue = Environment.GetEnvironmentVariable("HOME") + @"\";
            
			var inMemoryConfiguration = new InMemoryRavenConfiguration();
			inMemoryConfiguration.Settings["Raven/WorkingDir"] = WorkingDirectoryValue;
			inMemoryConfiguration.Initialize();

			var basePath = FilePathTools.MakeSureEndsWithSlash(AppDomain.CurrentDomain.BaseDirectory.ToFullPath());
			var workingDirectory = inMemoryConfiguration.WorkingDirectory;

			Assert.Equal(WorkingDirectoryValue, inMemoryConfiguration.WorkingDirectory);
			Assert.NotEqual(basePath, workingDirectory);
			Assert.True(inMemoryConfiguration.AssembliesDirectory.StartsWith(WorkingDirectoryValue));
			Assert.True(inMemoryConfiguration.CompiledIndexCacheDirectory.StartsWith(WorkingDirectoryValue));
			Assert.True(inMemoryConfiguration.Counter.DataDirectory.StartsWith(WorkingDirectoryValue));
			Assert.True(inMemoryConfiguration.DataDirectory.StartsWith(WorkingDirectoryValue));
			Assert.True(inMemoryConfiguration.FileSystem.DataDirectory.StartsWith(WorkingDirectoryValue));
			Assert.True(inMemoryConfiguration.TimeSeries.DataDirectory.StartsWith(WorkingDirectoryValue));
		}

		[Fact]
		public void ChangingWorkingDirectoryShouldImpactRelativePaths()
		{
			string WorkingDirectoryValue = "C:\\Raven\\";
            if (EnvironmentUtils.RunningOnPosix == true)
                WorkingDirectoryValue = Environment.GetEnvironmentVariable("HOME") + @"\";
            
			var inMemoryConfiguration = new InMemoryRavenConfiguration();
			inMemoryConfiguration.Settings["Raven/WorkingDir"] = WorkingDirectoryValue;
			inMemoryConfiguration.Settings["Raven/AssembliesDirectory"] = "./my-assemblies";
			inMemoryConfiguration.Settings[Constants.FileSystem.DataDirectory] = "my-files";
			inMemoryConfiguration.Initialize();

			var basePath = FilePathTools.MakeSureEndsWithSlash(AppDomain.CurrentDomain.BaseDirectory.ToFullPath());
			var workingDirectory = inMemoryConfiguration.WorkingDirectory;

			Assert.Equal(WorkingDirectoryValue, inMemoryConfiguration.WorkingDirectory);
			Assert.NotEqual(basePath, workingDirectory);
			Assert.True(inMemoryConfiguration.AssembliesDirectory.StartsWith(WorkingDirectoryValue));
			Assert.True(inMemoryConfiguration.CompiledIndexCacheDirectory.StartsWith(WorkingDirectoryValue));
			Assert.True(inMemoryConfiguration.Counter.DataDirectory.StartsWith(WorkingDirectoryValue));
			Assert.True(inMemoryConfiguration.DataDirectory.StartsWith(WorkingDirectoryValue));
			Assert.True(inMemoryConfiguration.FileSystem.DataDirectory.StartsWith(WorkingDirectoryValue));
			Assert.True(inMemoryConfiguration.TimeSeries.DataDirectory.StartsWith(WorkingDirectoryValue));
		}

		[Fact]
		public void ChangingWorkingDirectoryShouldNotImpactUNCPaths()
		{
			string WorkingDirectoryValue = "C:\\Raven\\";
            if (EnvironmentUtils.RunningOnPosix == true)
                WorkingDirectoryValue = Environment.GetEnvironmentVariable("HOME") + @"\";
            
			var inMemoryConfiguration = new InMemoryRavenConfiguration();
			inMemoryConfiguration.Settings["Raven/WorkingDir"] = WorkingDirectoryValue;
			inMemoryConfiguration.Settings["Raven/DataDir"] = @"\\server1\ravendb\data";
			inMemoryConfiguration.Settings[Constants.FileSystem.DataDirectory] = @"\\server1\ravenfs\data";
			inMemoryConfiguration.Initialize();

			var basePath = FilePathTools.MakeSureEndsWithSlash(AppDomain.CurrentDomain.BaseDirectory.ToFullPath());
			var workingDirectory = inMemoryConfiguration.WorkingDirectory;

			Assert.Equal(WorkingDirectoryValue, inMemoryConfiguration.WorkingDirectory);
			Assert.NotEqual(basePath, workingDirectory);
            if (EnvironmentUtils.RunningOnPosix)
            {
                Assert.True(inMemoryConfiguration.DataDirectory.StartsWith(@"/"));
                Assert.True(inMemoryConfiguration.FileSystem.DataDirectory.StartsWith(@"/"));
				Assert.True(inMemoryConfiguration.Counter.DataDirectory.StartsWith(@"/"));
				Assert.True(inMemoryConfiguration.TimeSeries.DataDirectory.StartsWith(@"/"));
            }
            else
            {
                Assert.True(inMemoryConfiguration.DataDirectory.StartsWith(@"\\"));
                Assert.True(inMemoryConfiguration.FileSystem.DataDirectory.StartsWith(@"\\"));
				Assert.True(inMemoryConfiguration.Counter.DataDirectory.StartsWith(@"\\"));
				Assert.True(inMemoryConfiguration.TimeSeries.DataDirectory.StartsWith(@"\\"));
            }
		}

		[Fact]
		public void CanUseAppDrivePrefixInWorkingDirectoryForAutoDriveLetterCalculations()
		{
			const string WorkingDirectoryValue = "appDrive:\\Raven\\";
			var inMemoryConfiguration = new InMemoryRavenConfiguration();
			inMemoryConfiguration.Settings["Raven/WorkingDir"] = WorkingDirectoryValue;
			inMemoryConfiguration.Initialize();

			var basePath = FilePathTools.MakeSureEndsWithSlash(AppDomain.CurrentDomain.BaseDirectory.ToFullPath());
			var rootPath = Path.GetPathRoot(basePath);
			var workingDirectory = inMemoryConfiguration.WorkingDirectory;

			Assert.NotEqual(basePath, workingDirectory);
			Assert.True(workingDirectory.StartsWith(rootPath));
		}

		[Fact]
		public void DefaultInMemoryRavenConfigurationShouldBeInitializedCorrectly()
		{
			var inMemoryConfiguration = new InMemoryRavenConfiguration();
			inMemoryConfiguration.Initialize();

			int defaultMaxNumberOfItemsToIndexInSingleBatch = Environment.Is64BitProcess ? 128 * 1024 : 16 * 1024;
			int defaultInitialNumberOfItemsToIndexInSingleBatch = Environment.Is64BitProcess ? 512 : 256;

			var stronglyTypedConfiguration = new StronglyTypedRavenSettings(inMemoryConfiguration.Settings);
			stronglyTypedConfiguration.Setup(defaultMaxNumberOfItemsToIndexInSingleBatch, defaultInitialNumberOfItemsToIndexInSingleBatch);

			var configurationComparer = new ConfigurationComparer(inMemoryConfiguration, stronglyTypedConfiguration, propertyPathsToIgnore);
			configurationComparer.Ignore(x=>x.EnableResponseLoggingForEmbeddedDatabases);
			configurationComparer.Assert(expected => expected.RejectClientsModeEnabled.Value, actual => actual.RejectClientsMode);
			configurationComparer.Assert(expected => expected.MaxSecondsForTaskToWaitForDatabaseToLoad.Value, actual => actual.MaxSecondsForTaskToWaitForDatabaseToLoad);
			configurationComparer.Assert(expected => expected.NewIndexInMemoryMaxTime.Value, actual => actual.NewIndexInMemoryMaxTime);
			configurationComparer.Assert(expected => expected.Replication.FetchingFromDiskTimeoutInSeconds.Value, actual => actual.Replication.FetchingFromDiskTimeoutInSeconds);
			configurationComparer.Assert(expected => expected.Prefetcher.MaximumSizeAllowedToFetchFromStorageInMb.Value, actual => actual.Prefetcher.MaximumSizeAllowedToFetchFromStorageInMb);
			configurationComparer.Assert(expected => expected.Prefetcher.FetchingDocumentsFromDiskTimeoutInSeconds.Value, actual => actual.Prefetcher.FetchingDocumentsFromDiskTimeoutInSeconds);
			configurationComparer.Assert(expected => expected.Voron.AllowIncrementalBackups.Value, actual => actual.Storage.Voron.AllowIncrementalBackups);
            configurationComparer.Assert(expected => expected.Voron.AllowOn32Bits.Value, actual => actual.Storage.Voron.AllowOn32Bits);
			configurationComparer.Assert(expected => expected.Voron.InitialFileSize.Value, actual => actual.Storage.Voron.InitialFileSize);
			configurationComparer.Assert(expected => expected.Voron.MaxBufferPoolSize.Value, actual => actual.Storage.Voron.MaxBufferPoolSize);
			configurationComparer.Assert(expected => expected.Voron.MaxScratchBufferSize.Value, actual => actual.Storage.Voron.MaxScratchBufferSize);
			configurationComparer.Assert(expected => expected.Voron.TempPath.Value, actual => actual.Storage.Voron.TempPath);
			configurationComparer.Assert(expected => expected.FileSystem.MaximumSynchronizationInterval.Value, actual => actual.FileSystem.MaximumSynchronizationInterval);
			configurationComparer.Assert(expected => expected.Encryption.EncryptionKeyBitsPreference.Value, actual => actual.Encryption.EncryptionKeyBitsPreference);
			configurationComparer.Assert(expected => expected.Encryption.UseFips.Value, actual => actual.Encryption.UseFips);
			configurationComparer.Assert(expected => expected.Encryption.UseSsl.Value, actual => actual.Encryption.UseSsl);
			configurationComparer.Assert(expected => expected.MaxConcurrentServerRequests.Value, actual => actual.MaxConcurrentServerRequests);
			configurationComparer.Assert(expected => expected.PrefetchingDurationLimit.Value, actual => actual.PrefetchingDurationLimit);
			configurationComparer.Assert(expected => expected.BulkImportBatchTimeout.Value, actual => actual.BulkImportBatchTimeout);
			configurationComparer.Assert(expected => expected.DatbaseOperationTimeout.Value, actual => actual.DatabaseOperationTimeout);
			configurationComparer.Assert(expected => expected.TimeToWaitBeforeRunningIdleIndexes.Value, actual => actual.TimeToWaitBeforeRunningIdleIndexes);
			configurationComparer.Assert(expected => expected.TimeToWaitBeforeRunningAbandonedIndexes.Value, actual => actual.TimeToWaitBeforeRunningAbandonedIndexes);
			configurationComparer.Assert(expected => expected.TimeToWaitBeforeMarkingIdleIndexAsAbandoned.Value, actual => actual.TimeToWaitBeforeMarkingIdleIndexAsAbandoned);

            configurationComparer.Assert(expected => expected.WebSockets.InitialBufferPoolSize.Value, actual => actual.WebSockets.InitialBufferPoolSize);
			
			configurationComparer.Assert(expected => expected.Monitoring.Snmp.Port.Value, actual => actual.Monitoring.Snmp.Port);
			configurationComparer.Assert(expected => expected.Monitoring.Snmp.Community.Value, actual => actual.Monitoring.Snmp.Community);
			configurationComparer.Assert(expected => expected.Monitoring.Snmp.Enabled.Value, actual => actual.Monitoring.Snmp.Enabled);

			configurationComparer.Assert(expected => expected.LowMemoryLimitForLinuxDetectionInMB.Value, actual => actual.LowMemoryForLinuxDetectionInMB);
			

            configurationComparer.Assert(expected => expected.TimeToWaitBeforeMarkingAutoIndexAsIdle.Value, actual => actual.TimeToWaitBeforeMarkingAutoIndexAsIdle);
			configurationComparer.Assert(expected => expected.RedirectStudioUrl.Value, actual => actual.RedirectStudioUrl);
			configurationComparer.Assert(expected => expected.ResetIndexOnUncleanShutdown.Value, actual => actual.ResetIndexOnUncleanShutdown);
			configurationComparer.Assert(expected => expected.MaxPageSize.Value, actual => actual.MaxPageSize);
			configurationComparer.Assert(expected => expected.MemoryCacheLimitPercentage.Value, actual => actual.MemoryCacheLimitPercentage);
			configurationComparer.Assert(expected => expected.MemoryCacheLimitMegabytes.Value, actual => actual.MemoryCacheLimitMegabytes);
			configurationComparer.Assert(expected => expected.MemoryCacheLimitCheckInterval.Value, actual => actual.MemoryCacheLimitCheckInterval);
			configurationComparer.Assert(expected => expected.MaxNumberOfItemsToProcessInSingleBatch.Value, actual => actual.MaxNumberOfItemsToProcessInSingleBatch);
			configurationComparer.Assert(expected => expected.MaxNumberOfItemsToReduceInSingleBatch.Value, actual => actual.MaxNumberOfItemsToReduceInSingleBatch);
			configurationComparer.Assert(expected => expected.NumberOfItemsToExecuteReduceInSingleStep.Value, actual => actual.NumberOfItemsToExecuteReduceInSingleStep);
			configurationComparer.Assert(expected => expected.NewIndexInMemoryMaxMb.Value, actual => actual.NewIndexInMemoryMaxBytes);
			configurationComparer.Assert(expected => expected.HostName.Value, actual => actual.HostName);
			configurationComparer.Assert(expected => expected.ExposeConfigOverTheWire.Value, actual => actual.ExposeConfigOverTheWire);
			configurationComparer.Assert(expected => expected.AccessControlMaxAge.Value, actual => actual.AccessControlMaxAge);
			configurationComparer.Assert(expected => expected.AccessControlAllowMethods.Value, actual => actual.AccessControlAllowMethods);
			configurationComparer.Assert(expected => expected.AccessControlRequestHeaders.Value, actual => actual.AccessControlRequestHeaders);
			configurationComparer.Assert(expected => expected.HttpCompression.Value, actual => actual.HttpCompression);
			configurationComparer.Assert(expected => expected.AllowLocalAccessWithoutAuthorization.Value, actual => actual.AllowLocalAccessWithoutAuthorization);
			configurationComparer.Assert(expected => expected.RunInMemory.Value, actual => actual.RunInMemory);
			configurationComparer.Assert(expected => expected.DisableInMemoryIndexing.Value, actual => actual.DisableInMemoryIndexing);
			configurationComparer.Assert(expected => expected.WebDir.Value, actual => actual.WebDir);
			configurationComparer.Assert(expected => expected.DisableDocumentPreFetching.Value, actual => actual.DisableDocumentPreFetching);
			configurationComparer.Assert(expected => expected.MaxNumberOfItemsToPreFetch.Value, actual => actual.MaxNumberOfItemsToPreFetch);
			configurationComparer.Assert(expected => expected.MemoryCacheExpiration.Value, actual => actual.MemoryCacheExpiration);
			configurationComparer.Assert(expected => expected.CreateAutoIndexesForAdHocQueriesIfNeeded.Value, actual => actual.CreateAutoIndexesForAdHocQueriesIfNeeded);
			configurationComparer.Assert(expected => expected.MaxIndexCommitPointStoreTimeInterval.Value, actual => actual.MaxIndexCommitPointStoreTimeInterval);
			configurationComparer.Assert(expected => expected.MinIndexingTimeIntervalToStoreCommitPoint.Value, actual => actual.MinIndexingTimeIntervalToStoreCommitPoint);
			configurationComparer.Assert(expected => expected.MaxNumberOfStoredCommitPoints.Value, actual => actual.MaxNumberOfStoredCommitPoints);
            // allow +- 16MB tollerance in memory during the test (can happen in slow machines / debug):
			configurationComparer.AssertInRange(expected => expected.MemoryLimitForProcessing.Value, actual => actual.MemoryLimitForProcessingInMb, 16);
			configurationComparer.Assert(expected => expected.AvailableMemoryForRaisingBatchSizeLimit.Value, actual => actual.AvailableMemoryForRaisingBatchSizeLimit);
			configurationComparer.Assert(expected => expected.MaxProcessingRunLatency.Value, actual => actual.MaxProcessingRunLatency);
			configurationComparer.Assert(expected => expected.DisableClusterDiscovery.Value, actual => actual.DisableClusterDiscovery);
            configurationComparer.Assert(expected => expected.TurnOffDiscoveryClient.Value, actual => actual.TurnOffDiscoveryClient);            
			configurationComparer.Assert(expected => expected.ServerName.Value, actual => actual.ServerName);
			configurationComparer.Assert(expected => expected.MaxStepsForScript.Value, actual => actual.MaxStepsForScript);
			configurationComparer.Assert(expected => expected.MaxRecentTouchesToRemember.Value, actual => actual.MaxRecentTouchesToRemember);
			configurationComparer.Assert(expected => expected.AdditionalStepsForScriptBasedOnDocumentSize.Value, actual => actual.AdditionalStepsForScriptBasedOnDocumentSize);
			configurationComparer.Assert(expected => expected.MaxIndexWritesBeforeRecreate.Value, actual => actual.MaxIndexWritesBeforeRecreate);
			configurationComparer.Assert(expected => expected.MaxSimpleIndexOutputsPerDocument.Value, actual => actual.MaxSimpleIndexOutputsPerDocument);
			configurationComparer.Assert(expected => expected.MaxMapReduceIndexOutputsPerDocument.Value, actual => actual.MaxMapReduceIndexOutputsPerDocument);
			configurationComparer.Assert(expected => expected.PrewarmFacetsOnIndexingMaxAge.Value, actual => actual.PrewarmFacetsOnIndexingMaxAge);
			configurationComparer.Assert(expected => expected.PrewarmFacetsSyncronousWaitTime.Value, actual => actual.PrewarmFacetsSyncronousWaitTime);
			configurationComparer.Assert(expected => expected.MaxNumberOfParallelProcessingTasks.Value, actual => actual.MaxNumberOfParallelProcessingTasks);
			configurationComparer.Assert(expected => FilePathTools.MakeSureEndsWithSlash(expected.DataDir.Value.ToFullPath(null)), actual => actual.DataDirectory);
<<<<<<< HEAD
=======
			configurationComparer.Assert(expected => FilePathTools.MakeSureEndsWithSlash(expected.Counter.DataDir.Value.ToFullPath(null)), actual => actual.Counter.DataDirectory);
>>>>>>> c0b200c1
			configurationComparer.Assert(expected => FilePathTools.MakeSureEndsWithSlash(expected.PluginsDirectory.Value.ToFullPath(null)), actual => actual.PluginsDirectory);
            configurationComparer.Assert(expected => FilePathTools.MakeSureEndsWithSlash(expected.AssembliesDirectory.Value.ToFullPath(null)), actual => actual.AssembliesDirectory);
            configurationComparer.Assert(expected => expected.EmbeddedFilesDirectory.Value.ToFullPath(null), actual => actual.EmbeddedFilesDirectory);
			configurationComparer.Assert(expected => FilePathTools.MakeSureEndsWithSlash(expected.FileSystem.DataDir.Value.ToFullPath(null)), actual => actual.FileSystem.DataDirectory);
			configurationComparer.Assert(expected => FilePathTools.MakeSureEndsWithSlash(expected.FileSystem.DataDir.Value.ToFullPath(null)) + @"Indexes", actual => actual.FileSystem.IndexStoragePath);
			configurationComparer.Assert(expected => expected.FileSystem.DefaultStorageTypeName.Value, actual => actual.FileSystem.DefaultStorageTypeName);
			configurationComparer.Assert(expected => FilePathTools.MakeSureEndsWithSlash(expected.Counter.DataDir.Value.ToFullPath(null)), actual => actual.Counter.DataDirectory);
			configurationComparer.Assert(expected => FilePathTools.MakeSureEndsWithSlash(expected.TimeSeries.DataDir.Value.ToFullPath(null)), actual => actual.TimeSeries.DataDirectory);
			configurationComparer.Assert(expected => expected.MaxConcurrentMultiGetRequests.Value, actual => actual.MaxConcurrentMultiGetRequests);
			configurationComparer.Assert(expected => FilePathTools.MakeSureEndsWithSlash(expected.DataDir.Value.ToFullPath(null)) + @"Indexes", actual => actual.IndexStoragePath);
			configurationComparer.Assert(expected => expected.DefaultStorageTypeName.Value, actual => actual.DefaultStorageTypeName);
			configurationComparer.Assert(expected => FilePathTools.MakeSureEndsWithSlash(expected.CompiledIndexCacheDirectory.Value.ToFullPath(null)), actual => actual.CompiledIndexCacheDirectory);
			configurationComparer.Assert(expected => expected.FlushIndexToDiskSizeInMb.Value, actual => actual.FlushIndexToDiskSizeInMb);
			configurationComparer.Assert(expected => expected.TombstoneRetentionTime.Value, actual => actual.TombstoneRetentionTime);
			configurationComparer.Assert(expected => expected.Replication.ReplicationRequestTimeoutInMilliseconds.Value, actual => actual.Replication.ReplicationRequestTimeoutInMilliseconds);
            configurationComparer.Assert(expected => expected.Replication.ForceReplicationRequestBuffering.Value, actual => actual.Replication.ForceReplicationRequestBuffering);
			configurationComparer.Assert(expected => expected.Indexing.MaxNumberOfItemsToProcessInTestIndexes.Value, actual => actual.Indexing.MaxNumberOfItemsToProcessInTestIndexes);
			configurationComparer.Assert(expected => expected.Indexing.MaxNumberOfStoredIndexingBatchInfoElements.Value, actual => actual.Indexing.MaxNumberOfStoredIndexingBatchInfoElements);
			configurationComparer.Assert(expected => expected.IndexAndTransformerReplicationLatencyInSec.Value, actual => actual.IndexAndTransformerReplicationLatencyInSec);
			configurationComparer.Assert(expected => expected.MaxConcurrentRequestsForDatabaseDuringLoad.Value, actual => actual.MaxConcurrentRequestsForDatabaseDuringLoad);
			configurationComparer.Assert(expected => expected.Replication.MaxNumberOfItemsToReceiveInSingleBatch.Value, actual => actual.Replication.MaxNumberOfItemsToReceiveInSingleBatch);
            configurationComparer.Assert(expected => expected.ImplicitFetchFieldsFromDocumentMode.Value, actual => actual.ImplicitFetchFieldsFromDocumentMode);
			configurationComparer.Assert(expected => expected.AllowScriptsToAdjustNumberOfSteps.Value, actual => actual.AllowScriptsToAdjustNumberOfSteps);
			configurationComparer.Assert(expected => expected.FileSystem.PreventSchemaUpdate.Value, actual => actual.Storage.PreventSchemaUpdate);
			configurationComparer.Assert(expected => FilePathTools.MakeSureEndsWithSlash(expected.WorkingDir.Value.ToFullPath(null)), actual => actual.WorkingDirectory);
			configurationComparer.Assert(expected => expected.MaxClauseCount.Value, actual => actual.MaxClauseCount);
			configurationComparer.Assert(expected => expected.Cluster.HeartbeatTimeout.Value, actual => actual.Cluster.HeartbeatTimeout);
			configurationComparer.Assert(expected => expected.Cluster.ElectionTimeout.Value, actual => actual.Cluster.ElectionTimeout);
			configurationComparer.Assert(expected => expected.Cluster.MaxEntriesPerRequest.Value, actual => actual.Cluster.MaxEntriesPerRequest);
			configurationComparer.Assert(expected => expected.Cluster.MaxStepDownDrainTime.Value, actual => actual.Cluster.MaxStepDownDrainTime);
			configurationComparer.Assert(expected => expected.Cluster.MaxLogLengthBeforeCompaction.Value, actual => actual.Cluster.MaxLogLengthBeforeCompaction);
			configurationComparer.Ignore(x => x.Storage.Esent.JournalsStoragePath);
			configurationComparer.Ignore(x => x.Storage.Voron.JournalsStoragePath);
			configurationComparer.Ignore(x => x.IgnoreSslCertificateErrors);
			configurationComparer.Ignore(x => x.AnonymousUserAccessMode);
			configurationComparer.Ignore(x => x.TransactionMode);

			Assert.NotNull(inMemoryConfiguration.OAuthTokenKey);
			Assert.Equal("/", inMemoryConfiguration.VirtualDirectory);
			Assert.Empty(inMemoryConfiguration.AccessControlAllowOrigin);
			Assert.NotNull(inMemoryConfiguration.ServerUrl);
			Assert.NotNull(inMemoryConfiguration.OAuthTokenServer);
			Assert.True(inMemoryConfiguration.UseDefaultOAuthTokenServer);
			Assert.Empty(inMemoryConfiguration.HeadersToIgnore);
			Assert.Equal(null, inMemoryConfiguration.CustomTaskScheduler);
			Assert.Empty(inMemoryConfiguration.ActiveBundles);
			Assert.Equal("*", stronglyTypedConfiguration.Port.Value);
			Assert.True(inMemoryConfiguration.Port >= 8080);
			Assert.Equal("Open", inMemoryConfiguration.ExposeConfigOverTheWire);
			Assert.True(inMemoryConfiguration.CreateAnalyzersDirectoryIfNotExisting);
			Assert.True(inMemoryConfiguration.CreatePluginsDirectoryIfNotExisting);
			Assert.Equal(null, inMemoryConfiguration.Storage.Esent.JournalsStoragePath);
			Assert.Equal(null, inMemoryConfiguration.Storage.Voron.JournalsStoragePath);

			configurationComparer.Validate();
		}

		private class ConfigurationComparer
		{
			private readonly InMemoryRavenConfiguration inMemoryConfiguration;

			private readonly StronglyTypedRavenSettings stronglyTypedConfiguration;

			private readonly HashSet<string> assertedPropertyPaths;

			private readonly List<string> propertyPathsToCheck;

			public ConfigurationComparer(InMemoryRavenConfiguration inMemoryConfiguration, StronglyTypedRavenSettings stronglyTypedConfiguration, HashSet<string> propertyPathsToIgnore)
			{
				this.inMemoryConfiguration = inMemoryConfiguration;
				this.stronglyTypedConfiguration = stronglyTypedConfiguration;

				assertedPropertyPaths = new HashSet<string>(StringComparer.OrdinalIgnoreCase);
				propertyPathsToCheck = GetPropertyPathsToCheck(inMemoryConfiguration).Where(x => propertyPathsToIgnore.Contains(x) == false).ToList();
			}

			public void Ignore(Expression<Func<InMemoryRavenConfiguration, object>> actual)
			{
				var propertyPath = actual.ToPropertyPath();
				assertedPropertyPaths.Add(propertyPath);
			}

			public void Assert<T>(Expression<Func<StronglyTypedRavenSettings, T>> expected, Expression<Func<InMemoryRavenConfiguration, T>> actual)
			{
				var propertyPath = actual.ToPropertyPath();
				if (assertedPropertyPaths.Add(propertyPath) == false)
					throw new InvalidOperationException("Cannot assert one property more than once. Path: " + propertyPath);

				if (propertyPathsToCheck.Contains(propertyPath) == false)
					throw new InvalidOperationException("Cannot assert property that is not on a list of properties to assert. Path: " + propertyPath);

				var e = expected.Compile();
				var expectedValue = e(stronglyTypedConfiguration);

				var a = actual.Compile();
				var actualValue = a(inMemoryConfiguration);

				Xunit.Assert.Equal(expectedValue, actualValue);
			}

            public void AssertInRange<T>(Expression<Func<StronglyTypedRavenSettings, T>> expected, Expression<Func<InMemoryRavenConfiguration, T>> actual, int range)
            {
                var propertyPath = actual.ToPropertyPath();
                if (assertedPropertyPaths.Add(propertyPath) == false)
                    throw new InvalidOperationException("Cannot assert one property more than once. Path: " + propertyPath);

                if (propertyPathsToCheck.Contains(propertyPath) == false)
                    throw new InvalidOperationException("Cannot assert property that is not on a list of properties to assert. Path: " + propertyPath);

                var e = expected.Compile();
                var expectedValue = e(stronglyTypedConfiguration);

                var a = actual.Compile();
                var actualValue = a(inMemoryConfiguration);

                int low    = Convert.ToInt32(expectedValue) - range;
                int high   = Convert.ToInt32(expectedValue) + range;
                int value = Convert.ToInt32(actualValue);

                Xunit.Assert.InRange(value, low, high);
            }

			public void Validate()
			{
				var except = propertyPathsToCheck
					.Except(assertedPropertyPaths)
					.ToList();

				if (except.Count == 0)
					return;

				var message = new StringBuilder();
				message.AppendLine("There are some properties that were not asserted:");
				foreach (var e in except)
				{
					message.AppendLine(e);
				}

				throw new InvalidOperationException(message.ToString());
			}

			private static IEnumerable<string> GetPropertyPathsToCheck(object o, string parentPropertyPath = null)
			{
				var type = o.GetType();
				var properties = type.GetProperties(BindingFlags.Public | BindingFlags.Instance);
				foreach (var property in properties)
				{
					if (property.Name == "ImplicitFetchFieldsFromDocumentMode")
					{
						
					}
					if (property.PropertyType.IsEnum == false &&
						property.PropertyType.FullName.StartsWith("System") == false)
					{
						var propertyPath = parentPropertyPath == null ? property.Name : parentPropertyPath + "." + property.Name;
						foreach (var info in GetPropertyPathsToCheck(property.GetValue(o), propertyPath))
							yield return info;
					}
					else
					{
						if (string.IsNullOrEmpty(parentPropertyPath))
							yield return property.Name;
						else
							yield return parentPropertyPath + "." + property.Name;
					}
				}
			}
		}
	}
}<|MERGE_RESOLUTION|>--- conflicted
+++ resolved
@@ -25,32 +25,31 @@
 	public class ConfigurationTests
 	{
 		private readonly HashSet<string> propertyPathsToIgnore = new HashSet<string>
-		{
-			"DatabaseName",
-			"FileSystemName",
-			"CounterStorageName",
-			"TimeSeriesName",
-			"Settings",
-			"Container",
-			"Catalog",
-			"RunInUnreliableYetFastModeThatIsNotSuitableForProduction",
-			"CreateAnalyzersDirectoryIfNotExisting",
-			"CreatePluginsDirectoryIfNotExisting",
-			"Port",
-			"IndexingScheduler.LastAmountOfItemsToIndexToRemember",
-			"IndexingScheduler.LastAmountOfItemsToReduceToRemember",
-			"InitialNumberOfItemsToProcessInSingleBatch",
-			"InitialNumberOfItemsToReduceInSingleBatch",
-			"ActiveBundles",
-			"CustomTaskScheduler",
-			"HeadersToIgnore",
-			"UseDefaultOAuthTokenServer",
-			"OAuthTokenServer",
-			"ServerUrl",
-			"AccessControlAllowOrigin",
-			"VirtualDirectory",
-			"OAuthTokenKey",
-		};
+		                                                         {
+			                                                         "DatabaseName",
+																	 "CountersDatabaseName",
+																	 "FileSystemName",
+																	 "Settings",
+																	 "Container",
+																	 "Catalog",
+																	 "RunInUnreliableYetFastModeThatIsNotSuitableForProduction",
+																	 "CreateAnalyzersDirectoryIfNotExisting",
+																	 "CreatePluginsDirectoryIfNotExisting",
+																	 "Port",
+																	 "IndexingScheduler.LastAmountOfItemsToIndexToRemember",
+																	 "IndexingScheduler.LastAmountOfItemsToReduceToRemember",
+																	 "InitialNumberOfItemsToProcessInSingleBatch",
+																	 "InitialNumberOfItemsToReduceInSingleBatch",
+																	 "ActiveBundles",
+																	 "CustomTaskScheduler",
+																	 "HeadersToIgnore",
+																	 "UseDefaultOAuthTokenServer",
+																	 "OAuthTokenServer",
+																	 "ServerUrl",
+																	 "AccessControlAllowOrigin",
+																	 "VirtualDirectory",
+																	 "OAuthTokenKey"
+		                                                         };
 
 		[Fact]
 		public void NotChangingWorkingDirectoryShouldNotImpactPaths()
@@ -67,7 +66,6 @@
 			Assert.True(inMemoryConfiguration.Counter.DataDirectory.StartsWith(basePath));
 			Assert.True(inMemoryConfiguration.DataDirectory.StartsWith(basePath));
 			Assert.True(inMemoryConfiguration.FileSystem.DataDirectory.StartsWith(basePath));
-			Assert.True(inMemoryConfiguration.TimeSeries.DataDirectory.StartsWith(basePath));
 		}
 
 		[Fact]
@@ -91,7 +89,6 @@
 			Assert.True(inMemoryConfiguration.Counter.DataDirectory.StartsWith(WorkingDirectoryValue));
 			Assert.True(inMemoryConfiguration.DataDirectory.StartsWith(WorkingDirectoryValue));
 			Assert.True(inMemoryConfiguration.FileSystem.DataDirectory.StartsWith(WorkingDirectoryValue));
-			Assert.True(inMemoryConfiguration.TimeSeries.DataDirectory.StartsWith(WorkingDirectoryValue));
 		}
 
 		[Fact]
@@ -117,7 +114,6 @@
 			Assert.True(inMemoryConfiguration.Counter.DataDirectory.StartsWith(WorkingDirectoryValue));
 			Assert.True(inMemoryConfiguration.DataDirectory.StartsWith(WorkingDirectoryValue));
 			Assert.True(inMemoryConfiguration.FileSystem.DataDirectory.StartsWith(WorkingDirectoryValue));
-			Assert.True(inMemoryConfiguration.TimeSeries.DataDirectory.StartsWith(WorkingDirectoryValue));
 		}
 
 		[Fact]
@@ -262,18 +258,13 @@
 			configurationComparer.Assert(expected => expected.PrewarmFacetsSyncronousWaitTime.Value, actual => actual.PrewarmFacetsSyncronousWaitTime);
 			configurationComparer.Assert(expected => expected.MaxNumberOfParallelProcessingTasks.Value, actual => actual.MaxNumberOfParallelProcessingTasks);
 			configurationComparer.Assert(expected => FilePathTools.MakeSureEndsWithSlash(expected.DataDir.Value.ToFullPath(null)), actual => actual.DataDirectory);
-<<<<<<< HEAD
-=======
 			configurationComparer.Assert(expected => FilePathTools.MakeSureEndsWithSlash(expected.Counter.DataDir.Value.ToFullPath(null)), actual => actual.Counter.DataDirectory);
->>>>>>> c0b200c1
 			configurationComparer.Assert(expected => FilePathTools.MakeSureEndsWithSlash(expected.PluginsDirectory.Value.ToFullPath(null)), actual => actual.PluginsDirectory);
             configurationComparer.Assert(expected => FilePathTools.MakeSureEndsWithSlash(expected.AssembliesDirectory.Value.ToFullPath(null)), actual => actual.AssembliesDirectory);
             configurationComparer.Assert(expected => expected.EmbeddedFilesDirectory.Value.ToFullPath(null), actual => actual.EmbeddedFilesDirectory);
 			configurationComparer.Assert(expected => FilePathTools.MakeSureEndsWithSlash(expected.FileSystem.DataDir.Value.ToFullPath(null)), actual => actual.FileSystem.DataDirectory);
 			configurationComparer.Assert(expected => FilePathTools.MakeSureEndsWithSlash(expected.FileSystem.DataDir.Value.ToFullPath(null)) + @"Indexes", actual => actual.FileSystem.IndexStoragePath);
 			configurationComparer.Assert(expected => expected.FileSystem.DefaultStorageTypeName.Value, actual => actual.FileSystem.DefaultStorageTypeName);
-			configurationComparer.Assert(expected => FilePathTools.MakeSureEndsWithSlash(expected.Counter.DataDir.Value.ToFullPath(null)), actual => actual.Counter.DataDirectory);
-			configurationComparer.Assert(expected => FilePathTools.MakeSureEndsWithSlash(expected.TimeSeries.DataDir.Value.ToFullPath(null)), actual => actual.TimeSeries.DataDirectory);
 			configurationComparer.Assert(expected => expected.MaxConcurrentMultiGetRequests.Value, actual => actual.MaxConcurrentMultiGetRequests);
 			configurationComparer.Assert(expected => FilePathTools.MakeSureEndsWithSlash(expected.DataDir.Value.ToFullPath(null)) + @"Indexes", actual => actual.IndexStoragePath);
 			configurationComparer.Assert(expected => expected.DefaultStorageTypeName.Value, actual => actual.DefaultStorageTypeName);
