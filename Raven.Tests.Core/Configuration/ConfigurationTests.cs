--- conflicted
+++ resolved
@@ -314,7 +314,9 @@
             configurationComparer.Assert(expected => expected.FileSystem.PreventSchemaUpdate.Value, actual => actual.Storage.PreventSchemaUpdate);
             configurationComparer.Assert(expected => FilePathTools.MakeSureEndsWithSlash(expected.WorkingDir.Value.ToFullPath(null)), actual => actual.WorkingDirectory);
             configurationComparer.Assert(expected => expected.MaxClauseCount.Value, actual => actual.MaxClauseCount);
-<<<<<<< HEAD
+
+            configurationComparer.Assert(expected => expected.CacheDocumentsInMemory.Value, actual => actual.CacheDocumentsInMemory);
+
             configurationComparer.Assert(expected => expected.Cluster.HeartbeatTimeout.Value, actual => actual.Cluster.HeartbeatTimeout);
             configurationComparer.Assert(expected => expected.Cluster.ElectionTimeout.Value, actual => actual.Cluster.ElectionTimeout);
             configurationComparer.Assert(expected => expected.Cluster.MaxEntriesPerRequest.Value, actual => actual.Cluster.MaxEntriesPerRequest);
@@ -322,11 +324,6 @@
             configurationComparer.Assert(expected => expected.Cluster.MaxLogLengthBeforeCompaction.Value, actual => actual.Cluster.MaxLogLengthBeforeCompaction);
             configurationComparer.Assert(expected => expected.TempPath.Value, actual => actual.TempPath);    
             
-=======
-
-            configurationComparer.Assert(expected => expected.CacheDocumentsInMemory.Value, actual => actual.CacheDocumentsInMemory);
-
->>>>>>> 3435ab70
             configurationComparer.Ignore(x => x.Storage.Esent.JournalsStoragePath);
             configurationComparer.Ignore(x => x.Storage.Voron.JournalsStoragePath);
             configurationComparer.Ignore(x => x.IgnoreSslCertificateErrors);
