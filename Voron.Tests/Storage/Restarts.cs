<<<<<<< HEAD
﻿using System;
using System.Diagnostics;
using System.IO;
using Voron.Debugging;
using Voron.Impl;
using Voron.Trees;
using Xunit;

namespace Voron.Tests.Storage
{
    public class Restarts
    {

		protected void RenderAndShow(Transaction tx, int showEntries = 25, string name = null)
		{
			if (name == null)
				RenderAndShow(tx, tx.State.Root, showEntries);
			else
				RenderAndShow(tx, tx.Environment.State.GetTree(tx,name), showEntries);
		}

		protected void RenderAndShow(Transaction tx, Tree root, int showEntries = 25)
		{
			if (Debugger.IsAttached == false)
				return;
			var path = Path.Combine(Environment.CurrentDirectory, "test-tree.dot");
			var rootPageNumber = tx.Environment.State.GetTree(tx,root.Name).State.RootPageNumber;
			TreeDumper.Dump(tx, path, tx.GetReadOnlyPage(rootPageNumber), showEntries);

			var output = Path.Combine(Environment.CurrentDirectory, "output.svg");
			var p = Process.Start(@"c:\Program Files (x86)\Graphviz2.30\bin\dot.exe", "-Tsvg  " + path + " -o " + output);
			p.WaitForExit();
			Process.Start(output);
		}

        [Fact]
        public void DataIsKeptAfterRestart()
        {
            using (var pureMemoryPager = StorageEnvironmentOptions.GetInMemory())
            {
                pureMemoryPager.OwnsPagers = false;
                using (var env = new StorageEnvironment(pureMemoryPager))
                {
                    using (var tx = env.NewTransaction(TransactionFlags.ReadWrite))
                    {
                        tx.State.Root.Add(tx, "test/1", new MemoryStream());
                        tx.Commit();
                    }
                    using (var tx = env.NewTransaction(TransactionFlags.ReadWrite))
                    {
                        tx.State.Root.Add(tx, "test/2", new MemoryStream());
                        tx.Commit();
                    }
                }

                using (var env = new StorageEnvironment(pureMemoryPager))
                {
                    using (var tx = env.NewTransaction(TransactionFlags.Read))
                    {
						RenderAndShow(tx, tx.State.Root, 1);

	                    if (tx.State.Root.Read(tx, "test/1") == null)
		                    Debugger.Launch();

                        Assert.NotNull(tx.State.Root.Read(tx, "test/1"));
                        Assert.NotNull(tx.State.Root.Read(tx, "test/2"));
                        tx.Commit();
                    }
                }
            }
        }

        [Fact]
        public void DataIsKeptAfterRestartForSubTrees()
        {
            using (var pureMemoryPager = StorageEnvironmentOptions.GetInMemory())
            {
                pureMemoryPager.OwnsPagers = false;
                using (var env = new StorageEnvironment(pureMemoryPager))
                {
                    using (var tx = env.NewTransaction(TransactionFlags.ReadWrite))
                    {
                        env.CreateTree(tx, "test");
                        tx.Commit();
                    }
                    using (var tx = env.NewTransaction(TransactionFlags.ReadWrite))
                    {
                        var tree = tx.Environment.State.GetTree(tx,"test");
                        tree.Add(tx, "test", Stream.Null);
                        tx.Commit();

                        Assert.NotNull(tree.Read(tx, "test"));
                    }
                }

                using (var env = new StorageEnvironment(pureMemoryPager))
                {
                    using (var tx = env.NewTransaction(TransactionFlags.ReadWrite))
                    {
                        var tree = env.CreateTree(tx, "test");
                        tx.Commit();
                    }

                    using (var tx = env.NewTransaction(TransactionFlags.Read))
                    {
                        var tree = tx.Environment.State.GetTree(tx,"test");
                        Assert.NotNull(tree.Read(tx, "test"));
                        tx.Commit();
                    }
                }
            }
        }
    }
=======
﻿using System;
using System.Diagnostics;
using System.IO;
using Voron.Debugging;
using Voron.Impl;
using Voron.Trees;
using Xunit;

namespace Voron.Tests.Storage
{
    public class Restarts
    {
        [Fact]
        public void DataIsKeptAfterRestart()
        {
            using (var pureMemoryPager = StorageEnvironmentOptions.GetInMemory())
            {
                pureMemoryPager.OwnsPagers = false;
                using (var env = new StorageEnvironment(pureMemoryPager))
                {
                    using (var tx = env.NewTransaction(TransactionFlags.ReadWrite))
                    {
                        tx.State.Root.Add(tx, "test/1", new MemoryStream());
                        tx.Commit();
                    }
                    using (var tx = env.NewTransaction(TransactionFlags.ReadWrite))
                    {
                        tx.State.Root.Add(tx, "test/2", new MemoryStream());
                        tx.Commit();
                    }
                }

                using (var env = new StorageEnvironment(pureMemoryPager))
                {
                    using (var tx = env.NewTransaction(TransactionFlags.Read))
                    {
	                    if (tx.State.Root.Read(tx, "test/1") == null)
		                    Debugger.Launch();

                        Assert.NotNull(tx.State.Root.Read(tx, "test/1"));
                        Assert.NotNull(tx.State.Root.Read(tx, "test/2"));
                        tx.Commit();
                    }
                }
            }
        }

        [Fact]
        public void DataIsKeptAfterRestartForSubTrees()
        {
            using (var pureMemoryPager = StorageEnvironmentOptions.GetInMemory())
            {
                pureMemoryPager.OwnsPagers = false;
                using (var env = new StorageEnvironment(pureMemoryPager))
                {
                    using (var tx = env.NewTransaction(TransactionFlags.ReadWrite))
                    {
                        env.CreateTree(tx, "test");
                        tx.Commit();
                    }
                    using (var tx = env.NewTransaction(TransactionFlags.ReadWrite))
                    {
                        var tree = tx.Environment.State.GetTree(tx,"test");
                        tree.Add(tx, "test", Stream.Null);
                        tx.Commit();

                        Assert.NotNull(tree.Read(tx, "test"));
                    }
                }

                using (var env = new StorageEnvironment(pureMemoryPager))
                {
                    using (var tx = env.NewTransaction(TransactionFlags.ReadWrite))
                    {
                        var tree = env.CreateTree(tx, "test");
                        tx.Commit();
                    }

                    using (var tx = env.NewTransaction(TransactionFlags.Read))
                    {
                        var tree = tx.Environment.State.GetTree(tx,"test");
                        Assert.NotNull(tree.Read(tx, "test"));
                        tx.Commit();
                    }
                }
            }
        }
    }
>>>>>>> 7061802e
}<|MERGE_RESOLUTION|>--- conflicted
+++ resolved
@@ -1,118 +1,3 @@
-<<<<<<< HEAD
-﻿using System;
-using System.Diagnostics;
-using System.IO;
-using Voron.Debugging;
-using Voron.Impl;
-using Voron.Trees;
-using Xunit;
-
-namespace Voron.Tests.Storage
-{
-    public class Restarts
-    {
-
-		protected void RenderAndShow(Transaction tx, int showEntries = 25, string name = null)
-		{
-			if (name == null)
-				RenderAndShow(tx, tx.State.Root, showEntries);
-			else
-				RenderAndShow(tx, tx.Environment.State.GetTree(tx,name), showEntries);
-		}
-
-		protected void RenderAndShow(Transaction tx, Tree root, int showEntries = 25)
-		{
-			if (Debugger.IsAttached == false)
-				return;
-			var path = Path.Combine(Environment.CurrentDirectory, "test-tree.dot");
-			var rootPageNumber = tx.Environment.State.GetTree(tx,root.Name).State.RootPageNumber;
-			TreeDumper.Dump(tx, path, tx.GetReadOnlyPage(rootPageNumber), showEntries);
-
-			var output = Path.Combine(Environment.CurrentDirectory, "output.svg");
-			var p = Process.Start(@"c:\Program Files (x86)\Graphviz2.30\bin\dot.exe", "-Tsvg  " + path + " -o " + output);
-			p.WaitForExit();
-			Process.Start(output);
-		}
-
-        [Fact]
-        public void DataIsKeptAfterRestart()
-        {
-            using (var pureMemoryPager = StorageEnvironmentOptions.GetInMemory())
-            {
-                pureMemoryPager.OwnsPagers = false;
-                using (var env = new StorageEnvironment(pureMemoryPager))
-                {
-                    using (var tx = env.NewTransaction(TransactionFlags.ReadWrite))
-                    {
-                        tx.State.Root.Add(tx, "test/1", new MemoryStream());
-                        tx.Commit();
-                    }
-                    using (var tx = env.NewTransaction(TransactionFlags.ReadWrite))
-                    {
-                        tx.State.Root.Add(tx, "test/2", new MemoryStream());
-                        tx.Commit();
-                    }
-                }
-
-                using (var env = new StorageEnvironment(pureMemoryPager))
-                {
-                    using (var tx = env.NewTransaction(TransactionFlags.Read))
-                    {
-						RenderAndShow(tx, tx.State.Root, 1);
-
-	                    if (tx.State.Root.Read(tx, "test/1") == null)
-		                    Debugger.Launch();
-
-                        Assert.NotNull(tx.State.Root.Read(tx, "test/1"));
-                        Assert.NotNull(tx.State.Root.Read(tx, "test/2"));
-                        tx.Commit();
-                    }
-                }
-            }
-        }
-
-        [Fact]
-        public void DataIsKeptAfterRestartForSubTrees()
-        {
-            using (var pureMemoryPager = StorageEnvironmentOptions.GetInMemory())
-            {
-                pureMemoryPager.OwnsPagers = false;
-                using (var env = new StorageEnvironment(pureMemoryPager))
-                {
-                    using (var tx = env.NewTransaction(TransactionFlags.ReadWrite))
-                    {
-                        env.CreateTree(tx, "test");
-                        tx.Commit();
-                    }
-                    using (var tx = env.NewTransaction(TransactionFlags.ReadWrite))
-                    {
-                        var tree = tx.Environment.State.GetTree(tx,"test");
-                        tree.Add(tx, "test", Stream.Null);
-                        tx.Commit();
-
-                        Assert.NotNull(tree.Read(tx, "test"));
-                    }
-                }
-
-                using (var env = new StorageEnvironment(pureMemoryPager))
-                {
-                    using (var tx = env.NewTransaction(TransactionFlags.ReadWrite))
-                    {
-                        var tree = env.CreateTree(tx, "test");
-                        tx.Commit();
-                    }
-
-                    using (var tx = env.NewTransaction(TransactionFlags.Read))
-                    {
-                        var tree = tx.Environment.State.GetTree(tx,"test");
-                        Assert.NotNull(tree.Read(tx, "test"));
-                        tx.Commit();
-                    }
-                }
-            }
-        }
-    }
-=======
 ﻿using System;
 using System.Diagnostics;
 using System.IO;
@@ -201,5 +86,4 @@
             }
         }
     }
->>>>>>> 7061802e
 }