--- conflicted
+++ resolved
@@ -744,14 +744,6 @@
 			}
 		}
 
-<<<<<<< HEAD
-		public bool UsesRangeType(Object o)
-		{
-			if (o is int || o is long || o is double || o is float || o is decimal || o is TimeSpan)
-				return true;
-
-			return customRangeTypes.Contains(o.GetType());
-=======
 		public bool UsesRangeType(object o)
 		{
 			if (o == null)
@@ -766,7 +758,6 @@
 				return true;
 
 			return customRangeTypes.Contains(type);
->>>>>>> 6c36b8c5
 		}
 
 		public delegate LinqPathProvider.Result CustomQueryTranslator(LinqPathProvider provider, Expression expression);
