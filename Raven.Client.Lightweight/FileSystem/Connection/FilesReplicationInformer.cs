<<<<<<< HEAD
﻿using Raven.Abstractions.Connection;
=======
using System;
using System.Linq;
using System.Net;
using System.Threading.Tasks;
using Raven.Abstractions;
using Raven.Abstractions.Connection;
>>>>>>> b19bf61a
using Raven.Abstractions.Data;
using Raven.Abstractions.FileSystem;
using Raven.Abstractions.Logging;
using Raven.Client.Connection;
using Raven.Client.Connection.Request;
using Raven.Imports.Newtonsoft.Json;
using Raven.Json.Linq;

using System;
using System.Linq;
using System.Net;
using System.Threading.Tasks;

using Raven.Abstractions;
using Raven.Abstractions.Replication;
using Raven.Abstractions.Util;

namespace Raven.Client.FileSystem.Connection
{
    /// <summary>
    /// Replication and failover management on the client side
    /// </summary>
    public class FilesReplicationInformer : ReplicationInformerBase<IAsyncFilesCommands>, IFilesReplicationInformer
    {
		private readonly object replicationLock = new object();

		private bool firstTime = true;

		private DateTime lastReplicationUpdate = DateTime.MinValue;

		private Task refreshReplicationInformationTask;

        public FilesReplicationInformer(FilesConvention conventions, HttpJsonRequestFactory requestFactory)
            : base(conventions, requestFactory)
        {
        }

<<<<<<< HEAD
	    public Task UpdateReplicationInformationIfNeeded(IAsyncFilesCommands commands)
		{
			return UpdateReplicationInformationIfNeededInternal(commands);
		}

		private Task UpdateReplicationInformationIfNeededInternal(IAsyncFilesCommands commands)
		{
			if (Conventions.FailoverBehavior == FailoverBehavior.FailImmediately)
				return new CompletedTask();

			if (lastReplicationUpdate.AddMinutes(5) > SystemTime.UtcNow)
				return new CompletedTask();

			var serverClient = (IAsyncFilesCommandsImpl)commands;
			lock (replicationLock)
			{
				if (firstTime)
				{
                    var serverHash = ServerHash.GetServerHash(serverClient.UrlFor());
					var document = ReplicationInformerLocalCache.TryLoadReplicationInformationFromLocalCache(serverHash);
					if (IsInvalidDestinationsDocument(document) == false)
					{
						UpdateReplicationInformationFromDocument(document);
					}
				}

				firstTime = false;

				if (lastReplicationUpdate.AddMinutes(5) > SystemTime.UtcNow)
					return new CompletedTask();

				var taskCopy = refreshReplicationInformationTask;
				if (taskCopy != null)
					return taskCopy;

				return refreshReplicationInformationTask = Task.Factory.StartNew(() => RefreshReplicationInformation(commands))
					.ContinueWith(task =>
					{
						if (task.Exception != null)
						{
							Log.ErrorException("Failed to refresh replication information", task.Exception);
						}
						refreshReplicationInformationTask = null;
					});
			}
		}
=======
        public Task UpdateReplicationInformationIfNeeded(IAsyncFilesCommands commands)
        {
            return UpdateReplicationInformationIfNeededInternal(commands);
        }

        private Task UpdateReplicationInformationIfNeededInternal(IAsyncFilesCommands commands)
        {
            if (Conventions.FailoverBehavior == FailoverBehavior.FailImmediately)
                return new CompletedTask();

            if (LastReplicationUpdate.AddMinutes(5) > SystemTime.UtcNow)
                return new CompletedTask();

            var serverClient = (IAsyncFilesCommandsImpl)commands;
            lock (ReplicationLock)
            {
                if (FirstTime)
                {
                    var serverHash = ServerHash.GetServerHash(serverClient.ServerUrl);
                    var document = ReplicationInformerLocalCache.TryLoadReplicationInformationFromLocalCache(serverHash);
                    if (IsInvalidDestinationsDocument(document) == false)
                    {
                        UpdateReplicationInformationFromDocument(document);
                    }
                }

                FirstTime = false;

                if (LastReplicationUpdate.AddMinutes(5) > SystemTime.UtcNow)
                    return new CompletedTask();

                var taskCopy = RefreshReplicationInformationTask;
                if (taskCopy != null)
                    return taskCopy;

                return RefreshReplicationInformationTask = Task.Factory.StartNew(() => RefreshReplicationInformation(commands))
                    .ContinueWith(task =>
                    {
                        if (task.Exception != null)
                        {
                            log.ErrorException("Failed to refresh replication information", task.Exception);
                        }
                        RefreshReplicationInformationTask = null;
                    });
            }
        }
>>>>>>> b19bf61a

        /// <summary>
        /// Refreshes the replication information.
        /// Expert use only.
        /// </summary>
        public override void RefreshReplicationInformation(IAsyncFilesCommands commands)
        {            
            lock (this)
            {
                var serverClient = (IAsyncFilesCommandsImpl)commands;
                var urlForFilename = serverClient.UrlFor();
                var serverHash = ServerHash.GetServerHash(urlForFilename);
                JsonDocument document = null;

                try
                {
                    var config = serverClient.Configuration.GetKeyAsync<RavenJObject>(SynchronizationConstants.RavenSynchronizationDestinations).Result;

<<<<<<< HEAD
                    FailureCounters.FailureCounts[urlForFilename] = new FailureCounter(); // we just hit the master, so we can reset its failure count
=======
                    if (config != null)
                    {

                        var destinationsArray = config.Value<RavenJArray>("Destinations");
                        if (destinationsArray != null)
                        {
                            document = new JsonDocument {DataAsJson = new RavenJObject() {{"Destinations", destinationsArray}}};
                        }
                    }
                }
                catch (Exception e)
                {
                    log.ErrorException("Could not contact master for new replication information", e);
                    document = ReplicationInformerLocalCache.TryLoadReplicationInformationFromLocalCache(serverHash);
                }
>>>>>>> b19bf61a

					if (config != null)
					{
						var destinationsArray = config.Value<RavenJArray>("Destinations");
						if (destinationsArray != null)
							document = new JsonDocument { DataAsJson = new RavenJObject() { { "Destinations", destinationsArray } } };
					}
				}
				catch (Exception e)
				{
					Log.ErrorException("Could not contact master for new replication information", e);
					document = ReplicationInformerLocalCache.TryLoadReplicationInformationFromLocalCache(serverHash);
				}

                if (document == null)
                {
                    lastReplicationUpdate = SystemTime.UtcNow;
                    return;
                }

                if (IsInvalidDestinationsDocument(document) == false)
                {
                    ReplicationInformerLocalCache.TrySavingReplicationInformationToLocalCache(serverHash, document);
                    UpdateReplicationInformationFromDocument(document);
                }
                lastReplicationUpdate = SystemTime.UtcNow;




            }
        }

        public override void ClearReplicationInformationLocalCache(IAsyncFilesCommands client)
        {
            var serverClient = (IAsyncFilesCommandsImpl)client;
            var urlForFilename = serverClient.UrlFor();
            var serverHash = ServerHash.GetServerHash(urlForFilename);
            ReplicationInformerLocalCache.ClearReplicationInformationFromLocalCache(serverHash);
        }

<<<<<<< HEAD

		public override void Dispose()
		{
			base.Dispose();

			var replicationInformationTaskCopy = refreshReplicationInformationTask;
			if (replicationInformationTaskCopy != null)
				replicationInformationTaskCopy.Wait();
		}

	    protected override void UpdateReplicationInformationFromDocument(JsonDocument document)
=======
        protected override void UpdateReplicationInformationFromDocument(JsonDocument document)
>>>>>>> b19bf61a
        {
            var destinations = document.DataAsJson.Value<RavenJArray>("Destinations").Select(x => JsonConvert.DeserializeObject<SynchronizationDestination>(x.ToString()));
            ReplicationDestinations = destinations.Select(x =>
            {
                ICredentials credentials = null;
                if (string.IsNullOrEmpty(x.Username) == false)
                {
                    credentials = string.IsNullOrEmpty(x.Domain)
                                      ? new NetworkCredential(x.Username, x.Password)
                                      : new NetworkCredential(x.Username, x.Password, x.Domain);
                }

                return new OperationMetadata(x.Url, new OperationCredentials(x.ApiKey, credentials), null);
            })
                // filter out replication destination that don't have the url setup, we don't know how to reach them
                // so we might as well ignore them. Probably private replication destination (using connection string names only)
                .Where(x => x != null)
                .ToList();
            foreach (var replicationDestination in ReplicationDestinations)
            {
                FailureCounter value;
				if (FailureCounters.FailureCounts.TryGetValue(replicationDestination.Url, out value))
                    continue;
				FailureCounters.FailureCounts[replicationDestination.Url] = new FailureCounter();
            }

        }

        protected override string GetServerCheckUrl(string baseUrl)
        {
            return baseUrl + "/stats?check-server-reachable";
        }
    }
}<|MERGE_RESOLUTION|>--- conflicted
+++ resolved
@@ -1,13 +1,4 @@
-<<<<<<< HEAD
 ﻿using Raven.Abstractions.Connection;
-=======
-using System;
-using System.Linq;
-using System.Net;
-using System.Threading.Tasks;
-using Raven.Abstractions;
-using Raven.Abstractions.Connection;
->>>>>>> b19bf61a
 using Raven.Abstractions.Data;
 using Raven.Abstractions.FileSystem;
 using Raven.Abstractions.Logging;
@@ -45,7 +36,6 @@
         {
         }
 
-<<<<<<< HEAD
 	    public Task UpdateReplicationInformationIfNeeded(IAsyncFilesCommands commands)
 		{
 			return UpdateReplicationInformationIfNeededInternal(commands);
@@ -92,54 +82,6 @@
 					});
 			}
 		}
-=======
-        public Task UpdateReplicationInformationIfNeeded(IAsyncFilesCommands commands)
-        {
-            return UpdateReplicationInformationIfNeededInternal(commands);
-        }
-
-        private Task UpdateReplicationInformationIfNeededInternal(IAsyncFilesCommands commands)
-        {
-            if (Conventions.FailoverBehavior == FailoverBehavior.FailImmediately)
-                return new CompletedTask();
-
-            if (LastReplicationUpdate.AddMinutes(5) > SystemTime.UtcNow)
-                return new CompletedTask();
-
-            var serverClient = (IAsyncFilesCommandsImpl)commands;
-            lock (ReplicationLock)
-            {
-                if (FirstTime)
-                {
-                    var serverHash = ServerHash.GetServerHash(serverClient.ServerUrl);
-                    var document = ReplicationInformerLocalCache.TryLoadReplicationInformationFromLocalCache(serverHash);
-                    if (IsInvalidDestinationsDocument(document) == false)
-                    {
-                        UpdateReplicationInformationFromDocument(document);
-                    }
-                }
-
-                FirstTime = false;
-
-                if (LastReplicationUpdate.AddMinutes(5) > SystemTime.UtcNow)
-                    return new CompletedTask();
-
-                var taskCopy = RefreshReplicationInformationTask;
-                if (taskCopy != null)
-                    return taskCopy;
-
-                return RefreshReplicationInformationTask = Task.Factory.StartNew(() => RefreshReplicationInformation(commands))
-                    .ContinueWith(task =>
-                    {
-                        if (task.Exception != null)
-                        {
-                            log.ErrorException("Failed to refresh replication information", task.Exception);
-                        }
-                        RefreshReplicationInformationTask = null;
-                    });
-            }
-        }
->>>>>>> b19bf61a
 
         /// <summary>
         /// Refreshes the replication information.
@@ -158,25 +100,7 @@
                 {
                     var config = serverClient.Configuration.GetKeyAsync<RavenJObject>(SynchronizationConstants.RavenSynchronizationDestinations).Result;
 
-<<<<<<< HEAD
                     FailureCounters.FailureCounts[urlForFilename] = new FailureCounter(); // we just hit the master, so we can reset its failure count
-=======
-                    if (config != null)
-                    {
-
-                        var destinationsArray = config.Value<RavenJArray>("Destinations");
-                        if (destinationsArray != null)
-                        {
-                            document = new JsonDocument {DataAsJson = new RavenJObject() {{"Destinations", destinationsArray}}};
-                        }
-                    }
-                }
-                catch (Exception e)
-                {
-                    log.ErrorException("Could not contact master for new replication information", e);
-                    document = ReplicationInformerLocalCache.TryLoadReplicationInformationFromLocalCache(serverHash);
-                }
->>>>>>> b19bf61a
 
 					if (config != null)
 					{
@@ -218,7 +142,6 @@
             ReplicationInformerLocalCache.ClearReplicationInformationFromLocalCache(serverHash);
         }
 
-<<<<<<< HEAD
 
 		public override void Dispose()
 		{
@@ -230,9 +153,6 @@
 		}
 
 	    protected override void UpdateReplicationInformationFromDocument(JsonDocument document)
-=======
-        protected override void UpdateReplicationInformationFromDocument(JsonDocument document)
->>>>>>> b19bf61a
         {
             var destinations = document.DataAsJson.Value<RavenJArray>("Destinations").Select(x => JsonConvert.DeserializeObject<SynchronizationDestination>(x.ToString()));
             ReplicationDestinations = destinations.Select(x =>
