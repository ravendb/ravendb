--- conflicted
+++ resolved
@@ -131,16 +131,11 @@
 			object value;
 			if (GetValueFromExpressionWithoutConversion(expression, out value))
 			{
-<<<<<<< HEAD
-				if (type.IsEnum() && (value is IEnumerable == false) && // skip arrays, lists
-					conventions.SaveEnumsAsIntegers == false)
-=======
 				if (value is IEnumerable)
 					return value;
 
 				var nonNullableType = Nullable.GetUnderlyingType(type) ?? type;
 				if (value is Enum || nonNullableType.IsEnum)
->>>>>>> f2a050be
 				{
 					if (value == null)
 						return null;
