
using System.Linq;
using System.Threading.Tasks;
using Raven.Client.Document;
using Raven.Client.Document.Async;

namespace Raven.Client.Bundles.Versioning
{
    public static class VersioningExtensions
    {
        /// <summary>
        /// Returns all previous document revisions for specified document (with paging).
        /// </summary>
        public static T[] GetRevisionsFor<T>(this ISyncAdvancedSessionOperation session, string id, int start, int pageSize)
        {
            var inMemoryDocumentSessionOperations = ((InMemoryDocumentSessionOperations)session);
            var jsonDocuments = ((DocumentSession)session).DatabaseCommands.StartsWith(id + "/revisions/", null, start, pageSize);
            return jsonDocuments
                .Select(inMemoryDocumentSessionOperations.TrackEntity<T>)
                .ToArray();
        }

        /// <summary>
        /// Returns all revision document keys for specified document (with paging).
        /// </summary>
        public static string[] GetRevisionIdsFor<T>(this ISyncAdvancedSessionOperation session, string id, int start, int pageSize)
        {
            var jsonDocuments = ((DocumentSession)session).DatabaseCommands.StartsWith(id + "/revisions/", null, start, pageSize, metadataOnly: true);
            return jsonDocuments
                .Select(document => document.Key)
                .ToArray();
        }

<<<<<<< HEAD
		/// <summary>
		/// Returns all previous document revisions for specified document (with paging).
		/// </summary>
		public static async Task<T[]> GetRevisionsForAsync<T>(this IAsyncAdvancedSessionOperations session, string id, int start, int pageSize)
		{
			var inMemoryDocumentSessionOperations = (InMemoryDocumentSessionOperations)session;
			var jsonDocuments = await ((AsyncDocumentSession)session).AsyncDatabaseCommands.StartsWithAsync(id + "/revisions/", null, start, pageSize).ConfigureAwait(false);
			return jsonDocuments
				.Select(inMemoryDocumentSessionOperations.TrackEntity<T>)
				.ToArray();
		}

		/// <summary>
		/// Returns all revision document keys for specified document (with paging).
		/// </summary>
		public static async Task<string[]> GetRevisionIdsForAsync<T>(this IAsyncAdvancedSessionOperations session, string id, int start, int pageSize)
		{
			var jsonDocuments = await ((AsyncDocumentSession)session).AsyncDatabaseCommands.StartsWithAsync(id + "/revisions/", null, start, pageSize, metadataOnly: true).ConfigureAwait(false);
			return jsonDocuments
				.Select(document => document.Key)
				.ToArray();
		}
	}
=======
        /// <summary>
        /// Returns all previous document revisions for specified document (with paging).
        /// </summary>
        public static async Task<T[]> GetRevisionsForAsync<T>(this IAsyncAdvancedSessionOperations session, string id, int start, int pageSize)
        {
            var inMemoryDocumentSessionOperations = (InMemoryDocumentSessionOperations)session;
            var jsonDocuments = await ((AsyncDocumentSession)session).AsyncDatabaseCommands.StartsWithAsync(id + "/revisions/", null, start, pageSize);
            return jsonDocuments
                .Select(inMemoryDocumentSessionOperations.TrackEntity<T>)
                .ToArray();
        }

        /// <summary>
        /// Returns all revision document keys for specified document (with paging).
        /// </summary>
        public static async Task<string[]> GetRevisionIdsForAsync<T>(this IAsyncAdvancedSessionOperations session, string id, int start, int pageSize)
        {
            var jsonDocuments = await ((AsyncDocumentSession)session).AsyncDatabaseCommands.StartsWithAsync(id + "/revisions/", null, start, pageSize, metadataOnly: true);
            return jsonDocuments
                .Select(document => document.Key)
                .ToArray();
        }
    }
>>>>>>> b19bf61a
}<|MERGE_RESOLUTION|>--- conflicted
+++ resolved
@@ -31,7 +31,6 @@
                 .ToArray();
         }
 
-<<<<<<< HEAD
 		/// <summary>
 		/// Returns all previous document revisions for specified document (with paging).
 		/// </summary>
@@ -55,29 +54,4 @@
 				.ToArray();
 		}
 	}
-=======
-        /// <summary>
-        /// Returns all previous document revisions for specified document (with paging).
-        /// </summary>
-        public static async Task<T[]> GetRevisionsForAsync<T>(this IAsyncAdvancedSessionOperations session, string id, int start, int pageSize)
-        {
-            var inMemoryDocumentSessionOperations = (InMemoryDocumentSessionOperations)session;
-            var jsonDocuments = await ((AsyncDocumentSession)session).AsyncDatabaseCommands.StartsWithAsync(id + "/revisions/", null, start, pageSize);
-            return jsonDocuments
-                .Select(inMemoryDocumentSessionOperations.TrackEntity<T>)
-                .ToArray();
-        }
-
-        /// <summary>
-        /// Returns all revision document keys for specified document (with paging).
-        /// </summary>
-        public static async Task<string[]> GetRevisionIdsForAsync<T>(this IAsyncAdvancedSessionOperations session, string id, int start, int pageSize)
-        {
-            var jsonDocuments = await ((AsyncDocumentSession)session).AsyncDatabaseCommands.StartsWithAsync(id + "/revisions/", null, start, pageSize, metadataOnly: true);
-            return jsonDocuments
-                .Select(document => document.Key)
-                .ToArray();
-        }
-    }
->>>>>>> b19bf61a
 }