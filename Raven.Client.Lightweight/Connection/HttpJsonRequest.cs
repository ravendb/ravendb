--- conflicted
+++ resolved
@@ -1,657 +1,642 @@
-//-----------------------------------------------------------------------
-// <copyright file="HttpJsonRequest.cs" company="Hibernating Rhinos LTD">
-//     Copyright (c) Hibernating Rhinos LTD. All rights reserved.
-// </copyright>
-//-----------------------------------------------------------------------
-using System;
-using System.Collections.Generic;
-using System.Collections.Specialized;
-using System.Diagnostics;
-using System.IO;
-using System.IO.Compression;
-using System.Linq;
-using System.Net;
-using System.Text;
-using System.Threading;
-#if !NET35
-using System.Threading.Tasks;
-#endif
-using Raven.Imports.Newtonsoft.Json;
-using Raven.Imports.Newtonsoft.Json.Linq;
-using Raven.Abstractions.Extensions;
-using Raven.Abstractions.Connection;
-using Raven.Client.Connection;
-using Raven.Client.Connection.Profiling;
-using Raven.Client.Document;
-using Raven.Json.Linq;
-using Raven.Client.Extensions;
-
-namespace Raven.Client.Connection
-{
-	/// <summary>
-	/// A representation of an HTTP json request to the RavenDB server
-	/// </summary>
-	public class HttpJsonRequest
-	{
-		internal readonly string Url;
-		internal readonly string Method;
-
-		internal volatile HttpWebRequest webRequest;
-		// temporary create a strong reference to the cached data for this request
-		// avoid the potential for clearing the cache from a cached item
-		internal CachedRequest CachedRequestDetails;
-		private readonly HttpJsonRequestFactory factory;
-		private readonly IHoldProfilingInformation owner;
-		private readonly DocumentConvention conventions;
-		private string postedData;
-		private Stopwatch sp = Stopwatch.StartNew();
-		internal bool ShouldCacheRequest;
-		public object Headers;
-		private Stream postedStream;
-		private bool writeCalled;
-
-		/// <summary>
-		/// Gets or sets the response headers.
-		/// </summary>
-		/// <value>The response headers.</value>
-		public NameValueCollection ResponseHeaders { get; set; }
-
-		internal HttpJsonRequest(
-			string url,
-			string method,
-			RavenJObject metadata,
-			ICredentials credentials,
-			HttpJsonRequestFactory factory,
-			IHoldProfilingInformation owner,
-			DocumentConvention conventions)
-		{
-			this.Url = url;
-			this.factory = factory;
-			this.owner = owner;
-			this.conventions = conventions;
-			this.Method = method;
-			webRequest = (HttpWebRequest)WebRequest.Create(url);
-			webRequest.Credentials = credentials;
-			webRequest.Method = method;
-			if (factory.DisableRequestCompression == false && 
-				(method == "POST" || method == "PUT" || method == "PATCH"))
-				webRequest.Headers["Content-Encoding"] = "gzip";
-			webRequest.ContentType = "application/json; charset=utf-8";
-			WriteMetadata(metadata);
-		}
-
-<<<<<<< HEAD
-#if !NET35
-		public Task<RavenJToken> ReadResponseJsonAsync()
-		{
-			return ReadResponseStringAsync()
-				.ContinueWith(x =>
-				{
-					var result = x.Result;
-
-					return RavenJToken.Parse(result);
-
-				});
-		}
-=======
-#if !NET_3_5
->>>>>>> ba759e34
-
-		public Task ExecuteRequestAsync()
-		{
-			return ReadResponseJsonAsync();
-		}
-
-		/// <summary>
-		/// Begins the read response string.
-		/// </summary>
-		public Task<RavenJToken> ReadResponseJsonAsync()
-		{
-			if (SkipServerCheck)
-			{
-				var tcs = new TaskCompletionSource<RavenJToken>();
-				var cachedResponse = factory.GetCachedResponse(this);
-				factory.InvokeLogRequest(owner, ()=> new RequestResultArgs
-				{
-					DurationMilliseconds = CalculateDuration(),
-					Method = webRequest.Method,
-					HttpResult = (int)ResponseStatusCode,
-					Status = RequestStatus.AggresivelyCached,
-					Result = cachedResponse.ToString(),
-					Url = webRequest.RequestUri.PathAndQuery,
-					PostedData = postedData
-				});
-				tcs.SetResult(cachedResponse);
-				return tcs.Task;
-			}
-
-			return InternalReadResponseStringAsync(retries: 0);
-		}
-
-		private Task<RavenJToken> InternalReadResponseStringAsync(int retries)
-		{
-			return Task.Factory.FromAsync<WebResponse>(webRequest.BeginGetResponse, webRequest.EndGetResponse, null)
-				.ContinueWith(task => ReadJsonInternal(() => task.Result))
-				.ContinueWith(task =>
-				{
-					var webException = task.Exception.ExtractSingleInnerException() as WebException;
-					if (webException == null || retries >= 3)
-						return task;// effectively throw
-
-					var httpWebResponse = webException.Response as HttpWebResponse;
-					if (httpWebResponse == null ||
-						httpWebResponse.StatusCode != HttpStatusCode.Unauthorized)
-						return task; // effectively throw
-
-					var authorizeResponse = HandleUnauthorizedResponseAsync(httpWebResponse);
-
-					if (authorizeResponse == null)
-						return task; // effectively throw
-
-					return authorizeResponse
-						.ContinueWith(_ =>
-						{
-							_.Wait(); //throw on error
-							return InternalReadResponseStringAsync(retries + 1);
-						})
-						.Unwrap();
-				}).Unwrap();
-		}
-#endif
-		public void ExecuteRequest()
-		{
-			ReadResponseJson();
-		}
-
-		public byte[] ReadResponseBytes()
-		{
-			if (writeCalled == false)
-				webRequest.ContentLength = 0;
-			using (var webResponse = webRequest.GetResponse())
-			using (var stream = webResponse.GetResponseStreamWithHttpDecompression())
-			{
-				ResponseHeaders = new NameValueCollection(webResponse.Headers);
-				return stream.ReadData();
-			}
-		}
-
-		/// <summary>
-		/// Reads the response string.
-		/// </summary>
-		/// <returns></returns>
-		public RavenJToken ReadResponseJson()
-		{
-			if (SkipServerCheck)
-			{
-				var result = factory.GetCachedResponse(this);
-				factory.InvokeLogRequest(owner, () => new RequestResultArgs
-				{
-					DurationMilliseconds = CalculateDuration(),
-					Method = webRequest.Method,
-					HttpResult = (int)ResponseStatusCode,
-					Status = RequestStatus.AggresivelyCached,
-					Result = result.ToString(),
-					Url = webRequest.RequestUri.PathAndQuery,
-					PostedData = postedData
-				});
-				return result;
-			}
-
-			int retries = 0;
-			while (true)
-			{
-				try
-				{
-					if (writeCalled == false)
-						webRequest.ContentLength = 0;
-					return ReadJsonInternal(webRequest.GetResponse);
-				}
-				catch (WebException e)
-				{
-					if (++retries >= 3)
-						throw;
-
-					var httpWebResponse = e.Response as HttpWebResponse;
-					if (httpWebResponse == null ||
-						httpWebResponse.StatusCode != HttpStatusCode.Unauthorized)
-						throw;
-
-					if (HandleUnauthorizedResponse(httpWebResponse) == false)
-						throw;
-				}
-			}
-		}
-
-		public bool HandleUnauthorizedResponse(HttpWebResponse unauthorizedResponse)
-		{
-			if (conventions.HandleUnauthorizedResponse == null)
-				return false;
-
-			var handleUnauthorizedResponse = conventions.HandleUnauthorizedResponse(unauthorizedResponse);
-			if (handleUnauthorizedResponse == null)
-				return false;
-
-			RecreateWebRequest(handleUnauthorizedResponse);
-			return true;
-		}
-#if !NET35
-		public Task HandleUnauthorizedResponseAsync(HttpWebResponse unauthorizedResponse)
-		{
-			if (conventions.HandleUnauthorizedResponseAsync == null)
-				return null;
-
-			var unauthorizedResponseAsync = conventions.HandleUnauthorizedResponseAsync(unauthorizedResponse);
-
-			if (unauthorizedResponseAsync == null)
-				return null;
-
-			return unauthorizedResponseAsync.ContinueWith(task => RecreateWebRequest(unauthorizedResponseAsync.Result));
-		}
-#endif
-
-		private void RecreateWebRequest(Action<HttpWebRequest> action)
-		{
-			// we now need to clone the request, since just calling GetRequest again wouldn't do anything
-
-			var newWebRequest = (HttpWebRequest)WebRequest.Create(Url);
-			newWebRequest.Method = webRequest.Method;
-			HttpRequestHelper.CopyHeaders(webRequest, newWebRequest);
-			newWebRequest.Credentials = webRequest.Credentials;
-			action(newWebRequest);
-
-			if (postedData != null)
-			{
-				HttpRequestHelper.WriteDataToRequest(newWebRequest, postedData, factory.DisableRequestCompression);
-			}
-			if (postedStream != null)
-			{
-				postedStream.Position = 0;
-				using (var stream = newWebRequest.GetRequestStream())
-				using (var commpressedData = new GZipStream(stream, CompressionMode.Compress))
-				{
-					if (factory.DisableRequestCompression == false)
-						postedStream.CopyTo(commpressedData);
-					else
-						postedStream.CopyTo(stream);
-
-					commpressedData.Flush();
-					stream.Flush();
-				}
-			}
-			webRequest = newWebRequest;
-		}
-
-
-
-		private RavenJToken ReadJsonInternal(Func<WebResponse> getResponse)
-		{
-			WebResponse response;
-			try
-			{
-				response = getResponse();
-				sp.Stop();
-			}
-			catch (WebException e)
-			{
-				sp.Stop();
-				var result = HandleErrors(e);
-				if (result == null)
-					throw;
-				return result;
-			}
-#if !NET35
-			catch (AggregateException e)
-			{
-				sp.Stop();
-				var we = e.ExtractSingleInnerException() as WebException;
-				if (we == null)
-					throw;
-				var result = HandleErrors(we);
-				if (result == null)
-					throw;
-				return result;
-			}
-#endif
-
-			ResponseHeaders = response.Headers;
-			ResponseStatusCode = ((HttpWebResponse)response).StatusCode;
-			using (var responseStream = response.GetResponseStreamWithHttpDecompression())
-			{
-				var data = RavenJToken.TryLoad(responseStream);
-
-				if (Method == "GET" && ShouldCacheRequest)
-				{
-					factory.CacheResponse(Url, data, ResponseHeaders);
-				}
-
-				factory.InvokeLogRequest(owner, () => new RequestResultArgs
-				{
-					DurationMilliseconds = CalculateDuration(),
-					Method = webRequest.Method,
-					HttpResult = (int) ResponseStatusCode,
-					Status = RequestStatus.SentToServer,
-					Result = (data ?? "").ToString(),
-					Url = webRequest.RequestUri.PathAndQuery,
-					PostedData = postedData
-				});
-
-				return data;
-			}
-		}
-
-		private RavenJToken HandleErrors(WebException e)
-		{
-			var httpWebResponse = e.Response as HttpWebResponse;
-			if (httpWebResponse == null ||
-				httpWebResponse.StatusCode == HttpStatusCode.Unauthorized ||
-				httpWebResponse.StatusCode == HttpStatusCode.NotFound ||
-				httpWebResponse.StatusCode == HttpStatusCode.Conflict)
-			{
-				int httpResult = -1;
-				if (httpWebResponse != null)
-					httpResult = (int)httpWebResponse.StatusCode;
-
-				factory.InvokeLogRequest(owner, () => new RequestResultArgs
-				{
-					DurationMilliseconds = CalculateDuration(),
-					Method = webRequest.Method,
-					HttpResult = httpResult,
-					Status = RequestStatus.ErrorOnServer,
-					Result = e.Message,
-					Url = webRequest.RequestUri.PathAndQuery,
-					PostedData = postedData
-				});
-
-				return null;//throws
-			}
-
-			if (httpWebResponse.StatusCode == HttpStatusCode.NotModified
-				&& CachedRequestDetails != null)
-			{
-				factory.UpdateCacheTime(this);
-				var result = factory.GetCachedResponse(this);
-
-				factory.InvokeLogRequest(owner, () => new RequestResultArgs
-				{
-					DurationMilliseconds = CalculateDuration(),
-					Method = webRequest.Method,
-					HttpResult = (int)httpWebResponse.StatusCode,
-					Status = RequestStatus.Cached,
-					Result = result.ToString(),
-					Url = webRequest.RequestUri.PathAndQuery,
-					PostedData = postedData
-				});
-
-				return result;
-			}
-
-			using (var sr = new StreamReader(e.Response.GetResponseStreamWithHttpDecompression()))
-			{
-				var readToEnd = sr.ReadToEnd();
-
-				factory.InvokeLogRequest(owner, () => new RequestResultArgs
-				{
-					DurationMilliseconds = CalculateDuration(),
-					Method = webRequest.Method,
-					HttpResult = (int)httpWebResponse.StatusCode,
-					Status = RequestStatus.Cached,
-					Result = readToEnd,
-					Url = webRequest.RequestUri.PathAndQuery,
-					PostedData = postedData
-				});
-
-				RavenJObject ravenJObject;
-				try
-				{
-					ravenJObject = RavenJObject.Parse(readToEnd);
-				}
-				catch (Exception)
-				{
-					throw new InvalidOperationException(readToEnd, e);
-				}
-
-				if (ravenJObject.ContainsKey("Error"))
-				{
-					var sb = new StringBuilder();
-					foreach (var prop in ravenJObject)
-					{
-						if (prop.Key == "Error")
-							continue;
-
-						sb.Append(prop.Key).Append(": ").AppendLine(prop.Value.ToString(Formatting.Indented));
-					}
-
-					sb.AppendLine()
-						.AppendLine(ravenJObject.Value<string>("Error"));
-
-					throw new InvalidOperationException(sb.ToString());
-				}
-				throw new InvalidOperationException(readToEnd, e);
-			}
-		}
-
-		/// <summary>
-		/// The request duration
-		/// </summary>
-		public double CalculateDuration()
-		{
-			return sp.ElapsedMilliseconds;
-		}
-
-		/// <summary>
-		/// Gets or sets the response status code.
-		/// </summary>
-		/// <value>The response status code.</value>
-		public HttpStatusCode ResponseStatusCode { get; set; }
-
-		///<summary>
-		/// Whatever we can skip the server check and directly return the cached result
-		///</summary>
-		public bool SkipServerCheck { get; set; }
-
-		/// <summary>
-		/// The underlying request content type
-		/// </summary>
-		public string ContentType
-		{
-			get { return webRequest.ContentType; }
-			set { webRequest.ContentType = value; }
-		}
-
-		private void WriteMetadata(RavenJObject metadata)
-		{
-			if (metadata == null || metadata.Count == 0)
-			{
-				return;
-			}
-
-			foreach (var prop in metadata)
-			{
-				if (prop.Value == null)
-					continue;
-
-				if (prop.Value.Type == JTokenType.Object ||
-					prop.Value.Type == JTokenType.Array)
-					continue;
-
-				var headerName = prop.Key;
-				if (headerName == "ETag")
-					headerName = "If-None-Match";
-				var value = prop.Value.Value<object>().ToString();
-
-				// Restricted headers require their own special treatment, otherwise an exception will
-				// be thrown.
-				// See http://msdn.microsoft.com/en-us/library/78h415ay.aspx
-				if (WebHeaderCollection.IsRestricted(headerName))
-				{
-					switch (headerName)
-					{
-						/*case "Date":
-						case "Referer":
-						case "Content-Length":
-						case "Expect":
-						case "Range":
-						case "Transfer-Encoding":
-						case "User-Agent":
-						case "Proxy-Connection":
-						case "Host": // Host property is not supported by 3.5
-							break;*/
-						case "Content-Type":
-							webRequest.ContentType = value;
-							break;
-						case "If-Modified-Since":
-							DateTime tmp;
-							DateTime.TryParse(value, out tmp);
-							webRequest.IfModifiedSince = tmp;
-							break;
-						case "Accept":
-							webRequest.Accept = value;
-							break;
-						case "Connection":
-							webRequest.Connection = value;
-							break;
-					}
-				}
-				else
-				{
-					webRequest.Headers[headerName] = value;
-				}
-			}
-		}
-
-		/// <summary>
-		/// Writes the specified data.
-		/// </summary>
-		/// <param name="data">The data.</param>
-		public void Write(string data)
-		{
-			writeCalled = true;
-			postedData = data;
-
-			HttpRequestHelper.WriteDataToRequest(webRequest, data, factory.DisableRequestCompression);
-		}
-
-
-		/// <summary>
-		/// Begins the write operation
-		/// </summary>
-		/// <param name="dataToWrite">The byte array.</param>
-		/// <param name="callback">The callback.</param>
-		/// <param name="state">The state.</param>
-		/// <returns></returns>
-		public IAsyncResult BeginWrite(string dataToWrite, AsyncCallback callback, object state)
-		{
-			writeCalled = true;
-			postedData = dataToWrite;
-
-			return webRequest.BeginGetRequestStream(callback, state);
-		}
-
-		/// <summary>
-		/// Ends the write operation.
-		/// </summary>
-		/// <param name="result">The result.</param>
-		public void EndWrite(IAsyncResult result)
-		{
-			using (var dataStream = webRequest.EndGetRequestStream(result))
-			using (var compressed = new GZipStream(dataStream, CompressionMode.Compress))
-			using (var writer = new StreamWriter(compressed, Encoding.UTF8))
-			{
-				writer.Write(postedData);
-				writer.Flush();
-
-				compressed.Flush();
-				dataStream.Flush();
-			}
-		}
-
-		/// <summary>
-		/// Adds the operation headers.
-		/// </summary>
-		/// <param name="operationsHeaders">The operations headers.</param>
-		public void AddOperationHeaders(NameValueCollection operationsHeaders)
-		{
-			foreach (string header in operationsHeaders)
-			{
-				try
-				{
-					webRequest.Headers[header] = operationsHeaders[header];
-				}
-				catch (Exception e)
-				{
-					throw new InvalidOperationException(
-						"Failed to set header '" + header + "' to the value: " + operationsHeaders[header], e);
-				}
-			}
-		}
-
-		/// <summary>
-		/// Adds the operation headers.
-		/// </summary>
-		/// <param name="operationsHeaders">The operations headers.</param>
-		public void AddOperationHeaders(IDictionary<string, string> operationsHeaders)
-		{
-			foreach (var kvp in operationsHeaders)
-			{
-				webRequest.Headers[kvp.Key] = operationsHeaders[kvp.Value];
-			}
-		}
-
-		private class ImmediateCompletionResult : IAsyncResult, IDisposable
-		{
-			private ManualResetEvent manualResetEvent;
-
-			public bool IsCompleted
-			{
-				get { return true; }
-			}
-
-			public WaitHandle AsyncWaitHandle
-			{
-				get
-				{
-					if (manualResetEvent == null)
-					{
-						lock (this)
-						{
-							if (manualResetEvent == null)
-								manualResetEvent = new ManualResetEvent(true);
-						}
-					}
-					return manualResetEvent;
-				}
-			}
-
-			public object AsyncState
-			{
-				get { return null; }
-			}
-
-			public bool CompletedSynchronously
-			{
-				get { return true; }
-			}
-
-			public void Dispose()
-			{
-				if (manualResetEvent != null)
-					manualResetEvent.Close();
-			}
-		}
-
-		public void Write(Stream streamToWrite)
-		{
-			writeCalled = true;
-			postedStream = streamToWrite;
-			webRequest.SendChunked = true;
-			using (var stream = webRequest.GetRequestStream())
-			using (var commpressedData = new GZipStream(stream, CompressionMode.Compress))
-			{
-				streamToWrite.CopyTo(commpressedData);
-
-				commpressedData.Flush();
-				stream.Flush();
-			}
-		}
-	}
+//-----------------------------------------------------------------------
+// <copyright file="HttpJsonRequest.cs" company="Hibernating Rhinos LTD">
+//     Copyright (c) Hibernating Rhinos LTD. All rights reserved.
+// </copyright>
+//-----------------------------------------------------------------------
+using System;
+using System.Collections.Generic;
+using System.Collections.Specialized;
+using System.Diagnostics;
+using System.IO;
+using System.IO.Compression;
+using System.Linq;
+using System.Net;
+using System.Text;
+using System.Threading;
+#if !NET35
+using System.Threading.Tasks;
+#endif
+using Raven.Imports.Newtonsoft.Json;
+using Raven.Imports.Newtonsoft.Json.Linq;
+using Raven.Abstractions.Extensions;
+using Raven.Abstractions.Connection;
+using Raven.Client.Connection;
+using Raven.Client.Connection.Profiling;
+using Raven.Client.Document;
+using Raven.Json.Linq;
+using Raven.Client.Extensions;
+
+namespace Raven.Client.Connection
+{
+	/// <summary>
+	/// A representation of an HTTP json request to the RavenDB server
+	/// </summary>
+	public class HttpJsonRequest
+	{
+		internal readonly string Url;
+		internal readonly string Method;
+
+		internal volatile HttpWebRequest webRequest;
+		// temporary create a strong reference to the cached data for this request
+		// avoid the potential for clearing the cache from a cached item
+		internal CachedRequest CachedRequestDetails;
+		private readonly HttpJsonRequestFactory factory;
+		private readonly IHoldProfilingInformation owner;
+		private readonly DocumentConvention conventions;
+		private string postedData;
+		private Stopwatch sp = Stopwatch.StartNew();
+		internal bool ShouldCacheRequest;
+		public object Headers;
+		private Stream postedStream;
+		private bool writeCalled;
+
+		/// <summary>
+		/// Gets or sets the response headers.
+		/// </summary>
+		/// <value>The response headers.</value>
+		public NameValueCollection ResponseHeaders { get; set; }
+
+		internal HttpJsonRequest(
+			string url,
+			string method,
+			RavenJObject metadata,
+			ICredentials credentials,
+			HttpJsonRequestFactory factory,
+			IHoldProfilingInformation owner,
+			DocumentConvention conventions)
+		{
+			this.Url = url;
+			this.factory = factory;
+			this.owner = owner;
+			this.conventions = conventions;
+			this.Method = method;
+			webRequest = (HttpWebRequest)WebRequest.Create(url);
+			webRequest.Credentials = credentials;
+			webRequest.Method = method;
+			if (factory.DisableRequestCompression == false && 
+				(method == "POST" || method == "PUT" || method == "PATCH"))
+				webRequest.Headers["Content-Encoding"] = "gzip";
+			webRequest.ContentType = "application/json; charset=utf-8";
+			WriteMetadata(metadata);
+		}
+
+#if !NET35
+
+		public Task ExecuteRequestAsync()
+		{
+			return ReadResponseJsonAsync();
+		}
+
+		/// <summary>
+		/// Begins the read response string.
+		/// </summary>
+		public Task<RavenJToken> ReadResponseJsonAsync()
+		{
+			if (SkipServerCheck)
+			{
+				var tcs = new TaskCompletionSource<RavenJToken>();
+				var cachedResponse = factory.GetCachedResponse(this);
+				factory.InvokeLogRequest(owner, ()=> new RequestResultArgs
+				{
+					DurationMilliseconds = CalculateDuration(),
+					Method = webRequest.Method,
+					HttpResult = (int)ResponseStatusCode,
+					Status = RequestStatus.AggresivelyCached,
+					Result = cachedResponse.ToString(),
+					Url = webRequest.RequestUri.PathAndQuery,
+					PostedData = postedData
+				});
+				tcs.SetResult(cachedResponse);
+				return tcs.Task;
+			}
+
+			return InternalReadResponseStringAsync(retries: 0);
+		}
+
+		private Task<RavenJToken> InternalReadResponseStringAsync(int retries)
+		{
+			return Task.Factory.FromAsync<WebResponse>(webRequest.BeginGetResponse, webRequest.EndGetResponse, null)
+				.ContinueWith(task => ReadJsonInternal(() => task.Result))
+				.ContinueWith(task =>
+				{
+					var webException = task.Exception.ExtractSingleInnerException() as WebException;
+					if (webException == null || retries >= 3)
+						return task;// effectively throw
+
+					var httpWebResponse = webException.Response as HttpWebResponse;
+					if (httpWebResponse == null ||
+						httpWebResponse.StatusCode != HttpStatusCode.Unauthorized)
+						return task; // effectively throw
+
+					var authorizeResponse = HandleUnauthorizedResponseAsync(httpWebResponse);
+
+					if (authorizeResponse == null)
+						return task; // effectively throw
+
+					return authorizeResponse
+						.ContinueWith(_ =>
+						{
+							_.Wait(); //throw on error
+							return InternalReadResponseStringAsync(retries + 1);
+						})
+						.Unwrap();
+				}).Unwrap();
+		}
+#endif
+		public void ExecuteRequest()
+		{
+			ReadResponseJson();
+		}
+
+		public byte[] ReadResponseBytes()
+		{
+			if (writeCalled == false)
+				webRequest.ContentLength = 0;
+			using (var webResponse = webRequest.GetResponse())
+			using (var stream = webResponse.GetResponseStreamWithHttpDecompression())
+			{
+				ResponseHeaders = new NameValueCollection(webResponse.Headers);
+				return stream.ReadData();
+			}
+		}
+
+		/// <summary>
+		/// Reads the response string.
+		/// </summary>
+		/// <returns></returns>
+		public RavenJToken ReadResponseJson()
+		{
+			if (SkipServerCheck)
+			{
+				var result = factory.GetCachedResponse(this);
+				factory.InvokeLogRequest(owner, () => new RequestResultArgs
+				{
+					DurationMilliseconds = CalculateDuration(),
+					Method = webRequest.Method,
+					HttpResult = (int)ResponseStatusCode,
+					Status = RequestStatus.AggresivelyCached,
+					Result = result.ToString(),
+					Url = webRequest.RequestUri.PathAndQuery,
+					PostedData = postedData
+				});
+				return result;
+			}
+
+			int retries = 0;
+			while (true)
+			{
+				try
+				{
+					if (writeCalled == false)
+						webRequest.ContentLength = 0;
+					return ReadJsonInternal(webRequest.GetResponse);
+				}
+				catch (WebException e)
+				{
+					if (++retries >= 3)
+						throw;
+
+					var httpWebResponse = e.Response as HttpWebResponse;
+					if (httpWebResponse == null ||
+						httpWebResponse.StatusCode != HttpStatusCode.Unauthorized)
+						throw;
+
+					if (HandleUnauthorizedResponse(httpWebResponse) == false)
+						throw;
+				}
+			}
+		}
+
+		public bool HandleUnauthorizedResponse(HttpWebResponse unauthorizedResponse)
+		{
+			if (conventions.HandleUnauthorizedResponse == null)
+				return false;
+
+			var handleUnauthorizedResponse = conventions.HandleUnauthorizedResponse(unauthorizedResponse);
+			if (handleUnauthorizedResponse == null)
+				return false;
+
+			RecreateWebRequest(handleUnauthorizedResponse);
+			return true;
+		}
+#if !NET35
+		public Task HandleUnauthorizedResponseAsync(HttpWebResponse unauthorizedResponse)
+		{
+			if (conventions.HandleUnauthorizedResponseAsync == null)
+				return null;
+
+			var unauthorizedResponseAsync = conventions.HandleUnauthorizedResponseAsync(unauthorizedResponse);
+
+			if (unauthorizedResponseAsync == null)
+				return null;
+
+			return unauthorizedResponseAsync.ContinueWith(task => RecreateWebRequest(unauthorizedResponseAsync.Result));
+		}
+#endif
+
+		private void RecreateWebRequest(Action<HttpWebRequest> action)
+		{
+			// we now need to clone the request, since just calling GetRequest again wouldn't do anything
+
+			var newWebRequest = (HttpWebRequest)WebRequest.Create(Url);
+			newWebRequest.Method = webRequest.Method;
+			HttpRequestHelper.CopyHeaders(webRequest, newWebRequest);
+			newWebRequest.Credentials = webRequest.Credentials;
+			action(newWebRequest);
+
+			if (postedData != null)
+			{
+				HttpRequestHelper.WriteDataToRequest(newWebRequest, postedData, factory.DisableRequestCompression);
+			}
+			if (postedStream != null)
+			{
+				postedStream.Position = 0;
+				using (var stream = newWebRequest.GetRequestStream())
+				using (var commpressedData = new GZipStream(stream, CompressionMode.Compress))
+				{
+					if (factory.DisableRequestCompression == false)
+						postedStream.CopyTo(commpressedData);
+					else
+						postedStream.CopyTo(stream);
+
+					commpressedData.Flush();
+					stream.Flush();
+				}
+			}
+			webRequest = newWebRequest;
+		}
+
+
+
+		private RavenJToken ReadJsonInternal(Func<WebResponse> getResponse)
+		{
+			WebResponse response;
+			try
+			{
+				response = getResponse();
+				sp.Stop();
+			}
+			catch (WebException e)
+			{
+				sp.Stop();
+				var result = HandleErrors(e);
+				if (result == null)
+					throw;
+				return result;
+			}
+#if !NET35
+			catch (AggregateException e)
+			{
+				sp.Stop();
+				var we = e.ExtractSingleInnerException() as WebException;
+				if (we == null)
+					throw;
+				var result = HandleErrors(we);
+				if (result == null)
+					throw;
+				return result;
+			}
+#endif
+
+			ResponseHeaders = response.Headers;
+			ResponseStatusCode = ((HttpWebResponse)response).StatusCode;
+			using (var responseStream = response.GetResponseStreamWithHttpDecompression())
+			{
+				var data = RavenJToken.TryLoad(responseStream);
+
+				if (Method == "GET" && ShouldCacheRequest)
+				{
+					factory.CacheResponse(Url, data, ResponseHeaders);
+				}
+
+				factory.InvokeLogRequest(owner, () => new RequestResultArgs
+				{
+					DurationMilliseconds = CalculateDuration(),
+					Method = webRequest.Method,
+					HttpResult = (int) ResponseStatusCode,
+					Status = RequestStatus.SentToServer,
+					Result = (data ?? "").ToString(),
+					Url = webRequest.RequestUri.PathAndQuery,
+					PostedData = postedData
+				});
+
+				return data;
+			}
+		}
+
+		private RavenJToken HandleErrors(WebException e)
+		{
+			var httpWebResponse = e.Response as HttpWebResponse;
+			if (httpWebResponse == null ||
+				httpWebResponse.StatusCode == HttpStatusCode.Unauthorized ||
+				httpWebResponse.StatusCode == HttpStatusCode.NotFound ||
+				httpWebResponse.StatusCode == HttpStatusCode.Conflict)
+			{
+				int httpResult = -1;
+				if (httpWebResponse != null)
+					httpResult = (int)httpWebResponse.StatusCode;
+
+				factory.InvokeLogRequest(owner, () => new RequestResultArgs
+				{
+					DurationMilliseconds = CalculateDuration(),
+					Method = webRequest.Method,
+					HttpResult = httpResult,
+					Status = RequestStatus.ErrorOnServer,
+					Result = e.Message,
+					Url = webRequest.RequestUri.PathAndQuery,
+					PostedData = postedData
+				});
+
+				return null;//throws
+			}
+
+			if (httpWebResponse.StatusCode == HttpStatusCode.NotModified
+				&& CachedRequestDetails != null)
+			{
+				factory.UpdateCacheTime(this);
+				var result = factory.GetCachedResponse(this);
+
+				factory.InvokeLogRequest(owner, () => new RequestResultArgs
+				{
+					DurationMilliseconds = CalculateDuration(),
+					Method = webRequest.Method,
+					HttpResult = (int)httpWebResponse.StatusCode,
+					Status = RequestStatus.Cached,
+					Result = result.ToString(),
+					Url = webRequest.RequestUri.PathAndQuery,
+					PostedData = postedData
+				});
+
+				return result;
+			}
+
+			using (var sr = new StreamReader(e.Response.GetResponseStreamWithHttpDecompression()))
+			{
+				var readToEnd = sr.ReadToEnd();
+
+				factory.InvokeLogRequest(owner, () => new RequestResultArgs
+				{
+					DurationMilliseconds = CalculateDuration(),
+					Method = webRequest.Method,
+					HttpResult = (int)httpWebResponse.StatusCode,
+					Status = RequestStatus.Cached,
+					Result = readToEnd,
+					Url = webRequest.RequestUri.PathAndQuery,
+					PostedData = postedData
+				});
+
+				RavenJObject ravenJObject;
+				try
+				{
+					ravenJObject = RavenJObject.Parse(readToEnd);
+				}
+				catch (Exception)
+				{
+					throw new InvalidOperationException(readToEnd, e);
+				}
+
+				if (ravenJObject.ContainsKey("Error"))
+				{
+					var sb = new StringBuilder();
+					foreach (var prop in ravenJObject)
+					{
+						if (prop.Key == "Error")
+							continue;
+
+						sb.Append(prop.Key).Append(": ").AppendLine(prop.Value.ToString(Formatting.Indented));
+					}
+
+					sb.AppendLine()
+						.AppendLine(ravenJObject.Value<string>("Error"));
+
+					throw new InvalidOperationException(sb.ToString());
+				}
+				throw new InvalidOperationException(readToEnd, e);
+			}
+		}
+
+		/// <summary>
+		/// The request duration
+		/// </summary>
+		public double CalculateDuration()
+		{
+			return sp.ElapsedMilliseconds;
+		}
+
+		/// <summary>
+		/// Gets or sets the response status code.
+		/// </summary>
+		/// <value>The response status code.</value>
+		public HttpStatusCode ResponseStatusCode { get; set; }
+
+		///<summary>
+		/// Whatever we can skip the server check and directly return the cached result
+		///</summary>
+		public bool SkipServerCheck { get; set; }
+
+		/// <summary>
+		/// The underlying request content type
+		/// </summary>
+		public string ContentType
+		{
+			get { return webRequest.ContentType; }
+			set { webRequest.ContentType = value; }
+		}
+
+		private void WriteMetadata(RavenJObject metadata)
+		{
+			if (metadata == null || metadata.Count == 0)
+			{
+				return;
+			}
+
+			foreach (var prop in metadata)
+			{
+				if (prop.Value == null)
+					continue;
+
+				if (prop.Value.Type == JTokenType.Object ||
+					prop.Value.Type == JTokenType.Array)
+					continue;
+
+				var headerName = prop.Key;
+				if (headerName == "ETag")
+					headerName = "If-None-Match";
+				var value = prop.Value.Value<object>().ToString();
+
+				// Restricted headers require their own special treatment, otherwise an exception will
+				// be thrown.
+				// See http://msdn.microsoft.com/en-us/library/78h415ay.aspx
+				if (WebHeaderCollection.IsRestricted(headerName))
+				{
+					switch (headerName)
+					{
+						/*case "Date":
+						case "Referer":
+						case "Content-Length":
+						case "Expect":
+						case "Range":
+						case "Transfer-Encoding":
+						case "User-Agent":
+						case "Proxy-Connection":
+						case "Host": // Host property is not supported by 3.5
+							break;*/
+						case "Content-Type":
+							webRequest.ContentType = value;
+							break;
+						case "If-Modified-Since":
+							DateTime tmp;
+							DateTime.TryParse(value, out tmp);
+							webRequest.IfModifiedSince = tmp;
+							break;
+						case "Accept":
+							webRequest.Accept = value;
+							break;
+						case "Connection":
+							webRequest.Connection = value;
+							break;
+					}
+				}
+				else
+				{
+					webRequest.Headers[headerName] = value;
+				}
+			}
+		}
+
+		/// <summary>
+		/// Writes the specified data.
+		/// </summary>
+		/// <param name="data">The data.</param>
+		public void Write(string data)
+		{
+			writeCalled = true;
+			postedData = data;
+
+			HttpRequestHelper.WriteDataToRequest(webRequest, data, factory.DisableRequestCompression);
+		}
+
+
+		/// <summary>
+		/// Begins the write operation
+		/// </summary>
+		/// <param name="dataToWrite">The byte array.</param>
+		/// <param name="callback">The callback.</param>
+		/// <param name="state">The state.</param>
+		/// <returns></returns>
+		public IAsyncResult BeginWrite(string dataToWrite, AsyncCallback callback, object state)
+		{
+			writeCalled = true;
+			postedData = dataToWrite;
+
+			return webRequest.BeginGetRequestStream(callback, state);
+		}
+
+		/// <summary>
+		/// Ends the write operation.
+		/// </summary>
+		/// <param name="result">The result.</param>
+		public void EndWrite(IAsyncResult result)
+		{
+			using (var dataStream = webRequest.EndGetRequestStream(result))
+			using (var compressed = new GZipStream(dataStream, CompressionMode.Compress))
+			using (var writer = new StreamWriter(compressed, Encoding.UTF8))
+			{
+				writer.Write(postedData);
+				writer.Flush();
+
+				compressed.Flush();
+				dataStream.Flush();
+			}
+		}
+
+		/// <summary>
+		/// Adds the operation headers.
+		/// </summary>
+		/// <param name="operationsHeaders">The operations headers.</param>
+		public void AddOperationHeaders(NameValueCollection operationsHeaders)
+		{
+			foreach (string header in operationsHeaders)
+			{
+				try
+				{
+					webRequest.Headers[header] = operationsHeaders[header];
+				}
+				catch (Exception e)
+				{
+					throw new InvalidOperationException(
+						"Failed to set header '" + header + "' to the value: " + operationsHeaders[header], e);
+				}
+			}
+		}
+
+		/// <summary>
+		/// Adds the operation headers.
+		/// </summary>
+		/// <param name="operationsHeaders">The operations headers.</param>
+		public void AddOperationHeaders(IDictionary<string, string> operationsHeaders)
+		{
+			foreach (var kvp in operationsHeaders)
+			{
+				webRequest.Headers[kvp.Key] = operationsHeaders[kvp.Value];
+			}
+		}
+
+		private class ImmediateCompletionResult : IAsyncResult, IDisposable
+		{
+			private ManualResetEvent manualResetEvent;
+
+			public bool IsCompleted
+			{
+				get { return true; }
+			}
+
+			public WaitHandle AsyncWaitHandle
+			{
+				get
+				{
+					if (manualResetEvent == null)
+					{
+						lock (this)
+						{
+							if (manualResetEvent == null)
+								manualResetEvent = new ManualResetEvent(true);
+						}
+					}
+					return manualResetEvent;
+				}
+			}
+
+			public object AsyncState
+			{
+				get { return null; }
+			}
+
+			public bool CompletedSynchronously
+			{
+				get { return true; }
+			}
+
+			public void Dispose()
+			{
+				if (manualResetEvent != null)
+					manualResetEvent.Close();
+			}
+		}
+
+		public void Write(Stream streamToWrite)
+		{
+			writeCalled = true;
+			postedStream = streamToWrite;
+			webRequest.SendChunked = true;
+			using (var stream = webRequest.GetRequestStream())
+			using (var commpressedData = new GZipStream(stream, CompressionMode.Compress))
+			{
+				streamToWrite.CopyTo(commpressedData);
+
+				commpressedData.Flush();
+				stream.Flush();
+			}
+		}
+	}
 }