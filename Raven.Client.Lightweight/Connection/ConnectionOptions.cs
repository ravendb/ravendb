// -----------------------------------------------------------------------
//  <copyright file="ConnectionOptions.cs" company="Hibernating Rhinos LTD">
//      Copyright (c) Hibernating Rhinos LTD. All rights reserved.
//  </copyright>
// -----------------------------------------------------------------------
using System;
using System.Net;
using Raven.Abstractions.Extensions;

namespace Raven.Client.Connection
{
<<<<<<< HEAD
	public static class ConnectionOptions
	{
		private static IDisposable Expect100Continue(Uri uri)
		{
			var servicePoint = ServicePointManager.FindServicePoint(uri);
			servicePoint.Expect100Continue = true;
			return new DisposableAction(() => servicePoint.Expect100Continue = false);
		}
=======
    public class ConnectionOptions
    {
        public static IDisposable Expect100Continue(Uri uri)
        {
            var servicePoint = ServicePointManager.FindServicePoint(uri);
            servicePoint.Expect100Continue = true;
            return new DisposableAction(() => servicePoint.Expect100Continue = false);
        }
>>>>>>> b19bf61a

        public static IDisposable Expect100Continue(string url)
        {
            return Expect100Continue(new Uri(url));
        }
    }
}<|MERGE_RESOLUTION|>--- conflicted
+++ resolved
@@ -9,7 +9,6 @@
 
 namespace Raven.Client.Connection
 {
-<<<<<<< HEAD
 	public static class ConnectionOptions
 	{
 		private static IDisposable Expect100Continue(Uri uri)
@@ -18,16 +17,6 @@
 			servicePoint.Expect100Continue = true;
 			return new DisposableAction(() => servicePoint.Expect100Continue = false);
 		}
-=======
-    public class ConnectionOptions
-    {
-        public static IDisposable Expect100Continue(Uri uri)
-        {
-            var servicePoint = ServicePointManager.FindServicePoint(uri);
-            servicePoint.Expect100Continue = true;
-            return new DisposableAction(() => servicePoint.Expect100Continue = false);
-        }
->>>>>>> b19bf61a
 
         public static IDisposable Expect100Continue(string url)
         {
