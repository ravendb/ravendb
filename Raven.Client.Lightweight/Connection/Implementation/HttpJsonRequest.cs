//-----------------------------------------------------------------------
// <copyright file="HttpJsonRequest.cs" company="Hibernating Rhinos LTD">
//     Copyright (c) Hibernating Rhinos LTD. All rights reserved.
// </copyright>
//-----------------------------------------------------------------------
using System;
using System.Collections;
using System.Collections.Generic;
using System.Collections.Specialized;
using System.Diagnostics;
using System.Diagnostics.Contracts;
using System.Globalization;
using System.IO;
using System.Net;
using System.Net.Http;
using System.Net.Http.Headers;
using System.Runtime.Remoting.Messaging;
using System.Text;
using System.Threading.Tasks;
using Raven.Abstractions.Data;
using Raven.Abstractions.Exceptions;
using Raven.Abstractions.Util;
using Raven.Client.Extensions;
using Raven.Client.Metrics;
using Raven.Imports.Newtonsoft.Json;
using Raven.Imports.Newtonsoft.Json.Linq;
using Raven.Abstractions.Extensions;
using Raven.Abstractions.Connection;
using Raven.Client.Connection.Async;
using Raven.Client.Connection.Profiling;
using Raven.Json.Linq;
using Raven.Abstractions;

namespace Raven.Client.Connection.Implementation
{
<<<<<<< HEAD
	/// <summary>
	/// A representation of an HTTP json request to the RavenDB server
	/// </summary>
	public class HttpJsonRequest : IDisposable
	{
	    public const int MinimumServerVersion = 3000;
	    public const int CustomBuildVersion = 13;

		internal  string Url
		{
			get { return url; }
			set { url = value; }
		}
		internal readonly HttpMethod Method;

		internal volatile HttpClient httpClient;

		private readonly NameValueCollection headers = new NameValueCollection();

		private readonly Stopwatch sp = Stopwatch.StartNew();

		private readonly OperationCredentials _credentials;

		// temporary create a strong reference to the cached data for this request
		// avoid the potential for clearing the cache from a cached item
		internal CachedRequest CachedRequestDetails;
		private readonly HttpJsonRequestFactory factory;
		private readonly Func<HttpMessageHandler> recreateHandler; 
		private readonly IHoldProfilingInformation owner;
		private readonly ConventionBase conventions;
		private readonly bool disabledAuthRetries;
		private readonly IRequestTimeMetric requestTimeMetric;

		private string postedData;
		private bool isRequestSentToServer;

		internal bool ShouldCacheRequest;
		private Stream postedStream;
		private bool writeCalled;
		public static readonly string ClientVersion = typeof(HttpJsonRequest).Assembly.GetName().Version.ToString();
		
		private string primaryUrl;

		private string operationUrl;

		public Action<NameValueCollection, string, string> HandleReplicationStatusChanges = delegate { };
		private string url;
        
		/// <summary>
		/// Gets or sets the response headers.
		/// </summary>
		/// <value>The response headers.</value>
		public NameValueCollection ResponseHeaders { get; set; }

		internal HttpJsonRequest(
			CreateHttpJsonRequestParams requestParams,
			HttpJsonRequestFactory factory)
		{
			_credentials = requestParams.DisableAuthentication == false ? requestParams.Credentials : null;
			disabledAuthRetries = requestParams.DisableAuthentication;

			Url = requestParams.Url;
			Method = requestParams.Method;
		    
			if (requestParams.Timeout.HasValue)
			{
				Timeout = requestParams.Timeout.Value;
			}
			else
			{
				Timeout = TimeSpan.FromSeconds(100); // default HttpClient timeout
=======
    /// <summary>
    /// A representation of an HTTP json request to the RavenDB server
    /// </summary>
    public class HttpJsonRequest : IDisposable
    {
        public const int MinimumServerVersion = 3000;
        public const int CustomBuildVersion = 13;

        internal readonly string Url;
        internal readonly string Method;

        internal volatile HttpClient httpClient;

        private readonly NameValueCollection headers = new NameValueCollection();

        private readonly Stopwatch sp = Stopwatch.StartNew();

        private readonly OperationCredentials _credentials;

        // temporary create a strong reference to the cached data for this request
        // avoid the potential for clearing the cache from a cached item
        internal CachedRequest CachedRequestDetails;
        private readonly HttpJsonRequestFactory factory;
        private readonly Func<HttpMessageHandler> recreateHandler; 
        private readonly IHoldProfilingInformation owner;
        private readonly Convention conventions;
        private readonly bool disabledAuthRetries;
        private string postedData;
        private bool isRequestSentToServer;

        internal bool ShouldCacheRequest;
        private Stream postedStream;
        private bool writeCalled;
        public static readonly string ClientVersion = typeof(HttpJsonRequest).Assembly.GetName().Version.ToString();
        
        private string primaryUrl;

        private string operationUrl;

        public Action<NameValueCollection, string, string> HandleReplicationStatusChanges = delegate { };
        
        /// <summary>
        /// Gets or sets the response headers.
        /// </summary>
        /// <value>The response headers.</value>
        public NameValueCollection ResponseHeaders { get; set; }

        internal HttpJsonRequest(
            CreateHttpJsonRequestParams requestParams,
            HttpJsonRequestFactory factory)
        {
            _credentials = requestParams.DisableAuthentication == false ? requestParams.Credentials : null;
            disabledAuthRetries = requestParams.DisableAuthentication;

            Url = requestParams.Url;
            Method = requestParams.Method;
            

            if (requestParams.Timeout.HasValue)
            {
                Timeout = requestParams.Timeout.Value;
            }
            else
            {
                Timeout = TimeSpan.FromSeconds(100); // default HttpClient timeout
>>>>>>> b19bf61a
#if DEBUG
                if (Debugger.IsAttached)
                {
                    Timeout = TimeSpan.FromMinutes(5);
                }
#endif
<<<<<<< HEAD
			}

			this.factory = factory;
			owner = requestParams.Owner;
			conventions = requestParams.Convention;
			requestTimeMetric = requestParams.RequestTimeMetric;

			recreateHandler = factory.httpMessageHandler ?? (
				() => new WebRequestHandler
				{
					AllowAutoRedirect = false,
					UseDefaultCredentials = _credentials != null && _credentials.HasCredentials() == false,
					Credentials = _credentials != null ? _credentials.Credentials : null,
				}
			);

			httpClient = factory.httpClientCache.GetClient(Timeout, _credentials, recreateHandler);

			if (factory.DisableRequestCompression == false && requestParams.DisableRequestCompression == false)
			{
				if (Method == HttpMethods.Post || Method == HttpMethods.Put || Method == HttpMethods.Patch || Method == HttpMethods.Eval)
				{
					httpClient.DefaultRequestHeaders.TryAddWithoutValidation("Content-Encoding", "gzip");
					httpClient.DefaultRequestHeaders.TryAddWithoutValidation("Content-Type", "application/json; charset=utf-8");
				}

				if (factory.acceptGzipContent)
					httpClient.DefaultRequestHeaders.AcceptEncoding.Add(new StringWithQualityHeaderValue("gzip"));
			}

			headers.Add("Raven-Client-Version", ClientVersion);
			WriteMetadata(requestParams.Metadata);
			requestParams.UpdateHeaders(headers);
		}

		[ContractInvariantMethod]
		private void ObjectInvariant()
		{
			Contract.Invariant(Url != null);
		}

		public void RemoveAuthorizationHeader()
		{
			httpClient.DefaultRequestHeaders.Remove("Authorization");
		}

		public Task ExecuteRequestAsync()
		{
			return ReadResponseJsonAsync();
		}

		/// <summary>
		/// Begins the read response string.
		/// </summary>
		public async Task<RavenJToken> ReadResponseJsonAsync()
		{
			if (SkipServerCheck)
			{
				var cachedResult = factory.GetCachedResponse(this);
				factory.InvokeLogRequest(owner, () => new RequestResultArgs
				{
					DurationMilliseconds = CalculateDuration(),
					Method = Method,
					HttpResult = (int) ResponseStatusCode,
					Status = RequestStatus.AggressivelyCached,
					Result = cachedResult.ToString(),
					Url = Url,
					PostedData = postedData
				});
				return cachedResult;
			}
			
			if (writeCalled)
                return await ReadJsonInternalAsync().ConfigureAwait(false);

            var result = await SendRequestInternal(() => new HttpRequestMessage(Method, Url)).ConfigureAwait(false);
			if (result != null)
				return result;
=======
            }

            this.factory = factory;
            owner = requestParams.Owner;
            conventions = requestParams.Convention;

            recreateHandler = factory.httpMessageHandler ?? (
                () => new WebRequestHandler
                {
                    UseDefaultCredentials = _credentials != null && _credentials.HasCredentials() == false,
                    Credentials = _credentials != null ? _credentials.Credentials : null,
                }
            );

            httpClient = factory.httpClientCache.GetClient(Timeout, _credentials, recreateHandler);

            if (factory.DisableRequestCompression == false && requestParams.DisableRequestCompression == false)
            {
                if (Method == "POST" || Method == "PUT" || Method == "PATCH" || Method == "EVAL")
                {
                    httpClient.DefaultRequestHeaders.TryAddWithoutValidation("Content-Encoding", "gzip");
                    httpClient.DefaultRequestHeaders.TryAddWithoutValidation("Content-Type", "application/json; charset=utf-8");
                }

                if (factory.acceptGzipContent)
                    httpClient.DefaultRequestHeaders.AcceptEncoding.Add(new StringWithQualityHeaderValue("gzip"));
            }

            headers.Add("Raven-Client-Version", ClientVersion);
            WriteMetadata(requestParams.Metadata);
            requestParams.UpdateHeaders(headers);
        }

        public void RemoveAuthorizationHeader()
        {
            httpClient.DefaultRequestHeaders.Remove("Authorization");
        }

        public Task ExecuteRequestAsync()
        {
            return ReadResponseJsonAsync();
        }

        /// <summary>
        /// Begins the read response string.
        /// </summary>
        public async Task<RavenJToken> ReadResponseJsonAsync()
        {
            if (SkipServerCheck)
            {
                var cachedResult = factory.GetCachedResponse(this);
                factory.InvokeLogRequest(owner, () => new RequestResultArgs
                {
                    DurationMilliseconds = CalculateDuration(),
                    Method = Method,
                    HttpResult = (int) ResponseStatusCode,
                    Status = RequestStatus.AggressivelyCached,
                    Result = cachedResult.ToString(),
                    Url = Url,
                    PostedData = postedData
                });
                return cachedResult;
            }
            
            if (writeCalled)
                return await ReadJsonInternalAsync().ConfigureAwait(false);

            var result = await SendRequestInternal(() => new HttpRequestMessage(new HttpMethod(Method), Url)).ConfigureAwait(false);
            if (result != null)
                return result;
>>>>>>> b19bf61a
            return await ReadJsonInternalAsync().ConfigureAwait(false); 
        }

        private Task<RavenJToken> SendRequestInternal(Func<HttpRequestMessage> getRequestMessage, bool readErrorString = true)
        {
            if (isRequestSentToServer && Debugger.IsAttached == false)
                throw new InvalidOperationException("Request was already sent to the server, cannot retry request.");
            isRequestSentToServer = true;

            return RunWithAuthRetry(async () =>
            {
                try
                {
                    var requestMessage = getRequestMessage();
                    CopyHeadersToHttpRequestMessage(requestMessage);
                    Response = await httpClient.SendAsync(requestMessage).ConfigureAwait(false);
<<<<<<< HEAD
					SetResponseHeaders(Response);
				    AssertServerVersionSupported();
					ResponseStatusCode = Response.StatusCode;
				}
				catch (HttpRequestException e)
				{
					if (Response == null) //something bad happened and httpClient.SendAsync failed -> i.e. server down, network down
						e.Data.Add(Constants.RequestFailedExceptionMarker, true);

					throw ErrorResponseException.FromHttpRequestException(e);
				}
				finally
				{
					sp.Stop();
					if (requestTimeMetric != null)
						requestTimeMetric.Update((int)sp.Elapsed.TotalMilliseconds);
				}

				// throw the conflict exception
=======
                    SetResponseHeaders(Response);
                    AssertServerVersionSupported();
                    ResponseStatusCode = Response.StatusCode;
                }
                finally
                {
                    sp.Stop();
                }

                // throw the conflict exception
>>>>>>> b19bf61a
                return await CheckForErrorsAndReturnCachedResultIfAnyAsync(readErrorString).ConfigureAwait(false);
            });
        }

        private void AssertServerVersionSupported()
        {
            if ((CallContext.GetData(Constants.Smuggler.CallContext) as bool?) == true) // allow Raven.Smuggler to work against old servers
                return;

            var serverBuildString = ResponseHeaders[Constants.RavenServerBuild];
            int serverBuild;

            // server doesn't return Raven-Server-Build in case of requests failures, thus we firstly check for header presence 
            if (string.IsNullOrEmpty(serverBuildString) == false && int.TryParse(serverBuildString, out serverBuild))
            {
                if (serverBuild < MinimumServerVersion && serverBuild != CustomBuildVersion)
                {
                    throw new ServerVersionNotSuppportedException(string.Format("Server version {0} is not supported. Use server with build >= {1}", serverBuildString, MinimumServerVersion));
                }
            } 
           
<<<<<<< HEAD
	    }

	    private async Task<T> RunWithAuthRetry<T>(Func<Task<T>> requestOperation)
		{
			int retries = 0;
			while (true)
			{
				ErrorResponseException responseException;
				try
				{
                    var opResult = await requestOperation().ConfigureAwait(false);
					return opResult;
				}
				catch (ErrorResponseException e)
				{
					if (++retries >= 3 || disabledAuthRetries)
						throw;
=======
        }

        private async Task<T> RunWithAuthRetry<T>(Func<Task<T>> requestOperation)
        {
            int retries = 0;
            while (true)
            {
                ErrorResponseException responseException;
                try
                {
                    return await requestOperation().ConfigureAwait(false);
                }
                catch (ErrorResponseException e)
                {
                    if (++retries >= 3 || disabledAuthRetries)
                        throw;
>>>>>>> b19bf61a

                    if (e.StatusCode != HttpStatusCode.Unauthorized &&
                        e.StatusCode != HttpStatusCode.Forbidden &&
                        e.StatusCode != HttpStatusCode.PreconditionFailed)
                        throw;

<<<<<<< HEAD
					responseException = e;
				}
				var responseStatusCode = Response.StatusCode;

				if (responseStatusCode == HttpStatusCode.Forbidden)
				{
					await HandleForbiddenResponseAsync(Response).ConfigureAwait(false);
					throw responseException;
				}

				if (await HandleUnauthorizedResponseAsync(Response).ConfigureAwait(false) == false)
					throw responseException;
			}
		}

		private void CopyHeadersToHttpRequestMessage(HttpRequestMessage httpRequestMessage)
		{
			for (int i = 0; i < headers.Count; i++)
			{
				var key = headers.GetKey(i);
				var values = headers.GetValues(i);
				Debug.Assert(values != null);
				httpRequestMessage.Headers.TryAddWithoutValidation(key, values);
			}
		}

		private void SetResponseHeaders(HttpResponseMessage response)
		{
			ResponseHeaders = new NameValueCollection();
			foreach (var header in response.Headers)
			{
				foreach (var val in header.Value)
				{
					ResponseHeaders.Add(header.Key, val);
				}
			}
			foreach (var header in response.Content.Headers)
			{
				foreach (var val in header.Value)
				{
					ResponseHeaders.Add(header.Key, val);
				}
			}
		}

		private async Task<RavenJToken> CheckForErrorsAndReturnCachedResultIfAnyAsync(bool readErrorString)
		{
		    if (Response.IsSuccessStatusCode) 
                return null;
		    if (Response.StatusCode == HttpStatusCode.Unauthorized ||
		        Response.StatusCode == HttpStatusCode.NotFound ||
		        Response.StatusCode == HttpStatusCode.Conflict)
		    {
		        factory.InvokeLogRequest(owner, () => new RequestResultArgs
		        {
		            DurationMilliseconds = CalculateDuration(),
		            Method = Method,
		            HttpResult = (int)Response.StatusCode,
		            Status = RequestStatus.ErrorOnServer,
		            Result = Response.StatusCode.ToString(),
		            Url = Url,
		            PostedData = postedData
		        });

		        throw ErrorResponseException.FromResponseMessage(Response, readErrorString);
		    }

		    if (Response.StatusCode == HttpStatusCode.NotModified
		        && CachedRequestDetails != null)
		    {
		        factory.UpdateCacheTime(this);
		        var result = factory.GetCachedResponse(this, ResponseHeaders);

		        // here we explicitly need to get Response.Headers, and NOT ResponseHeaders because we are 
		        // getting the value _right now_ from the secondary, and don't care about the 304, the force check
		        // is still valid
		        HandleReplicationStatusChanges(ResponseHeaders, primaryUrl, operationUrl);

		        factory.InvokeLogRequest(owner, () => new RequestResultArgs
		        {
		            DurationMilliseconds = CalculateDuration(),
		            Method = Method,
		            HttpResult = (int)Response.StatusCode,
		            Status = RequestStatus.Cached,
		            Result = result.ToString(),
		            Url = Url,
		            PostedData = postedData
		        });

		        return result;
		    }


		    using (var sr = new StreamReader(await Response.GetResponseStreamWithHttpDecompression().ConfigureAwait(false)))
		    {
		        var readToEnd = sr.ReadToEnd();

		        factory.InvokeLogRequest(owner, () => new RequestResultArgs
		        {
		            DurationMilliseconds = CalculateDuration(),
		            Method = Method,
		            HttpResult = (int)Response.StatusCode,
		            Status = RequestStatus.Cached,
		            Result = readToEnd,
		            Url = Url,
		            PostedData = postedData
		        });

		        if (string.IsNullOrWhiteSpace(readToEnd))
		            throw ErrorResponseException.FromResponseMessage(Response);

		        RavenJObject ravenJObject;
		        try
		        {
		            ravenJObject = RavenJObject.Parse(readToEnd);
		        }
		        catch (Exception e)
		        {
		            throw new ErrorResponseException(Response, readToEnd, e);
		        }
		        if (ravenJObject.ContainsKey("IndexDefinitionProperty"))
		        {
		            throw new IndexCompilationException(ravenJObject.Value<string>("Message"))
		            {
		                IndexDefinitionProperty = ravenJObject.Value<string>("IndexDefinitionProperty"),
		                ProblematicText = ravenJObject.Value<string>("ProblematicText")
		            };
		        }
		        if (Response.StatusCode == HttpStatusCode.BadRequest && ravenJObject.ContainsKey("Message"))
		        {
		            throw new BadRequestException(ravenJObject.Value<string>("Message"), ErrorResponseException.FromResponseMessage(Response));
		        }
		        if (ravenJObject.ContainsKey("Error"))
		        {
		            var sb = new StringBuilder();
		            foreach (var prop in ravenJObject)
		            {
		                if (prop.Key == "Error")
		                    continue;

		                sb.Append(prop.Key).Append(": ").AppendLine(prop.Value.ToString(Formatting.Indented));
		            }

		            if (sb.Length > 0)
		                sb.AppendLine();
		            sb.Append(ravenJObject.Value<string>("Error"));

		            throw new ErrorResponseException(Response, sb.ToString(), readToEnd);
		        }
		        throw new ErrorResponseException(Response, readToEnd);
		    }
		}

		public async Task<byte[]> ReadResponseBytesAsync()
		{
			await SendRequestInternal(() => new HttpRequestMessage(Method, Url), readErrorString: false).ConfigureAwait(false);

			using (var stream = await Response.GetResponseStreamWithHttpDecompression().ConfigureAwait(false))
			{
				return await stream.ReadDataAsync().ConfigureAwait(false);
			}
		}

		public void ExecuteRequest()
		{
			ReadResponseJson();
		}

		public RavenJToken ReadResponseJson()
		{
			return AsyncHelpers.RunSync(ReadResponseJsonAsync);
		}

		public async Task<bool> HandleUnauthorizedResponseAsync(HttpResponseMessage unauthorizedResponse)
		{
			if (conventions == null || conventions.HandleUnauthorizedResponseAsync == null)
				return false;

			var unauthorizedResponseAsync = conventions.HandleUnauthorizedResponseAsync(unauthorizedResponse, _credentials);
			if (unauthorizedResponseAsync == null)
				return false;

		    var configureHttpClient = await unauthorizedResponseAsync.ConfigureAwait(false);
		    RecreateHttpClient(configureHttpClient);
			return true;
		}

		private async Task HandleForbiddenResponseAsync(HttpResponseMessage forbiddenResponse)
		{
			if (conventions == null || conventions.HandleForbiddenResponseAsync == null)
				return;

			var forbiddenResponseAsync = conventions.HandleForbiddenResponseAsync(forbiddenResponse, _credentials);
			if (forbiddenResponseAsync == null)
				return;

			await forbiddenResponseAsync.ConfigureAwait(false);
		}

		private void RecreateHttpClient(Action<HttpClient> configureHttpClient)
		{
			var newHttpClient = factory.httpClientCache.GetClient(Timeout, _credentials, recreateHandler);
			configureHttpClient(newHttpClient);

			DisposeInternal();

			httpClient = newHttpClient;
			isRequestSentToServer = false;

			if (postedStream != null)
			{
				postedStream.Position = 0;
			}
		}

		public long Size { get; private set; }

		private async Task<RavenJToken> ReadJsonInternalAsync()
		{
			await Response.AssertNotFailingResponse().ConfigureAwait(false);

			HandleReplicationStatusChanges(ResponseHeaders, primaryUrl, operationUrl);

			using (var responseStream = await Response.GetResponseStreamWithHttpDecompression().ConfigureAwait(false))
			{
				var countingStream = new CountingStream(responseStream);
				var data = RavenJToken.TryLoad(countingStream);
				Size = countingStream.NumberOfReadBytes;

				if (Method == HttpMethods.Get && ShouldCacheRequest)
				{
					factory.CacheResponse(Url, data, ResponseHeaders);
				}

				factory.InvokeLogRequest(owner, () => new RequestResultArgs
				{
					DurationMilliseconds = CalculateDuration(),
					Method = Method,
					HttpResult = (int)ResponseStatusCode,
					Status = RequestStatus.SentToServer,
					Result = (data ?? "").ToString(),
					Url = Url,
					PostedData = postedData
				});

				return data;
			}
		}

		/// <summary>
		/// Adds the operation headers.
		/// </summary>
		/// <param name="operationsHeaders">The operations headers.</param>
		public HttpJsonRequest AddOperationHeaders(NameValueCollection operationsHeaders)
		{
			headers.Add(operationsHeaders);
			return this;
		}

		/// <summary>
		/// Adds the operation header.
		/// </summary>
		public HttpJsonRequest AddOperationHeader(string key, string value)
		{
			headers[key] = value;
			return this;
		}

		public HttpJsonRequest AddRequestExecuterAndReplicationHeaders(
			AsyncServerClient serverClient,
			string currentUrl)
		{
			serverClient.RequestExecuter.AddHeaders(this, serverClient, currentUrl);
				return this;
		}

		internal void AddReplicationStatusChangeBehavior(string thePrimaryUrl, string currentUrl, Action<NameValueCollection, string, string> handler)
		{
			primaryUrl = thePrimaryUrl;
			operationUrl = currentUrl;
			HandleReplicationStatusChanges = handler;
		}

		/// <summary>
		/// The request duration
		/// </summary>
		public double CalculateDuration()
		{
			return sp.ElapsedMilliseconds;
		}

		/// <summary>
		/// Gets or sets the response status code.
		/// </summary>
		/// <value>The response status code.</value>
		public HttpStatusCode ResponseStatusCode { get; set; }

		///<summary>
		/// Whatever we can skip the server check and directly return the cached result
		///</summary>
		public bool SkipServerCheck { get; set; }

		public TimeSpan Timeout { get; private set; }

		public HttpResponseMessage Response { get; private set; }

		private void WriteMetadata(RavenJObject metadata)
		{
			if (metadata == null || metadata.Count == 0)
				return;

			foreach (var prop in metadata)
			{
				if (prop.Value == null || prop.Value.Type ==JTokenType.Null)
					continue;

				if (prop.Value.Type == JTokenType.Object ||
					prop.Value.Type == JTokenType.Array)
					continue;

				var headerName = prop.Key;
				var value = prop.Value.Value<object>().ToString();
                if (headerName == Constants.MetadataEtagField)
				{
					headerName = "If-None-Match";
					if (!value.StartsWith("\""))
					{
						value = "\"" + value;
					}
					if (!value.EndsWith("\""))
					{
						value = value + "\"";
					}
				}

				bool isRestricted;
				try
				{
					isRestricted = WebHeaderCollection.IsRestricted(headerName);
				}
				catch (Exception e)
				{
					throw new InvalidOperationException("Could not figure out how to treat header: " + headerName, e);
				}
				// Restricted headers require their own special treatment, otherwise an exception will
				// be thrown.
				// See http://msdn.microsoft.com/en-us/library/78h415ay.aspx
				if (isRestricted)
				{
					switch (headerName)
					{
						/*case "Date":
						case "Referer":
						case "Content-Length":
						case "Expect":
						case "Range":
						case "Transfer-Encoding":
						case "User-Agent":
						case "Proxy-Connection":
						case "Host": // Host property is not supported by 3.5
							break;*/
						case "Content-Type":
							headers["Content-Type"] = value;
							break;
						case "If-Modified-Since":
							DateTime tmp;
							DateTime.TryParse(value, CultureInfo.InvariantCulture, DateTimeStyles.RoundtripKind, out tmp);
							httpClient.DefaultRequestHeaders.IfModifiedSince = tmp;
							break;
						case "Accept":
							httpClient.DefaultRequestHeaders.Accept.Add(new MediaTypeWithQualityHeaderValue(value));
							break;
						case "Connection":
							httpClient.DefaultRequestHeaders.Connection.Add(value);
							break;
					}
				}
				else
				{
					headers[headerName] = value;
				}
			}
		}

		public async Task<IObservable<string>> ServerPullAsync()
		{
			return await RunWithAuthRetry(async () =>
			{
				var httpRequestMessage = new HttpRequestMessage(Method, Url);
				Response = await httpClient.SendAsync(httpRequestMessage, HttpCompletionOption.ResponseHeadersRead).ConfigureAwait(false);
				SetResponseHeaders(Response);
=======
                    responseException = e;
                }

                if (Response.StatusCode == HttpStatusCode.Forbidden)
                {
                    await HandleForbiddenResponseAsync(Response).ConfigureAwait(false);
                    throw responseException;
                }

                if (await HandleUnauthorizedResponseAsync(Response).ConfigureAwait(false) == false)
                    throw responseException;
            }
        }

        private void CopyHeadersToHttpRequestMessage(HttpRequestMessage httpRequestMessage)
        {
            for (int i = 0; i < headers.Count; i++)
            {
                var key = headers.GetKey(i);
                var values = headers.GetValues(i);
                Debug.Assert(values != null);
                httpRequestMessage.Headers.TryAddWithoutValidation(key, values);
            }
        }

        private void SetResponseHeaders(HttpResponseMessage response)
        {
            ResponseHeaders = new NameValueCollection();
            foreach (var header in response.Headers)
            {
                foreach (var val in header.Value)
                {
                    ResponseHeaders.Add(header.Key, val);
                }
            }
            foreach (var header in response.Content.Headers)
            {
                foreach (var val in header.Value)
                {
                    ResponseHeaders.Add(header.Key, val);
                }
            }
        }

        private async Task<RavenJToken> CheckForErrorsAndReturnCachedResultIfAnyAsync(bool readErrorString)
        {
            if (Response.IsSuccessStatusCode) 
                return null;
            if (Response.StatusCode == HttpStatusCode.Unauthorized ||
                Response.StatusCode == HttpStatusCode.NotFound ||
                Response.StatusCode == HttpStatusCode.Conflict)
            {
                factory.InvokeLogRequest(owner, () => new RequestResultArgs
                {
                    DurationMilliseconds = CalculateDuration(),
                    Method = Method,
                    HttpResult = (int)Response.StatusCode,
                    Status = RequestStatus.ErrorOnServer,
                    Result = Response.StatusCode.ToString(),
                    Url = Url,
                    PostedData = postedData
                });

                throw ErrorResponseException.FromResponseMessage(Response, readErrorString);
            }

            if (Response.StatusCode == HttpStatusCode.NotModified
                && CachedRequestDetails != null)
            {
                factory.UpdateCacheTime(this);
                var result = factory.GetCachedResponse(this, ResponseHeaders);

                // here we explicitly need to get Response.Headers, and NOT ResponseHeaders because we are 
                // getting the value _right now_ from the secondary, and don't care about the 304, the force check
                // is still valid
                HandleReplicationStatusChanges(ResponseHeaders, primaryUrl, operationUrl);

                factory.InvokeLogRequest(owner, () => new RequestResultArgs
                {
                    DurationMilliseconds = CalculateDuration(),
                    Method = Method,
                    HttpResult = (int)Response.StatusCode,
                    Status = RequestStatus.Cached,
                    Result = result.ToString(),
                    Url = Url,
                    PostedData = postedData
                });

                return result;
            }


            using (var sr = new StreamReader(await Response.GetResponseStreamWithHttpDecompression().ConfigureAwait(false)))
            {
                var readToEnd = sr.ReadToEnd();

                factory.InvokeLogRequest(owner, () => new RequestResultArgs
                {
                    DurationMilliseconds = CalculateDuration(),
                    Method = Method,
                    HttpResult = (int)Response.StatusCode,
                    Status = RequestStatus.Cached,
                    Result = readToEnd,
                    Url = Url,
                    PostedData = postedData
                });

                if (string.IsNullOrWhiteSpace(readToEnd))
                    throw ErrorResponseException.FromResponseMessage(Response);

                RavenJObject ravenJObject;
                try
                {
                    ravenJObject = RavenJObject.Parse(readToEnd);
                }
                catch (Exception e)
                {
                    throw new ErrorResponseException(Response, readToEnd, e);
                }
                if (ravenJObject.ContainsKey("IndexDefinitionProperty"))
                {
                    throw new IndexCompilationException(ravenJObject.Value<string>("Message"))
                    {
                        IndexDefinitionProperty = ravenJObject.Value<string>("IndexDefinitionProperty"),
                        ProblematicText = ravenJObject.Value<string>("ProblematicText")
                    };
                }
                if (Response.StatusCode == HttpStatusCode.BadRequest && ravenJObject.ContainsKey("Message"))
                {
                    throw new BadRequestException(ravenJObject.Value<string>("Message"), ErrorResponseException.FromResponseMessage(Response));
                }
                if (ravenJObject.ContainsKey("Error"))
                {
                    var sb = new StringBuilder();
                    foreach (var prop in ravenJObject)
                    {
                        if (prop.Key == "Error")
                            continue;

                        sb.Append(prop.Key).Append(": ").AppendLine(prop.Value.ToString(Formatting.Indented));
                    }

                    if (sb.Length > 0)
                        sb.AppendLine();
                    sb.Append(ravenJObject.Value<string>("Error"));

                    throw new ErrorResponseException(Response, sb.ToString(), readToEnd);
                }
                throw new ErrorResponseException(Response, readToEnd);
            }
        }

        public async Task<byte[]> ReadResponseBytesAsync()
        {
            await SendRequestInternal(() => new HttpRequestMessage(new HttpMethod(Method), Url), readErrorString: false).ConfigureAwait(false);

            using (var stream = await Response.GetResponseStreamWithHttpDecompression().ConfigureAwait(false))
            {
                return await stream.ReadDataAsync().ConfigureAwait(false);
            }
        }

        public void ExecuteRequest()
        {
            ReadResponseJson();
        }

        public RavenJToken ReadResponseJson()
        {
            return AsyncHelpers.RunSync(ReadResponseJsonAsync);
        }

        public async Task<bool> HandleUnauthorizedResponseAsync(HttpResponseMessage unauthorizedResponse)
        {
            if (conventions.HandleUnauthorizedResponseAsync == null)
                return false;

            var unauthorizedResponseAsync = conventions.HandleUnauthorizedResponseAsync(unauthorizedResponse, _credentials);
            if (unauthorizedResponseAsync == null)
                return false;

            var configureHttpClient = await unauthorizedResponseAsync.ConfigureAwait(false);
            RecreateHttpClient(configureHttpClient);
            return true;
        }

        private async Task HandleForbiddenResponseAsync(HttpResponseMessage forbiddenResponse)
        {
            if (conventions.HandleForbiddenResponseAsync == null)
                return;

            var forbiddenResponseAsync = conventions.HandleForbiddenResponseAsync(forbiddenResponse, _credentials);
            if (forbiddenResponseAsync == null)
                return;

            await forbiddenResponseAsync.ConfigureAwait(false);
        }

        private void RecreateHttpClient(Action<HttpClient> configureHttpClient)
        {
            var newHttpClient = factory.httpClientCache.GetClient(Timeout, _credentials, recreateHandler);
            configureHttpClient(newHttpClient);

            DisposeInternal();

            httpClient = newHttpClient;
            isRequestSentToServer = false;

            if (postedStream != null)
            {
                postedStream.Position = 0;
            }
        }

        public long Size { get; private set; }

        private async Task<RavenJToken> ReadJsonInternalAsync()
        {
            HandleReplicationStatusChanges(ResponseHeaders, primaryUrl, operationUrl);

            using (var responseStream = await Response.GetResponseStreamWithHttpDecompression().ConfigureAwait(false))
            {
                var countingStream = new CountingStream(responseStream);
                var data = RavenJToken.TryLoad(countingStream);
                Size = countingStream.NumberOfReadBytes;

                if (Method == "GET" && ShouldCacheRequest)
                {
                    factory.CacheResponse(Url, data, ResponseHeaders);
                }

                factory.InvokeLogRequest(owner, () => new RequestResultArgs
                {
                    DurationMilliseconds = CalculateDuration(),
                    Method = Method,
                    HttpResult = (int)ResponseStatusCode,
                    Status = RequestStatus.SentToServer,
                    Result = (data ?? "").ToString(),
                    Url = Url,
                    PostedData = postedData
                });

                return data;
            }
        }

        /// <summary>
        /// Adds the operation headers.
        /// </summary>
        /// <param name="operationsHeaders">The operations headers.</param>
        public HttpJsonRequest AddOperationHeaders(NameValueCollection operationsHeaders)
        {
            headers.Add(operationsHeaders);
            return this;
        }

        /// <summary>
        /// Adds the operation header.
        /// </summary>
        public HttpJsonRequest AddOperationHeader(string key, string value)
        {
            headers[key] = value;
            return this;
        }

        public HttpJsonRequest AddReplicationStatusHeaders(string thePrimaryUrl, string currentUrl, IDocumentStoreReplicationInformer replicationInformer, FailoverBehavior failoverBehavior, Action<NameValueCollection, string, string> handleReplicationStatusChanges)
        {
            if (thePrimaryUrl.Equals(currentUrl, StringComparison.OrdinalIgnoreCase))
                return this;
            if (replicationInformer.GetFailureCount(thePrimaryUrl) <= 0)
                return this; // not because of failover, no need to do this.

            var lastPrimaryCheck = replicationInformer.GetFailureLastCheck(thePrimaryUrl);
            headers.Set(Constants.RavenClientPrimaryServerUrl, ToRemoteUrl(thePrimaryUrl));
            headers.Set(Constants.RavenClientPrimaryServerLastCheck, lastPrimaryCheck.ToString("s"));

            primaryUrl = thePrimaryUrl;
            operationUrl = currentUrl;

            HandleReplicationStatusChanges = handleReplicationStatusChanges;

            return this;
        }

        private static string ToRemoteUrl(string primaryUrl)
        {
            var uriBuilder = new UriBuilder(primaryUrl);
            if (uriBuilder.Host == "localhost" || uriBuilder.Host == "127.0.0.1")
                uriBuilder.Host = Environment.MachineName;
            return uriBuilder.Uri.ToString();
        }

        /// <summary>
        /// The request duration
        /// </summary>
        public double CalculateDuration()
        {
            return sp.ElapsedMilliseconds;
        }

        /// <summary>
        /// Gets or sets the response status code.
        /// </summary>
        /// <value>The response status code.</value>
        public HttpStatusCode ResponseStatusCode { get; set; }

        ///<summary>
        /// Whatever we can skip the server check and directly return the cached result
        ///</summary>
        public bool SkipServerCheck { get; set; }

        public TimeSpan Timeout { get; private set; }

        public HttpResponseMessage Response { get; private set; }

        private void WriteMetadata(RavenJObject metadata)
        {
            if (metadata == null || metadata.Count == 0)
                return;

            foreach (var prop in metadata)
            {
                if (prop.Value == null)
                    continue;

                if (prop.Value.Type == JTokenType.Object ||
                    prop.Value.Type == JTokenType.Array)
                    continue;

                var headerName = prop.Key;
                var value = prop.Value.Value<object>().ToString();
                if (headerName == Constants.MetadataEtagField)
                {
                    headerName = "If-None-Match";
                    if (!value.StartsWith("\""))
                    {
                        value = "\"" + value;
                    }
                    if (!value.EndsWith("\""))
                    {
                        value = value + "\"";
                    }
                }

                bool isRestricted;
                try
                {
                    isRestricted = WebHeaderCollection.IsRestricted(headerName);
                }
                catch (Exception e)
                {
                    throw new InvalidOperationException("Could not figure out how to treat header: " + headerName, e);
                }
                // Restricted headers require their own special treatment, otherwise an exception will
                // be thrown.
                // See http://msdn.microsoft.com/en-us/library/78h415ay.aspx
                if (isRestricted)
                {
                    switch (headerName)
                    {
                        /*case "Date":
                        case "Referer":
                        case "Content-Length":
                        case "Expect":
                        case "Range":
                        case "Transfer-Encoding":
                        case "User-Agent":
                        case "Proxy-Connection":
                        case "Host": // Host property is not supported by 3.5
                            break;*/
                        case "Content-Type":
                            headers["Content-Type"] = value;
                            break;
                        case "If-Modified-Since":
                            DateTime tmp;
                            DateTime.TryParse(value, CultureInfo.InvariantCulture, DateTimeStyles.RoundtripKind, out tmp);
                            httpClient.DefaultRequestHeaders.IfModifiedSince = tmp;
                            break;
                        case "Accept":
                            httpClient.DefaultRequestHeaders.Accept.Add(new MediaTypeWithQualityHeaderValue(value));
                            break;
                        case "Connection":
                            httpClient.DefaultRequestHeaders.Connection.Add(value);
                            break;
                    }
                }
                else
                {
                    headers[headerName] = value;
                }
            }
        }

        public async Task<IObservable<string>> ServerPullAsync()
        {
            return await RunWithAuthRetry(async () =>
            {
                var httpRequestMessage = new HttpRequestMessage(new HttpMethod(Method), Url);
                Response = await httpClient.SendAsync(httpRequestMessage, HttpCompletionOption.ResponseHeadersRead).ConfigureAwait(false);
                SetResponseHeaders(Response);
>>>>>>> b19bf61a
                AssertServerVersionSupported();

                await CheckForErrorsAndReturnCachedResultIfAnyAsync(readErrorString: true).ConfigureAwait(false);

                var stream = await Response.Content.ReadAsStreamAsync().ConfigureAwait(false);
                var observableLineStream = new ObservableLineStream(stream, () =>
                {
                    Response.Dispose();
                    factory.HttpClientCache.ReleaseClient(httpClient, _credentials);
                });
                observableLineStream.Start();
                return (IObservable<string>)observableLineStream;
            }).ConfigureAwait(false);
        }

        public Task WriteWithObjectAsync<T>(IEnumerable<T> data) 
        {
            return WriteAsync(JsonExtensions.ToJArray(data));
        }

        public Task WriteWithObjectAsync<T>(T data)
        {
            if (data is IEnumerable)
                throw new ArgumentException("The object implements IEnumerable. This method cannot handle it. Give the type system some hint with the 'as IEnumerable' statement to help the compiler to select the correct overload.");

            return WriteAsync(JsonExtensions.ToJObject(data));           
        }

        public Task WriteAsync(RavenJToken tokenToWrite)
        {
            writeCalled = true;

<<<<<<< HEAD
            return SendRequestInternal(() =>
            {
=======
            return SendRequestInternal(() => 
            {                    
>>>>>>> b19bf61a
                HttpContent content = new JsonContent(tokenToWrite);
                if (!factory.DisableRequestCompression) content = new CompressedContent(content, "gzip");

                return new HttpRequestMessage(Method, Url)
                {
                    Content = content,
                    Headers =
                    {
                        TransferEncodingChunked = !EnvironmentUtils.RunningOnPosix
                    }
                };
            });
        }

<<<<<<< HEAD
		public Task WriteAsync(Stream streamToWrite)
		{
			postedStream = streamToWrite;
			writeCalled = true;

			return SendRequestInternal(() => new HttpRequestMessage(Method, Url)
			{
				Content = new CompressedStreamContent(streamToWrite, factory.DisableRequestCompression, disposeStream: false).SetContentType(headers)
			});
		}

		public Task WriteAsync(HttpContent content)
		{
			writeCalled = true;

			return SendRequestInternal(() => new HttpRequestMessage(Method, Url)
			{
				Content = content,
				Headers =
				{
						TransferEncodingChunked = !EnvironmentUtils.RunningOnPosix,
				}
			});
		}

		public Task WriteAsync(string data)
		{
			postedData = data;
			writeCalled = true;

			return SendRequestInternal(() =>
			{
				var request = new HttpRequestMessage(Method, Url)
				{
					Content = new CompressedStringContent(data, factory.DisableRequestCompression),
				};
				request.Content.Headers.ContentType = new MediaTypeHeaderValue("application/json") { CharSet = "utf-8" };
				return request;
			});
		}
=======
        public Task WriteAsync(Stream streamToWrite)
        {
            postedStream = streamToWrite;
            writeCalled = true;

            return SendRequestInternal(() => new HttpRequestMessage(new HttpMethod(Method), Url)
            {
                Content = new CompressedStreamContent(streamToWrite, factory.DisableRequestCompression, disposeStream: false).SetContentType(headers)
            });
        }

        public Task WriteAsync(HttpContent content)
        {
            writeCalled = true;

            return SendRequestInternal(() => new HttpRequestMessage(new HttpMethod(Method), Url)
            {
                Content = content,
                Headers =
                {
                    TransferEncodingChunked = true,
                }
            });
        }

        public Task WriteAsync(string data)
        {
            postedData = data;
            writeCalled = true;

            return SendRequestInternal(() =>
            {
                var request = new HttpRequestMessage(new HttpMethod(Method), Url)
                {
                    Content = new CompressedStringContent(data, factory.DisableRequestCompression),
                };
                request.Content.Headers.ContentType = new MediaTypeHeaderValue("application/json") { CharSet = "utf-8" };
                return request;
            });
        }
>>>>>>> b19bf61a
        
        public Task<HttpResponseMessage> ExecuteRawResponseAsync(string data)
        {
            return ExecuteRawResponseInternalAsync(new CompressedStringContent(data, factory.DisableRequestCompression));
        }

        public Task<HttpResponseMessage> ExecuteRawResponseAsync()
        {
            return ExecuteRawResponseInternalAsync(null);
        }

        private async Task<HttpResponseMessage> ExecuteRawResponseInternalAsync(HttpContent content)
        {
            return await RunWithAuthRetry(async () =>
<<<<<<< HEAD
		    {
                var rawRequestMessage = new HttpRequestMessage(Method, Url);
=======
            {
                var rawRequestMessage = new HttpRequestMessage(new HttpMethod(Method), Url);
>>>>>>> b19bf61a

                if (content != null)
                {
                    rawRequestMessage.Content = content;
                }

                CopyHeadersToHttpRequestMessage(rawRequestMessage);

                Response = await httpClient.SendAsync(rawRequestMessage, HttpCompletionOption.ResponseHeadersRead).ConfigureAwait(false);
                ResponseStatusCode = Response.StatusCode;
                if (Response.IsSuccessStatusCode == false &&
                    (Response.StatusCode == HttpStatusCode.PreconditionFailed ||
                    Response.StatusCode == HttpStatusCode.Forbidden ||
                    Response.StatusCode == HttpStatusCode.Unauthorized))
                {
                    throw new ErrorResponseException(Response, "Failed request");
                }

                return Response;
            }).ConfigureAwait(false);
        }

<<<<<<< HEAD
		public async Task<HttpResponseMessage> ExecuteRawRequestAsync(Action<Stream, TaskCompletionSource<object>> action)
		{
			httpClient.DefaultRequestHeaders.TransferEncodingChunked = !EnvironmentUtils.RunningOnPosix;
=======
        public async Task<HttpResponseMessage> ExecuteRawRequestAsync(Action<Stream, TaskCompletionSource<object>> action)
        {
            httpClient.DefaultRequestHeaders.TransferEncodingChunked = true;
>>>>>>> b19bf61a

            return await RunWithAuthRetry(async () =>
            {
                var rawRequestMessage = new HttpRequestMessage(Method, Url)
                {
                    Content = new PushContent(action)
                };

                CopyHeadersToHttpRequestMessage(rawRequestMessage);
                Response = await httpClient.SendAsync(rawRequestMessage).ConfigureAwait(false);
                ResponseStatusCode = Response.StatusCode;

                if (Response.IsSuccessStatusCode == false &&
                    (Response.StatusCode == HttpStatusCode.PreconditionFailed ||
                    Response.StatusCode == HttpStatusCode.Forbidden ||
                    Response.StatusCode == HttpStatusCode.Unauthorized))
                {
                    throw new ErrorResponseException(Response, "Failed request");
                }

                return Response;
            }).ConfigureAwait(false);		
        }

        private class PushContent : HttpContent
        {
            private readonly Action<Stream, TaskCompletionSource<object>> action;
            private readonly TaskCompletionSource<object> tcs = new TaskCompletionSource<object>();

            public PushContent(Action<Stream, TaskCompletionSource<object>> action)
            {
                this.action = action;
            }

            protected override Task SerializeToStreamAsync(Stream stream, TransportContext context)
            {
                action(stream, tcs);
                return tcs.Task;
            }

            protected override bool TryComputeLength(out long length)
            {
                length = -1;
                return false;
            }
        }

        public void AddHeader(string key, string val)
        {
            headers.Set(key, val);
        }

        public void AddRange(long @from, long? to = null)
        {
            httpClient.DefaultRequestHeaders.Range = new RangeHeaderValue(from, to);
        }

        public void AddHeaders(RavenJObject headersToAdd)
        {
            foreach (var item in headersToAdd)
            {
                switch( item.Value.Type )
                {
                    case JTokenType.Object:
                    case JTokenType.Array:
                        AddHeader(item.Key, item.Value.ToString(Formatting.None));
                        break;
                    case JTokenType.Date:
                            var rfc1123 = GetDateString(item.Value, "r");
                            var iso8601 = GetDateString(item.Value, "o");
                            AddHeader(item.Key, rfc1123);
                            if (item.Key.StartsWith("Raven-") == false)
                                AddHeader("Raven-" + item.Key, iso8601);
                        break;
                    default:
                        AddHeader(item.Key, item.Value.Value<string>());
                        break;
                }                
            }
        }

        private string GetDateString(RavenJToken token, string format)
        {
            var value = token as RavenJValue;
            if (value == null)
                return token.ToString();

            var obj = value.Value;

            if (obj is DateTime)
                return ((DateTime)obj).ToString(format);

            if (obj is DateTimeOffset)
                return ((DateTimeOffset)obj).ToString(format);

            return obj.ToString();
        }

        public void AddHeaders(NameValueCollection nameValueHeaders)
        {
            foreach (var key in nameValueHeaders.AllKeys)
            {
                AddHeader(key, nameValueHeaders[key]);
            }
        }

        public void Dispose()
        {
            DisposeInternal();
        }

        private void DisposeInternal()
        {
            if (Response != null)
            {
                Response.Dispose();
                Response = null;
            }

            if (httpClient != null)
            {
                factory.httpClientCache.ReleaseClient(httpClient, _credentials);
                httpClient = null;
            }
        }
    }
}<|MERGE_RESOLUTION|>--- conflicted
+++ resolved
@@ -33,7 +33,6 @@
 
 namespace Raven.Client.Connection.Implementation
 {
-<<<<<<< HEAD
 	/// <summary>
 	/// A representation of an HTTP json request to the RavenDB server
 	/// </summary>
@@ -105,80 +104,12 @@
 			else
 			{
 				Timeout = TimeSpan.FromSeconds(100); // default HttpClient timeout
-=======
-    /// <summary>
-    /// A representation of an HTTP json request to the RavenDB server
-    /// </summary>
-    public class HttpJsonRequest : IDisposable
-    {
-        public const int MinimumServerVersion = 3000;
-        public const int CustomBuildVersion = 13;
-
-        internal readonly string Url;
-        internal readonly string Method;
-
-        internal volatile HttpClient httpClient;
-
-        private readonly NameValueCollection headers = new NameValueCollection();
-
-        private readonly Stopwatch sp = Stopwatch.StartNew();
-
-        private readonly OperationCredentials _credentials;
-
-        // temporary create a strong reference to the cached data for this request
-        // avoid the potential for clearing the cache from a cached item
-        internal CachedRequest CachedRequestDetails;
-        private readonly HttpJsonRequestFactory factory;
-        private readonly Func<HttpMessageHandler> recreateHandler; 
-        private readonly IHoldProfilingInformation owner;
-        private readonly Convention conventions;
-        private readonly bool disabledAuthRetries;
-        private string postedData;
-        private bool isRequestSentToServer;
-
-        internal bool ShouldCacheRequest;
-        private Stream postedStream;
-        private bool writeCalled;
-        public static readonly string ClientVersion = typeof(HttpJsonRequest).Assembly.GetName().Version.ToString();
-        
-        private string primaryUrl;
-
-        private string operationUrl;
-
-        public Action<NameValueCollection, string, string> HandleReplicationStatusChanges = delegate { };
-        
-        /// <summary>
-        /// Gets or sets the response headers.
-        /// </summary>
-        /// <value>The response headers.</value>
-        public NameValueCollection ResponseHeaders { get; set; }
-
-        internal HttpJsonRequest(
-            CreateHttpJsonRequestParams requestParams,
-            HttpJsonRequestFactory factory)
-        {
-            _credentials = requestParams.DisableAuthentication == false ? requestParams.Credentials : null;
-            disabledAuthRetries = requestParams.DisableAuthentication;
-
-            Url = requestParams.Url;
-            Method = requestParams.Method;
-            
-
-            if (requestParams.Timeout.HasValue)
-            {
-                Timeout = requestParams.Timeout.Value;
-            }
-            else
-            {
-                Timeout = TimeSpan.FromSeconds(100); // default HttpClient timeout
->>>>>>> b19bf61a
 #if DEBUG
                 if (Debugger.IsAttached)
                 {
                     Timeout = TimeSpan.FromMinutes(5);
                 }
 #endif
-<<<<<<< HEAD
 			}
 
 			this.factory = factory;
@@ -257,78 +188,6 @@
             var result = await SendRequestInternal(() => new HttpRequestMessage(Method, Url)).ConfigureAwait(false);
 			if (result != null)
 				return result;
-=======
-            }
-
-            this.factory = factory;
-            owner = requestParams.Owner;
-            conventions = requestParams.Convention;
-
-            recreateHandler = factory.httpMessageHandler ?? (
-                () => new WebRequestHandler
-                {
-                    UseDefaultCredentials = _credentials != null && _credentials.HasCredentials() == false,
-                    Credentials = _credentials != null ? _credentials.Credentials : null,
-                }
-            );
-
-            httpClient = factory.httpClientCache.GetClient(Timeout, _credentials, recreateHandler);
-
-            if (factory.DisableRequestCompression == false && requestParams.DisableRequestCompression == false)
-            {
-                if (Method == "POST" || Method == "PUT" || Method == "PATCH" || Method == "EVAL")
-                {
-                    httpClient.DefaultRequestHeaders.TryAddWithoutValidation("Content-Encoding", "gzip");
-                    httpClient.DefaultRequestHeaders.TryAddWithoutValidation("Content-Type", "application/json; charset=utf-8");
-                }
-
-                if (factory.acceptGzipContent)
-                    httpClient.DefaultRequestHeaders.AcceptEncoding.Add(new StringWithQualityHeaderValue("gzip"));
-            }
-
-            headers.Add("Raven-Client-Version", ClientVersion);
-            WriteMetadata(requestParams.Metadata);
-            requestParams.UpdateHeaders(headers);
-        }
-
-        public void RemoveAuthorizationHeader()
-        {
-            httpClient.DefaultRequestHeaders.Remove("Authorization");
-        }
-
-        public Task ExecuteRequestAsync()
-        {
-            return ReadResponseJsonAsync();
-        }
-
-        /// <summary>
-        /// Begins the read response string.
-        /// </summary>
-        public async Task<RavenJToken> ReadResponseJsonAsync()
-        {
-            if (SkipServerCheck)
-            {
-                var cachedResult = factory.GetCachedResponse(this);
-                factory.InvokeLogRequest(owner, () => new RequestResultArgs
-                {
-                    DurationMilliseconds = CalculateDuration(),
-                    Method = Method,
-                    HttpResult = (int) ResponseStatusCode,
-                    Status = RequestStatus.AggressivelyCached,
-                    Result = cachedResult.ToString(),
-                    Url = Url,
-                    PostedData = postedData
-                });
-                return cachedResult;
-            }
-            
-            if (writeCalled)
-                return await ReadJsonInternalAsync().ConfigureAwait(false);
-
-            var result = await SendRequestInternal(() => new HttpRequestMessage(new HttpMethod(Method), Url)).ConfigureAwait(false);
-            if (result != null)
-                return result;
->>>>>>> b19bf61a
             return await ReadJsonInternalAsync().ConfigureAwait(false); 
         }
 
@@ -345,7 +204,6 @@
                     var requestMessage = getRequestMessage();
                     CopyHeadersToHttpRequestMessage(requestMessage);
                     Response = await httpClient.SendAsync(requestMessage).ConfigureAwait(false);
-<<<<<<< HEAD
 					SetResponseHeaders(Response);
 				    AssertServerVersionSupported();
 					ResponseStatusCode = Response.StatusCode;
@@ -365,18 +223,6 @@
 				}
 
 				// throw the conflict exception
-=======
-                    SetResponseHeaders(Response);
-                    AssertServerVersionSupported();
-                    ResponseStatusCode = Response.StatusCode;
-                }
-                finally
-                {
-                    sp.Stop();
-                }
-
-                // throw the conflict exception
->>>>>>> b19bf61a
                 return await CheckForErrorsAndReturnCachedResultIfAnyAsync(readErrorString).ConfigureAwait(false);
             });
         }
@@ -398,7 +244,6 @@
                 }
             } 
            
-<<<<<<< HEAD
 	    }
 
 	    private async Task<T> RunWithAuthRetry<T>(Func<Task<T>> requestOperation)
@@ -416,31 +261,12 @@
 				{
 					if (++retries >= 3 || disabledAuthRetries)
 						throw;
-=======
-        }
-
-        private async Task<T> RunWithAuthRetry<T>(Func<Task<T>> requestOperation)
-        {
-            int retries = 0;
-            while (true)
-            {
-                ErrorResponseException responseException;
-                try
-                {
-                    return await requestOperation().ConfigureAwait(false);
-                }
-                catch (ErrorResponseException e)
-                {
-                    if (++retries >= 3 || disabledAuthRetries)
-                        throw;
->>>>>>> b19bf61a
 
                     if (e.StatusCode != HttpStatusCode.Unauthorized &&
                         e.StatusCode != HttpStatusCode.Forbidden &&
                         e.StatusCode != HttpStatusCode.PreconditionFailed)
                         throw;
 
-<<<<<<< HEAD
 					responseException = e;
 				}
 				var responseStatusCode = Response.StatusCode;
@@ -832,408 +658,6 @@
 				var httpRequestMessage = new HttpRequestMessage(Method, Url);
 				Response = await httpClient.SendAsync(httpRequestMessage, HttpCompletionOption.ResponseHeadersRead).ConfigureAwait(false);
 				SetResponseHeaders(Response);
-=======
-                    responseException = e;
-                }
-
-                if (Response.StatusCode == HttpStatusCode.Forbidden)
-                {
-                    await HandleForbiddenResponseAsync(Response).ConfigureAwait(false);
-                    throw responseException;
-                }
-
-                if (await HandleUnauthorizedResponseAsync(Response).ConfigureAwait(false) == false)
-                    throw responseException;
-            }
-        }
-
-        private void CopyHeadersToHttpRequestMessage(HttpRequestMessage httpRequestMessage)
-        {
-            for (int i = 0; i < headers.Count; i++)
-            {
-                var key = headers.GetKey(i);
-                var values = headers.GetValues(i);
-                Debug.Assert(values != null);
-                httpRequestMessage.Headers.TryAddWithoutValidation(key, values);
-            }
-        }
-
-        private void SetResponseHeaders(HttpResponseMessage response)
-        {
-            ResponseHeaders = new NameValueCollection();
-            foreach (var header in response.Headers)
-            {
-                foreach (var val in header.Value)
-                {
-                    ResponseHeaders.Add(header.Key, val);
-                }
-            }
-            foreach (var header in response.Content.Headers)
-            {
-                foreach (var val in header.Value)
-                {
-                    ResponseHeaders.Add(header.Key, val);
-                }
-            }
-        }
-
-        private async Task<RavenJToken> CheckForErrorsAndReturnCachedResultIfAnyAsync(bool readErrorString)
-        {
-            if (Response.IsSuccessStatusCode) 
-                return null;
-            if (Response.StatusCode == HttpStatusCode.Unauthorized ||
-                Response.StatusCode == HttpStatusCode.NotFound ||
-                Response.StatusCode == HttpStatusCode.Conflict)
-            {
-                factory.InvokeLogRequest(owner, () => new RequestResultArgs
-                {
-                    DurationMilliseconds = CalculateDuration(),
-                    Method = Method,
-                    HttpResult = (int)Response.StatusCode,
-                    Status = RequestStatus.ErrorOnServer,
-                    Result = Response.StatusCode.ToString(),
-                    Url = Url,
-                    PostedData = postedData
-                });
-
-                throw ErrorResponseException.FromResponseMessage(Response, readErrorString);
-            }
-
-            if (Response.StatusCode == HttpStatusCode.NotModified
-                && CachedRequestDetails != null)
-            {
-                factory.UpdateCacheTime(this);
-                var result = factory.GetCachedResponse(this, ResponseHeaders);
-
-                // here we explicitly need to get Response.Headers, and NOT ResponseHeaders because we are 
-                // getting the value _right now_ from the secondary, and don't care about the 304, the force check
-                // is still valid
-                HandleReplicationStatusChanges(ResponseHeaders, primaryUrl, operationUrl);
-
-                factory.InvokeLogRequest(owner, () => new RequestResultArgs
-                {
-                    DurationMilliseconds = CalculateDuration(),
-                    Method = Method,
-                    HttpResult = (int)Response.StatusCode,
-                    Status = RequestStatus.Cached,
-                    Result = result.ToString(),
-                    Url = Url,
-                    PostedData = postedData
-                });
-
-                return result;
-            }
-
-
-            using (var sr = new StreamReader(await Response.GetResponseStreamWithHttpDecompression().ConfigureAwait(false)))
-            {
-                var readToEnd = sr.ReadToEnd();
-
-                factory.InvokeLogRequest(owner, () => new RequestResultArgs
-                {
-                    DurationMilliseconds = CalculateDuration(),
-                    Method = Method,
-                    HttpResult = (int)Response.StatusCode,
-                    Status = RequestStatus.Cached,
-                    Result = readToEnd,
-                    Url = Url,
-                    PostedData = postedData
-                });
-
-                if (string.IsNullOrWhiteSpace(readToEnd))
-                    throw ErrorResponseException.FromResponseMessage(Response);
-
-                RavenJObject ravenJObject;
-                try
-                {
-                    ravenJObject = RavenJObject.Parse(readToEnd);
-                }
-                catch (Exception e)
-                {
-                    throw new ErrorResponseException(Response, readToEnd, e);
-                }
-                if (ravenJObject.ContainsKey("IndexDefinitionProperty"))
-                {
-                    throw new IndexCompilationException(ravenJObject.Value<string>("Message"))
-                    {
-                        IndexDefinitionProperty = ravenJObject.Value<string>("IndexDefinitionProperty"),
-                        ProblematicText = ravenJObject.Value<string>("ProblematicText")
-                    };
-                }
-                if (Response.StatusCode == HttpStatusCode.BadRequest && ravenJObject.ContainsKey("Message"))
-                {
-                    throw new BadRequestException(ravenJObject.Value<string>("Message"), ErrorResponseException.FromResponseMessage(Response));
-                }
-                if (ravenJObject.ContainsKey("Error"))
-                {
-                    var sb = new StringBuilder();
-                    foreach (var prop in ravenJObject)
-                    {
-                        if (prop.Key == "Error")
-                            continue;
-
-                        sb.Append(prop.Key).Append(": ").AppendLine(prop.Value.ToString(Formatting.Indented));
-                    }
-
-                    if (sb.Length > 0)
-                        sb.AppendLine();
-                    sb.Append(ravenJObject.Value<string>("Error"));
-
-                    throw new ErrorResponseException(Response, sb.ToString(), readToEnd);
-                }
-                throw new ErrorResponseException(Response, readToEnd);
-            }
-        }
-
-        public async Task<byte[]> ReadResponseBytesAsync()
-        {
-            await SendRequestInternal(() => new HttpRequestMessage(new HttpMethod(Method), Url), readErrorString: false).ConfigureAwait(false);
-
-            using (var stream = await Response.GetResponseStreamWithHttpDecompression().ConfigureAwait(false))
-            {
-                return await stream.ReadDataAsync().ConfigureAwait(false);
-            }
-        }
-
-        public void ExecuteRequest()
-        {
-            ReadResponseJson();
-        }
-
-        public RavenJToken ReadResponseJson()
-        {
-            return AsyncHelpers.RunSync(ReadResponseJsonAsync);
-        }
-
-        public async Task<bool> HandleUnauthorizedResponseAsync(HttpResponseMessage unauthorizedResponse)
-        {
-            if (conventions.HandleUnauthorizedResponseAsync == null)
-                return false;
-
-            var unauthorizedResponseAsync = conventions.HandleUnauthorizedResponseAsync(unauthorizedResponse, _credentials);
-            if (unauthorizedResponseAsync == null)
-                return false;
-
-            var configureHttpClient = await unauthorizedResponseAsync.ConfigureAwait(false);
-            RecreateHttpClient(configureHttpClient);
-            return true;
-        }
-
-        private async Task HandleForbiddenResponseAsync(HttpResponseMessage forbiddenResponse)
-        {
-            if (conventions.HandleForbiddenResponseAsync == null)
-                return;
-
-            var forbiddenResponseAsync = conventions.HandleForbiddenResponseAsync(forbiddenResponse, _credentials);
-            if (forbiddenResponseAsync == null)
-                return;
-
-            await forbiddenResponseAsync.ConfigureAwait(false);
-        }
-
-        private void RecreateHttpClient(Action<HttpClient> configureHttpClient)
-        {
-            var newHttpClient = factory.httpClientCache.GetClient(Timeout, _credentials, recreateHandler);
-            configureHttpClient(newHttpClient);
-
-            DisposeInternal();
-
-            httpClient = newHttpClient;
-            isRequestSentToServer = false;
-
-            if (postedStream != null)
-            {
-                postedStream.Position = 0;
-            }
-        }
-
-        public long Size { get; private set; }
-
-        private async Task<RavenJToken> ReadJsonInternalAsync()
-        {
-            HandleReplicationStatusChanges(ResponseHeaders, primaryUrl, operationUrl);
-
-            using (var responseStream = await Response.GetResponseStreamWithHttpDecompression().ConfigureAwait(false))
-            {
-                var countingStream = new CountingStream(responseStream);
-                var data = RavenJToken.TryLoad(countingStream);
-                Size = countingStream.NumberOfReadBytes;
-
-                if (Method == "GET" && ShouldCacheRequest)
-                {
-                    factory.CacheResponse(Url, data, ResponseHeaders);
-                }
-
-                factory.InvokeLogRequest(owner, () => new RequestResultArgs
-                {
-                    DurationMilliseconds = CalculateDuration(),
-                    Method = Method,
-                    HttpResult = (int)ResponseStatusCode,
-                    Status = RequestStatus.SentToServer,
-                    Result = (data ?? "").ToString(),
-                    Url = Url,
-                    PostedData = postedData
-                });
-
-                return data;
-            }
-        }
-
-        /// <summary>
-        /// Adds the operation headers.
-        /// </summary>
-        /// <param name="operationsHeaders">The operations headers.</param>
-        public HttpJsonRequest AddOperationHeaders(NameValueCollection operationsHeaders)
-        {
-            headers.Add(operationsHeaders);
-            return this;
-        }
-
-        /// <summary>
-        /// Adds the operation header.
-        /// </summary>
-        public HttpJsonRequest AddOperationHeader(string key, string value)
-        {
-            headers[key] = value;
-            return this;
-        }
-
-        public HttpJsonRequest AddReplicationStatusHeaders(string thePrimaryUrl, string currentUrl, IDocumentStoreReplicationInformer replicationInformer, FailoverBehavior failoverBehavior, Action<NameValueCollection, string, string> handleReplicationStatusChanges)
-        {
-            if (thePrimaryUrl.Equals(currentUrl, StringComparison.OrdinalIgnoreCase))
-                return this;
-            if (replicationInformer.GetFailureCount(thePrimaryUrl) <= 0)
-                return this; // not because of failover, no need to do this.
-
-            var lastPrimaryCheck = replicationInformer.GetFailureLastCheck(thePrimaryUrl);
-            headers.Set(Constants.RavenClientPrimaryServerUrl, ToRemoteUrl(thePrimaryUrl));
-            headers.Set(Constants.RavenClientPrimaryServerLastCheck, lastPrimaryCheck.ToString("s"));
-
-            primaryUrl = thePrimaryUrl;
-            operationUrl = currentUrl;
-
-            HandleReplicationStatusChanges = handleReplicationStatusChanges;
-
-            return this;
-        }
-
-        private static string ToRemoteUrl(string primaryUrl)
-        {
-            var uriBuilder = new UriBuilder(primaryUrl);
-            if (uriBuilder.Host == "localhost" || uriBuilder.Host == "127.0.0.1")
-                uriBuilder.Host = Environment.MachineName;
-            return uriBuilder.Uri.ToString();
-        }
-
-        /// <summary>
-        /// The request duration
-        /// </summary>
-        public double CalculateDuration()
-        {
-            return sp.ElapsedMilliseconds;
-        }
-
-        /// <summary>
-        /// Gets or sets the response status code.
-        /// </summary>
-        /// <value>The response status code.</value>
-        public HttpStatusCode ResponseStatusCode { get; set; }
-
-        ///<summary>
-        /// Whatever we can skip the server check and directly return the cached result
-        ///</summary>
-        public bool SkipServerCheck { get; set; }
-
-        public TimeSpan Timeout { get; private set; }
-
-        public HttpResponseMessage Response { get; private set; }
-
-        private void WriteMetadata(RavenJObject metadata)
-        {
-            if (metadata == null || metadata.Count == 0)
-                return;
-
-            foreach (var prop in metadata)
-            {
-                if (prop.Value == null)
-                    continue;
-
-                if (prop.Value.Type == JTokenType.Object ||
-                    prop.Value.Type == JTokenType.Array)
-                    continue;
-
-                var headerName = prop.Key;
-                var value = prop.Value.Value<object>().ToString();
-                if (headerName == Constants.MetadataEtagField)
-                {
-                    headerName = "If-None-Match";
-                    if (!value.StartsWith("\""))
-                    {
-                        value = "\"" + value;
-                    }
-                    if (!value.EndsWith("\""))
-                    {
-                        value = value + "\"";
-                    }
-                }
-
-                bool isRestricted;
-                try
-                {
-                    isRestricted = WebHeaderCollection.IsRestricted(headerName);
-                }
-                catch (Exception e)
-                {
-                    throw new InvalidOperationException("Could not figure out how to treat header: " + headerName, e);
-                }
-                // Restricted headers require their own special treatment, otherwise an exception will
-                // be thrown.
-                // See http://msdn.microsoft.com/en-us/library/78h415ay.aspx
-                if (isRestricted)
-                {
-                    switch (headerName)
-                    {
-                        /*case "Date":
-                        case "Referer":
-                        case "Content-Length":
-                        case "Expect":
-                        case "Range":
-                        case "Transfer-Encoding":
-                        case "User-Agent":
-                        case "Proxy-Connection":
-                        case "Host": // Host property is not supported by 3.5
-                            break;*/
-                        case "Content-Type":
-                            headers["Content-Type"] = value;
-                            break;
-                        case "If-Modified-Since":
-                            DateTime tmp;
-                            DateTime.TryParse(value, CultureInfo.InvariantCulture, DateTimeStyles.RoundtripKind, out tmp);
-                            httpClient.DefaultRequestHeaders.IfModifiedSince = tmp;
-                            break;
-                        case "Accept":
-                            httpClient.DefaultRequestHeaders.Accept.Add(new MediaTypeWithQualityHeaderValue(value));
-                            break;
-                        case "Connection":
-                            httpClient.DefaultRequestHeaders.Connection.Add(value);
-                            break;
-                    }
-                }
-                else
-                {
-                    headers[headerName] = value;
-                }
-            }
-        }
-
-        public async Task<IObservable<string>> ServerPullAsync()
-        {
-            return await RunWithAuthRetry(async () =>
-            {
-                var httpRequestMessage = new HttpRequestMessage(new HttpMethod(Method), Url);
-                Response = await httpClient.SendAsync(httpRequestMessage, HttpCompletionOption.ResponseHeadersRead).ConfigureAwait(false);
-                SetResponseHeaders(Response);
->>>>>>> b19bf61a
                 AssertServerVersionSupported();
 
                 await CheckForErrorsAndReturnCachedResultIfAnyAsync(readErrorString: true).ConfigureAwait(false);
@@ -1266,13 +690,8 @@
         {
             writeCalled = true;
 
-<<<<<<< HEAD
             return SendRequestInternal(() =>
             {
-=======
-            return SendRequestInternal(() => 
-            {                    
->>>>>>> b19bf61a
                 HttpContent content = new JsonContent(tokenToWrite);
                 if (!factory.DisableRequestCompression) content = new CompressedContent(content, "gzip");
 
@@ -1287,7 +706,6 @@
             });
         }
 
-<<<<<<< HEAD
 		public Task WriteAsync(Stream streamToWrite)
 		{
 			postedStream = streamToWrite;
@@ -1328,48 +746,6 @@
 				return request;
 			});
 		}
-=======
-        public Task WriteAsync(Stream streamToWrite)
-        {
-            postedStream = streamToWrite;
-            writeCalled = true;
-
-            return SendRequestInternal(() => new HttpRequestMessage(new HttpMethod(Method), Url)
-            {
-                Content = new CompressedStreamContent(streamToWrite, factory.DisableRequestCompression, disposeStream: false).SetContentType(headers)
-            });
-        }
-
-        public Task WriteAsync(HttpContent content)
-        {
-            writeCalled = true;
-
-            return SendRequestInternal(() => new HttpRequestMessage(new HttpMethod(Method), Url)
-            {
-                Content = content,
-                Headers =
-                {
-                    TransferEncodingChunked = true,
-                }
-            });
-        }
-
-        public Task WriteAsync(string data)
-        {
-            postedData = data;
-            writeCalled = true;
-
-            return SendRequestInternal(() =>
-            {
-                var request = new HttpRequestMessage(new HttpMethod(Method), Url)
-                {
-                    Content = new CompressedStringContent(data, factory.DisableRequestCompression),
-                };
-                request.Content.Headers.ContentType = new MediaTypeHeaderValue("application/json") { CharSet = "utf-8" };
-                return request;
-            });
-        }
->>>>>>> b19bf61a
         
         public Task<HttpResponseMessage> ExecuteRawResponseAsync(string data)
         {
@@ -1384,13 +760,8 @@
         private async Task<HttpResponseMessage> ExecuteRawResponseInternalAsync(HttpContent content)
         {
             return await RunWithAuthRetry(async () =>
-<<<<<<< HEAD
 		    {
                 var rawRequestMessage = new HttpRequestMessage(Method, Url);
-=======
-            {
-                var rawRequestMessage = new HttpRequestMessage(new HttpMethod(Method), Url);
->>>>>>> b19bf61a
 
                 if (content != null)
                 {
@@ -1413,15 +784,9 @@
             }).ConfigureAwait(false);
         }
 
-<<<<<<< HEAD
 		public async Task<HttpResponseMessage> ExecuteRawRequestAsync(Action<Stream, TaskCompletionSource<object>> action)
 		{
 			httpClient.DefaultRequestHeaders.TransferEncodingChunked = !EnvironmentUtils.RunningOnPosix;
-=======
-        public async Task<HttpResponseMessage> ExecuteRawRequestAsync(Action<Stream, TaskCompletionSource<object>> action)
-        {
-            httpClient.DefaultRequestHeaders.TransferEncodingChunked = true;
->>>>>>> b19bf61a
 
             return await RunWithAuthRetry(async () =>
             {
