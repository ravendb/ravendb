//-----------------------------------------------------------------------
// <copyright file="AsyncServerClient.cs" company="Hibernating Rhinos LTD">
//     Copyright (c) Hibernating Rhinos LTD. All rights reserved.
// </copyright>
//-----------------------------------------------------------------------

using Raven.Abstractions;
using Raven.Abstractions.Cluster;
using Raven.Abstractions.Commands;
using Raven.Abstractions.Connection;
using Raven.Abstractions.Data;
using Raven.Abstractions.Exceptions;
using Raven.Abstractions.Extensions;
using Raven.Abstractions.Indexing;
using Raven.Abstractions.Json;
using Raven.Abstractions.Replication;
using Raven.Abstractions.Util;
using Raven.Client.Changes;
using Raven.Client.Connection.Implementation;
using Raven.Client.Connection.Profiling;
using Raven.Client.Connection.Request;
using Raven.Client.Document;
using Raven.Client.Exceptions;
using Raven.Client.Extensions;
using Raven.Client.Indexes;
using Raven.Client.Listeners;
using Raven.Client.Metrics;
using Raven.Database.Data;
using Raven.Imports.Newtonsoft.Json;
using Raven.Imports.Newtonsoft.Json.Linq;
using Raven.Json.Linq;

using System;
using System.Collections.Generic;
using System.Collections.Specialized;
using System.Globalization;
using System.IO;
using System.Linq;
using System.Net;
using System.Net.Http;
using System.Text;
using System.Threading;
using System.Threading.Tasks;

namespace Raven.Client.Connection.Async
{
	public class AsyncServerClient : IAsyncDatabaseCommands, IAsyncInfoDatabaseCommands
	{
		private readonly ProfilingInformation profilingInformation;

		private readonly IDocumentConflictListener[] conflictListeners;

		private readonly Guid? sessionId;

		private readonly Func<AsyncServerClient, string, ClusterBehavior, bool, IRequestExecuter> requestExecuterGetter;

		private readonly Func<string, RequestTimeMetric> requestTimeMetricGetter;

		private readonly IRequestTimeMetric requestTimeMetric;

		private readonly string databaseName;

		private readonly string primaryUrl;

		private readonly OperationCredentials credentialsThatShouldBeUsedOnlyInOperationsWithoutReplication;

		private readonly IRequestExecuter requestExecuter;

		internal readonly DocumentConvention convention;
		
		internal readonly HttpJsonRequestFactory jsonRequestFactory;

		private int requestCount;

		private NameValueCollection operationsHeaders = new NameValueCollection();

		public string Url
		{
			get { return primaryUrl; }
		}

		public IRequestExecuter RequestExecuter
		{
			get { return requestExecuter; }
		}

		public OperationCredentials PrimaryCredentials
		{
			get
			{
				return credentialsThatShouldBeUsedOnlyInOperationsWithoutReplication;
			}
		}

		public ClusterBehavior ClusterBehavior { get; private set; }

		public AsyncServerClient(
			string url,
			DocumentConvention convention,
			OperationCredentials credentials,
			HttpJsonRequestFactory jsonRequestFactory,
			Guid? sessionId,
			Func<AsyncServerClient, string, ClusterBehavior, bool, IRequestExecuter> requestExecuterGetter,
			Func<string, RequestTimeMetric> requestTimeMetricGetter,
			string databaseName,
			IDocumentConflictListener[] conflictListeners,
			bool incrementReadStripe,
			ClusterBehavior clusterBehavior)
		{
			profilingInformation = ProfilingInformation.CreateProfilingInformation(sessionId);
			primaryUrl = url;
			if (primaryUrl.EndsWith("/"))
				primaryUrl = primaryUrl.Substring(0, primaryUrl.Length - 1);

			this.jsonRequestFactory = jsonRequestFactory;
			this.sessionId = sessionId;
			this.convention = convention;
			credentialsThatShouldBeUsedOnlyInOperationsWithoutReplication = credentials;
			this.databaseName = databaseName;
			this.conflictListeners = conflictListeners;
			ClusterBehavior = clusterBehavior;

			this.requestExecuterGetter = requestExecuterGetter;
			requestExecuter = requestExecuterGetter(this, databaseName, clusterBehavior, incrementReadStripe);
			requestExecuter.UpdateReplicationInformationIfNeededAsync(this);

			this.requestTimeMetricGetter = requestTimeMetricGetter;
			requestTimeMetric = requestTimeMetricGetter(databaseName);
		}

		private IRequestTimeMetric GetRequestTimeMetric(string operationUrl)
		{
			return string.Equals(operationUrl, Url, StringComparison.OrdinalIgnoreCase) ? requestTimeMetric : new DecreasingTimeMetric(requestTimeMetric);
		}

		public void Dispose()
		{
		}

		public Task<string[]> GetIndexNamesAsync(int start, int pageSize, CancellationToken token = default(CancellationToken))
		{
			return ExecuteWithReplication(HttpMethods.Get, async operationMetadata =>
			{
				using (var request = jsonRequestFactory.CreateHttpJsonRequest(new CreateHttpJsonRequestParams(this, operationMetadata.Url.IndexNames(start, pageSize), HttpMethods.Get, operationMetadata.Credentials, convention, GetRequestTimeMetric(operationMetadata.Url))).AddRequestExecuterAndReplicationHeaders(this, operationMetadata.Url))
				{
					var json = (RavenJArray)await request.ReadResponseJsonAsync().WithCancellation(token).ConfigureAwait(false);
					return json.Select(x => x.Value<string>()).ToArray();
				}
			}, token);
		}

		public Task<IndexDefinition[]> GetIndexesAsync(int start, int pageSize, CancellationToken token = default(CancellationToken))
		{
			return ExecuteWithReplication(HttpMethods.Get, async operationMetadata =>
			{
				var operationUrl = operationMetadata.Url + "/indexes/?start=" + start + "&pageSize=" + pageSize;
				using (var request = jsonRequestFactory.CreateHttpJsonRequest(new CreateHttpJsonRequestParams(this, operationUrl, HttpMethods.Get, operationMetadata.Credentials, convention, GetRequestTimeMetric(operationMetadata.Url))))
				{
					request.AddRequestExecuterAndReplicationHeaders(this, operationMetadata.Url);
					
					var json = (RavenJArray)await request.ReadResponseJsonAsync().WithCancellation(token).ConfigureAwait(false);
					//NOTE: To review, I'm not confidence this is the correct way to deserialize the index definition
					return json.Select(x =>
					{
						var value = ((RavenJObject)x)["definition"].ToString();
						return JsonConvert.DeserializeObject<IndexDefinition>(value, new JsonToJsonConverter());
					}).ToArray();
				}
			}, token);
		}

		public Task<TransformerDefinition[]> GetTransformersAsync(int start, int pageSize, CancellationToken token = default(CancellationToken))
		{
			return ExecuteWithReplication(HttpMethods.Get, async operationMetadata =>
			{
				var operationUrl = operationMetadata.Url + "/transformers?start=" + start + "&pageSize=" + pageSize;
				using (var request = jsonRequestFactory.CreateHttpJsonRequest(new CreateHttpJsonRequestParams(this, operationUrl, HttpMethods.Get, operationMetadata.Credentials, convention, GetRequestTimeMetric(operationMetadata.Url))))
				{
					request.AddRequestExecuterAndReplicationHeaders(this, operationMetadata.Url);

					var json = (RavenJArray)await request.ReadResponseJsonAsync().WithCancellation(token).ConfigureAwait(false);

					//NOTE: To review, I'm not confidence this is the correct way to deserialize the transformer definition
					return json.Select(x => JsonConvert.DeserializeObject<TransformerDefinition>(((RavenJObject)x)["definition"].ToString(), new JsonToJsonConverter())).ToArray();
				}
			}, token);
		}

		public Task ResetIndexAsync(string name, CancellationToken token = default(CancellationToken))
		{
			return ExecuteWithReplication(HttpMethods.Reset, async operationMetadata =>
			{
				using (var request = jsonRequestFactory.CreateHttpJsonRequest(new CreateHttpJsonRequestParams(this, operationMetadata.Url + "/indexes/" + name, HttpMethods.Reset, operationMetadata.Credentials, convention, GetRequestTimeMetric(operationMetadata.Url))))
				{
					request.AddOperationHeaders(OperationsHeaders);
					request.AddRequestExecuterAndReplicationHeaders(this, operationMetadata.Url);

					return await request.ReadResponseJsonAsync().WithCancellation(token).ConfigureAwait(false   );
				}
			}, token);
		}

		public Task SetIndexLockAsync(string name, IndexLockMode unLockMode, CancellationToken token = default(CancellationToken))
<<<<<<< HEAD
         {
			return ExecuteWithReplication(HttpMethod.Post, async operationMetadata =>
             {
                 var operationUrl = operationMetadata.Url + "/indexes/" + name + "?op=" + "lockModeChange" + "&mode=" + unLockMode;
				using (var request = jsonRequestFactory.CreateHttpJsonRequest(new CreateHttpJsonRequestParams(this, operationUrl, HttpMethod.Post, operationMetadata.Credentials, convention, GetRequestTimeMetric(operationMetadata.Url))))
                 {
                     request.AddOperationHeaders(OperationsHeaders);
					request.AddRequestExecuterAndReplicationHeaders(this, operationMetadata.Url);

                     return await request.ReadResponseJsonAsync().WithCancellation(token).ConfigureAwait(false);
                 }
             }, token);
         }
         public Task SetIndexPriorityAsync(string name, IndexingPriority priority, CancellationToken token = default(CancellationToken))
         {
			return ExecuteWithReplication(HttpMethod.Post, async operationMetadata =>
             {
                 var operationUrl = operationMetadata.Url + "/indexes/set-priority/" + name + "?priority=" + priority;
				using (var request = jsonRequestFactory.CreateHttpJsonRequest(new CreateHttpJsonRequestParams(this, operationUrl, HttpMethod.Post, operationMetadata.Credentials, convention, GetRequestTimeMetric(operationMetadata.Url))))
                 {
                     request.AddOperationHeaders(OperationsHeaders);
=======
		{
			return ExecuteWithReplication(HttpMethods.Post, async operationMetadata =>
			{
				var operationUrl = operationMetadata.Url + "/indexes/" + name + "?op=" + "lockModeChange" + "&mode=" + unLockMode;
				using (var request = jsonRequestFactory.CreateHttpJsonRequest(new CreateHttpJsonRequestParams(this, operationUrl, HttpMethods.Post, operationMetadata.Credentials, convention, GetRequestTimeMetric(operationMetadata.Url))))
				{
					request.AddOperationHeaders(OperationsHeaders);
					request.AddRequestExecuterAndReplicationHeaders(this, operationMetadata.Url);

					return await request.ReadResponseJsonAsync().WithCancellation(token).ConfigureAwait(false);
				}
			}, token);
		}
		public Task SetIndexPriorityAsync(string name, IndexingPriority priority, CancellationToken token = default(CancellationToken))
		{
			return ExecuteWithReplication(HttpMethods.Post, async operationMetadata =>
			{
				var operationUrl = operationMetadata.Url + "/indexes/set-priority/" + name + "?priority=" + priority;
				using (var request = jsonRequestFactory.CreateHttpJsonRequest(new CreateHttpJsonRequestParams(this, operationUrl, HttpMethods.Post, operationMetadata.Credentials, convention, GetRequestTimeMetric(operationMetadata.Url))))
				{
					request.AddOperationHeaders(OperationsHeaders);
>>>>>>> 64ecc6d6
					request.AddRequestExecuterAndReplicationHeaders(this, operationMetadata.Url);

                     return await request.ReadResponseJsonAsync().WithCancellation(token).ConfigureAwait(false);
                 }
             }, token);
         }
        public Task<string> PutIndexAsync<TDocument, TReduceResult>(string name, IndexDefinitionBuilder<TDocument, TReduceResult> indexDef, CancellationToken token = default(CancellationToken))
		{
			return PutIndexAsync(name, indexDef, false, token);
		}

		public Task<string> PutIndexAsync<TDocument, TReduceResult>(string name,
					 IndexDefinitionBuilder<TDocument, TReduceResult> indexDef, bool overwrite = false, CancellationToken token = default(CancellationToken))
		{
			return PutIndexAsync(name, indexDef.ToIndexDefinition(convention), overwrite, token);
		}

		public Task<bool> IndexHasChangedAsync(string name, IndexDefinition indexDef, CancellationToken token = default(CancellationToken))
		{
			return ExecuteWithReplication(HttpMethods.Post, operationMetadata => DirectIndexHasChangedAsync(name, indexDef, operationMetadata, token), token);
		}

		private async Task<bool> DirectIndexHasChangedAsync(string name, IndexDefinition indexDef, OperationMetadata operationMetadata, CancellationToken token)
		{
			var requestUri = operationMetadata.Url.Indexes(name) + "?op=hasChanged";
			using (var request = jsonRequestFactory.CreateHttpJsonRequest(new CreateHttpJsonRequestParams(this, requestUri, HttpMethods.Post, operationMetadata.Credentials, convention, GetRequestTimeMetric(operationMetadata.Url)).AddOperationHeaders(OperationsHeaders)))
			{
				request.AddRequestExecuterAndReplicationHeaders(this, operationMetadata.Url);

				var serializeObject = JsonConvert.SerializeObject(indexDef, Default.Converters);

				await request.WriteAsync(serializeObject).WithCancellation(token).ConfigureAwait(false);
				var result = await request.ReadResponseJsonAsync().WithCancellation(token).ConfigureAwait(false);
				return result.Value<bool>("Changed");
			}
		}

		public Task<string> PutIndexAsync(string name, IndexDefinition indexDef, CancellationToken token = default(CancellationToken))
		{
			return PutIndexAsync(name, indexDef, false, token);
		}

		public Task<string> PutIndexAsync(string name, IndexDefinition indexDef, bool overwrite, CancellationToken token = default(CancellationToken))
		{
			return ExecuteWithReplication(HttpMethods.Put, operationMetadata => DirectPutIndexAsync(name, indexDef, overwrite, operationMetadata, token), token);
		}

		public Task<string> PutTransformerAsync(string name, TransformerDefinition transformerDefinition, CancellationToken token = default(CancellationToken))
		{
			return ExecuteWithReplication(HttpMethods.Put, operationMetadata => DirectPutTransformerAsync(name, transformerDefinition, operationMetadata, token), token);
		}

		public async Task<string> DirectPutIndexAsync(string name, IndexDefinition indexDef, bool overwrite, OperationMetadata operationMetadata, CancellationToken token = default(CancellationToken))
		{
			var requestUri = operationMetadata.Url + "/indexes/" + Uri.EscapeUriString(name) + "?definition=yes";
			using (var webRequest = jsonRequestFactory.CreateHttpJsonRequest(new CreateHttpJsonRequestParams(this, requestUri, HttpMethods.Get, operationMetadata.Credentials, convention, GetRequestTimeMetric(operationMetadata.Url)).AddOperationHeaders(OperationsHeaders)))
			{
				webRequest.AddRequestExecuterAndReplicationHeaders(this, operationMetadata.Url);

				try
				{
					await webRequest.ExecuteRequestAsync().WithCancellation(token).ConfigureAwait(false);
					if (overwrite == false) throw new InvalidOperationException("Cannot put index: " + name + ", index already exists");
				}
				catch (ErrorResponseException e)
				{
					if (e.StatusCode != HttpStatusCode.NotFound) throw;
				}
			}

			using (var request = jsonRequestFactory.CreateHttpJsonRequest(new CreateHttpJsonRequestParams(this, requestUri, HttpMethods.Put, operationMetadata.Credentials, convention, GetRequestTimeMetric(operationMetadata.Url)).AddOperationHeaders(OperationsHeaders)))
			{
				var serializeObject = JsonConvert.SerializeObject(indexDef, Default.Converters);

				ErrorResponseException responseException;
				try
				{
					await request.WriteAsync(serializeObject).ConfigureAwait(false);
					var result = await request.ReadResponseJsonAsync().ConfigureAwait(false);
					return result.Value<string>("Index");
				}
				catch (ErrorResponseException e)
				{
					if (e.StatusCode != HttpStatusCode.BadRequest) throw;
					responseException = e;
				}
				var error = await responseException.TryReadErrorResponseObject(new { Error = "", Message = "", IndexDefinitionProperty = "", ProblematicText = "" }).ConfigureAwait(false);
				if (error == null) throw responseException;

				throw new IndexCompilationException(error.Message) { IndexDefinitionProperty = error.IndexDefinitionProperty, ProblematicText = error.ProblematicText };
			}
		}

		public async Task<string> DirectPutTransformerAsync(string name, TransformerDefinition transformerDefinition,
															OperationMetadata operationMetadata, CancellationToken token = default(CancellationToken))
		{
			var requestUri = operationMetadata.Url + "/transformers/" + name;

			using (var request = jsonRequestFactory.CreateHttpJsonRequest(new CreateHttpJsonRequestParams(this, requestUri, HttpMethods.Put, operationMetadata.Credentials, convention, GetRequestTimeMetric(operationMetadata.Url)).AddOperationHeaders(OperationsHeaders)))
			{
				var serializeObject = JsonConvert.SerializeObject(transformerDefinition, Default.Converters);

				ErrorResponseException responseException;
				try
				{
					await request.WriteAsync(serializeObject).ConfigureAwait(false);
					var result = await request.ReadResponseJsonAsync().WithCancellation(token).ConfigureAwait(false);
					return result.Value<string>("Transformer");
				}
				catch (BadRequestException e)
				{
					throw new TransformCompilationException(e.Message);
				}
				catch (ErrorResponseException e)
				{
					if (e.StatusCode != HttpStatusCode.BadRequest) throw;

					responseException = e;
				}
				var error = await responseException.TryReadErrorResponseObject(new { Error = "", Message = "" }).ConfigureAwait(false);
				if (error == null) throw responseException;

				throw new TransformCompilationException(error.Message);
			}
		}

		public Task DeleteIndexAsync(string name, CancellationToken token = default (CancellationToken))
		{
			return ExecuteWithReplication(HttpMethods.Delete, async operationMetadata =>
			{
				using (var request = jsonRequestFactory.CreateHttpJsonRequest(new CreateHttpJsonRequestParams(this, operationMetadata.Url.Indexes(name), HttpMethods.Delete, operationMetadata.Credentials, convention, GetRequestTimeMetric(operationMetadata.Url)).AddOperationHeaders(operationsHeaders)))
				{
					request.AddRequestExecuterAndReplicationHeaders(this, operationMetadata.Url);
					await request.ExecuteRequestAsync().WithCancellation(token).ConfigureAwait(false);
				}
			}, token);
		}

		public Task<Operation> DeleteByIndexAsync(string indexName, IndexQuery queryToDelete, BulkOperationOptions options = null, CancellationToken token = default (CancellationToken))
		{
			return ExecuteWithReplication(HttpMethods.Delete, async operationMetadata =>
			{
				var notNullOptions = options ?? new BulkOperationOptions();
				string path = queryToDelete.GetIndexQueryUrl(operationMetadata.Url, indexName, "bulk_docs") + "&allowStale=" + notNullOptions.AllowStale
					 + "&details=" + notNullOptions.RetrieveDetails;
				if (notNullOptions.MaxOpsPerSec != null)
					path += "&maxOpsPerSec=" + notNullOptions.MaxOpsPerSec;
				if (notNullOptions.StaleTimeout != null)
					path += "&staleTimeout=" + notNullOptions.StaleTimeout;

				token.ThrowCancellationIfNotDefault(); //maybe the operation is canceled and we can spare the request..
				using (var request = jsonRequestFactory.CreateHttpJsonRequest(new CreateHttpJsonRequestParams(this, path, HttpMethods.Delete, operationMetadata.Credentials, convention, GetRequestTimeMetric(operationMetadata.Url)).AddOperationHeaders(OperationsHeaders)))
				{
					request.AddRequestExecuterAndReplicationHeaders(this, operationMetadata.Url);
					RavenJToken jsonResponse;
					try
					{
						jsonResponse = await request.ReadResponseJsonAsync().WithCancellation(token).ConfigureAwait(false);
					}
					catch (ErrorResponseException e)
					{
						if (e.StatusCode == HttpStatusCode.NotFound) throw new InvalidOperationException("There is no index named: " + indexName, e);
						throw;
					}

					// Be compatible with the response from v2.0 server
					var opId = ((RavenJObject)jsonResponse)["OperationId"];

					if (opId == null || opId.Type != JTokenType.Integer) return null;

					return new Operation(this, opId.Value<long>());
				}
			}, token);
		}

		public Task DeleteTransformerAsync(string name, CancellationToken token = default (CancellationToken))
		{
			return ExecuteWithReplication(HttpMethods.Delete, async operationMetadata =>
			{
				using (var request = jsonRequestFactory.CreateHttpJsonRequest(new CreateHttpJsonRequestParams(this, operationMetadata.Url.Transformer(name), HttpMethods.Delete, operationMetadata.Credentials, convention, GetRequestTimeMetric(operationMetadata.Url)).AddOperationHeaders(operationsHeaders)))
				{
					request.AddRequestExecuterAndReplicationHeaders(this, operationMetadata.Url);
					await request.ExecuteRequestAsync().WithCancellation(token).ConfigureAwait(false);
				}
			}, token);
		}

		public Task<RavenJObject> PatchAsync(string key, PatchRequest[] patches, CancellationToken token = default(CancellationToken))
		{
			return PatchAsync(key, patches, null, token);
		}

		public async Task<RavenJObject> PatchAsync(string key, PatchRequest[] patches, bool ignoreMissing, CancellationToken token = default(CancellationToken))
		{
			var batchResults = await BatchAsync(new ICommandData[]
					{
						new PatchCommandData
							{
								Key = key,
								Patches = patches,
							}
					}, token).ConfigureAwait(false);
			if (!ignoreMissing && batchResults[0].PatchResult != null &&
				batchResults[0].PatchResult == PatchResult.DocumentDoesNotExists)
				throw new DocumentDoesNotExistsException("Document with key " + key + " does not exist.");
			return batchResults[0].AdditionalData;
		}

		public Task<RavenJObject> PatchAsync(string key, ScriptedPatchRequest patch, CancellationToken token = default(CancellationToken))
		{
			return PatchAsync(key, patch, null, token);
		}

		public async Task<RavenJObject> PatchAsync(string key, PatchRequest[] patches, Etag etag, CancellationToken token = default(CancellationToken))
		{
			var batchResults = await BatchAsync(new ICommandData[]
					{
						new PatchCommandData
							{
								Key = key,
								Patches = patches,
								Etag = etag,
							}
					}, token).ConfigureAwait(false);
			return batchResults[0].AdditionalData;
		}

		public async Task<RavenJObject> PatchAsync(string key, PatchRequest[] patchesToExisting,
												   PatchRequest[] patchesToDefault, RavenJObject defaultMetadata, CancellationToken token = default(CancellationToken))
		{
			var batchResults = await BatchAsync(new ICommandData[]
					{
						new PatchCommandData
							{
								Key = key,
								Patches = patchesToExisting,
								PatchesIfMissing = patchesToDefault,
								Metadata = defaultMetadata
							}
					}, token).ConfigureAwait(false);
			return batchResults[0].AdditionalData;
		}

		public async Task<RavenJObject> PatchAsync(string key, ScriptedPatchRequest patch, bool ignoreMissing, CancellationToken token = default(CancellationToken))
		{
			var batchResults = await BatchAsync(new ICommandData[]
			{
				new ScriptedPatchCommandData
				{
					Key = key,
					Patch = patch,
				}
			}, token).ConfigureAwait(false);
			if (!ignoreMissing && batchResults[0].PatchResult != null &&
				batchResults[0].PatchResult == PatchResult.DocumentDoesNotExists)
				throw new DocumentDoesNotExistsException("Document with key " + key + " does not exist.");
			return batchResults[0].AdditionalData;
		}

		public async Task<RavenJObject> PatchAsync(string key, ScriptedPatchRequest patch, Etag etag, CancellationToken token = default(CancellationToken))
		{
			var batchResults = await BatchAsync(new ICommandData[]
			{
				new ScriptedPatchCommandData
				{
					Key = key,
					Patch = patch,
					Etag = etag
				}
			}, token).ConfigureAwait(false);
			return batchResults[0].AdditionalData;
		}

		public async Task<RavenJObject> PatchAsync(string key, ScriptedPatchRequest patchExisting,
												   ScriptedPatchRequest patchDefault, RavenJObject defaultMetadata, CancellationToken token = default(CancellationToken))
		{
			var batchResults = await BatchAsync(new ICommandData[]
			{
				new ScriptedPatchCommandData
				{
					Key = key,
					Patch = patchExisting,
					PatchIfMissing = patchDefault,
					Metadata = defaultMetadata
				}
			}, token).ConfigureAwait(false);
			return batchResults[0].AdditionalData;
		}

		public Task<PutResult> PutAsync(string key, Etag etag, RavenJObject document, RavenJObject metadata, CancellationToken token = default(CancellationToken))
		{
			return ExecuteWithReplication(HttpMethods.Put, operationMetadata => DirectPutAsync(operationMetadata, key, etag, document, metadata, token), token);
		}

		private async Task<PutResult> DirectPutAsync(OperationMetadata operationMetadata, string key, Etag etag, RavenJObject document, RavenJObject metadata, CancellationToken token = default(CancellationToken))
		{
			if (metadata == null)
				metadata = new RavenJObject();
			var method = String.IsNullOrEmpty(key) ? HttpMethods.Post : HttpMethods.Put;
			if (etag != null)
				metadata[Constants.MetadataEtagField] = new RavenJValue((string)etag);

			if (key != null)
				key = Uri.EscapeDataString(key);

			using (var request = jsonRequestFactory.CreateHttpJsonRequest(new CreateHttpJsonRequestParams(this, operationMetadata.Url + "/docs/" + key, method, metadata, operationMetadata.Credentials, convention, GetRequestTimeMetric(operationMetadata.Url)).AddOperationHeaders(OperationsHeaders)))
			{
				request.AddRequestExecuterAndReplicationHeaders(this, operationMetadata.Url);

				ErrorResponseException responseException;
				try
				{
					await request.WriteAsync(document).WithCancellation(token).ConfigureAwait(false);
					var result = await request.ReadResponseJsonAsync().WithCancellation(token).ConfigureAwait(false);
					if (result == null)
					{
						throw new InvalidOperationException("Got null response from the server after doing a put on " + key + ", something is very wrong. Probably a garbled response.");
					}
					return convention.CreateSerializer().Deserialize<PutResult>(new RavenJTokenReader(result));
				}
				catch (ErrorResponseException e)
				{
					if (e.StatusCode != HttpStatusCode.Conflict) throw;
					responseException = e;
				}
				throw FetchConcurrencyException(responseException);
			}
		}

		public IAsyncDatabaseCommands ForDatabase(string database, ClusterBehavior? clusterBehavior = null)
		{
			return ForDatabaseInternal(database, clusterBehavior);
		}

		public IAsyncDatabaseCommands ForSystemDatabase()
		{
			return ForSystemDatabaseInternal();
		}

		internal AsyncServerClient ForDatabaseInternal(string database, ClusterBehavior? clusterBehavior = null)
		{
			if (database == Constants.SystemDatabase)
				return ForSystemDatabaseInternal();

			var requestedClusterBehavior = clusterBehavior ?? convention.ClusterBehavior;

			var databaseUrl = MultiDatabase.GetRootDatabaseUrl(Url).ForDatabase(database);
			if (databaseUrl == Url && ClusterBehavior == requestedClusterBehavior)
				return this;

			return new AsyncServerClient(databaseUrl, convention, credentialsThatShouldBeUsedOnlyInOperationsWithoutReplication, jsonRequestFactory, sessionId, requestExecuterGetter, requestTimeMetricGetter, database, conflictListeners, false, requestedClusterBehavior) { operationsHeaders = operationsHeaders };
		}

		internal AsyncServerClient ForSystemDatabaseInternal()
		{
			var databaseUrl = MultiDatabase.GetRootDatabaseUrl(Url);
			if (databaseUrl == Url)
				return this;

			return new AsyncServerClient(databaseUrl, convention, credentialsThatShouldBeUsedOnlyInOperationsWithoutReplication, jsonRequestFactory, sessionId, requestExecuterGetter, requestTimeMetricGetter, databaseName, conflictListeners, false, ClusterBehavior.None) { operationsHeaders = operationsHeaders };
		}

		public NameValueCollection OperationsHeaders
		{
			get { return operationsHeaders; }
			set { operationsHeaders = value; }
		}

		public IAsyncGlobalAdminDatabaseCommands GlobalAdmin { get { return new AsyncAdminServerClient(this); } }

		public IAsyncAdminDatabaseCommands Admin { get { return new AsyncAdminServerClient(this); } }

		public Task<JsonDocument> GetAsync(string key, CancellationToken token = default (CancellationToken))
		{
			EnsureIsNotNullOrEmpty(key, "key");

			return ExecuteWithReplication(HttpMethods.Get, operationMetadata => DirectGetAsync(operationMetadata, key, token), token);
		}

		public Task<TransformerDefinition> GetTransformerAsync(string name, CancellationToken token = default(CancellationToken))
		{
			return ExecuteWithReplication(HttpMethods.Get, async operationMetadata =>
			{
				try
				{
					using (var request = jsonRequestFactory.CreateHttpJsonRequest(new CreateHttpJsonRequestParams(this, operationMetadata.Url.Transformer(name), HttpMethods.Get, operationMetadata.Credentials, convention, GetRequestTimeMetric(operationMetadata.Url))).AddRequestExecuterAndReplicationHeaders(this, operationMetadata.Url))
					{
						var transformerDefinitionJson = (RavenJObject)await request.ReadResponseJsonAsync().WithCancellation(token).ConfigureAwait(false);
						var value = transformerDefinitionJson.Value<RavenJObject>("Transformer");
						return convention.CreateSerializer().Deserialize<TransformerDefinition>(new RavenJTokenReader(value));
					}
				}
				catch (ErrorResponseException we)
				{
					if (we.StatusCode == HttpStatusCode.NotFound)
						return null;

					throw;
				}
			}, token);
		}

		public Task<IndexDefinition> GetIndexAsync(string name, CancellationToken token = default (CancellationToken))
		{
			return ExecuteWithReplication(HttpMethods.Get, async operationMetadata =>
			{
				try
				{
					using (var request = jsonRequestFactory.CreateHttpJsonRequest(new CreateHttpJsonRequestParams(this, operationMetadata.Url.IndexDefinition(name), HttpMethods.Get, operationMetadata.Credentials, convention, GetRequestTimeMetric(operationMetadata.Url))).AddRequestExecuterAndReplicationHeaders(this, operationMetadata.Url))
					{
						var indexDefinitionJson = (RavenJObject)await request.ReadResponseJsonAsync().WithCancellation(token).ConfigureAwait(false);
						var value = indexDefinitionJson.Value<RavenJObject>("Index");
						return convention.CreateSerializer().Deserialize<IndexDefinition>(new RavenJTokenReader(value));
					}
				}
				catch (ErrorResponseException we)
				{
					if (we.StatusCode == HttpStatusCode.NotFound)
						return null;

					throw;
				}

			}, token);
		}

		private async Task<JsonDocument> DirectGetAsync(OperationMetadata operationMetadata, string key, CancellationToken token)
		{
			if (key.Length > 127)
			{
				// avoid hitting UrlSegmentMaxLength limits in Http.sys
				var multiLoadResult = await DirectGetAsync(operationMetadata, new[] { key }, new string[0], null, new Dictionary<string, RavenJToken>(), false, token).WithCancellation(token).ConfigureAwait(false);
				var result = multiLoadResult.Results.FirstOrDefault();
				if (result == null)
					return null;
				return SerializationHelper.RavenJObjectToJsonDocument(result);
			}

			var metadata = new RavenJObject();
			AddTransactionInformation(metadata);
			var createHttpJsonRequestParams = new CreateHttpJsonRequestParams(this, (operationMetadata.Url + "/docs?id=" + Uri.EscapeDataString(key)), HttpMethods.Get, metadata, operationMetadata.Credentials, convention, GetRequestTimeMetric(operationMetadata.Url));
			using (var request = jsonRequestFactory.CreateHttpJsonRequest(createHttpJsonRequestParams.AddOperationHeaders(OperationsHeaders)).AddRequestExecuterAndReplicationHeaders(this, operationMetadata.Url))
			{
				Task<JsonDocument> resolveConflictTask;
				try
				{
					var requestJson = await request.ReadResponseJsonAsync().WithCancellation(token).ConfigureAwait(false);
					var docKey = request.ResponseHeaders.Get(Constants.DocumentIdFieldName) ?? key;
					docKey = Uri.UnescapeDataString(docKey);
					request.ResponseHeaders.Remove(Constants.DocumentIdFieldName);
					var deserializeJsonDocument = SerializationHelper.DeserializeJsonDocument(docKey, requestJson, request.ResponseHeaders, request.ResponseStatusCode);
					return deserializeJsonDocument;
				}
				catch (ErrorResponseException e)
				{
					switch (e.StatusCode)
					{
						case HttpStatusCode.NotFound:
							return null;
						case HttpStatusCode.Conflict:
							resolveConflictTask = ResolveConflict(e.ResponseString, e.Etag, operationMetadata, key, token);
							break;
						default:
							throw;
					}
				}
				return await resolveConflictTask.WithCancellation(token).ConfigureAwait(false);
			}
		}

		private async Task<JsonDocument> ResolveConflict(string httpResponse, Etag etag, OperationMetadata operationMetadata, string key, CancellationToken token)
		{
			var conflicts = new StringReader(httpResponse);
			var conflictsDoc = RavenJObject.Load(new RavenJsonTextReader(conflicts));
			var result =
				await TryResolveConflictOrCreateConcurrencyException(operationMetadata, key, conflictsDoc, etag, token).ConfigureAwait(false);
			if (result != null)
				throw result;
			return await DirectGetAsync(operationMetadata, key, token).ConfigureAwait(false);
		}

		public Task<MultiLoadResult> GetAsync(string[] keys, string[] includes, string transformer = null,
											  Dictionary<string, RavenJToken> transformerParameters = null, bool metadataOnly = false, CancellationToken token = default (CancellationToken))
		{
			return ExecuteWithReplication(HttpMethods.Get, operationMetadata => DirectGetAsync(operationMetadata, keys, includes, transformer, transformerParameters, metadataOnly, token), token);
		}

		private async Task<MultiLoadResult> DirectGetAsync(OperationMetadata operationMetadata, string[] keys, string[] includes, string transformer,
														   Dictionary<string, RavenJToken> transformerParameters, bool metadataOnly, CancellationToken token = default (CancellationToken))
		{
			var path = operationMetadata.Url + "/queries/?";
			if (metadataOnly)
				path += "&metadata-only=true";
			if (includes != null && includes.Length > 0)
			{
				path += string.Join("&", includes.Select(x => "include=" + x).ToArray());
			}
			if (string.IsNullOrEmpty(transformer) == false)
				path += "&transformer=" + transformer;

			if (transformerParameters != null)
			{
				path = transformerParameters.Aggregate(path,
											 (current, transformerParam) =>
											 current + ("&" + string.Format("tp-{0}={1}", transformerParam.Key, transformerParam.Value)));
			}

			var metadata = new RavenJObject();
			AddTransactionInformation(metadata);

			var uniqueIds = new HashSet<string>(keys);
			HttpJsonRequest request = null;

			try
			{
				// if it is too big, we drop to POST (note that means that we can't use the HTTP cache any longer)
				// we are fine with that, requests to load > 128 items are going to be rare
				if (uniqueIds.Sum(x => x.Length) < 1024)
				{
					path += "&" + string.Join("&", uniqueIds.Select(x => "id=" + Uri.EscapeDataString(x)).ToArray());
					request =
						jsonRequestFactory.CreateHttpJsonRequest(new CreateHttpJsonRequestParams(this, path, HttpMethods.Get, metadata, operationMetadata.Credentials,
																								 convention, GetRequestTimeMetric(operationMetadata.Url))
																	 .AddOperationHeaders(OperationsHeaders));

					request.AddRequestExecuterAndReplicationHeaders(this, operationMetadata.Url);

					var result = await request.ReadResponseJsonAsync().ConfigureAwait(false);
					return await CompleteMultiGetAsync(operationMetadata, keys, includes, transformer, transformerParameters, result, token).ConfigureAwait(false);
				}
				request =
					jsonRequestFactory.CreateHttpJsonRequest(new CreateHttpJsonRequestParams(this, path, HttpMethods.Post, metadata, operationMetadata.Credentials, convention, GetRequestTimeMetric(operationMetadata.Url))
																 .AddOperationHeaders(OperationsHeaders));

				await request.WriteAsync(new RavenJArray(uniqueIds)).WithCancellation(token).ConfigureAwait(false);
				var responseResult = await request.ReadResponseJsonAsync().WithCancellation(token).ConfigureAwait(false);
				return await CompleteMultiGetAsync(operationMetadata, keys, includes, transformer, transformerParameters, responseResult, token).ConfigureAwait(false);
			}
			finally
			{
				if (request != null)
					request.Dispose();
			}
		}

		private async Task<MultiLoadResult> CompleteMultiGetAsync(OperationMetadata operationMetadata, string[] keys, string[] includes, string transformer,
														   Dictionary<string, RavenJToken> transformerParameters, RavenJToken result, CancellationToken token = default (CancellationToken))
		{
			ErrorResponseException responseException;
			try
			{
				var uniqueKeys = new HashSet<string>(keys);

				var results = result
					.Value<RavenJArray>("Results")
					.Select(x => x as RavenJObject)
					.ToList();

				var documents = results
					.Where(x => x != null && x.ContainsKey("@metadata") && x["@metadata"].Value<string>("@id") != null)
					.ToDictionary(x => x["@metadata"].Value<string>("@id"), x => x, StringComparer.OrdinalIgnoreCase);

				if (results.Count >= uniqueKeys.Count)
				{
					for (var i = 0; i < uniqueKeys.Count; i++)
					{
						var key = keys[i];
						if (documents.ContainsKey(key))
							continue;

						documents.Add(key, results[i]);
					}
				}

				var multiLoadResult = new MultiLoadResult
				{
					Includes = result.Value<RavenJArray>("Includes").Cast<RavenJObject>().ToList(),
					Results = documents.Count == 0 ? results : keys.Select(key => documents.ContainsKey(key) ? documents[key] : null).ToList()
				};

				var docResults = multiLoadResult.Results.Concat(multiLoadResult.Includes);

				return
					await
					RetryOperationBecauseOfConflict(operationMetadata, docResults, multiLoadResult,
													() => DirectGetAsync(operationMetadata, keys, includes, transformer, transformerParameters, false, token), token: token).ConfigureAwait(false);
			}
			catch (ErrorResponseException e)
			{
				if (e.StatusCode != HttpStatusCode.Conflict)
					throw;
				responseException = e;
			}
			throw FetchConcurrencyException(responseException);
		}

		public Task<JsonDocument[]> GetDocumentsAsync(int start, int pageSize, bool metadataOnly = false, CancellationToken token = default (CancellationToken))
		{
			return ExecuteWithReplication(HttpMethods.Get, async operationMetadata =>
			{
				var result = await GetDocumentsInternalAsync(start, null, pageSize, operationMetadata, metadataOnly, token).ConfigureAwait(false);

				return result.Cast<RavenJObject>()
							 .ToJsonDocuments()
							 .ToArray();
			}, token);
		}

		public Task<JsonDocument[]> GetDocumentsAsync(Etag fromEtag, int pageSize, bool metadataOnly = false, CancellationToken token = default (CancellationToken))
		{
			return ExecuteWithReplication(HttpMethods.Get, async operationMetadata =>
			{
				var result = await GetDocumentsInternalAsync(null, fromEtag, pageSize, operationMetadata, metadataOnly, token).ConfigureAwait(false);
				return result.Cast<RavenJObject>()
							 .ToJsonDocuments()
							 .ToArray();
			}, token);
		}

		public async Task<RavenJArray> GetDocumentsInternalAsync(int? start, Etag fromEtag, int pageSize, OperationMetadata operationMetadata, bool metadataOnly = false, CancellationToken token = default (CancellationToken))
		{
			var requestUri = Url + "/docs/?";
			if (start.HasValue && start.Value > 0)
			{
				requestUri += "start=" + start;
			}
			else if (fromEtag != null)
			{
				requestUri += "etag=" + fromEtag;
			}
			requestUri += "&pageSize=" + pageSize;
			if (metadataOnly)
				requestUri += "&metadata-only=true";
			var @params = new CreateHttpJsonRequestParams(this, requestUri, HttpMethods.Get, operationMetadata.Credentials, convention, GetRequestTimeMetric(operationMetadata.Url))
				.AddOperationHeaders(OperationsHeaders);

			using (var request = jsonRequestFactory.CreateHttpJsonRequest(@params))
			{
				return (RavenJArray)await request.ReadResponseJsonAsync().WithCancellation(token).ConfigureAwait(false);
			}
		}

		public Task<Operation> UpdateByIndexAsync(string indexName, IndexQuery queryToUpdate, ScriptedPatchRequest patch, BulkOperationOptions options = null, CancellationToken token = default(CancellationToken))
		{
			var notNullOptions = options ?? new BulkOperationOptions();
			var requestData = RavenJObject.FromObject(patch).ToString(Formatting.Indented);
			return UpdateByIndexImpl(indexName, queryToUpdate, notNullOptions, requestData, HttpMethods.Eval, token);
		}

		public Task<Operation> UpdateByIndexAsync(string indexName, IndexQuery queryToUpdate, PatchRequest[] patchRequests,
				BulkOperationOptions options = null, CancellationToken token = default(CancellationToken))
		{
			var notNullOptions = options ?? new BulkOperationOptions();
			var requestData = new RavenJArray(patchRequests.Select(x => x.ToJson())).ToString(Formatting.Indented);
			return UpdateByIndexImpl(indexName, queryToUpdate, notNullOptions, requestData, HttpMethods.Patch, token);
		}

		public async Task<MultiLoadResult> MoreLikeThisAsync(MoreLikeThisQuery query, CancellationToken token = default(CancellationToken))
		{
			var requestUrl = query.GetRequestUri();
			EnsureIsNotNullOrEmpty(requestUrl, "url");
			var result = await ExecuteWithReplication(HttpMethods.Get, async operationMetadata =>
			{
				var metadata = new RavenJObject();
				AddTransactionInformation(metadata);
				using (var request = jsonRequestFactory.CreateHttpJsonRequest(new CreateHttpJsonRequestParams(this, operationMetadata.Url + requestUrl, HttpMethods.Get, metadata, operationMetadata.Credentials, convention, GetRequestTimeMetric(operationMetadata.Url)).AddOperationHeaders(OperationsHeaders)))
				{
					return await request.ReadResponseJsonAsync().WithCancellation(token);
				}
			}, token).ConfigureAwait(false);
			return ((RavenJObject)result).Deserialize<MultiLoadResult>(convention);
		}

		public Task<long> NextIdentityForAsync(string name, CancellationToken token = default(CancellationToken))
		{
			return ExecuteWithReplication(HttpMethods.Post, async operationMetadata =>
			{
				using (var request = jsonRequestFactory.CreateHttpJsonRequest(new CreateHttpJsonRequestParams(this, operationMetadata.Url + "/identity/next?name=" + Uri.EscapeDataString(name), HttpMethods.Post, operationMetadata.Credentials, convention, GetRequestTimeMetric(operationMetadata.Url)).AddOperationHeaders(OperationsHeaders)))
				{
					var readResponseJson = await request.ReadResponseJsonAsync().WithCancellation(token).ConfigureAwait(false);
					return readResponseJson.Value<long>("Value");
				}
			}, token);
		}

		public Task<long> SeedIdentityForAsync(string name, long value, CancellationToken token = default(CancellationToken))
		{
			return ExecuteWithReplication(HttpMethods.Post, async operationMetadata =>
			{
				using (var request = jsonRequestFactory.CreateHttpJsonRequest(new CreateHttpJsonRequestParams(this, operationMetadata.Url + "/identity/seed?name=" + Uri.EscapeDataString(name) + "&value=" + Uri.EscapeDataString(value.ToString()), HttpMethods.Post, operationMetadata.Credentials, convention, GetRequestTimeMetric(operationMetadata.Url)).AddOperationHeaders(OperationsHeaders)))
				{
					var readResponseJson = await request.ReadResponseJsonAsync().WithCancellation(token).ConfigureAwait(false);

					return readResponseJson.Value<long>("Value");
				}
			}, token);
		}

		private Task<Operation> UpdateByIndexImpl(string indexName, IndexQuery queryToUpdate, BulkOperationOptions options, String requestData, HttpMethod method, CancellationToken token = default(CancellationToken))
		{
			return ExecuteWithReplication(method, async operationMetadata =>
			{
				var notNullOptions = options ?? new BulkOperationOptions();
				string path = queryToUpdate.GetIndexQueryUrl(operationMetadata.Url, indexName, "bulk_docs") + "&allowStale=" + notNullOptions.AllowStale
					+ "&maxOpsPerSec=" + notNullOptions.MaxOpsPerSec + "&details=" + notNullOptions.RetrieveDetails;
				if (notNullOptions.StaleTimeout != null)
					path += "&staleTimeout=" + notNullOptions.StaleTimeout;
				using (var request = jsonRequestFactory.CreateHttpJsonRequest(new CreateHttpJsonRequestParams(this, path, method, operationMetadata.Credentials, convention, GetRequestTimeMetric(operationMetadata.Url))))
				{
					request.AddOperationHeaders(OperationsHeaders);
					await request.WriteAsync(requestData).ConfigureAwait(false);

					RavenJToken jsonResponse;
					try
					{
						jsonResponse = await request.ReadResponseJsonAsync().WithCancellation(token).ConfigureAwait(false);
					}
					catch (ErrorResponseException e)
					{
						if (e.StatusCode == HttpStatusCode.NotFound) throw new InvalidOperationException("There is no index named: " + indexName);
						throw;
					}

					return new Operation(this, jsonResponse.Value<long>("OperationId"));
				}
			}, token);
		}

		public Task<FacetResults> GetFacetsAsync(string index, IndexQuery query, string facetSetupDoc, int start = 0,
												 int? pageSize = null, CancellationToken token = default (CancellationToken))
		{
			return ExecuteWithReplication(HttpMethods.Get, async operationMetadata =>
			{
				var requestUri = operationMetadata.Url + string.Format("/facets/{0}?facetDoc={1}{2}&facetStart={3}&facetPageSize={4}",
				Uri.EscapeUriString(index),
				Uri.EscapeDataString(facetSetupDoc),
				query.GetMinimalQueryString(),
				start,
				pageSize);

				using (var request = jsonRequestFactory.CreateHttpJsonRequest(new CreateHttpJsonRequestParams(this, requestUri, HttpMethods.Get, operationMetadata.Credentials, convention, GetRequestTimeMetric(operationMetadata.Url)).AddOperationHeaders(OperationsHeaders)))
				{
					request.AddRequestExecuterAndReplicationHeaders(this, operationMetadata.Url);

                    var cachedRequestDetails = jsonRequestFactory.ConfigureCaching(requestUri, (key, val) => request.AddHeader(key, val));
                    request.CachedRequestDetails = cachedRequestDetails.CachedRequest;
                    request.SkipServerCheck = cachedRequestDetails.SkipServerCheck;

					var json = (RavenJObject)await request.ReadResponseJsonAsync().WithCancellation(token).ConfigureAwait(false);
					return json.JsonDeserialization<FacetResults>();
				}
			}, token);
		}

		public Task<FacetResults[]> GetMultiFacetsAsync(FacetQuery[] facetedQueries, CancellationToken token = default(CancellationToken))
		{
            var multiGetReuestItems = facetedQueries.Select(x =>
            {
                string addition;
                if (x.FacetSetupDoc != null)
				{
                    addition = "facetDoc=" + x.FacetSetupDoc;
                return new GetRequest()
                {
						Url = "/facets/" + x.IndexName,
						Query = string.Format("{0}&facetStart={1}&facetPageSize={2}&{3}",
							x.Query.GetQueryString(),
							x.Query.Start,
							x.Query.PageSize,
							addition)
					};
				}

				var serializedFacets = JsonConvert.SerializeObject(x.Facets, Default.Converters);
				if (serializedFacets.Length < (32 * 1024) - 1)
				{
					addition = "facets=" + Uri.EscapeDataString(serializedFacets);
					return new GetRequest()
					{
                    Url = "/facets/" + x.IndexName,
                    Query = string.Format("{0}&facetStart={1}&facetPageSize={2}&{3}",
                        x.Query.GetQueryString(),
                        x.Query.Start,
                        x.Query.PageSize,
                        addition)
                };
				}

				return new GetRequest()
				{
					Url = "/facets/" + x.IndexName,
					Method = "POST",
					Content = serializedFacets
				};
            }).ToArray();

			var results = MultiGetAsync(multiGetReuestItems, token).ContinueWith(x =>
		    {
                var facetResults = new FacetResults[x.Result.Length];

				var getResponses = x.Result;
				for (var facetResultCounter = 0; facetResultCounter < facetResults.Length; facetResultCounter++)
		        {
			        var getResponse = getResponses[facetResultCounter];
			        if (getResponse.RequestHasErrors())
			        {
						throw new InvalidOperationException("Got an error from server, status code: " + getResponse.Status +
													   Environment.NewLine + getResponse.Result);
                   
			        }
                    var curFacetDoc = getResponse.Result;

                    facetResults[facetResultCounter] = curFacetDoc.JsonDeserialization<FacetResults>();
		        }

		        return facetResults;
		    }, token);
		    return results;
		}

		public Task<FacetResults> GetFacetsAsync(string index, IndexQuery query, List<Facet> facets, int start = 0,
												 int? pageSize = null,
												 CancellationToken token = default(CancellationToken))
		{
			var ravenJArray = (RavenJArray)RavenJToken.FromObject(facets, new JsonSerializer
			{
				NullValueHandling = NullValueHandling.Ignore,
				DefaultValueHandling = DefaultValueHandling.Ignore,
			});
			foreach (var facet in ravenJArray)
			{
				var obj = (RavenJObject)facet;
				if (obj.Value<string>("Name") == obj.Value<string>("DisplayName"))
					obj.Remove("DisplayName");
				var jArray = obj.Value<RavenJArray>("Ranges");
				if (jArray != null && jArray.Length == 0)
					obj.Remove("Ranges");
			}
			string facetsJson = ravenJArray.ToString(Formatting.None);
<<<<<<< HEAD
			var method = facetsJson.Length > 1024 ? HttpMethod.Post : HttpMethod.Get;
			if (method == HttpMethod.Post)
		    {
=======
			var method = facetsJson.Length > 1024 ? HttpMethods.Post : HttpMethods.Get;
			if (method == HttpMethods.Post)
			{
>>>>>>> 64ecc6d6
				return GetMultiFacetsAsync(new[]
		        {
                    new FacetQuery
                    {
                        Facets =  facets,
                        IndexName = index,
                        Query = query,
                        PageSize = pageSize,
                        PageStart = start
                    }
		        }).ContinueWith(x => x.Result.FirstOrDefault());
		    }
			return ExecuteWithReplication(method, async operationMetadata =>
			{
				var requestUri = operationMetadata.Url + string.Format("/facets/{0}?{1}&facetStart={2}&facetPageSize={3}",
																Uri.EscapeUriString(index),
																query.GetQueryString(),
																start,
																pageSize);

				if (method == HttpMethods.Get)
					requestUri += "&facets=" + Uri.EscapeDataString(facetsJson);
				using (var request = jsonRequestFactory.CreateHttpJsonRequest(new CreateHttpJsonRequestParams(this, requestUri, method, operationMetadata.Credentials, convention, GetRequestTimeMetric(operationMetadata.Url)).AddOperationHeaders(OperationsHeaders)).AddRequestExecuterAndReplicationHeaders(this, operationMetadata.Url))
				{
<<<<<<< HEAD
					if (method != HttpMethod.Get)
				    {
                        await request.WriteAsync(facetsJson).ConfigureAwait(false);
				    }
=======
					if (method != HttpMethods.Get)
					{
						await request.WriteAsync(facetsJson).ConfigureAwait(false);
					}
>>>>>>> 64ecc6d6

                    var json = await request.ReadResponseJsonAsync().ConfigureAwait(false);

                    return json.JsonDeserialization<FacetResults>();
				}
			});
		}

		public Task<LogItem[]> GetLogsAsync(bool errorsOnly, CancellationToken token = default(CancellationToken))
		{
			return ExecuteWithReplication(HttpMethods.Get, async operationMetadata =>
			{
				var requestUri = Url + "/logs";
				if (errorsOnly)
					requestUri += "?type=error";

				using (var request = jsonRequestFactory.CreateHttpJsonRequest(new CreateHttpJsonRequestParams(this, requestUri, HttpMethods.Get, operationMetadata.Credentials, convention, GetRequestTimeMetric(operationMetadata.Url))))
				{
					request.AddOperationHeaders(OperationsHeaders);
					request.AddRequestExecuterAndReplicationHeaders(this, operationMetadata.Url);

					var result = await request.ReadResponseJsonAsync().WithCancellation(token).ConfigureAwait(false);
					return convention.CreateSerializer().Deserialize<LogItem[]>(new RavenJTokenReader(result));
				}
			}, token);
		}

		public async Task<LicensingStatus> GetLicenseStatusAsync(CancellationToken token = default(CancellationToken))
		{
			using (var request = jsonRequestFactory.CreateHttpJsonRequest(new CreateHttpJsonRequestParams(this, (MultiDatabase.GetRootDatabaseUrl(Url) + "/license/status"), HttpMethods.Get, credentialsThatShouldBeUsedOnlyInOperationsWithoutReplication, convention, GetRequestTimeMetric(Url))))
			{
				request.AddOperationHeaders(OperationsHeaders);

				var result = await request.ReadResponseJsonAsync().WithCancellation(token).ConfigureAwait(false);
				return convention.CreateSerializer().Deserialize<LicensingStatus>(new RavenJTokenReader(result));
			}
		}

		public async Task<BuildNumber> GetBuildNumberAsync(CancellationToken token = default (CancellationToken))
		{
			using (var request = jsonRequestFactory.CreateHttpJsonRequest(new CreateHttpJsonRequestParams(this, (Url + "/build/version"), HttpMethods.Get, credentialsThatShouldBeUsedOnlyInOperationsWithoutReplication, convention, GetRequestTimeMetric(Url))))
			{
				request.AddOperationHeaders(OperationsHeaders);

				var result = await request.ReadResponseJsonAsync().WithCancellation(token).ConfigureAwait(false);
				return convention.CreateSerializer().Deserialize<BuildNumber>(new RavenJTokenReader(result));
			}
		}

		public async Task<IndexMergeResults> GetIndexMergeSuggestionsAsync(CancellationToken token = default (CancellationToken))
		{
			using (var request = jsonRequestFactory.CreateHttpJsonRequest(new CreateHttpJsonRequestParams(this, (Url + "/debug/suggest-index-merge"), HttpMethods.Get, credentialsThatShouldBeUsedOnlyInOperationsWithoutReplication, convention, GetRequestTimeMetric(Url))))
			{
				request.AddOperationHeaders(OperationsHeaders);

				var result = await request.ReadResponseJsonAsync().WithCancellation(token).ConfigureAwait(false);
				return convention.CreateSerializer().Deserialize<IndexMergeResults>(new RavenJTokenReader(result));
			}
		}

		public Task<JsonDocument[]> StartsWithAsync(string keyPrefix, string matches, int start, int pageSize,
									RavenPagingInformation pagingInformation = null,
									bool metadataOnly = false,
									string exclude = null,
									string transformer = null,
									Dictionary<string, RavenJToken> transformerParameters = null,
									string skipAfter = null, CancellationToken token = default(CancellationToken))
		{
			return ExecuteWithReplication(HttpMethods.Get, async operationMetadata =>
			{
				var metadata = new RavenJObject();
				AddTransactionInformation(metadata);

				var actualStart = start;

				var nextPage = pagingInformation != null && pagingInformation.IsForPreviousPage(start, pageSize);
				if (nextPage)
					actualStart = pagingInformation.NextPageStart;

				var actualUrl = string.Format("{0}/docs?startsWith={1}&matches={5}&exclude={4}&start={2}&pageSize={3}", operationMetadata.Url,
											  Uri.EscapeDataString(keyPrefix), actualStart.ToInvariantString(), pageSize.ToInvariantString(), exclude, matches);

				if (metadataOnly)
					actualUrl += "&metadata-only=true";

				if (string.IsNullOrEmpty(skipAfter) == false)
					actualUrl += "&skipAfter=" + Uri.EscapeDataString(skipAfter);

				if (string.IsNullOrEmpty(transformer) == false)
				{
					actualUrl += "&transformer=" + transformer;

					if (transformerParameters != null)
					{
						actualUrl = transformerParameters.Aggregate(actualUrl,
											 (current, transformerParamater) =>
											 current + ("&" + string.Format("tp-{0}={1}", transformerParamater.Key, transformerParamater.Value)));
					}
				}

				if (nextPage)
					actualUrl += "&next-page=true";

				using (var request = jsonRequestFactory.CreateHttpJsonRequest(new CreateHttpJsonRequestParams(this, actualUrl, HttpMethods.Get, metadata, operationMetadata.Credentials, convention, GetRequestTimeMetric(operationMetadata.Url)).AddOperationHeaders(OperationsHeaders)))
				{
					request.AddRequestExecuterAndReplicationHeaders(this, operationMetadata.Url);

					var result = (RavenJArray)await request.ReadResponseJsonAsync().WithCancellation(token).ConfigureAwait(false);

					int nextPageStart;
					if (pagingInformation != null && int.TryParse(request.ResponseHeaders[Constants.NextPageStart], out nextPageStart)) pagingInformation.Fill(start, pageSize, nextPageStart);

					var docResults = result.OfType<RavenJObject>().ToList();
					var startsWithResults = SerializationHelper.RavenJObjectsToJsonDocuments(docResults.Select(x => (RavenJObject)x.CloneToken())).ToArray();
					return await RetryOperationBecauseOfConflict(operationMetadata, docResults, startsWithResults, () => 
						StartsWithAsync(keyPrefix, matches, start, pageSize, pagingInformation, metadataOnly, exclude, transformer, transformerParameters, skipAfter, token), conflictedResultId => 
							new ConflictException("Conflict detected on " + conflictedResultId.Substring(0, conflictedResultId.IndexOf("/conflicts/", StringComparison.InvariantCulture)) +
								", conflict must be resolved before the document will be accessible", true) { ConflictedVersionIds = new[] { conflictedResultId } }, token).ConfigureAwait(false);
				}
			}, token);
		}

		public Task<GetResponse[]> MultiGetAsync(GetRequest[] requests, CancellationToken token = default (CancellationToken))
		{
<<<<<<< HEAD
			return MultiGetAsyncInternal(requests, token, null);
		}

		private Task<GetResponse[]> MultiGetAsyncInternal(GetRequest[] requests, CancellationToken token, Reference<OperationMetadata> operationMetadataRef)
		{
			return ExecuteWithReplication<GetResponse[]>(HttpMethod.Get, async operationMetadata => // logical GET even though the actual request is a POST
=======
			return ExecuteWithReplication<GetResponse[]>(HttpMethods.Get, async operationMetadata => // logical GET even though the actual request is a POST
>>>>>>> 64ecc6d6
			{
				if (operationMetadataRef != null)
					operationMetadataRef.Value = operationMetadata;
				var multiGetOperation = new MultiGetOperation(this, convention, operationMetadata.Url, requests);

				using (var request = jsonRequestFactory.CreateHttpJsonRequest(new CreateHttpJsonRequestParams(this, multiGetOperation.RequestUri, HttpMethods.Post, operationMetadata.Credentials, convention, GetRequestTimeMetric(operationMetadata.Url)).AddOperationHeaders(OperationsHeaders)))
				{
					request.AddRequestExecuterAndReplicationHeaders(this, operationMetadata.Url);

					var requestsForServer = multiGetOperation.PreparingForCachingRequest(jsonRequestFactory);

					var postedData = JsonConvert.SerializeObject(requestsForServer);

					if (multiGetOperation.CanFullyCache(jsonRequestFactory, request, postedData))
					{
						var cachedResponses = multiGetOperation.HandleCachingResponse(new GetResponse[requests.Length], jsonRequestFactory);
						return cachedResponses;
					}

					await request.WriteAsync(postedData).ConfigureAwait(false);
					var result = await request.ReadResponseJsonAsync().ConfigureAwait(false);
					var responses = convention.CreateSerializer().Deserialize<GetResponse[]>(new RavenJTokenReader(result));

					await multiGetOperation.TryResolveConflictOrCreateConcurrencyException(responses, (key, conflictDoc, etag) => TryResolveConflictOrCreateConcurrencyException(operationMetadata, key, conflictDoc, etag, token)).ConfigureAwait(false);

					return multiGetOperation.HandleCachingResponse(responses, jsonRequestFactory);
				}
			}, token);
		}

		public Task<QueryResult> QueryAsync(string index, IndexQuery query, string[] includes = null, bool metadataOnly = false, bool indexEntriesOnly = false, CancellationToken token = default(CancellationToken))
		{
			var method = (query.Query == null || query.Query.Length <= convention.MaxLengthOfQueryUsingGetUrl)
<<<<<<< HEAD
				? HttpMethod.Get : HttpMethod.Post;
			
			if (method == HttpMethod.Post)
		    {
				return QueryAsyncAsPost(index, query, includes, metadataOnly, indexEntriesOnly, token);
		    }
=======
				? HttpMethods.Get : HttpMethods.Post;

			if (method == HttpMethods.Post)
			{
				return QueryAsyncAsPost(index, query, includes, token);
			}

>>>>>>> 64ecc6d6

			return QueryAsyncAsGet(index, query, includes, metadataOnly, indexEntriesOnly, method, token);
		}

		private Task<QueryResult> QueryAsyncAsGet(string index, IndexQuery query, string[] includes, bool metadataOnly, bool indexEntriesOnly, HttpMethod method, CancellationToken token = default(CancellationToken))
<<<<<<< HEAD
	    {
	        return ExecuteWithReplication(method, async operationMetadata =>
	        {
	            EnsureIsNotNullOrEmpty(index, "index");
				string path = query.GetIndexQueryUrl(operationMetadata.Url, index, "indexes", includeQuery: method == HttpMethod.Get);
=======
		{
			return ExecuteWithReplication(method, async operationMetadata =>
			{
				EnsureIsNotNullOrEmpty(index, "index");
				string path = query.GetIndexQueryUrl(operationMetadata.Url, index, "indexes", includeQuery: method == HttpMethods.Get);
>>>>>>> 64ecc6d6

	            if (metadataOnly)
	                path += "&metadata-only=true";
	            if (indexEntriesOnly)
	                path += "&debug=entries";
	            if (includes != null && includes.Length > 0)
	            {
	                path += "&" + string.Join("&", includes.Select(x => "include=" + x).ToArray());
	            }


				using (var request = jsonRequestFactory.CreateHttpJsonRequest(new CreateHttpJsonRequestParams(this, path, method, operationMetadata.Credentials, convention, GetRequestTimeMetric(operationMetadata.Url)) { AvoidCachingRequest = query.DisableCaching }.AddOperationHeaders(OperationsHeaders)))
	            {
	                RavenJObject json = null;
					request.AddRequestExecuterAndReplicationHeaders(this, operationMetadata.Url);
                    
					json = (RavenJObject)await request.ReadResponseJsonAsync().WithCancellation(token).ConfigureAwait(false);


	                ErrorResponseException responseException;
	                try
	                {
	                    if (json == null) throw new InvalidOperationException("Got empty response from the server for the following request: " + request.Url);

	                    var queryResult = SerializationHelper.ToQueryResult(json, request.ResponseHeaders.GetEtagHeader(), request.ResponseHeaders.Get("Temp-Request-Time"), request.Size);

	                    var docResults = queryResult.Results.Concat(queryResult.Includes);
	                    return await RetryOperationBecauseOfConflict(operationMetadata, docResults, queryResult, () => 
							QueryAsync(index, query, includes, metadataOnly, indexEntriesOnly, token), conflictedResultId => 
								new ConflictException("Conflict detected on " + conflictedResultId.Substring(0, conflictedResultId.IndexOf("/conflicts/", StringComparison.InvariantCulture)) + 
									", conflict must be resolved before the document will be accessible", true) { ConflictedVersionIds = new[] { conflictedResultId } }, token).ConfigureAwait(false);
	                }
	                catch (ErrorResponseException e)
	                {
	                    if (e.StatusCode == HttpStatusCode.NotFound)
	                    {
	                        var text = e.ResponseString;
	                        if (text.Contains("maxQueryString")) throw new ErrorResponseException(e, text);
	                        throw new ErrorResponseException(e, "There is no index named: " + index);
	                    }
	                    responseException = e;
	                }
	                if (HandleException(responseException)) return null;
	                throw responseException;
	            }
	        }, token);
	    }

		private async Task<QueryResult> QueryAsyncAsPost(string index, IndexQuery query, string[] includes, bool metadataOnly, bool indexEntriesOnly, CancellationToken token = default(CancellationToken))
	    {
	        var stringBuilder = new StringBuilder();
	        query.AppendQueryString(stringBuilder);

			if (metadataOnly)
				stringBuilder.Append("&metadata-only=true");
			if (indexEntriesOnly)
				stringBuilder.Append("&debug=entries");
			if (includes != null && includes.Length > 0)
	        {
				includes.ForEach(include => stringBuilder.Append("&include=").Append(include));
	        }

			try
	        {
				var operationMetadataRef = new Reference<OperationMetadata>();
				var result = await MultiGetAsyncInternal(new[]
				{
	            new GetRequest
	            {
	                Query = stringBuilder.ToString(),
	                Url = "/indexes/" + index
	            }
				}, token, operationMetadataRef).ConfigureAwait(false);

				var json = (RavenJObject)result[0].Result;
				var queryResult = SerializationHelper.ToQueryResult(json, result[0].GetEtagHeader(), result[0].Headers["Temp-Request-Time"], -1);

				var docResults = queryResult.Results.Concat(queryResult.Includes);
				return await RetryOperationBecauseOfConflict(operationMetadataRef.Value, docResults, queryResult,
					() => QueryAsync(index, query, includes, metadataOnly, indexEntriesOnly, token),
					conflictedResultId => new ConflictException("Conflict detected on " + conflictedResultId.Substring(0, conflictedResultId.IndexOf("/conflicts/", StringComparison.InvariantCulture)) +
							", conflict must be resolved before the document will be accessible", true) { ConflictedVersionIds = new[] { conflictedResultId } },
					token).ConfigureAwait(false);
			}
			catch (OperationCanceledException oce)
	        {
				throw new TaskCanceledException(string.Format("Canceled Index {0} Query", index), oce);
			}
			catch (Exception e)
	            {
	                var errorResponseException = e as ErrorResponseException;

	                if (errorResponseException != null)
	                {
	                    if (errorResponseException.StatusCode == HttpStatusCode.NotFound)
	                    {
	                        var text = errorResponseException.ResponseString;
	                        if (text.Contains("maxQueryString")) throw new ErrorResponseException(errorResponseException, text);
	                        throw new ErrorResponseException(errorResponseException, "There is no index named: " + index);
	                    }

	                    if (HandleException(errorResponseException)) return null;
	                }

				throw;
	            }
	    }

	    /// <summary>
		/// Attempts to handle an exception raised when receiving a response from the server
		/// </summary>
		/// <param name="e">The exception to handle</param>
		/// <returns>returns true if the exception is handled, false if it should be thrown</returns>
private bool HandleException(ErrorResponseException e)
		{
			if (e.StatusCode == HttpStatusCode.InternalServerError)
			{
				var content = e.ResponseString;
				var json = RavenJObject.Load(new JsonTextReader(new StringReader(content)));
				var error = json.Deserialize<ServerRequestError>(convention);

				throw new ErrorResponseException(e, error.Error);
			}
			return false;
		}

public Task<SuggestionQueryResult> SuggestAsync(string index, SuggestionQuery suggestionQuery, CancellationToken token = default(CancellationToken))
		{
			if (suggestionQuery == null)
				throw new ArgumentNullException("suggestionQuery");

			return ExecuteWithReplication(HttpMethods.Get, async operationMetadata =>
			{
				var requestUri = operationMetadata.Url + string.Format("/suggest/{0}?term={1}&field={2}&max={3}&popularity={4}",
					Uri.EscapeUriString(index),
					Uri.EscapeDataString(suggestionQuery.Term),
					Uri.EscapeDataString(suggestionQuery.Field),
					Uri.EscapeDataString(suggestionQuery.MaxSuggestions.ToInvariantString()),
															  suggestionQuery.Popularity);

				if (suggestionQuery.Accuracy.HasValue)
					requestUri += "&accuracy=" + suggestionQuery.Accuracy.Value.ToInvariantString();

				if (suggestionQuery.Distance.HasValue)
					requestUri += "&distance=" + suggestionQuery.Distance;

				using (var request = jsonRequestFactory.CreateHttpJsonRequest(new CreateHttpJsonRequestParams(this, requestUri, HttpMethods.Get, operationMetadata.Credentials, convention, GetRequestTimeMetric(operationMetadata.Url)).AddOperationHeaders(OperationsHeaders)))
				{
					request.AddRequestExecuterAndReplicationHeaders(this, operationMetadata.Url);

					var json = (RavenJObject)await request.ReadResponseJsonAsync().WithCancellation(token).ConfigureAwait(false);
					return new SuggestionQueryResult { Suggestions = ((RavenJArray)json["Suggestions"]).Select(x => x.Value<string>()).ToArray(), };
				}
			}, token);
		}

		public Task<BatchResult[]> BatchAsync(ICommandData[] commandDatas, CancellationToken token = default (CancellationToken))
		{
			return ExecuteWithReplication(HttpMethods.Post, async operationMetadata =>
			{
				var metadata = new RavenJObject();
				AddTransactionInformation(metadata);

				using (var request = jsonRequestFactory.CreateHttpJsonRequest(new CreateHttpJsonRequestParams(this, operationMetadata.Url + "/bulk_docs", HttpMethods.Post, metadata, operationMetadata.Credentials, convention, GetRequestTimeMetric(operationMetadata.Url)).AddOperationHeaders(OperationsHeaders)))
				{
					request.AddRequestExecuterAndReplicationHeaders(this, operationMetadata.Url);

					var serializedData = commandDatas.Select(x => x.ToJson()).ToList();
					var jArray = new RavenJArray(serializedData);

					ErrorResponseException responseException;
					try
					{
						await request.WriteAsync(jArray).WithCancellation(token).ConfigureAwait(false);
						var response = (RavenJArray)await request.ReadResponseJsonAsync().WithCancellation(token).ConfigureAwait(false);
						if (response == null)
						{
							throw new InvalidOperationException("Got null response from the server after doing a batch, something is very wrong. Probably a garbled response. Posted: " + jArray);
						}
						return convention.CreateSerializer().Deserialize<BatchResult[]>(new RavenJTokenReader(response));
					}
					catch (ErrorResponseException e)
					{
						if (e.StatusCode != HttpStatusCode.Conflict) throw;
						responseException = e;
					}
					throw FetchConcurrencyException(responseException);
				}
			}, token);
		}

		private static ConcurrencyException FetchConcurrencyException(ErrorResponseException e)
		{
			var text = e.ResponseString;
			var errorResults = JsonConvert.DeserializeAnonymousType(text, new
			{
				url = (string)null,
				actualETag = Etag.Empty,
				expectedETag = Etag.Empty,
				error = (string)null
			});
			return new ConcurrencyException(errorResults.error)
			{
				ActualETag = errorResults.actualETag,
				ExpectedETag = errorResults.expectedETag
			};
		}

		private void AddTransactionInformation(RavenJObject metadata)
		{
			if (convention.EnlistInDistributedTransactions == false)
				return;

			var transactionInformation = RavenTransactionAccessor.GetTransactionInformation();
			if (transactionInformation == null)
				return;

			string txInfo = string.Format("{0}, {1}", transactionInformation.Id, transactionInformation.Timeout);
			metadata["Raven-Transaction-Information"] = new RavenJValue(txInfo);
		}

		private static void EnsureIsNotNullOrEmpty(string key, string argName)
		{
			if (string.IsNullOrEmpty(key))
				throw new ArgumentException("Key cannot be null or empty", argName);
		}

		public async Task<DatabaseStatistics> GetStatisticsAsync(CancellationToken token = default(CancellationToken))
		{
			using (var request = jsonRequestFactory.CreateHttpJsonRequest(new CreateHttpJsonRequestParams(this, Url.Stats(), HttpMethods.Get, credentialsThatShouldBeUsedOnlyInOperationsWithoutReplication, convention, GetRequestTimeMetric(Url))))
			{
				var json = (RavenJObject)await request.ReadResponseJsonAsync().WithCancellation(token).ConfigureAwait(false);
				return json.Deserialize<DatabaseStatistics>(convention);
			}
		}

		[Obsolete("Use RavenFS instead.")]
		public Task<AttachmentInformation[]> GetAttachmentsAsync(int start, Etag startEtag, int pageSize, CancellationToken token = default (CancellationToken))
		{
			return ExecuteWithReplication(HttpMethods.Get, async operationMetadata =>
			{
				using (var request = jsonRequestFactory.CreateHttpJsonRequest(new CreateHttpJsonRequestParams(this, operationMetadata.Url + "/static/?pageSize=" + pageSize + "&etag=" + startEtag + "&start=" + start, HttpMethods.Get, operationMetadata.Credentials, convention, GetRequestTimeMetric(operationMetadata.Url)).AddOperationHeaders(OperationsHeaders)))
				{
					request.AddRequestExecuterAndReplicationHeaders(this, operationMetadata.Url);

					var json = (RavenJArray)await request.ReadResponseJsonAsync().WithCancellation(token).ConfigureAwait(false);
					return convention.CreateSerializer().Deserialize<AttachmentInformation[]>(new RavenJTokenReader(json));
				}
			}, token);
		}

		[Obsolete("Use RavenFS instead.")]
		public Task PutAttachmentAsync(string key, Etag etag, Stream data, RavenJObject metadata, CancellationToken token = default(CancellationToken))
		{
			return ExecuteWithReplication(HttpMethods.Put, async operationMetadata =>
			{
				if (metadata == null)
					metadata = new RavenJObject();

				if (etag != null)
					metadata[Constants.MetadataEtagField] = new RavenJValue((string)etag);

				using (var request = jsonRequestFactory.CreateHttpJsonRequest(new CreateHttpJsonRequestParams(this, Static(operationMetadata.Url, key), HttpMethods.Put, metadata, operationMetadata.Credentials, convention, GetRequestTimeMetric(operationMetadata.Url))))
				{
					request.AddOperationHeaders(OperationsHeaders);
					request.AddRequestExecuterAndReplicationHeaders(this, operationMetadata.Url);

					await request.WriteAsync(data).WithCancellation(token).ConfigureAwait(false);
				}
			}, token);
		}

		[Obsolete("Use RavenFS instead.")]
		public Task<Attachment> GetAttachmentAsync(string key, CancellationToken token = default (CancellationToken))
		{
			EnsureIsNotNullOrEmpty(key, "key");

			return ExecuteWithReplication(HttpMethods.Get, operationMetadata => DirectGetAttachmentAsync(key, operationMetadata, HttpMethods.Get, token), token);
		}

		[Obsolete("Use RavenFS instead.")]
		public Task<Attachment> HeadAttachmentAsync(string key, CancellationToken token = default(CancellationToken))
		{
			EnsureIsNotNullOrEmpty(key, "key");

			return ExecuteWithReplication(HttpMethods.Head, operationMetadata => DirectGetAttachmentAsync(key, operationMetadata, HttpMethods.Head, token), token);
		}

		[Obsolete("Use RavenFS instead.")]
		private async Task<Attachment> DirectGetAttachmentAsync(string key, OperationMetadata operationMetadata, HttpMethod method, CancellationToken token = default(CancellationToken))
		{
			var metadata = new RavenJObject();
			AddTransactionInformation(metadata);
			var createHttpJsonRequestParams = new CreateHttpJsonRequestParams(this, (operationMetadata.Url + "/static/" + key), method, metadata, operationMetadata.Credentials, convention, GetRequestTimeMetric(operationMetadata.Url));
			using (var request = jsonRequestFactory.CreateHttpJsonRequest(createHttpJsonRequestParams.AddOperationHeaders(OperationsHeaders)).AddRequestExecuterAndReplicationHeaders(this, operationMetadata.Url))
			{
				ErrorResponseException responseException;
				try
				{
					var result = await request.ReadResponseBytesAsync().WithCancellation(token).ConfigureAwait(false);
					request.HandleReplicationStatusChanges(request.ResponseHeaders, Url, operationMetadata.Url);

					if (method == HttpMethods.Get)
					{
						var memoryStream = new MemoryStream(result);
						return new Attachment
						{
							Key = key,
							Data = () => memoryStream,
							Size = result.Length,
							Etag = request.ResponseHeaders.GetEtagHeader(),
							Metadata = request.ResponseHeaders.FilterHeadersAttachment()
						};
					}
					else
					{
						return new Attachment
						{
							Key = key,
							Data = () =>
							{
								throw new InvalidOperationException("Cannot get attachment data because it was loaded using: " + method);
							},
							Size = int.Parse(request.ResponseHeaders["Content-Length"]),
							Etag = request.ResponseHeaders.GetEtagHeader(),
							Metadata = request.ResponseHeaders.FilterHeadersAttachment()
						};
					}
				}
				catch (ErrorResponseException e)
				{
					if (e.StatusCode == HttpStatusCode.NotFound) return null;
					if (e.StatusCode != HttpStatusCode.Conflict) throw;
					responseException = e;
				}

				using (var stream = await responseException.Response.GetResponseStreamWithHttpDecompression().WithCancellation(token).ConfigureAwait(false))
				{
					string[] conflictIds;
					if (method == HttpMethods.Get)
					{
						var conflictsDoc = stream.ToJObject();
						conflictIds = conflictsDoc.Value<RavenJArray>("Conflicts").Select(x => x.Value<string>()).ToArray();
					}
					else
					{
						conflictIds = new[] { "Cannot get conflict ids in HEAD requesT" };
					}

					throw new ConflictException("Conflict detected on " + key + ", conflict must be resolved before the attachment will be accessible", true) { ConflictedVersionIds = conflictIds, Etag = responseException.Etag };
				}
			}
		}

		[Obsolete("Use RavenFS instead.")]
		public Task DeleteAttachmentAsync(string key, Etag etag, CancellationToken token = default (CancellationToken))
		{
			return ExecuteWithReplication(HttpMethods.Delete, operationMetadata =>
			{
				var metadata = new RavenJObject();

				if (etag != null)
					metadata[Constants.MetadataEtagField] = new RavenJValue((string)etag);

				using (var request = jsonRequestFactory.CreateHttpJsonRequest(new CreateHttpJsonRequestParams(this, Static(operationMetadata.Url, key), HttpMethods.Delete, metadata, operationMetadata.Credentials, convention, GetRequestTimeMetric(operationMetadata.Url))))
				{
					request.AddOperationHeaders(OperationsHeaders);
					request.AddRequestExecuterAndReplicationHeaders(this, operationMetadata.Url);

					return request.ExecuteRequestAsync();
				}
			}, token);
		}

		public static string Static(string url, string key)
		{
			return url + "/static/" + Uri.EscapeUriString(key);
		}

		public IDisposable DisableAllCaching()
		{
			return jsonRequestFactory.DisableAllCaching();
		}

		public Task<string[]> GetTermsAsync(string index, string field, string fromValue, int pageSize, CancellationToken token = default(CancellationToken))
		{
			return ExecuteWithReplication(HttpMethods.Get, async operationMetadata =>
			{
				using (var request = jsonRequestFactory.CreateHttpJsonRequest(new CreateHttpJsonRequestParams(this, operationMetadata.Url.Terms(index, field, fromValue, pageSize), HttpMethods.Get, operationMetadata.Credentials, convention, GetRequestTimeMetric(operationMetadata.Url))).AddRequestExecuterAndReplicationHeaders(this, operationMetadata.Url))
				{
					var result = await request.ReadResponseJsonAsync().WithCancellation(token).ConfigureAwait(false);
					var json = ((RavenJArray)result);
					return json.Select(x => x.Value<string>()).ToArray();
				}
			}, token);
		}

		public ProfilingInformation ProfilingInformation
		{
			get { return profilingInformation; }
		}

		public event EventHandler<FailoverStatusChangedEventArgs> FailoverStatusChanged
		{
			add { RequestExecuter.FailoverStatusChanged += value; }
			remove { RequestExecuter.FailoverStatusChanged -= value; }
		}

		public IDisposable ForceReadFromMaster()
		{
			return requestExecuter.ForceReadFromMaster();
		}

		public Task<JsonDocumentMetadata> HeadAsync(string key, CancellationToken token = default(CancellationToken))
		{
			EnsureIsNotNullOrEmpty(key, "key");
			return ExecuteWithReplication(HttpMethods.Head, u => DirectHeadAsync(u, key, token), token);
		}

		public Task<IAsyncEnumerator<RavenJObject>> StreamQueryAsync(string index, IndexQuery query, Reference<QueryHeaderInformation> queryHeaderInfo, CancellationToken token = default(CancellationToken))
		{
			return ExecuteWithReplication(HttpMethods.Get, operationMetadata => DirectStreamQueryAsync(index, query, queryHeaderInfo, operationMetadata, token), token);
		}

		private async Task<IAsyncEnumerator<RavenJObject>> DirectStreamQueryAsync(string index, IndexQuery query, Reference<QueryHeaderInformation> queryHeaderInfo, OperationMetadata operationMetadata, CancellationToken cancellationToken = default(CancellationToken))
		{
			EnsureIsNotNullOrEmpty(index, "index");
			string path;
			HttpMethod method;
			if (query.Query != null && query.Query.Length > convention.MaxLengthOfQueryUsingGetUrl)
			{
				path = query.GetIndexQueryUrl(operationMetadata.Url, index, "streams/query", includePageSizeEvenIfNotExplicitlySet: false, includeQuery: false);
				method = HttpMethods.Post;
			}
			else
			{
				method = HttpMethods.Get;
				path = query.GetIndexQueryUrl(operationMetadata.Url, index, "streams/query", includePageSizeEvenIfNotExplicitlySet: false);
			}

			var request = jsonRequestFactory
				.CreateHttpJsonRequest(new CreateHttpJsonRequestParams(this, path, method, operationMetadata.Credentials, convention, GetRequestTimeMetric(operationMetadata.Url))
				.AddOperationHeaders(OperationsHeaders))
				.AddRequestExecuterAndReplicationHeaders(this, operationMetadata.Url);

			request.RemoveAuthorizationHeader();
			var token = await GetSingleAuthToken(operationMetadata).WithCancellation(cancellationToken).ConfigureAwait(false);
			try
			{
				token = await ValidateThatWeCanUseAuthenticateTokens(operationMetadata, token).WithCancellation(cancellationToken).ConfigureAwait(false);
			}
			catch (Exception e)
			{
				request.Dispose();

				throw new InvalidOperationException(
					"Could not authenticate token for query streaming, if you are using ravendb in IIS make sure you have Anonymous Authentication enabled in the IIS configuration",
					e);
			}
			request.AddOperationHeader("Single-Use-Auth-Token", token);

			HttpResponseMessage response;
			try
			{
				if (method == HttpMethods.Post)
				{
					response = await request.ExecuteRawResponseAsync(query.Query)
											.WithCancellation(cancellationToken)
											.ConfigureAwait(false);
				}
				else
				{
					response = await request.ExecuteRawResponseAsync()
											.WithCancellation(cancellationToken)
											.ConfigureAwait(false);
				}

				await response.AssertNotFailingResponse().WithCancellation(cancellationToken);
			}
			catch (Exception e)
			{
				request.Dispose();

				if (index.StartsWith("dynamic/", StringComparison.InvariantCultureIgnoreCase) && request.ResponseStatusCode == HttpStatusCode.NotFound)
				{
					throw new InvalidOperationException(
						@"StreamQuery does not support querying dynamic indexes. It is designed to be used with large data-sets and is unlikely to return all data-set after 15 sec of indexing, like Query() does.",
						e);
				}

				throw;
			}

			queryHeaderInfo.Value = new QueryHeaderInformation
			{
				Index = response.Headers.GetFirstValue("Raven-Index"),
				IndexTimestamp = DateTime.ParseExact(response.Headers.GetFirstValue("Raven-Index-Timestamp"), Default.DateTimeFormatsToRead,
																CultureInfo.InvariantCulture, DateTimeStyles.None),
				IndexEtag = Etag.Parse(response.Headers.GetFirstValue("Raven-Index-Etag")),
				ResultEtag = Etag.Parse(response.Headers.GetFirstValue("Raven-Result-Etag")),
				IsStale = bool.Parse(response.Headers.GetFirstValue("Raven-Is-Stale")),
				TotalResults = int.Parse(response.Headers.GetFirstValue("Raven-Total-Results"))
			};

			return new YieldStreamResults(request, await response.GetResponseStreamWithHttpDecompression().ConfigureAwait(false));
		}

		public class YieldStreamResults : IAsyncEnumerator<RavenJObject>
		{
			private readonly HttpJsonRequest request;

			private readonly int start;

			private readonly int pageSize;

			private readonly RavenPagingInformation pagingInformation;

			private readonly Stream stream;
			private readonly StreamReader streamReader;
			private readonly JsonTextReaderAsync reader;
			private bool complete;

			private bool wasInitialized;
			private Func<JsonTextReaderAsync, bool> customizedEndResult;

			public YieldStreamResults(HttpJsonRequest request, Stream stream, int start = 0, int pageSize = 0, RavenPagingInformation pagingInformation = null, Func<JsonTextReaderAsync, bool> customizedEndResult = null)
			{
				this.request = request;
				this.start = start;
				this.pageSize = pageSize;
				this.pagingInformation = pagingInformation;
				this.stream = stream;
				this.customizedEndResult = customizedEndResult;
				streamReader = new StreamReader(stream);
				reader = new JsonTextReaderAsync(streamReader);
			}

			private async Task InitAsync()
			{
				if (await reader.ReadAsync().ConfigureAwait(false) == false || reader.TokenType != JsonToken.StartObject)
					throw new InvalidOperationException("Unexpected data at start of stream");

				if (await reader.ReadAsync().ConfigureAwait(false) == false || reader.TokenType != JsonToken.PropertyName || Equals("Results", reader.Value) == false)
					throw new InvalidOperationException("Unexpected data at stream 'Results' property name");

				if (await reader.ReadAsync().ConfigureAwait(false) == false || reader.TokenType != JsonToken.StartArray)
					throw new InvalidOperationException("Unexpected data at 'Results', could not find start results array");
			}

			public void Dispose()
			{
				reader.Close();
				streamReader.Close();
				stream.Close();
				request.Dispose();
			}

			public async Task<bool> MoveNextAsync()
			{
				if (complete)
				{
					// to parallel IEnumerable<T>, subsequent calls to MoveNextAsync after it has returned false should
					// also return false, rather than throwing
					return false;
				}

				if (wasInitialized == false)
				{
					await InitAsync().ConfigureAwait(false);
					wasInitialized = true;
				}

				if (await reader.ReadAsync().ConfigureAwait(false) == false)
					throw new InvalidOperationException("Unexpected end of data");

				if (reader.TokenType == JsonToken.EndArray)
				{
					complete = true;

					await TryReadNextPageStart().ConfigureAwait(false);

					await EnsureValidEndOfResponse().ConfigureAwait(false);

					return false;
				}
				Current = (RavenJObject)await RavenJToken.ReadFromAsync(reader).ConfigureAwait(false);
				return true;
			}

			private async Task TryReadNextPageStart()
			{
				if (!(await reader.ReadAsync().ConfigureAwait(false)) || reader.TokenType != JsonToken.PropertyName)
					return;

				switch ((string)reader.Value)
				{
					case "NextPageStart":
						var nextPageStart = await reader.ReadAsInt32().ConfigureAwait(false);
						if (pagingInformation == null)
							return;
						if (nextPageStart.HasValue == false)
							throw new InvalidOperationException("Unexpected end of data");

						pagingInformation.Fill(start, pageSize, nextPageStart.Value);
						break;
					case "Error":
						var err = await reader.ReadAsString().ConfigureAwait(false);
						throw new InvalidOperationException("Server error" + Environment.NewLine + err);
					default:
						if (customizedEndResult != null && customizedEndResult(reader))
							break;

						throw new InvalidOperationException("Unexpected property name: " + reader.Value);
				}

			}

			private async Task EnsureValidEndOfResponse()
			{
				if (reader.TokenType != JsonToken.EndObject && await reader.ReadAsync().ConfigureAwait(false) == false)
					throw new InvalidOperationException("Unexpected end of response - missing EndObject token");

				if (reader.TokenType != JsonToken.EndObject)
					throw new InvalidOperationException(string.Format("Unexpected token type at the end of the response: {0}. Error: {1}", reader.TokenType, streamReader.ReadToEnd()));

				var remainingContent = await streamReader.ReadToEndAsync().ConfigureAwait(false);

				if (string.IsNullOrEmpty(remainingContent) == false)
					throw new InvalidOperationException("Server error: " + remainingContent);
			}

			public RavenJObject Current { get; private set; }
		}

		public async Task<IAsyncEnumerator<RavenJObject>> StreamDocsAsync(
						Etag fromEtag = null, string startsWith = null,
						string matches = null, int start = 0,
						int pageSize = Int32.MaxValue,
						string exclude = null,
						RavenPagingInformation pagingInformation = null,
						string skipAfter = null, CancellationToken token = default(CancellationToken))
		{
			if (fromEtag != null && startsWith != null)
				throw new InvalidOperationException("Either fromEtag or startsWith must be null, you can't specify both");

			if (fromEtag != null) // etags does not match between servers
				return await DirectStreamDocsAsync(fromEtag, null, matches, start, pageSize, exclude, pagingInformation, new OperationMetadata(Url, credentialsThatShouldBeUsedOnlyInOperationsWithoutReplication, null), skipAfter, token).ConfigureAwait(false);

			return await ExecuteWithReplication(HttpMethods.Get, operationMetadata => DirectStreamDocsAsync(null, startsWith, matches, start, pageSize, exclude, pagingInformation, operationMetadata, skipAfter, token), token).ConfigureAwait(false);
		}

		private async Task<IAsyncEnumerator<RavenJObject>> DirectStreamDocsAsync(Etag fromEtag, string startsWith, string matches, int start, int pageSize, string exclude, RavenPagingInformation pagingInformation, OperationMetadata operationMetadata, string skipAfter, CancellationToken cancellationToken = default(CancellationToken))
		{
			if (fromEtag != null && startsWith != null)
				throw new InvalidOperationException("Either fromEtag or startsWith must be null, you can't specify both");

			var sb = new StringBuilder(operationMetadata.Url).Append("/streams/docs?");

			if (fromEtag != null)
			{
				sb.Append("etag=").Append(fromEtag).Append("&");
			}
			else
			{
				if (startsWith != null)
				{
					sb.Append("startsWith=").Append(Uri.EscapeDataString(startsWith)).Append("&");
				}
				if (matches != null)
				{
					sb.Append("matches=").Append(Uri.EscapeDataString(matches)).Append("&");
				}
				if (exclude != null)
				{
					sb.Append("exclude=").Append(Uri.EscapeDataString(exclude)).Append("&");
				}
				if (skipAfter != null)
				{
					sb.Append("skipAfter=").Append(Uri.EscapeDataString(skipAfter)).Append("&");
				}
			}

			var actualStart = start;

			var nextPage = pagingInformation != null && pagingInformation.IsForPreviousPage(start, pageSize);
			if (nextPage)
				actualStart = pagingInformation.NextPageStart;

			if (actualStart != 0)
				sb.Append("start=").Append(actualStart).Append("&");

			if (pageSize != int.MaxValue)
				sb.Append("pageSize=").Append(pageSize).Append("&");

			if (nextPage)
				sb.Append("next-page=true").Append("&");

			var request = jsonRequestFactory
				.CreateHttpJsonRequest(new CreateHttpJsonRequestParams(this, sb.ToString(), HttpMethods.Get, operationMetadata.Credentials, convention, GetRequestTimeMetric(operationMetadata.Url))
				.AddOperationHeaders(OperationsHeaders))
				.AddRequestExecuterAndReplicationHeaders(this, operationMetadata.Url);

			request.RemoveAuthorizationHeader();

			var token = await GetSingleAuthToken(operationMetadata).WithCancellation(cancellationToken).ConfigureAwait(false);
			try
			{
				token = await ValidateThatWeCanUseAuthenticateTokens(operationMetadata, token).WithCancellation(cancellationToken).ConfigureAwait(false);
			}
			catch (Exception e)
			{
				request.Dispose();

				throw new InvalidOperationException("Could not authenticate token for docs streaming, if you are using ravendb in IIS make sure you have Anonymous Authentication enabled in the IIS configuration", e);
			}

			request.AddOperationHeader("Single-Use-Auth-Token", token);

			HttpResponseMessage response;

			try
			{
				response = await request.ExecuteRawResponseAsync()
										.WithCancellation(cancellationToken)
										.ConfigureAwait(false);

				await response.AssertNotFailingResponse().WithCancellation(cancellationToken);
			}
			catch (Exception)
			{
				request.Dispose();

				throw;
			}

			return new YieldStreamResults(request, await response.GetResponseStreamWithHttpDecompression().WithCancellation(cancellationToken).ConfigureAwait(false), start, pageSize, pagingInformation);
		}

		public Task DeleteAsync(string key, Etag etag, CancellationToken token = default (CancellationToken))
		{
			EnsureIsNotNullOrEmpty(key, "key");
			return ExecuteWithReplication(HttpMethods.Delete, async operationMetadata =>
			{
				using (var request = jsonRequestFactory.CreateHttpJsonRequest(new CreateHttpJsonRequestParams(this, operationMetadata.Url.Doc(key), HttpMethods.Delete, operationMetadata.Credentials, convention, GetRequestTimeMetric(operationMetadata.Url)).AddOperationHeaders(operationsHeaders)))
				{
					request.AddRequestExecuterAndReplicationHeaders(this, operationMetadata.Url);
					if (etag != null)
						request.AddHeader("If-None-Match", etag);

					try
					{
						await request.ExecuteRequestAsync().WithCancellation(token).ConfigureAwait(false);
					}
					catch (ErrorResponseException e)
					{
						if (e.StatusCode != HttpStatusCode.Conflict) 
							throw;

						throw FetchConcurrencyException(e);
					}
				}
			}, token);
		}

		public string UrlFor(string documentKey)
		{
			return Url + "/docs/" + documentKey;
		}

		public ILowLevelBulkInsertOperation GetBulkInsertOperation(BulkInsertOptions options, IDatabaseChanges changes)
		{
			return new RemoteBulkInsertOperation(options, this, changes);
		}

		private async Task<JsonDocumentMetadata> DirectHeadAsync(OperationMetadata operationMetadata, string key, CancellationToken token = default(CancellationToken))
		{
			var metadata = new RavenJObject();
			AddTransactionInformation(metadata);
			using (var request = jsonRequestFactory.CreateHttpJsonRequest(new CreateHttpJsonRequestParams(this, operationMetadata.Url + "/docs/" + key, HttpMethods.Head, operationMetadata.Credentials, convention, GetRequestTimeMetric(operationMetadata.Url)).AddOperationHeaders(OperationsHeaders)).AddRequestExecuterAndReplicationHeaders(this, operationMetadata.Url))
			{
				try
				{
					await request.ReadResponseJsonAsync().WithCancellation(token).ConfigureAwait(false);
					return SerializationHelper.DeserializeJsonDocumentMetadata(key, request.ResponseHeaders, request.ResponseStatusCode);
				}
				catch (ErrorResponseException e)
				{
					if (e.StatusCode == HttpStatusCode.NotFound) return null;
					if (e.StatusCode == HttpStatusCode.Conflict)
					{
						throw new ConflictException("Conflict detected on " + key + ", conflict must be resolved before the document will be accessible. Cannot get the conflicts ids because a HEAD request was performed. A GET request will provide more information, and if you have a document conflict listener, will automatically resolve the conflict", true) { Etag = e.Etag };
					}
					throw;
				}
			}
		}

		public Task<RavenJToken> ExecuteGetRequest(string requestUrl)
		{
			EnsureIsNotNullOrEmpty(requestUrl, "url");
			return ExecuteWithReplication(HttpMethods.Get, async operationMetadata =>
			{
				var metadata = new RavenJObject();
				AddTransactionInformation(metadata);
				using (var request = jsonRequestFactory.CreateHttpJsonRequest(new CreateHttpJsonRequestParams(this, operationMetadata.Url + requestUrl, HttpMethods.Get, metadata, operationMetadata.Credentials, convention, GetRequestTimeMetric(operationMetadata.Url)).AddOperationHeaders(OperationsHeaders)))
				{
					return await request.ReadResponseJsonAsync().ConfigureAwait(false);
				}
			});
		}

		public HttpJsonRequest CreateRequest(string requestUrl, HttpMethod method, bool disableRequestCompression = false, bool disableAuthentication = false, TimeSpan? timeout = null)
		{
			var metadata = new RavenJObject();
			AddTransactionInformation(metadata);
			var createHttpJsonRequestParams = new CreateHttpJsonRequestParams(this, Url + requestUrl, method, metadata, credentialsThatShouldBeUsedOnlyInOperationsWithoutReplication, convention, GetRequestTimeMetric(Url), timeout)
				.AddOperationHeaders(OperationsHeaders);
			createHttpJsonRequestParams.DisableRequestCompression = disableRequestCompression;
			createHttpJsonRequestParams.DisableAuthentication = disableAuthentication;
			return jsonRequestFactory.CreateHttpJsonRequest(createHttpJsonRequestParams);
		}

		public HttpJsonRequest CreateRequest(OperationMetadata operationMetadata, string requestUrl, HttpMethod method, bool disableRequestCompression = false, bool disableAuthentication = false, TimeSpan? timeout = null)
		{
			var metadata = new RavenJObject();
			AddTransactionInformation(metadata);
			var createHttpJsonRequestParams = new CreateHttpJsonRequestParams(this, (operationMetadata.Url + requestUrl), method, metadata, operationMetadata.Credentials, convention, GetRequestTimeMetric(operationMetadata.Url), timeout)
				.AddOperationHeaders(OperationsHeaders);
			createHttpJsonRequestParams.DisableRequestCompression = disableRequestCompression;
			createHttpJsonRequestParams.DisableAuthentication = disableAuthentication;
			return jsonRequestFactory.CreateHttpJsonRequest(createHttpJsonRequestParams);
		}

		public HttpJsonRequest CreateReplicationAwareRequest(string currentServerUrl, string requestUrl, HttpMethod method, bool disableRequestCompression = false, bool disableAuthentication = false, TimeSpan? timeout = null)
		{
			var metadata = new RavenJObject();
			AddTransactionInformation(metadata);

			var createHttpJsonRequestParams = new CreateHttpJsonRequestParams(this, currentServerUrl + requestUrl, method, credentialsThatShouldBeUsedOnlyInOperationsWithoutReplication,
																			  convention, GetRequestTimeMetric(currentServerUrl), timeout).AddOperationHeaders(OperationsHeaders);
			createHttpJsonRequestParams.DisableRequestCompression = disableRequestCompression;
			createHttpJsonRequestParams.DisableAuthentication = disableAuthentication;

			return jsonRequestFactory.CreateHttpJsonRequest(createHttpJsonRequestParams)
									 .AddRequestExecuterAndReplicationHeaders(this, currentServerUrl);
		}

		[Obsolete("Use RavenFS instead.")]
		public Task UpdateAttachmentMetadataAsync(string key, Etag etag, RavenJObject metadata, CancellationToken token = default(CancellationToken))
		{
			return ExecuteWithReplication(HttpMethods.Post, operationMetadata => DirectUpdateAttachmentMetadata(key, metadata, etag, operationMetadata, token), token);
		}

		[Obsolete("Use RavenFS instead.")]
		private async Task DirectUpdateAttachmentMetadata(string key, RavenJObject metadata, Etag etag, OperationMetadata operationMetadata, CancellationToken token = default(CancellationToken))
		{
			if (etag != null)
			{
				metadata[Constants.MetadataEtagField] = etag.ToString();
			}
			using (var request = jsonRequestFactory.CreateHttpJsonRequest(new CreateHttpJsonRequestParams(this, operationMetadata.Url + "/static/" + key, HttpMethods.Post, metadata, operationMetadata.Credentials, convention, GetRequestTimeMetric(operationMetadata.Url))).AddRequestExecuterAndReplicationHeaders(this, operationMetadata.Url))
			{
				ErrorResponseException responseException;
				try
				{
					await request.ExecuteRequestAsync().WithCancellation(token).ConfigureAwait(false);
					return;
				}
				catch (ErrorResponseException e)
				{
					responseException = e;
				}
				if (!HandleException(responseException)) throw responseException;
			}
		}

		[Obsolete("Use RavenFS instead.")]
		public Task<IAsyncEnumerator<Attachment>> GetAttachmentHeadersStartingWithAsync(string idPrefix, int start, int pageSize, CancellationToken token = default (CancellationToken))
		{
			return ExecuteWithReplication(HttpMethods.Get, operationMetadata => DirectGetAttachmentHeadersStartingWith(HttpMethods.Get, idPrefix, start, pageSize, operationMetadata, token), token);
		}

		[Obsolete("Use RavenFS instead.")]
		private async Task<IAsyncEnumerator<Attachment>> DirectGetAttachmentHeadersStartingWith(HttpMethod method, string idPrefix, int start, int pageSize, OperationMetadata operationMetadata, CancellationToken token = default (CancellationToken))
		{
			using (var request = jsonRequestFactory.CreateHttpJsonRequest(new CreateHttpJsonRequestParams(this, operationMetadata.Url + "/static/?startsWith=" + idPrefix + "&start=" + start + "&pageSize=" + pageSize, method, operationMetadata.Credentials, convention, GetRequestTimeMetric(operationMetadata.Url))).AddRequestExecuterAndReplicationHeaders(this, operationMetadata.Url))
			{
				RavenJToken result = await request.ReadResponseJsonAsync().WithCancellation(token).ConfigureAwait(false);

				List<Attachment> attachments = convention.CreateSerializer().Deserialize<Attachment[]>(new RavenJTokenReader(result)).Select(x => new Attachment
				{
					Etag = x.Etag,
					Metadata = x.Metadata.WithCaseInsensitivePropertyNames(),
					Size = x.Size,
					Key = x.Key,
					Data = () =>
						{ throw new InvalidOperationException("Cannot get attachment data from an attachment header"); }
				}).ToList();

				return new AsyncEnumeratorBridge<Attachment>(attachments.GetEnumerator());
			}
		}

		public Task CommitAsync(string txId, CancellationToken token = default (CancellationToken))
		{
			return ExecuteWithReplication(HttpMethods.Post, operationMetadata => DirectCommit(txId, operationMetadata, token), token);
		}

		private async Task DirectCommit(string txId, OperationMetadata operationMetadata, CancellationToken token)
		{
			using (var request = jsonRequestFactory.CreateHttpJsonRequest(new CreateHttpJsonRequestParams(this, operationMetadata.Url + "/transaction/commit?tx=" + txId, HttpMethods.Post, operationMetadata.Credentials, convention, GetRequestTimeMetric(operationMetadata.Url)).AddOperationHeaders(OperationsHeaders)).AddRequestExecuterAndReplicationHeaders(this, operationMetadata.Url))
			{
				await request.ReadResponseJsonAsync().WithCancellation(token).ConfigureAwait(false);
			}
		}

		public Task RollbackAsync(string txId, CancellationToken token = default(CancellationToken))
		{
			return ExecuteWithReplication(HttpMethods.Post, operationMetadata => DirectRollback(txId, operationMetadata, token), token);
		}

		private async Task DirectRollback(string txId, OperationMetadata operationMetadata, CancellationToken token = default(CancellationToken))
		{
			using (var request = jsonRequestFactory.CreateHttpJsonRequest(new CreateHttpJsonRequestParams(this, operationMetadata.Url + "/transaction/rollback?tx=" + txId, HttpMethods.Post, operationMetadata.Credentials, convention, GetRequestTimeMetric(operationMetadata.Url)).AddOperationHeaders(OperationsHeaders)).AddRequestExecuterAndReplicationHeaders(this, operationMetadata.Url))
			{
				await request.ReadResponseJsonAsync().WithCancellation(token).ConfigureAwait(false);
			}
		}

		public Task PrepareTransactionAsync(string txId, Guid? resourceManagerId = null, byte[] recoveryInformation = null, CancellationToken token = default (CancellationToken))
		{
			return ExecuteWithReplication(HttpMethods.Post, operationMetadata => DirectPrepareTransaction(txId, operationMetadata, resourceManagerId, recoveryInformation, token), token);
		}

		private async Task DirectPrepareTransaction(string txId, OperationMetadata operationMetadata, Guid? resourceManagerId, byte[] recoveryInformation, CancellationToken token = default (CancellationToken))
		{
			var opUrl = operationMetadata.Url + "/transaction/prepare?tx=" + txId;
			if (resourceManagerId != null)
				opUrl += "&resourceManagerId=" + resourceManagerId;

			using (var request = jsonRequestFactory.CreateHttpJsonRequest(new CreateHttpJsonRequestParams(this, opUrl, HttpMethods.Post, operationMetadata.Credentials, convention, GetRequestTimeMetric(operationMetadata.Url))
				.AddOperationHeaders(OperationsHeaders))
				.AddRequestExecuterAndReplicationHeaders(this, operationMetadata.Url))
			{
				if (recoveryInformation != null)
				{
					var ms = new MemoryStream(recoveryInformation);
					await request.WriteAsync(ms).WithCancellation(token).ConfigureAwait(false);
				}

				await request.ReadResponseJsonAsync().WithCancellation(token).ConfigureAwait(false);
			}
		}

		internal Task ExecuteWithReplication(HttpMethod method, Func<OperationMetadata, Task> operation, CancellationToken token = default (CancellationToken))
		{
			// Convert the Func<string, Task> to a Func<string, Task<object>>
			return ExecuteWithReplication(method, u => operation(u).ContinueWith<object>(t =>
			{
				t.AssertNotFailed();
				return null;
			}, token), token);
		}

		private volatile bool currentlyExecuting;
		private volatile bool retryBecauseOfConflict;
		private bool resolvingConflict;
		private bool resolvingConflictRetries;

		internal async Task<T> ExecuteWithReplication<T>(HttpMethod method, Func<OperationMetadata, Task<T>> operation, CancellationToken token = default (CancellationToken))
		{
			var currentRequest = Interlocked.Increment(ref requestCount);
			if (currentlyExecuting && convention.AllowMultipuleAsyncOperations == false && retryBecauseOfConflict == false)
				throw new InvalidOperationException("Only a single concurrent async request is allowed per async client instance.");
			currentlyExecuting = true;
			try
			{
				return await requestExecuter.ExecuteOperationAsync(this, method, currentRequest, operation, token).ConfigureAwait(false);
			}
			finally
			{
				currentlyExecuting = false;
			}
		}

		private async Task<bool> AssertNonConflictedDocumentAndCheckIfNeedToReload(OperationMetadata operationMetadata, RavenJObject docResult,
																					Func<string, ConflictException> onConflictedQueryResult = null, CancellationToken token = default (CancellationToken))
		{
			if (docResult == null)
				return (false);
			var metadata = docResult[Constants.Metadata];
			if (metadata == null)
				return (false);

			if (metadata.Value<int>("@Http-Status-Code") == 409)
			{
				var etag = HttpExtensions.EtagHeaderToEtag(metadata.Value<string>("@etag"));
				var e = await TryResolveConflictOrCreateConcurrencyException(operationMetadata, metadata.Value<string>("@id"), docResult, etag, token).ConfigureAwait(false);
				if (e != null)
					throw e;
				return true;

			}

			if (metadata.Value<bool>(Constants.RavenReplicationConflict) && onConflictedQueryResult != null)
				throw onConflictedQueryResult(metadata.Value<string>("@id"));

			return (false);
		}

		private async Task<ConflictException> TryResolveConflictOrCreateConcurrencyException(OperationMetadata operationMetadata, string key,
																							 RavenJObject conflictsDoc,
																							 Etag etag,
																							 CancellationToken token)
		{
			var ravenJArray = conflictsDoc.Value<RavenJArray>("Conflicts");
			if (ravenJArray == null)
				throw new InvalidOperationException(
					"Could not get conflict ids from conflicted document, are you trying to resolve a conflict when using metadata-only?");

			var conflictIds = ravenJArray.Select(x => x.Value<string>()).ToArray();

			var result = await TryResolveConflictByUsingRegisteredListenersAsync(key, etag, conflictIds, operationMetadata, token).ConfigureAwait(false);
			if (result)
				return null;

			return
				new ConflictException(
					"Conflict detected on " + key + ", conflict must be resolved before the document will be accessible",
												 true)
				{
					ConflictedVersionIds = conflictIds,
					Etag = etag
				};
		}

		internal async Task<bool> TryResolveConflictByUsingRegisteredListenersAsync(string key, Etag etag, string[] conflictIds, OperationMetadata operationMetadata = null, CancellationToken token = default(CancellationToken))
		{
			if (operationMetadata == null)
				operationMetadata = new OperationMetadata(Url, credentialsThatShouldBeUsedOnlyInOperationsWithoutReplication, null);

			if (conflictListeners.Length > 0 && resolvingConflict == false)
			{
				resolvingConflict = true;
				try
				{
					var result = await DirectGetAsync(operationMetadata, conflictIds, null, null, null, false, token).ConfigureAwait(false);
					var results = result.Results.Select(SerializationHelper.ToJsonDocument).ToArray();

					foreach (var conflictListener in conflictListeners)
					{
						JsonDocument resolvedDocument;
						if (conflictListener.TryResolveConflict(key, results, out resolvedDocument))
						{
							await DirectPutAsync(operationMetadata, key, etag, resolvedDocument.DataAsJson, resolvedDocument.Metadata).ConfigureAwait(false);
							return true;
						}
					}

					return false;
				}
				finally
				{
					resolvingConflict = false;
				}
			}

			return false;
		}

		private async Task<T> RetryOperationBecauseOfConflict<T>(OperationMetadata operationMetadata, IEnumerable<RavenJObject> docResults,
																 T currentResult, Func<Task<T>> nextTry, Func<string, ConflictException> onConflictedQueryResult = null, CancellationToken token = default(CancellationToken))
		{
			bool requiresRetry = false;
			foreach (var docResult in docResults)
			{
				token.ThrowIfCancellationRequested();
				requiresRetry |=
					await AssertNonConflictedDocumentAndCheckIfNeedToReload(operationMetadata, docResult, onConflictedQueryResult, token).ConfigureAwait(false);
			}

			if (!requiresRetry)
				return currentResult;

			if (resolvingConflictRetries)
				throw new InvalidOperationException(
					"Encountered another conflict after already resolving a conflict. Conflict resolution cannot recurse.");
			resolvingConflictRetries = true;
			retryBecauseOfConflict = true;
			try
			{
				return await nextTry().WithCancellation(token).ConfigureAwait(false);
			}
			finally
			{
				resolvingConflictRetries = false;
				retryBecauseOfConflict = false;
			}
		}

		public async Task<RavenJToken> GetOperationStatusAsync(long id)
		{
			using (var request = jsonRequestFactory.CreateHttpJsonRequest(new CreateHttpJsonRequestParams(this, Url + "/operation/status?id=" + id, HttpMethods.Get, credentialsThatShouldBeUsedOnlyInOperationsWithoutReplication, convention, GetRequestTimeMetric(Url)).AddOperationHeaders(OperationsHeaders)))
			{
				try
				{
					return await request.ReadResponseJsonAsync().ConfigureAwait(false);
				}
				catch (ErrorResponseException e)
				{
					if (e.StatusCode == HttpStatusCode.NotFound) return null;
					throw;
				}
			}
		}

		private async Task<string> GetSingleAuthToken(OperationMetadata operationMetadata)
		{
			using (var request = CreateRequest(operationMetadata, "/singleAuthToken", HttpMethods.Get, disableRequestCompression: true))
			{
				var response = await request.ReadResponseJsonAsync().ConfigureAwait(false);
				return response.Value<string>("Token");
			}
		}

		private async Task<string> ValidateThatWeCanUseAuthenticateTokens(OperationMetadata operationMetadata, string token)
		{
			using (var request = CreateRequest(operationMetadata, "/singleAuthToken", HttpMethods.Get, disableRequestCompression: true, disableAuthentication: true))
			{
				request.AddOperationHeader("Single-Use-Auth-Token", token);
				var result = await request.ReadResponseJsonAsync().ConfigureAwait(false);
				return result.Value<string>("Token");
			}
		}

		public IAsyncInfoDatabaseCommands Info
		{
			get { return this; }
		}

		async Task<ReplicationStatistics> IAsyncInfoDatabaseCommands.GetReplicationInfoAsync(CancellationToken token)
		{
			using (var request = jsonRequestFactory.CreateHttpJsonRequest(new CreateHttpJsonRequestParams(this, Url.ReplicationInfo(), HttpMethods.Get, credentialsThatShouldBeUsedOnlyInOperationsWithoutReplication, convention, GetRequestTimeMetric(Url))))
			{
				var json = (RavenJObject)await request.ReadResponseJsonAsync().WithCancellation(token).ConfigureAwait(false);
				return json.Deserialize<ReplicationStatistics>(convention);
			}
		}

		public IAsyncDatabaseCommands With(ICredentials credentialsForSession)
		{
			return WithInternal(credentialsForSession);
		}

		internal AsyncServerClient WithInternal(ICredentials credentialsForSession)
		{
			return new AsyncServerClient(Url, convention, new OperationCredentials(credentialsThatShouldBeUsedOnlyInOperationsWithoutReplication.ApiKey, credentialsForSession), jsonRequestFactory, sessionId,
										 requestExecuterGetter, requestTimeMetricGetter, databaseName, conflictListeners, false, convention.ClusterBehavior);
		}

		internal async Task<ReplicationDocumentWithClusterInformation> DirectGetReplicationDestinationsAsync(OperationMetadata operationMetadata, TimeSpan? timeout = null)
		{
			var createHttpJsonRequestParams = new CreateHttpJsonRequestParams(this, operationMetadata.Url + "/replication/topology", HttpMethods.Get, operationMetadata.Credentials, convention, GetRequestTimeMetric(operationMetadata.Url), timeout);
			using (var request = jsonRequestFactory.CreateHttpJsonRequest(createHttpJsonRequestParams.AddOperationHeaders(OperationsHeaders)).AddRequestExecuterAndReplicationHeaders(this, operationMetadata.Url))
			{
				try
				{
					var requestJson = await request.ReadResponseJsonAsync().ConfigureAwait(false);
					return requestJson.JsonDeserialization<ReplicationDocumentWithClusterInformation>();
				}
				catch (ErrorResponseException e)
				{
					switch (e.StatusCode)
					{
						case HttpStatusCode.NotFound:
						case HttpStatusCode.BadRequest: //replication bundle if not enabled
							return null;
						default:
							throw;
					}
				}
			}
		}
	}
}<|MERGE_RESOLUTION|>--- conflicted
+++ resolved
@@ -16,7 +16,6 @@
 using Raven.Abstractions.Replication;
 using Raven.Abstractions.Util;
 using Raven.Client.Changes;
-using Raven.Client.Connection.Implementation;
 using Raven.Client.Connection.Profiling;
 using Raven.Client.Connection.Request;
 using Raven.Client.Document;
@@ -157,7 +156,7 @@
 				using (var request = jsonRequestFactory.CreateHttpJsonRequest(new CreateHttpJsonRequestParams(this, operationUrl, HttpMethods.Get, operationMetadata.Credentials, convention, GetRequestTimeMetric(operationMetadata.Url))))
 				{
 					request.AddRequestExecuterAndReplicationHeaders(this, operationMetadata.Url);
-					
+
 					var json = (RavenJArray)await request.ReadResponseJsonAsync().WithCancellation(token).ConfigureAwait(false);
 					//NOTE: To review, I'm not confidence this is the correct way to deserialize the index definition
 					return json.Select(x =>
@@ -195,35 +194,12 @@
 					request.AddOperationHeaders(OperationsHeaders);
 					request.AddRequestExecuterAndReplicationHeaders(this, operationMetadata.Url);
 
-					return await request.ReadResponseJsonAsync().WithCancellation(token).ConfigureAwait(false   );
+					return await request.ReadResponseJsonAsync().WithCancellation(token).ConfigureAwait(false);
 				}
 			}, token);
 		}
 
 		public Task SetIndexLockAsync(string name, IndexLockMode unLockMode, CancellationToken token = default(CancellationToken))
-<<<<<<< HEAD
-         {
-			return ExecuteWithReplication(HttpMethod.Post, async operationMetadata =>
-             {
-                 var operationUrl = operationMetadata.Url + "/indexes/" + name + "?op=" + "lockModeChange" + "&mode=" + unLockMode;
-				using (var request = jsonRequestFactory.CreateHttpJsonRequest(new CreateHttpJsonRequestParams(this, operationUrl, HttpMethod.Post, operationMetadata.Credentials, convention, GetRequestTimeMetric(operationMetadata.Url))))
-                 {
-                     request.AddOperationHeaders(OperationsHeaders);
-					request.AddRequestExecuterAndReplicationHeaders(this, operationMetadata.Url);
-
-                     return await request.ReadResponseJsonAsync().WithCancellation(token).ConfigureAwait(false);
-                 }
-             }, token);
-         }
-         public Task SetIndexPriorityAsync(string name, IndexingPriority priority, CancellationToken token = default(CancellationToken))
-         {
-			return ExecuteWithReplication(HttpMethod.Post, async operationMetadata =>
-             {
-                 var operationUrl = operationMetadata.Url + "/indexes/set-priority/" + name + "?priority=" + priority;
-				using (var request = jsonRequestFactory.CreateHttpJsonRequest(new CreateHttpJsonRequestParams(this, operationUrl, HttpMethod.Post, operationMetadata.Credentials, convention, GetRequestTimeMetric(operationMetadata.Url))))
-                 {
-                     request.AddOperationHeaders(OperationsHeaders);
-=======
 		{
 			return ExecuteWithReplication(HttpMethods.Post, async operationMetadata =>
 			{
@@ -245,14 +221,13 @@
 				using (var request = jsonRequestFactory.CreateHttpJsonRequest(new CreateHttpJsonRequestParams(this, operationUrl, HttpMethods.Post, operationMetadata.Credentials, convention, GetRequestTimeMetric(operationMetadata.Url))))
 				{
 					request.AddOperationHeaders(OperationsHeaders);
->>>>>>> 64ecc6d6
 					request.AddRequestExecuterAndReplicationHeaders(this, operationMetadata.Url);
 
-                     return await request.ReadResponseJsonAsync().WithCancellation(token).ConfigureAwait(false);
-                 }
-             }, token);
-         }
-        public Task<string> PutIndexAsync<TDocument, TReduceResult>(string name, IndexDefinitionBuilder<TDocument, TReduceResult> indexDef, CancellationToken token = default(CancellationToken))
+					return await request.ReadResponseJsonAsync().WithCancellation(token).ConfigureAwait(false);
+				}
+			}, token);
+		}
+		public Task<string> PutIndexAsync<TDocument, TReduceResult>(string name, IndexDefinitionBuilder<TDocument, TReduceResult> indexDef, CancellationToken token = default(CancellationToken))
 		{
 			return PutIndexAsync(name, indexDef, false, token);
 		}
@@ -990,9 +965,9 @@
 				{
 					request.AddRequestExecuterAndReplicationHeaders(this, operationMetadata.Url);
 
-                    var cachedRequestDetails = jsonRequestFactory.ConfigureCaching(requestUri, (key, val) => request.AddHeader(key, val));
-                    request.CachedRequestDetails = cachedRequestDetails.CachedRequest;
-                    request.SkipServerCheck = cachedRequestDetails.SkipServerCheck;
+					var cachedRequestDetails = jsonRequestFactory.ConfigureCaching(requestUri, (key, val) => request.AddHeader(key, val));
+					request.CachedRequestDetails = cachedRequestDetails.CachedRequest;
+					request.SkipServerCheck = cachedRequestDetails.SkipServerCheck;
 
 					var json = (RavenJObject)await request.ReadResponseJsonAsync().WithCancellation(token).ConfigureAwait(false);
 					return json.JsonDeserialization<FacetResults>();
@@ -1002,68 +977,48 @@
 
 		public Task<FacetResults[]> GetMultiFacetsAsync(FacetQuery[] facetedQueries, CancellationToken token = default(CancellationToken))
 		{
-            var multiGetReuestItems = facetedQueries.Select(x =>
-            {
-                string addition;
-                if (x.FacetSetupDoc != null)
-				{
-                    addition = "facetDoc=" + x.FacetSetupDoc;
-                return new GetRequest()
-                {
-						Url = "/facets/" + x.IndexName,
-						Query = string.Format("{0}&facetStart={1}&facetPageSize={2}&{3}",
-							x.Query.GetQueryString(),
-							x.Query.Start,
-							x.Query.PageSize,
-							addition)
-					};
-				}
-
-				var serializedFacets = JsonConvert.SerializeObject(x.Facets, Default.Converters);
-				if (serializedFacets.Length < (32 * 1024) - 1)
-				{
-					addition = "facets=" + Uri.EscapeDataString(serializedFacets);
-					return new GetRequest()
-					{
-                    Url = "/facets/" + x.IndexName,
-                    Query = string.Format("{0}&facetStart={1}&facetPageSize={2}&{3}",
-                        x.Query.GetQueryString(),
-                        x.Query.Start,
-                        x.Query.PageSize,
-                        addition)
-                };
-				}
+			var multiGetReuestItems = facetedQueries.Select(x =>
+			{
+				string addition;
+				if (x.FacetSetupDoc != null)
+					addition = "facetDoc=" + x.FacetSetupDoc;
+				else
+					addition = "facets=" + Uri.EscapeDataString(JsonConvert.SerializeObject(x.Facets));
 
 				return new GetRequest()
 				{
+
 					Url = "/facets/" + x.IndexName,
-					Method = "POST",
-					Content = serializedFacets
+					Query = string.Format("{0}&facetStart={1}&facetPageSize={2}&{3}",
+						x.Query.GetQueryString(),
+						x.Query.Start,
+						x.Query.PageSize,
+						addition)
 				};
-            }).ToArray();
+			}).ToArray();
 
 			var results = MultiGetAsync(multiGetReuestItems, token).ContinueWith(x =>
-		    {
-                var facetResults = new FacetResults[x.Result.Length];
+			{
+				var facetResults = new FacetResults[x.Result.Length];
 
 				var getResponses = x.Result;
 				for (var facetResultCounter = 0; facetResultCounter < facetResults.Length; facetResultCounter++)
-		        {
-			        var getResponse = getResponses[facetResultCounter];
-			        if (getResponse.RequestHasErrors())
-			        {
+				{
+					var getResponse = getResponses[facetResultCounter];
+					if (getResponse.RequestHasErrors())
+					{
 						throw new InvalidOperationException("Got an error from server, status code: " + getResponse.Status +
 													   Environment.NewLine + getResponse.Result);
-                   
-			        }
-                    var curFacetDoc = getResponse.Result;
-
-                    facetResults[facetResultCounter] = curFacetDoc.JsonDeserialization<FacetResults>();
-		        }
-
-		        return facetResults;
-		    }, token);
-		    return results;
+
+					}
+					var curFacetDoc = getResponse.Result;
+
+					facetResults[facetResultCounter] = curFacetDoc.JsonDeserialization<FacetResults>();
+				}
+
+				return facetResults;
+			}, token);
+			return results;
 		}
 
 		public Task<FacetResults> GetFacetsAsync(string index, IndexQuery query, List<Facet> facets, int start = 0,
@@ -1085,15 +1040,9 @@
 					obj.Remove("Ranges");
 			}
 			string facetsJson = ravenJArray.ToString(Formatting.None);
-<<<<<<< HEAD
-			var method = facetsJson.Length > 1024 ? HttpMethod.Post : HttpMethod.Get;
-			if (method == HttpMethod.Post)
-		    {
-=======
 			var method = facetsJson.Length > 1024 ? HttpMethods.Post : HttpMethods.Get;
 			if (method == HttpMethods.Post)
 			{
->>>>>>> 64ecc6d6
 				return GetMultiFacetsAsync(new[]
 		        {
                     new FacetQuery
@@ -1105,7 +1054,7 @@
                         PageStart = start
                     }
 		        }).ContinueWith(x => x.Result.FirstOrDefault());
-		    }
+			}
 			return ExecuteWithReplication(method, async operationMetadata =>
 			{
 				var requestUri = operationMetadata.Url + string.Format("/facets/{0}?{1}&facetStart={2}&facetPageSize={3}",
@@ -1118,21 +1067,14 @@
 					requestUri += "&facets=" + Uri.EscapeDataString(facetsJson);
 				using (var request = jsonRequestFactory.CreateHttpJsonRequest(new CreateHttpJsonRequestParams(this, requestUri, method, operationMetadata.Credentials, convention, GetRequestTimeMetric(operationMetadata.Url)).AddOperationHeaders(OperationsHeaders)).AddRequestExecuterAndReplicationHeaders(this, operationMetadata.Url))
 				{
-<<<<<<< HEAD
-					if (method != HttpMethod.Get)
-				    {
-                        await request.WriteAsync(facetsJson).ConfigureAwait(false);
-				    }
-=======
 					if (method != HttpMethods.Get)
 					{
 						await request.WriteAsync(facetsJson).ConfigureAwait(false);
 					}
->>>>>>> 64ecc6d6
-
-                    var json = await request.ReadResponseJsonAsync().ConfigureAwait(false);
-
-                    return json.JsonDeserialization<FacetResults>();
+
+					var json = await request.ReadResponseJsonAsync().ConfigureAwait(false);
+
+					return json.JsonDeserialization<FacetResults>();
 				}
 			});
 		}
@@ -1243,8 +1185,8 @@
 
 					var docResults = result.OfType<RavenJObject>().ToList();
 					var startsWithResults = SerializationHelper.RavenJObjectsToJsonDocuments(docResults.Select(x => (RavenJObject)x.CloneToken())).ToArray();
-					return await RetryOperationBecauseOfConflict(operationMetadata, docResults, startsWithResults, () => 
-						StartsWithAsync(keyPrefix, matches, start, pageSize, pagingInformation, metadataOnly, exclude, transformer, transformerParameters, skipAfter, token), conflictedResultId => 
+					return await RetryOperationBecauseOfConflict(operationMetadata, docResults, startsWithResults, () =>
+						StartsWithAsync(keyPrefix, matches, start, pageSize, pagingInformation, metadataOnly, exclude, transformer, transformerParameters, skipAfter, token), conflictedResultId =>
 							new ConflictException("Conflict detected on " + conflictedResultId.Substring(0, conflictedResultId.IndexOf("/conflicts/", StringComparison.InvariantCulture)) +
 								", conflict must be resolved before the document will be accessible", true) { ConflictedVersionIds = new[] { conflictedResultId } }, token).ConfigureAwait(false);
 				}
@@ -1253,19 +1195,8 @@
 
 		public Task<GetResponse[]> MultiGetAsync(GetRequest[] requests, CancellationToken token = default (CancellationToken))
 		{
-<<<<<<< HEAD
-			return MultiGetAsyncInternal(requests, token, null);
-		}
-
-		private Task<GetResponse[]> MultiGetAsyncInternal(GetRequest[] requests, CancellationToken token, Reference<OperationMetadata> operationMetadataRef)
-		{
-			return ExecuteWithReplication<GetResponse[]>(HttpMethod.Get, async operationMetadata => // logical GET even though the actual request is a POST
-=======
 			return ExecuteWithReplication<GetResponse[]>(HttpMethods.Get, async operationMetadata => // logical GET even though the actual request is a POST
->>>>>>> 64ecc6d6
-			{
-				if (operationMetadataRef != null)
-					operationMetadataRef.Value = operationMetadata;
+			{
 				var multiGetOperation = new MultiGetOperation(this, convention, operationMetadata.Url, requests);
 
 				using (var request = jsonRequestFactory.CreateHttpJsonRequest(new CreateHttpJsonRequestParams(this, multiGetOperation.RequestUri, HttpMethods.Post, operationMetadata.Credentials, convention, GetRequestTimeMetric(operationMetadata.Url)).AddOperationHeaders(OperationsHeaders)))
@@ -1296,14 +1227,6 @@
 		public Task<QueryResult> QueryAsync(string index, IndexQuery query, string[] includes = null, bool metadataOnly = false, bool indexEntriesOnly = false, CancellationToken token = default(CancellationToken))
 		{
 			var method = (query.Query == null || query.Query.Length <= convention.MaxLengthOfQueryUsingGetUrl)
-<<<<<<< HEAD
-				? HttpMethod.Get : HttpMethod.Post;
-			
-			if (method == HttpMethod.Post)
-		    {
-				return QueryAsyncAsPost(index, query, includes, metadataOnly, indexEntriesOnly, token);
-		    }
-=======
 				? HttpMethods.Get : HttpMethods.Post;
 
 			if (method == HttpMethods.Post)
@@ -1311,139 +1234,121 @@
 				return QueryAsyncAsPost(index, query, includes, token);
 			}
 
->>>>>>> 64ecc6d6
 
 			return QueryAsyncAsGet(index, query, includes, metadataOnly, indexEntriesOnly, method, token);
 		}
 
 		private Task<QueryResult> QueryAsyncAsGet(string index, IndexQuery query, string[] includes, bool metadataOnly, bool indexEntriesOnly, HttpMethod method, CancellationToken token = default(CancellationToken))
-<<<<<<< HEAD
-	    {
-	        return ExecuteWithReplication(method, async operationMetadata =>
-	        {
-	            EnsureIsNotNullOrEmpty(index, "index");
-				string path = query.GetIndexQueryUrl(operationMetadata.Url, index, "indexes", includeQuery: method == HttpMethod.Get);
-=======
 		{
 			return ExecuteWithReplication(method, async operationMetadata =>
 			{
 				EnsureIsNotNullOrEmpty(index, "index");
 				string path = query.GetIndexQueryUrl(operationMetadata.Url, index, "indexes", includeQuery: method == HttpMethods.Get);
->>>>>>> 64ecc6d6
-
-	            if (metadataOnly)
-	                path += "&metadata-only=true";
-	            if (indexEntriesOnly)
-	                path += "&debug=entries";
-	            if (includes != null && includes.Length > 0)
-	            {
-	                path += "&" + string.Join("&", includes.Select(x => "include=" + x).ToArray());
-	            }
+
+
+				if (metadataOnly)
+					path += "&metadata-only=true";
+				if (indexEntriesOnly)
+					path += "&debug=entries";
+				if (includes != null && includes.Length > 0)
+				{
+					path += "&" + string.Join("&", includes.Select(x => "include=" + x).ToArray());
+				}
 
 
 				using (var request = jsonRequestFactory.CreateHttpJsonRequest(new CreateHttpJsonRequestParams(this, path, method, operationMetadata.Credentials, convention, GetRequestTimeMetric(operationMetadata.Url)) { AvoidCachingRequest = query.DisableCaching }.AddOperationHeaders(OperationsHeaders)))
-	            {
-	                RavenJObject json = null;
+				{
+					RavenJObject json = null;
 					request.AddRequestExecuterAndReplicationHeaders(this, operationMetadata.Url);
-                    
+
 					json = (RavenJObject)await request.ReadResponseJsonAsync().WithCancellation(token).ConfigureAwait(false);
 
 
-	                ErrorResponseException responseException;
-	                try
-	                {
-	                    if (json == null) throw new InvalidOperationException("Got empty response from the server for the following request: " + request.Url);
-
-	                    var queryResult = SerializationHelper.ToQueryResult(json, request.ResponseHeaders.GetEtagHeader(), request.ResponseHeaders.Get("Temp-Request-Time"), request.Size);
-
-	                    var docResults = queryResult.Results.Concat(queryResult.Includes);
-	                    return await RetryOperationBecauseOfConflict(operationMetadata, docResults, queryResult, () => 
-							QueryAsync(index, query, includes, metadataOnly, indexEntriesOnly, token), conflictedResultId => 
-								new ConflictException("Conflict detected on " + conflictedResultId.Substring(0, conflictedResultId.IndexOf("/conflicts/", StringComparison.InvariantCulture)) + 
+					ErrorResponseException responseException;
+					try
+					{
+						if (json == null) throw new InvalidOperationException("Got empty response from the server for the following request: " + request.Url);
+
+						var queryResult = SerializationHelper.ToQueryResult(json, request.ResponseHeaders.GetEtagHeader(), request.ResponseHeaders.Get("Temp-Request-Time"), request.Size);
+
+						var docResults = queryResult.Results.Concat(queryResult.Includes);
+						return await RetryOperationBecauseOfConflict(operationMetadata, docResults, queryResult, () =>
+							QueryAsync(index, query, includes, metadataOnly, indexEntriesOnly, token), conflictedResultId =>
+								new ConflictException("Conflict detected on " + conflictedResultId.Substring(0, conflictedResultId.IndexOf("/conflicts/", StringComparison.InvariantCulture)) +
 									", conflict must be resolved before the document will be accessible", true) { ConflictedVersionIds = new[] { conflictedResultId } }, token).ConfigureAwait(false);
-	                }
-	                catch (ErrorResponseException e)
-	                {
-	                    if (e.StatusCode == HttpStatusCode.NotFound)
-	                    {
-	                        var text = e.ResponseString;
-	                        if (text.Contains("maxQueryString")) throw new ErrorResponseException(e, text);
-	                        throw new ErrorResponseException(e, "There is no index named: " + index);
-	                    }
-	                    responseException = e;
-	                }
-	                if (HandleException(responseException)) return null;
-	                throw responseException;
-	            }
-	        }, token);
-	    }
-
-		private async Task<QueryResult> QueryAsyncAsPost(string index, IndexQuery query, string[] includes, bool metadataOnly, bool indexEntriesOnly, CancellationToken token = default(CancellationToken))
-	    {
-	        var stringBuilder = new StringBuilder();
-	        query.AppendQueryString(stringBuilder);
-
-			if (metadataOnly)
-				stringBuilder.Append("&metadata-only=true");
-			if (indexEntriesOnly)
-				stringBuilder.Append("&debug=entries");
-			if (includes != null && includes.Length > 0)
+					}
+					catch (ErrorResponseException e)
+					{
+						if (e.StatusCode == HttpStatusCode.NotFound)
+						{
+							var text = e.ResponseString;
+							if (text.Contains("maxQueryString")) throw new ErrorResponseException(e, text);
+							throw new ErrorResponseException(e, "There is no index named: " + index);
+						}
+						responseException = e;
+					}
+					if (HandleException(responseException)) return null;
+					throw responseException;
+				}
+			}, token);
+		}
+
+		private Task<QueryResult> QueryAsyncAsPost(string index, IndexQuery query, IEnumerable<string> includes, CancellationToken token = default(CancellationToken))
+		{
+			var stringBuilder = new StringBuilder();
+			query.AppendQueryString(stringBuilder);
+
+			foreach (var include in includes)
+			{
+				stringBuilder.Append("&include=").Append(include);
+			}
+
+			var result = MultiGetAsync(new[]
 	        {
-				includes.ForEach(include => stringBuilder.Append("&include=").Append(include));
-	        }
-
-			try
-	        {
-				var operationMetadataRef = new Reference<OperationMetadata>();
-				var result = await MultiGetAsyncInternal(new[]
-				{
 	            new GetRequest
 	            {
 	                Query = stringBuilder.ToString(),
 	                Url = "/indexes/" + index
 	            }
-				}, token, operationMetadataRef).ConfigureAwait(false);
-
-				var json = (RavenJObject)result[0].Result;
-				var queryResult = SerializationHelper.ToQueryResult(json, result[0].GetEtagHeader(), result[0].Headers["Temp-Request-Time"], -1);
-
-				var docResults = queryResult.Results.Concat(queryResult.Includes);
-				return await RetryOperationBecauseOfConflict(operationMetadataRef.Value, docResults, queryResult,
-					() => QueryAsync(index, query, includes, metadataOnly, indexEntriesOnly, token),
-					conflictedResultId => new ConflictException("Conflict detected on " + conflictedResultId.Substring(0, conflictedResultId.IndexOf("/conflicts/", StringComparison.InvariantCulture)) +
-							", conflict must be resolved before the document will be accessible", true) { ConflictedVersionIds = new[] { conflictedResultId } },
-					token).ConfigureAwait(false);
-			}
-			catch (OperationCanceledException oce)
-	        {
-				throw new TaskCanceledException(string.Format("Canceled Index {0} Query", index), oce);
-			}
-			catch (Exception e)
-	            {
-	                var errorResponseException = e as ErrorResponseException;
-
-	                if (errorResponseException != null)
-	                {
-	                    if (errorResponseException.StatusCode == HttpStatusCode.NotFound)
-	                    {
-	                        var text = errorResponseException.ResponseString;
-	                        if (text.Contains("maxQueryString")) throw new ErrorResponseException(errorResponseException, text);
-	                        throw new ErrorResponseException(errorResponseException, "There is no index named: " + index);
-	                    }
-
-	                    if (HandleException(errorResponseException)) return null;
-	                }
-
-				throw;
-	            }
-	    }
-
-	    /// <summary>
+	        }, token).ContinueWith(x =>
+			{
+				if (x.IsFaulted || x.IsCanceled)
+				{
+					if (x.Exception == null)
+						throw new TaskCanceledException(string.Format("Canceled Index {0} Query", index));
+					AggregateException aggregateException = x.Exception;
+					var e = aggregateException.InnerException;
+					var errorResponseException = e as ErrorResponseException;
+
+					if (errorResponseException != null)
+					{
+						if (errorResponseException.StatusCode == HttpStatusCode.NotFound)
+						{
+							var text = errorResponseException.ResponseString;
+							if (text.Contains("maxQueryString")) throw new ErrorResponseException(errorResponseException, text);
+							throw new ErrorResponseException(errorResponseException, "There is no index named: " + index);
+						}
+
+						if (HandleException(errorResponseException)) return null;
+					}
+
+					throw e;
+				}
+
+				var getResponse = x.Result.FirstOrDefault();
+				var json = (RavenJObject)getResponse.Result;
+				var queryResult = SerializationHelper.ToQueryResult(json, getResponse.GetEtagHeader(), getResponse.Headers["Temp-Request-Time"], -1);
+				return queryResult;
+			}, token);
+			return result;
+		}
+
+		/// <summary>
 		/// Attempts to handle an exception raised when receiving a response from the server
 		/// </summary>
 		/// <param name="e">The exception to handle</param>
 		/// <returns>returns true if the exception is handled, false if it should be thrown</returns>
-private bool HandleException(ErrorResponseException e)
+		private bool HandleException(ErrorResponseException e)
 		{
 			if (e.StatusCode == HttpStatusCode.InternalServerError)
 			{
@@ -1456,7 +1361,7 @@
 			return false;
 		}
 
-public Task<SuggestionQueryResult> SuggestAsync(string index, SuggestionQuery suggestionQuery, CancellationToken token = default(CancellationToken))
+		public Task<SuggestionQueryResult> SuggestAsync(string index, SuggestionQuery suggestionQuery, CancellationToken token = default(CancellationToken))
 		{
 			if (suggestionQuery == null)
 				throw new ArgumentNullException("suggestionQuery");
@@ -2085,7 +1990,7 @@
 					}
 					catch (ErrorResponseException e)
 					{
-						if (e.StatusCode != HttpStatusCode.Conflict) 
+						if (e.StatusCode != HttpStatusCode.Conflict)
 							throw;
 
 						throw FetchConcurrencyException(e);
@@ -2295,14 +2200,13 @@
 		}
 
 		private volatile bool currentlyExecuting;
-		private volatile bool retryBecauseOfConflict;
 		private bool resolvingConflict;
 		private bool resolvingConflictRetries;
 
 		internal async Task<T> ExecuteWithReplication<T>(HttpMethod method, Func<OperationMetadata, Task<T>> operation, CancellationToken token = default (CancellationToken))
 		{
 			var currentRequest = Interlocked.Increment(ref requestCount);
-			if (currentlyExecuting && convention.AllowMultipuleAsyncOperations == false && retryBecauseOfConflict == false)
+			if (currentlyExecuting && convention.AllowMultipuleAsyncOperations == false)
 				throw new InvalidOperationException("Only a single concurrent async request is allowed per async client instance.");
 			currentlyExecuting = true;
 			try
@@ -2416,9 +2320,8 @@
 
 			if (resolvingConflictRetries)
 				throw new InvalidOperationException(
-					"Encountered another conflict after already resolving a conflict. Conflict resolution cannot recurse.");
+					"Encountered another conflict after already resolving a conflict. Conflict resultion cannot recurse.");
 			resolvingConflictRetries = true;
-			retryBecauseOfConflict = true;
 			try
 			{
 				return await nextTry().WithCancellation(token).ConfigureAwait(false);
@@ -2426,7 +2329,6 @@
 			finally
 			{
 				resolvingConflictRetries = false;
-				retryBecauseOfConflict = false;
 			}
 		}
 
