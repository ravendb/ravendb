--- conflicted
+++ resolved
@@ -1,81 +1,3 @@
-<<<<<<< HEAD
-﻿<?xml version="1.0" encoding="utf-8"?>
-<Project ToolsVersion="4.0" DefaultTargets="Build" xmlns="http://schemas.microsoft.com/developer/msbuild/2003">
-  <Import Project="$(MSBuildExtensionsPath)\$(MSBuildToolsVersion)\Microsoft.Common.props" Condition="Exists('$(MSBuildExtensionsPath)\$(MSBuildToolsVersion)\Microsoft.Common.props')" />
-  <PropertyGroup>
-    <Configuration Condition=" '$(Configuration)' == '' ">Debug</Configuration>
-    <Platform Condition=" '$(Platform)' == '' ">AnyCPU</Platform>
-    <ProjectGuid>{FE36CB0D-80BE-4898-9599-81FDC9D4BF77}</ProjectGuid>
-    <OutputType>Exe</OutputType>
-    <AppDesignerFolder>Properties</AppDesignerFolder>
-    <RootNamespace>Voron.Tryout</RootNamespace>
-    <AssemblyName>Voron.Tryout</AssemblyName>
-    <TargetFrameworkVersion>v4.5</TargetFrameworkVersion>
-    <FileAlignment>512</FileAlignment>
-    <TargetFrameworkProfile />
-  </PropertyGroup>
-  <PropertyGroup Condition=" '$(Configuration)|$(Platform)' == 'Debug|AnyCPU' ">
-    <PlatformTarget>x64</PlatformTarget>
-    <DebugSymbols>true</DebugSymbols>
-    <DebugType>full</DebugType>
-    <Optimize>false</Optimize>
-    <OutputPath>bin\Debug\</OutputPath>
-    <DefineConstants>DEBUG;TRACE</DefineConstants>
-    <ErrorReport>prompt</ErrorReport>
-    <WarningLevel>4</WarningLevel>
-    <Prefer32Bit>false</Prefer32Bit>
-    <AllowUnsafeBlocks>true</AllowUnsafeBlocks>
-  </PropertyGroup>
-  <PropertyGroup Condition=" '$(Configuration)|$(Platform)' == 'Release|AnyCPU' ">
-    <PlatformTarget>AnyCPU</PlatformTarget>
-    <DebugType>pdbonly</DebugType>
-    <Optimize>true</Optimize>
-    <OutputPath>bin\Release\</OutputPath>
-    <DefineConstants>TRACE</DefineConstants>
-    <ErrorReport>prompt</ErrorReport>
-    <WarningLevel>4</WarningLevel>
-    <Prefer32Bit>false</Prefer32Bit>
-    <AllowUnsafeBlocks>true</AllowUnsafeBlocks>
-  </PropertyGroup>
-  <PropertyGroup>
-    <ApplicationManifest>app.manifest</ApplicationManifest>
-  </PropertyGroup>
-  <ItemGroup>
-    <Reference Include="System" />
-    <Reference Include="System.Core" />
-    <Reference Include="System.Xml.Linq" />
-    <Reference Include="System.Data.DataSetExtensions" />
-    <Reference Include="Microsoft.CSharp" />
-    <Reference Include="System.Data" />
-    <Reference Include="System.Xml" />
-  </ItemGroup>
-  <ItemGroup>
-    <Compile Include="Program.cs" />
-    <Compile Include="Properties\AssemblyInfo.cs" />
-  </ItemGroup>
-  <ItemGroup>
-    <None Include="app.config" />
-    <None Include="app.manifest" />
-  </ItemGroup>
-  <ItemGroup>
-    <ProjectReference Include="..\Voron.Tests\Voron.Tests.csproj">
-      <Project>{3C2CD044-CF12-48D1-9C43-64A9058C165E}</Project>
-      <Name>Voron.Tests</Name>
-    </ProjectReference>
-    <ProjectReference Include="..\Voron\Voron.csproj">
-      <Project>{FF83C7C2-BC7B-4DCC-A782-49EF9BBD9390}</Project>
-      <Name>Voron</Name>
-    </ProjectReference>
-  </ItemGroup>
-  <Import Project="$(MSBuildToolsPath)\Microsoft.CSharp.targets" />
-  <!-- To modify your build process, add your task inside one of the targets below and uncomment it. 
-       Other similar extension points exist, see Microsoft.Common.targets.
-  <Target Name="BeforeBuild">
-  </Target>
-  <Target Name="AfterBuild">
-  </Target>
-  -->
-=======
 ﻿<?xml version="1.0" encoding="utf-8"?>
 <Project ToolsVersion="4.0" DefaultTargets="Build" xmlns="http://schemas.microsoft.com/developer/msbuild/2003">
   <Import Project="$(MSBuildExtensionsPath)\$(MSBuildToolsVersion)\Microsoft.Common.props" Condition="Exists('$(MSBuildExtensionsPath)\$(MSBuildToolsVersion)\Microsoft.Common.props')" />
@@ -149,5 +71,4 @@
   <Target Name="AfterBuild">
   </Target>
   -->
->>>>>>> bb443197
 </Project>