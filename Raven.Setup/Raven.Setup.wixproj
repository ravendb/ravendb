﻿<?xml version="1.0" encoding="utf-8"?>
<Project ToolsVersion="4.0" DefaultTargets="Build" xmlns="http://schemas.microsoft.com/developer/msbuild/2003">
  <PropertyGroup>
    <Configuration Condition=" '$(Configuration)' == '' ">Debug</Configuration>
    <Platform Condition=" '$(Platform)' == '' ">x86</Platform>
    <ProductVersion>3.7</ProductVersion>
    <ProjectGuid>2ff37223-8f38-4584-821a-9beb6d76f7a1</ProjectGuid>
    <SchemaVersion>2.0</SchemaVersion>
    <OutputName>RavenDB.Setup</OutputName>
    <OutputType>Package</OutputType>
    <WixTargetsPath Condition=" '$(WixTargetsPath)' == '' AND '$(MSBuildExtensionsPath32)' != '' ">$(MSBuildExtensionsPath32)\Microsoft\WiX\v3.x\Wix.targets</WixTargetsPath>
    <WixTargetsPath Condition=" '$(WixTargetsPath)' == '' ">$(MSBuildExtensionsPath)\Microsoft\WiX\v3.x\Wix.targets</WixTargetsPath>
  </PropertyGroup>
  <PropertyGroup Condition=" '$(Configuration)|$(Platform)' == 'Debug|x86' ">
    <OutputPath>bin\$(Configuration)\</OutputPath>
    <IntermediateOutputPath>obj\$(Configuration)\</IntermediateOutputPath>
    <DefineConstants>Debug</DefineConstants>
    <SuppressIces>ICE20</SuppressIces>
  </PropertyGroup>
  <PropertyGroup Condition=" '$(Configuration)|$(Platform)' == 'Release|x86' ">
    <OutputPath>bin\$(Configuration)\</OutputPath>
    <IntermediateOutputPath>obj\$(Configuration)\</IntermediateOutputPath>
  </PropertyGroup>
  <ItemGroup>
    <Compile Include="Components\IIS\IISConfiguration_CreateWebSite.wxs" />
    <Compile Include="Components\IIS\IISConfiguration_ExistingWebSite.wxs" />
<<<<<<< HEAD
    <Compile Include="Components\IIS\Setup.wxs" />
=======
>>>>>>> f42a2073
    <Compile Include="Components\IIS\Raven.Web.wxs" />
    <Compile Include="Components\Raven.Abstractions.wxs" />
    <Compile Include="Components\Raven.Database.wxs" />
    <Compile Include="Components\Service\Raven.Server.wxs" />
    <Compile Include="Product.wxs" />
    <Compile Include="UI\CustomFatalError.wxs" />
    <Compile Include="UI\IIS\ApplicationPoolSettings.wxs" />
    <Compile Include="UI\IIS\MissingComponents.wxs" />
    <Compile Include="UI\IIS\PerformanceCounters.wxs" />
    <Compile Include="UI\IIS\WebSiteSettings.wxs" />
    <Compile Include="UI\InstallationType.wxs" />
    <Compile Include="UI\LicenseFileChooser.wxs" />
    <Compile Include="UI\Service\Settings.wxs" />
    <Compile Include="UI\Wizard.wxs" />
  </ItemGroup>
  <ItemGroup>
    <ProjectReference Include="..\Raven.Abstractions\Raven.Abstractions.csproj">
      <Name>Raven.Abstractions</Name>
      <Project>{41ac479e-1eb2-4d23-aaf2-e4c8df1bc2ba}</Project>
      <Private>True</Private>
      <DoNotHarvest>True</DoNotHarvest>
      <RefProjectOutputGroups>Binaries;Content;Satellites</RefProjectOutputGroups>
      <RefTargetDir>INSTALLFOLDER</RefTargetDir>
    </ProjectReference>
    <ProjectReference Include="..\Raven.Database\Raven.Database.csproj">
      <Name>Raven.Database</Name>
      <Project>{212823cd-25e1-41ac-92d1-d6df4d53fc85}</Project>
      <Private>True</Private>
      <DoNotHarvest>True</DoNotHarvest>
      <RefProjectOutputGroups>Binaries;Content;Satellites</RefProjectOutputGroups>
      <RefTargetDir>INSTALLFOLDER</RefTargetDir>
    </ProjectReference>
    <ProjectReference Include="..\Raven.Server\Raven.Server.csproj">
      <Name>Raven.Server</Name>
      <Project>{3b90eb20-aea3-4972-8219-936f1a62768c}</Project>
      <Private>True</Private>
      <DoNotHarvest>True</DoNotHarvest>
      <RefProjectOutputGroups>Binaries;Content;Satellites</RefProjectOutputGroups>
      <RefTargetDir>INSTALLFOLDER</RefTargetDir>
    </ProjectReference>
    <ProjectReference Include="..\Raven.Setup.CustomActions\Raven.Setup.CustomActions.csproj">
      <Name>Raven.Setup.CustomActions</Name>
      <Project>{c36d71a5-f8f3-45a5-a632-80854926e55e}</Project>
      <Private>True</Private>
      <DoNotHarvest>True</DoNotHarvest>
      <RefProjectOutputGroups>Binaries;Content;Satellites</RefProjectOutputGroups>
      <RefTargetDir>INSTALLFOLDER</RefTargetDir>
    </ProjectReference>
    <ProjectReference Include="..\Raven.Web\Raven.Web.csproj">
      <Name>Raven.Web</Name>
      <Project>{f49c2ed0-1844-44b4-a595-5fd152853b9c}</Project>
      <Private>True</Private>
      <DoNotHarvest>True</DoNotHarvest>
      <RefProjectOutputGroups>Binaries;Content;Satellites</RefProjectOutputGroups>
      <RefTargetDir>INSTALLFOLDER</RefTargetDir>
    </ProjectReference>
  </ItemGroup>
  <ItemGroup>
    <WixExtension Include="WixNetFxExtension">
      <HintPath>..\Tools\WiX\3.7\WixNetFxExtension.dll</HintPath>
      <Name>WixNetFxExtension</Name>
    </WixExtension>
    <WixExtension Include="WixIIsExtension">
      <HintPath>..\..\..\..\Program Files (x86)\WiX Toolset v3.7\bin\WixIIsExtension.dll</HintPath>
      <Name>WixIIsExtension</Name>
    </WixExtension>
    <WixExtension Include="WixUtilExtension">
      <HintPath>..\..\..\..\Program Files (x86)\WiX Toolset v3.7\bin\WixUtilExtension.dll</HintPath>
      <Name>WixUtilExtension</Name>
    </WixExtension>
    <WixExtension Include="WixUIExtension">
      <HintPath>..\Tools\WiX\3.7\WixUIExtension.dll</HintPath>
      <Name>WixUIExtension</Name>
    </WixExtension>
  </ItemGroup>
  <ItemGroup>
    <Content Include="Binaries.wxi" />
    <Content Include="Components\IIS\IISSettings.wxi" />
    <Content Include="Components\Service\ServiceSettings.wxi" />
    <Content Include="Conditions.wxi" />
    <Content Include="CustomActions\General.wxi" />
    <Content Include="CustomActions\IIS.wxi" />
    <Content Include="CustomActions\Service.wxi" />
    <Content Include="Settings.wxi" />
    <Content Include="Images\banner.bmp" />
    <Content Include="Images\dialog.bmp" />
    <Content Include="License\RavenDB.rtf" />
  </ItemGroup>
  <ItemGroup>
    <Folder Include="Components" />
    <Folder Include="Components\IIS" />
    <Folder Include="Components\Service" />
    <Folder Include="Images\" />
    <Folder Include="License" />
    <Folder Include="CustomActions" />
    <Folder Include="UI" />
    <Folder Include="UI\IIS" />
    <Folder Include="UI\Service" />
  </ItemGroup>
  <PropertyGroup>
    <WixToolPath>..\tools\WiX\3.7\</WixToolPath>
    <WixTargetsPath>$(WixToolPath)Wix.targets</WixTargetsPath>
    <WixTasksPath>wixtasks.dll</WixTasksPath>
  </PropertyGroup>
  <Import Project="$(WixTargetsPath)" />
  <PropertyGroup>
    <PostBuildEvent>$(SolutionDir)Tools\WiX\3.7\setupbld.exe -out $(TargetDir)$(TargetName).exe -msu $(TargetDir)$(TargetName).msi -setup $(ProjectDir)setup.exe</PostBuildEvent>
  </PropertyGroup>
  <PropertyGroup>
    <PreBuildEvent>del $(TargetDir)$(TargetName).exe</PreBuildEvent>
  </PropertyGroup>
  <!--
	To modify your build process, add your task inside one of the targets below and uncomment it.
	Other similar extension points exist, see Wix.targets.
	<Target Name="BeforeBuild">
	</Target>
	<Target Name="AfterBuild">
	</Target>
	-->
</Project><|MERGE_RESOLUTION|>--- conflicted
+++ resolved
@@ -24,10 +24,7 @@
   <ItemGroup>
     <Compile Include="Components\IIS\IISConfiguration_CreateWebSite.wxs" />
     <Compile Include="Components\IIS\IISConfiguration_ExistingWebSite.wxs" />
-<<<<<<< HEAD
     <Compile Include="Components\IIS\Setup.wxs" />
-=======
->>>>>>> f42a2073
     <Compile Include="Components\IIS\Raven.Web.wxs" />
     <Compile Include="Components\Raven.Abstractions.wxs" />
     <Compile Include="Components\Raven.Database.wxs" />
