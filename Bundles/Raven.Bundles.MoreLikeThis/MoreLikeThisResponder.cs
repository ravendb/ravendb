--- conflicted
+++ resolved
@@ -1,286 +1,226 @@
-﻿//-----------------------------------------------------------------------
-// <copyright file="MoreLikeThisResponder.cs" company="Hibernating Rhinos LTD">
-//     Copyright (c) Hibernating Rhinos LTD. All rights reserved.
-// </copyright>
-//-----------------------------------------------------------------------
-
-using System;
-using System.Collections;
-using System.Collections.Generic;
-using System.Linq;
-using System.Security.Cryptography;
-using System.Text;
-using Lucene.Net.Analysis;
-using Lucene.Net.Documents;
-using Lucene.Net.Index;
-using Lucene.Net.Search;
-using Raven.Abstractions.Data;
-using Raven.Abstractions.Extensions;
-using Raven.Abstractions.Indexing;
-using Raven.Database.Extensions;
-using Raven.Database.Indexing;
-using Raven.Database.Linq.PrivateExtensions;
-using Raven.Database.Server.Abstractions;
-using Raven.Database.Server.Responders;
-using Constants = Raven.Abstractions.Data.Constants;
-using Index = Raven.Database.Indexing.Index;
-
-namespace Raven.Bundles.MoreLikeThis
-{
-	public class MoreLikeThisResponder : RequestResponder
-	{
-		public override string UrlPattern
-		{
-<<<<<<< HEAD
-			get { return @"^/morelikethis/(.+)"; } // /morelikethis/(index-name)/(ravendb-document-id)
-=======
-			get { return "^/morelikethis/?(.+)"; } // /morelikethis/?index={index-name}&docid={ravendb-document-id}
->>>>>>> 91d6c761
-		}
-
-		public override string[] SupportedVerbs
-		{
-			get { return new[] { "GET" }; }
-		}
-
-		public override void Respond(IHttpContext context)
-		{
-<<<<<<< HEAD
-			var match = urlMatcher.Match(context.GetRequestUrl());
-			var indexNameAndUrl = match.Groups[1].Value;
-
-			var parameters = new MoreLikeThisQueryParameters
-								 {
-									 Fields = context.Request.QueryString.GetValues("fields"),
-                                     Boost = context.Request.QueryString.Get("boost").ToNullableBool(),
-                                     MaximumNumberOfTokensParsed = context.Request.QueryString.Get("maxNumTokens").ToNullableInt(),
-                                     MaximumQueryTerms = context.Request.QueryString.Get("maxQueryTerms").ToNullableInt(),
-									 MaximumWordLength = context.Request.QueryString.Get("maxWordLen").ToNullableInt(),
-									 MinimumDocumentFrequency = context.Request.QueryString.Get("minDocFreq").ToNullableInt(),
-									 MinimumTermFrequency = context.Request.QueryString.Get("minTermFreq").ToNullableInt(),
-									 MinimumWordLength = context.Request.QueryString.Get("minWordLen").ToNullableInt(),
-                                     StopWordsDocumentId = context.Request.QueryString.Get("stopWords"),
-		                         };
-
-			string indexName, docId;
-			var indexDefinition = GetIndexDefinitionAndDocumentId(indexNameAndUrl, out indexName, out docId);
-			if (indexDefinition == null)
-=======
-			var parameters = MoreLikeThisQueryParameters.GetParametersFromPath(context.GetRequestUrl(), context.Request.QueryString);
-            
-			var index = Database.IndexStorage.GetIndexInstance(parameters.IndexName);
-			if (index == null)
->>>>>>> 91d6c761
-			{
-				context.SetStatusToNotFound();
-				context.WriteJson(new { Error = "The index " + parameters.IndexName + " cannot be found" });
-				return;
-			}
-
-<<<<<<< HEAD
-			parameters.DocumentId = docId;
-
-			if (string.IsNullOrEmpty(parameters.DocumentId))
-=======
-			if (string.IsNullOrEmpty(parameters.DocumentId) && parameters.MapGroupFields.Count == 0)
->>>>>>> 91d6c761
-			{
-				context.SetStatusToBadRequest();
-				context.WriteJson(new { Error = "The document id or map group fields are mandatory" });
-				return;
-			}
-
-			PerformSearch(context, parameters.IndexName, index, parameters);
-		}
-
-<<<<<<< HEAD
-		private IndexDefinition GetIndexDefinitionAndDocumentId(string indexNameAndUrl, out string indexName, out string docId)
-		{
-			var parts = indexNameAndUrl.Split(new[]{'/'}, StringSplitOptions.RemoveEmptyEntries);
-			var sb = new StringBuilder();
-
-			for (int i = 0; i < parts.Length; i++)
-			{
-				sb.Append(parts[i]);
-				var indexDef = Database.IndexDefinitionStorage.GetIndexDefinition(sb.ToString());
-				if(indexDef != null)
-				{
-					indexName = sb.ToString();
-					docId = string.Join("/", parts.Skip(i + 1));
-					return indexDef;
-				}
-				sb.Append("/");
-			}
-
-			indexName = sb.ToString();
-			docId = null;
-
-			return null;
-		}
-
-		private void PerformSearch(IHttpContext context, string indexName, IndexDefinition indexDefinition, MoreLikeThisQueryParameters parameters)
-=======
-		private void PerformSearch(IHttpContext context, string indexName, Index index, MoreLikeThisQueryParameters parameters)
->>>>>>> 91d6c761
-		{
-			IndexSearcher searcher;
-			using (Database.IndexStorage.GetCurrentIndexSearcher(indexName, out searcher))
-			{
-				var documentQuery = new BooleanQuery();
-
-				if (!string.IsNullOrEmpty(parameters.DocumentId))
-				{
-					documentQuery.Add(new TermQuery(new Term(Constants.DocumentIdFieldName, parameters.DocumentId)),
-					                  Lucene.Net.Search.BooleanClause.Occur.MUST);
-				}
-
-				foreach (string key in parameters.MapGroupFields.Keys)
-				{
-					documentQuery.Add(new TermQuery(new Term(key, parameters.MapGroupFields[key])),
-					                  Lucene.Net.Search.BooleanClause.Occur.MUST);
-				}
-
-				var td = searcher.Search(documentQuery, 1);
-
-				// get the current Lucene docid for the given RavenDB doc ID
-				if (td.ScoreDocs.Length == 0)
-				{
-					context.SetStatusToNotFound();
-					context.WriteJson(new {Error = "Document " + parameters.DocumentId + " could not be found"});
-					return;
-				}
-
-				var ir = searcher.GetIndexReader();
-				var mlt = new RavenMoreLikeThis(ir);
-
-				AssignParameters(mlt, parameters);
-
-				if (!string.IsNullOrWhiteSpace(parameters.StopWordsDocumentId))
-				{
-					var stopWordsDoc = Database.Get(parameters.StopWordsDocumentId, null);
-					if (stopWordsDoc == null)
-					{
-						context.SetStatusToNotFound();
-						context.WriteJson(
-							new
-							{
-								Error = "Stop words document " + parameters.StopWordsDocumentId + " could not be found"
-							});
-						return;
-					}
-					var stopWords = stopWordsDoc.DataAsJson.JsonDeserialization<StopWordsSetup>().StopWords;
-					mlt.SetStopWords(new Hashtable(stopWords.ToDictionary(x => x.ToLower())));
-				}
-
-				var fieldNames = parameters.Fields ?? GetFieldNames(ir);
-				mlt.SetFieldNames(fieldNames);
-
-				var toDispose = new List<Action>();
-				PerFieldAnalyzerWrapper perFieldAnalyzerWrapper = null;
-				try
-				{
-					perFieldAnalyzerWrapper = index.CreateAnalyzer(new LowerCaseKeywordAnalyzer(), toDispose, true);
-					mlt.SetAnalyzer(perFieldAnalyzerWrapper);
-
-					var mltQuery = mlt.Like(td.ScoreDocs[0].doc);
-					var tsdc = TopScoreDocCollector.create(context.GetPageSize(Database.Configuration.MaxPageSize), true);
-					searcher.Search(mltQuery, tsdc);
-					var hits = tsdc.TopDocs().ScoreDocs;
-					var jsonDocuments = GetJsonDocuments(parameters, searcher, indexName, hits, td.ScoreDocs[0].doc);
-
-					var result = new MultiLoadResult();
-
-					var includedEtags = new List<byte>(jsonDocuments.SelectMany(x => x.Etag.Value.ToByteArray()));
-					includedEtags.AddRange(Database.GetIndexEtag(indexName, null).ToByteArray());
-					var loadedIds = new HashSet<string>(jsonDocuments.Select(x => x.Key));
-					var addIncludesCommand = new AddIncludesCommand(Database, GetRequestTransaction(context), (etag, includedDoc) =>
-					{
-						includedEtags.AddRange(etag.ToByteArray());
-						result.Includes.Add(includedDoc);
-					}, context.Request.QueryString.GetValues("include") ?? new string[0], loadedIds);
-
-					foreach (var jsonDocumet in jsonDocuments)
-					{
-						result.Results.Add(jsonDocumet.ToJson());
-						addIncludesCommand.Execute(jsonDocumet.DataAsJson);
-					}
-
-					Guid computedEtag;
-					using (var md5 = MD5.Create())
-					{
-						var computeHash = md5.ComputeHash(includedEtags.ToArray());
-						computedEtag = new Guid(computeHash);
-					}
-
-					if (context.MatchEtag(computedEtag))
-					{
-						context.SetStatusToNotModified();
-						return;
-					}
-
-					context.Response.AddHeader("ETag", computedEtag.ToString());
-					context.WriteJson(result);
-				}
-				finally
-				{
-					if (perFieldAnalyzerWrapper != null)
-						perFieldAnalyzerWrapper.Close();
-					foreach (var action in toDispose)
-					{
-						action();
-					}
-				}
-			}
-		}
-
-		private IEnumerable<JsonDocument> GetJsonDocuments(MoreLikeThisQueryParameters parameters, IndexSearcher searcher, string index, IEnumerable<ScoreDoc> hits, int baseDocId)
-		{
-			if (string.IsNullOrEmpty(parameters.DocumentId) == false)
-			{
-				var documentIds = hits
-					.Where(hit => hit.doc != baseDocId)
-					.Select(hit => searcher.Doc(hit.doc).Get(Constants.DocumentIdFieldName))
-					.Where(x => x != null)
-					.Distinct();
-
-				return documentIds
-					.Select(docId => Database.Get(docId, null))
-					.Where(it => it != null)
-					.ToArray();
-			}
-
-			var fields = searcher.Doc(baseDocId).GetFields().Cast<AbstractField>().Select(x=>x.Name()).Distinct().ToArray();
-			var etag = Database.GetIndexEtag(index, null);
-			return hits
-				.Where(hit => hit.doc != baseDocId)
-				.Select(hit => new JsonDocument
-				{
-					DataAsJson = Index.CreateDocumentFromFields(searcher.Doc(hit.doc), fields),
-					Etag = etag
-				})
-				.ToArray();
-
-		}
-
-		private static void AssignParameters(Similarity.Net.MoreLikeThis mlt, MoreLikeThisQueryParameters parameters)
-		{
-			if (parameters.Boost != null) mlt.SetBoost(parameters.Boost.Value);
-			if (parameters.MaximumNumberOfTokensParsed != null)
-				mlt.SetMaxNumTokensParsed(parameters.MaximumNumberOfTokensParsed.Value);
-			if (parameters.MaximumNumberOfTokensParsed != null) mlt.SetMaxNumTokensParsed(parameters.MaximumNumberOfTokensParsed.Value);
-			if (parameters.MaximumQueryTerms != null) mlt.SetMaxQueryTerms(parameters.MaximumQueryTerms.Value);
-			if (parameters.MaximumWordLength != null) mlt.SetMaxWordLen(parameters.MaximumWordLength.Value);
-			if (parameters.MinimumDocumentFrequency != null) mlt.SetMinDocFreq(parameters.MinimumDocumentFrequency.Value);
-			if (parameters.MinimumTermFrequency != null) mlt.SetMinTermFreq(parameters.MinimumTermFrequency.Value);
-			if (parameters.MinimumWordLength != null) mlt.SetMinWordLen(parameters.MinimumWordLength.Value);
-		}
-
-		private static string[] GetFieldNames(IndexReader indexReader)
-		{
-			var fields = indexReader.GetFieldNames(IndexReader.FieldOption.INDEXED);
-			return fields
-				.Where(x => x != Constants.DocumentIdFieldName && x != Constants.ReduceKeyFieldName)
-				.ToArray();
-		}
-	}
-}
+﻿//-----------------------------------------------------------------------
+// <copyright file="MoreLikeThisResponder.cs" company="Hibernating Rhinos LTD">
+//     Copyright (c) Hibernating Rhinos LTD. All rights reserved.
+// </copyright>
+//-----------------------------------------------------------------------
+
+using System;
+using System.Collections;
+using System.Collections.Generic;
+using System.Linq;
+using System.Security.Cryptography;
+using System.Text;
+using Lucene.Net.Analysis;
+using Lucene.Net.Documents;
+using Lucene.Net.Index;
+using Lucene.Net.Search;
+using Raven.Abstractions.Data;
+using Raven.Abstractions.Extensions;
+using Raven.Abstractions.Indexing;
+using Raven.Database.Extensions;
+using Raven.Database.Indexing;
+using Raven.Database.Linq.PrivateExtensions;
+using Raven.Database.Server.Abstractions;
+using Raven.Database.Server.Responders;
+using Constants = Raven.Abstractions.Data.Constants;
+using Index = Raven.Database.Indexing.Index;
+
+namespace Raven.Bundles.MoreLikeThis
+{
+	public class MoreLikeThisResponder : RequestResponder
+	{
+		public override string UrlPattern
+		{
+			get { return "^/morelikethis/?(.+)"; } // /morelikethis/?index={index-name}&docid={ravendb-document-id}
+		}
+
+		public override string[] SupportedVerbs
+		{
+			get { return new[] { "GET" }; }
+		}
+
+		public override void Respond(IHttpContext context)
+		{
+			var parameters = MoreLikeThisQueryParameters.GetParametersFromPath(context.GetRequestUrl(), context.Request.QueryString);
+            
+			var index = Database.IndexStorage.GetIndexInstance(parameters.IndexName);
+			if (index == null)
+			{
+				context.SetStatusToNotFound();
+				context.WriteJson(new { Error = "The index " + parameters.IndexName + " cannot be found" });
+				return;
+			}
+
+			if (string.IsNullOrEmpty(parameters.DocumentId) && parameters.MapGroupFields.Count == 0)
+			{
+				context.SetStatusToBadRequest();
+				context.WriteJson(new { Error = "The document id or map group fields are mandatory" });
+				return;
+			}
+
+			PerformSearch(context, parameters.IndexName, index, parameters);
+		}
+
+		private void PerformSearch(IHttpContext context, string indexName, Index index, MoreLikeThisQueryParameters parameters)
+		{
+			IndexSearcher searcher;
+			using (Database.IndexStorage.GetCurrentIndexSearcher(indexName, out searcher))
+			{
+				var documentQuery = new BooleanQuery();
+
+				if (!string.IsNullOrEmpty(parameters.DocumentId))
+				{
+					documentQuery.Add(new TermQuery(new Term(Constants.DocumentIdFieldName, parameters.DocumentId)),
+					                  Lucene.Net.Search.BooleanClause.Occur.MUST);
+				}
+
+				foreach (string key in parameters.MapGroupFields.Keys)
+				{
+					documentQuery.Add(new TermQuery(new Term(key, parameters.MapGroupFields[key])),
+					                  Lucene.Net.Search.BooleanClause.Occur.MUST);
+				}
+
+				var td = searcher.Search(documentQuery, 1);
+
+				// get the current Lucene docid for the given RavenDB doc ID
+				if (td.ScoreDocs.Length == 0)
+				{
+					context.SetStatusToNotFound();
+					context.WriteJson(new {Error = "Document " + parameters.DocumentId + " could not be found"});
+					return;
+				}
+
+				var ir = searcher.GetIndexReader();
+				var mlt = new RavenMoreLikeThis(ir);
+
+				AssignParameters(mlt, parameters);
+
+				if (!string.IsNullOrWhiteSpace(parameters.StopWordsDocumentId))
+				{
+					var stopWordsDoc = Database.Get(parameters.StopWordsDocumentId, null);
+					if (stopWordsDoc == null)
+					{
+						context.SetStatusToNotFound();
+						context.WriteJson(
+							new
+							{
+								Error = "Stop words document " + parameters.StopWordsDocumentId + " could not be found"
+							});
+						return;
+					}
+					var stopWords = stopWordsDoc.DataAsJson.JsonDeserialization<StopWordsSetup>().StopWords;
+					mlt.SetStopWords(new Hashtable(stopWords.ToDictionary(x => x.ToLower())));
+				}
+
+				var fieldNames = parameters.Fields ?? GetFieldNames(ir);
+				mlt.SetFieldNames(fieldNames);
+
+				var toDispose = new List<Action>();
+				PerFieldAnalyzerWrapper perFieldAnalyzerWrapper = null;
+				try
+				{
+					perFieldAnalyzerWrapper = index.CreateAnalyzer(new LowerCaseKeywordAnalyzer(), toDispose, true);
+					mlt.SetAnalyzer(perFieldAnalyzerWrapper);
+
+					var mltQuery = mlt.Like(td.ScoreDocs[0].doc);
+					var tsdc = TopScoreDocCollector.create(context.GetPageSize(Database.Configuration.MaxPageSize), true);
+					searcher.Search(mltQuery, tsdc);
+					var hits = tsdc.TopDocs().ScoreDocs;
+					var jsonDocuments = GetJsonDocuments(parameters, searcher, indexName, hits, td.ScoreDocs[0].doc);
+
+					var result = new MultiLoadResult();
+
+					var includedEtags = new List<byte>(jsonDocuments.SelectMany(x => x.Etag.Value.ToByteArray()));
+					includedEtags.AddRange(Database.GetIndexEtag(indexName, null).ToByteArray());
+					var loadedIds = new HashSet<string>(jsonDocuments.Select(x => x.Key));
+					var addIncludesCommand = new AddIncludesCommand(Database, GetRequestTransaction(context), (etag, includedDoc) =>
+					{
+						includedEtags.AddRange(etag.ToByteArray());
+						result.Includes.Add(includedDoc);
+					}, context.Request.QueryString.GetValues("include") ?? new string[0], loadedIds);
+
+					foreach (var jsonDocumet in jsonDocuments)
+					{
+						result.Results.Add(jsonDocumet.ToJson());
+						addIncludesCommand.Execute(jsonDocumet.DataAsJson);
+					}
+
+					Guid computedEtag;
+					using (var md5 = MD5.Create())
+					{
+						var computeHash = md5.ComputeHash(includedEtags.ToArray());
+						computedEtag = new Guid(computeHash);
+					}
+
+					if (context.MatchEtag(computedEtag))
+					{
+						context.SetStatusToNotModified();
+						return;
+					}
+
+					context.Response.AddHeader("ETag", computedEtag.ToString());
+					context.WriteJson(result);
+				}
+				finally
+				{
+					if (perFieldAnalyzerWrapper != null)
+						perFieldAnalyzerWrapper.Close();
+					foreach (var action in toDispose)
+					{
+						action();
+					}
+				}
+			}
+		}
+
+		private IEnumerable<JsonDocument> GetJsonDocuments(MoreLikeThisQueryParameters parameters, IndexSearcher searcher, string index, IEnumerable<ScoreDoc> hits, int baseDocId)
+		{
+			if (string.IsNullOrEmpty(parameters.DocumentId) == false)
+			{
+				var documentIds = hits
+					.Where(hit => hit.doc != baseDocId)
+					.Select(hit => searcher.Doc(hit.doc).Get(Constants.DocumentIdFieldName))
+					.Where(x => x != null)
+					.Distinct();
+
+				return documentIds
+					.Select(docId => Database.Get(docId, null))
+					.Where(it => it != null)
+					.ToArray();
+			}
+
+			var fields = searcher.Doc(baseDocId).GetFields().Cast<AbstractField>().Select(x=>x.Name()).Distinct().ToArray();
+			var etag = Database.GetIndexEtag(index, null);
+			return hits
+				.Where(hit => hit.doc != baseDocId)
+				.Select(hit => new JsonDocument
+				{
+					DataAsJson = Index.CreateDocumentFromFields(searcher.Doc(hit.doc), fields),
+					Etag = etag
+				})
+				.ToArray();
+
+		}
+
+		private static void AssignParameters(Similarity.Net.MoreLikeThis mlt, MoreLikeThisQueryParameters parameters)
+		{
+			if (parameters.Boost != null) mlt.SetBoost(parameters.Boost.Value);
+			if (parameters.MaximumNumberOfTokensParsed != null)
+				mlt.SetMaxNumTokensParsed(parameters.MaximumNumberOfTokensParsed.Value);
+			if (parameters.MaximumNumberOfTokensParsed != null) mlt.SetMaxNumTokensParsed(parameters.MaximumNumberOfTokensParsed.Value);
+			if (parameters.MaximumQueryTerms != null) mlt.SetMaxQueryTerms(parameters.MaximumQueryTerms.Value);
+			if (parameters.MaximumWordLength != null) mlt.SetMaxWordLen(parameters.MaximumWordLength.Value);
+			if (parameters.MinimumDocumentFrequency != null) mlt.SetMinDocFreq(parameters.MinimumDocumentFrequency.Value);
+			if (parameters.MinimumTermFrequency != null) mlt.SetMinTermFreq(parameters.MinimumTermFrequency.Value);
+			if (parameters.MinimumWordLength != null) mlt.SetMinWordLen(parameters.MinimumWordLength.Value);
+		}
+
+		private static string[] GetFieldNames(IndexReader indexReader)
+		{
+			var fields = indexReader.GetFieldNames(IndexReader.FieldOption.INDEXED);
+			return fields
+				.Where(x => x != Constants.DocumentIdFieldName && x != Constants.ReduceKeyFieldName)
+				.ToArray();
+		}
+	}
+}