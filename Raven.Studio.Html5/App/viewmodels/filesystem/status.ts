--- conflicted
+++ resolved
@@ -21,15 +21,10 @@
 
 class status extends viewModelBase {
 
-<<<<<<< HEAD
     pendingActivity = ko.observableArray<synchronizationDetail>();
     activeActivity = ko.observableArray<synchronizationDetail>();
-
-=======
     appUrls: computedAppUrls;
 
-    activity = ko.observableArray<synchronizationDetail>();
->>>>>>> 590c5ae1
     outgoingActivity = ko.computed(() => {
         var pendingOutgoing = ko.utils.arrayFilter(this.pendingActivity(), (item) => { return item.Direction() === synchronizationDirection.Outgoing; });
         var activeOutgoing = ko.utils.arrayFilter(this.activeActivity(), (item) => { return item.Direction() === synchronizationDirection.Outgoing; });
@@ -56,11 +51,8 @@
     activate(args) {
         super.activate(args);
 
-<<<<<<< HEAD
-=======
         this.appUrls = appUrl.forCurrentFilesystem();
 
->>>>>>> 590c5ae1
         new getSyncOutgoingActivitiesCommand(this.activeFilesystem()).execute()
             .done((x: synchronizationDetail[]) => {
                 for (var i = 0; i < x.length; i++) {
