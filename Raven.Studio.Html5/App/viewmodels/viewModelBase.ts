--- conflicted
+++ resolved
@@ -6,34 +6,67 @@
  * Base view model class that provides basic view model services, such as tracking the active database and providing a means to add keyboard shortcuts.
 */
 class viewModelBase {
-<<<<<<< HEAD
   activeDatabase = ko.observable<database>().subscribeTo("ActivateDatabase", true);
+  private keyboardShortcutDomContainers: string[] = [];
 
-  activate(args?) {
-    var db = appUrl.getDatabase();
-    var currentDb = this.activeDatabase();
-    if (!currentDb || currentDb.name !== db.name) {
-      ko.postbox.publish("ActivateDatabaseWithName", db.name);
+     /*
+     * Called by Durandal when the view model is loaded and before the view is inserted into the DOM.
+     */
+    activate(args) {
+        var db = appUrl.getDatabase();
+        var currentDb = this.activeDatabase();
+        if (!currentDb || currentDb.name !== db.name) {
+            ko.postbox.publish("ActivateDatabaseWithName", db.name);
+        }
+		
+		this.modelPollingStart();
     }
 
-    this.modelPollingStart();
-  }
+    /*
+     * Called by Durandal when the view model is unloading and the view is about to be removed from the DOM.
+     */
+    deactivate() {
+        this.activeDatabase.unsubscribeFrom("ActivateDatabase");
+        this.keyboardShortcutDomContainers.forEach(el => this.removeKeyboardShortcuts(el));
+		this.modelPollingStop();
+    }
 
-  deactivate() {
-    this.activeDatabase.unsubscribeFrom("ActivateDatabase");
-    this.modelPollingStop();
-  }
+    /*
+     * Creates a keyboard shortcut local to the specified element and its children.
+     * The shortcut will be removed as soon as the view model is deactivated.
+     */
+    createKeyboardShortcut(keys: string, handler: () => void, elementSelector: string) {
+        jwerty.key(keys, e => {
+            e.preventDefault();
+            handler();
+        }, this, elementSelector);
 
-  createKeyboardShortcut(keys: string, handler: ()=> void, elementSelector: string) {
-    jwerty.key(keys, e=> {
-      e.preventDefault();
-      handler();
-    }, this, elementSelector);
-  }
+        if (!this.keyboardShortcutDomContainers.contains(elementSelector)) {
+            this.keyboardShortcutDomContainers.push(elementSelector);
+        }
+    }
 
-  removeKeyboardShortcuts(elementSelector: string) {
-    $(elementSelector).unbind('keydown.jwerty');
-  }
+    private removeKeyboardShortcuts(elementSelector: string) {
+        $(elementSelector).unbind('keydown.jwerty');
+    }
+  
+    /*
+     * Navigates to the specified URL, recording a navigation event in the browser's history.
+     */
+    navigate(url: string) {
+        router.navigate(url);
+    }
+	
+    /*
+     * Navigates by replacing the current URL. It does not record a new entry in the browser's navigation history.
+     */
+    updateUrl(url: string) {
+        var options: DurandalNavigationOptions = {
+            replace: true,
+            trigger: false
+        };
+        router.navigate(url, options);
+    }
 
   //#region Model Polling
 
@@ -57,67 +90,6 @@
   }
 
   //#endregion Model Polling
-
-=======
-    activeDatabase = ko.observable<database>().subscribeTo("ActivateDatabase", true);
-    private keyboardShortcutDomContainers: string[] = [];
-    
-    /*
-     * Called by Durandal when the view model is loaded and before the view is inserted into the DOM.
-     */
-    activate(args) {
-        var db = appUrl.getDatabase();
-        var currentDb = this.activeDatabase();
-        if (!currentDb || currentDb.name !== db.name) {
-            ko.postbox.publish("ActivateDatabaseWithName", db.name);
-        }
-    }
-
-    /*
-     * Called by Durandal when the view model is unloading and the view is about to be removed from the DOM.
-     */
-    deactivate() {
-        this.activeDatabase.unsubscribeFrom("ActivateDatabase");
-        this.keyboardShortcutDomContainers.forEach(el => this.removeKeyboardShortcuts(el));
-    }
-
-    /*
-     * Navigates to the specified URL, recording a navigation event in the browser's history.
-     */
-    navigate(url: string) {
-        router.navigate(url);
-    }
-
-    /*
-     * Navigates by replacing the current URL. It does not record a new entry in the browser's navigation history.
-     */
-    updateUrl(url: string) {
-        var options: DurandalNavigationOptions = {
-            replace: true,
-            trigger: false
-        };
-        router.navigate(url, options);
-    }
-
-    /*
-     * Creates a keyboard shortcut local to the specified element and its children.
-     * The shortcut will be removed as soon as the view model is deactivated.
-     */
-    createKeyboardShortcut(keys: string, handler: () => void, elementSelector: string) {
-        jwerty.key(keys, e => {
-            e.preventDefault();
-            handler();
-        }, this, elementSelector);
-
-        if (!this.keyboardShortcutDomContainers.contains(elementSelector)) {
-            this.keyboardShortcutDomContainers.push(elementSelector);
-        }
-    }
-
-    private removeKeyboardShortcuts(elementSelector: string) {
-        $(elementSelector).unbind('keydown.jwerty');
-    }
->>>>>>> d9b7fd10
 }
 
 export = viewModelBase;