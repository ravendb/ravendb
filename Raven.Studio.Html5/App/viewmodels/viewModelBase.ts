--- conflicted
+++ resolved
@@ -57,12 +57,8 @@
      * p.s. from Judah: a big scary prompt when loading the system DB is a bit heavy-handed, no? 
      */
     canActivate(args: any): any {
-<<<<<<< HEAD
         var self = this;
 	    setTimeout(() => viewModelBase.showSplash(self.isAttached === false), 700);
-=======
-        setTimeout(() => viewModelBase.showSplash(this.isAttached === false), 700);
->>>>>>> b19bf61a
 
         var resource = appUrl.getResource();
         if (resource instanceof filesystem) {
@@ -115,7 +111,6 @@
         }
 
         oauthContext.enterApiKeyTask.done(() => {
-<<<<<<< HEAD
 			// we have to wait for changes api to connect as well
 			// as obtaining changes api connection might take a while, we have to spin until connection is read
 			var createNotifySpinFunction = () => {
@@ -128,20 +123,6 @@
 				}
 			}
 			createNotifySpinFunction();
-=======
-            // we have to wait for changes api to connect as well
-            // as obtaining changes api connection might take a while, we have to spin until connection is read
-            var createNotifySpinFunction = () => {
-                if (isShell || this.appUrls.isAreaActive("admin")())
-                    return;
-                if (changesContext.currentResourceChangesApi && changesContext.currentResourceChangesApi()) {
-                    this.notifications = this.createNotifications();
-                } else {
-                    setTimeout(createNotifySpinFunction, 50);
-                }
-            }
-            createNotifySpinFunction();
->>>>>>> b19bf61a
         });
 
         this.postboxSubscriptions = this.createPostboxSubscriptions();
