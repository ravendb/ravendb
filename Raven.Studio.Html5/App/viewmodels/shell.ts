--- conflicted
+++ resolved
@@ -35,12 +35,6 @@
 import getDocumentWithMetadataCommand = require("commands/getDocumentWithMetadataCommand");
 import getFilesystemsCommand = require("commands/filesystem/getFilesystemsCommand");
 import getFilesystemStatsCommand = require("commands/filesystem/getFilesystemStatsCommand");
-<<<<<<< HEAD
-import resource = require("models/resource");
-
-import counterStorage = require("models/counter/counterStorage");
-=======
->>>>>>> 7df6f49a
 import getCounterStoragesCommand = require("commands/counter/getCounterStoragesCommand");
 
 class shell extends viewModelBase {
@@ -91,13 +85,8 @@
         ko.postbox.subscribe("ActivateFilesystemWithName", (filesystemName: string) => this.activateFilesystemWithName(filesystemName));
         ko.postbox.subscribe("ActivateCounterStorageWithName", (filesystemName: string) => this.activateFilesystemWithName(filesystemName));
         ko.postbox.subscribe("SetRawJSONUrl", (jsonUrl: string) => this.currentRawUrl(jsonUrl));
-<<<<<<< HEAD
-        ko.postbox.subscribe("ActivateDatabase", (db: database) => { console.log("ActivateDatabase"); this.updateDbChangesApi(db); this.fetchDbStats(db); });
-        ko.postbox.subscribe("ActivateFilesystem", (fs: filesystem) => { console.log("ActivateFilesystem"); this.updateFsChangesApi(fs); });
-=======
         ko.postbox.subscribe("ActivateDatabase", (db: database) => { this.updateChangesApi(db); this.fetchDbStats(db, true); });
         ko.postbox.subscribe("ActivateFilesystem", (fs: filesystem) => { this.fetchFSStats(fs, true); });
->>>>>>> 7df6f49a
         ko.postbox.subscribe("UploadFileStatusChanged", (uploadStatus: uploadItem) => this.uploadStatusChanged(uploadStatus));
 
         this.systemDb = appUrl.getSystemDatabase();
@@ -482,10 +471,6 @@
         }
     }
 
-<<<<<<< HEAD
-    updateDbChangesApi(newResource: resource) {
-        if (!newResource.disabled()) {
-=======
     private activateCounterStorageWithName(counterStorageName: string) {
         if (this.counterStoragesLoadedTask) {
             this.counterStoragesLoadedTask.done(() => {
@@ -500,81 +485,25 @@
     private updateChangesApi(newDb: database) {
         if (!newDb.disabled() && this.currentConnectedDatabase.name != newDb.name ||
             newDb.name == "<system>" && this.currentConnectedDatabase.name == newDb.name) {
->>>>>>> 7df6f49a
             if (shell.currentDbChangesApi()) {
                 shell.currentDbChangesApi().dispose();
             }
 
-<<<<<<< HEAD
-            shell.currentDbChangesApi(new changesApi(newResource));
-
-            shell.currentDbChangesApi().watchAllDocs(() => this.fetchDBStatsBuffered());
-            shell.currentDbChangesApi().watchAllIndexes(() => this.fetchDBStatsBuffered());
-            shell.currentDbChangesApi().watchBulks(() => this.fetchDBStatsBuffered());
-        }
-    }
-
+             shell.currentDbChangesApi(new changesApi(newDb));
+
+            shell.currentDbChangesApi().watchAllDocs(() => this.fetchDbStats(newDb));
+            shell.currentDbChangesApi().watchAllIndexes(() => this.fetchDbStats(newDb));
+            shell.currentDbChangesApi().watchBulks(() => this.fetchDbStats(newDb));
+
+            this.currentConnectedDatabase = newDb;
+        }
+    }
+    
     updateFsChangesApi(newResource: resource) {
         if (shell.currentFsChangesApi()) {
             shell.currentFsChangesApi().dispose();
         }
         shell.currentFsChangesApi(new changesApi(newResource));
-    }
-
-    fetchDBStatsBuffered() {
-        //                if (this.modelPollingTimeoutFlag === true) {
-        //                    this.modelPollingTimeoutFlag = false;
-        //                    setTimeout(() => this.modelPollingTimeoutFlag = true, 5000);
-        //                    this.modelPolling();
-        //                }
-        //prev impl for indexChangeNotificationDto was . recheck required
-        //   shell.currentDbChangesApi().watchAllIndexes((e: indexChangeNotificationDto) => {
-        //if (this.modelPollingTimeoutFlag === true) {
-         //   this.modelPollingTimeoutFlag = false;
-        //    this.modelPolling();
-       // } else {
-        //    setTimeout(() => this.modelPollingTimeoutFlag = true, 5000);
-        //}
-         //   });
-        this.fetchDbStats(this.activeDatabase());
-    }
-
-    reloadDatabases() {
-        new getDatabasesCommand()
-            .execute()
-            .done(results => {
-                ko.utils.arrayForEach(results, (result:database) => {
-                    var existingDb = this.databases().first(d=> {
-                        return d.name == result.name;
-                    });
-                    if (!existingDb) {
-                        this.databases.unshift(result);
-                    }
-                });
-            });
-                
-        new getFilesystemsCommand()
-            .execute()
-            .done(results => {
-                ko.utils.arrayForEach(results, (result: filesystem) => {
-                    var existingFs = this.filesystems().first(d=> {
-                        return d.name == result.name;
-                });
-                    if (!existingFs) {
-                        this.filesystems.unshift(result);
-                    }
-                });
-        });
-    }
-=======
-            shell.currentDbChangesApi(new changesApi(newDb));
-
-            shell.currentDbChangesApi().watchAllDocs(() => this.fetchDbStats(newDb));
-            shell.currentDbChangesApi().watchAllIndexes(() => this.fetchDbStats(newDb));
-            shell.currentDbChangesApi().watchBulks(() => this.fetchDbStats(newDb));
-
-            this.currentConnectedDatabase = newDb;
-        }
     }
 
     private fetchDbStats(db: database, forceFetch: boolean = false) {
@@ -584,10 +513,8 @@
                     new getDatabaseStatsCommand(db).execute().done(result => {db.statistics(result);});}
             
         } else {
-            
             if (!db.isInStatsFetchCoolDown) {
                 db.isInStatsFetchCoolDown = true;
->>>>>>> 7df6f49a
 
                 setTimeout(() => db.isInStatsFetchCoolDown = false, 5000);
                 if (db && !db.disabled()) {
