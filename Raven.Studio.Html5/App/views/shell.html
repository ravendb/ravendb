--- conflicted
+++ resolved
@@ -140,25 +140,15 @@
         <div class="navbar-inner">
             <ul class="nav navbar-nav">
                 <li><a class="navbar-brand" href="#/status">Stats</a></li>
-                <li><a data-bind="attr: { href: $parent.appUrls.documents }">1</a></li>
                 <!-- ko with: statistics -->
-<<<<<<< HEAD
                 <li><a data-bind="text: CountOfDocuments + ' documents', attr: { href: $parents[1].appUrls.documents }"></a></li>
                 <li><a data-bind="text: CountOfIndexes + ' indexes', attr: { href: $parents[1].appUrls.indexes }"></a></li>
                 <li><a data-bind="text: StaleIndexes.length + ' stale', attr: { href: $parents[1].appUrls.status }"></a></li>
                 <li><a data-bind="text: Errors.length + ' errors', attr: { href: $parents[1].appUrls.indexErrors }"></a></li>
                 <li><a data-bind="text: ApproximateTaskCount + ' tasks', attr: { href: $parents[1].appUrls.status }"></a></li>
-=======
-                <li><a href="#documents" data-bind="text: CountOfDocuments + ' documents'"></a></li>
-                <li><a href="#documents" data-bind="text: CountOfIndexes + ' indexes'"></a></li>
-                <li><a href="#documents" data-bind="text: StaleIndexes.length + ' stale'"></a></li>
-                <li><a href="#documents" data-bind="text: Errors.length + ' errors'"></a></li>
-                <li><a href="#documents" data-bind="text: Triggers.length + ' triggers'"></a></li>
-                <li><a href="#documents" data-bind="text: ApproximateTaskCount + ' tasks'"></a></li>
                 <li data-bind="visible:$root.rawUrlIsVisible">
                     <a target='_blank' data-bind="text:'Raw Url: ' + $root.currentRawUrl(), attr:{href:$root.currentRawUrl()}"></a>
                 </li>
->>>>>>> de1a40bc
                 <!-- /ko -->
             </ul>
             <ul class="nav navbar-nav pull-right" data-bind="with: $root">
