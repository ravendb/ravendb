--- conflicted
+++ resolved
@@ -79,13 +79,9 @@
     filesystemSynchronizationDestinations: KnockoutComputed<string>;
     filesystemConfiguration: KnockoutComputed<string>;
 
-<<<<<<< HEAD
-    couterStorages: KnockoutComputed<string>;
-=======
     filesystemVersioning: KnockoutComputed<string>;
 
     couterStorages:KnockoutComputed<string>;
->>>>>>> d8a87958
     counterStorageCounters: KnockoutComputed<string>;
     counterStorageReplication: KnockoutComputed<string>;
     counterStorageStats: KnockoutComputed<string>;
