﻿<?xml version="1.0" encoding="utf-8"?>
<Project ToolsVersion="12.0" DefaultTargets="Build" xmlns="http://schemas.microsoft.com/developer/msbuild/2003">
  <Import Project="$(MSBuildExtensionsPath)\$(MSBuildToolsVersion)\Microsoft.Common.props" Condition="Exists('$(MSBuildExtensionsPath)\$(MSBuildToolsVersion)\Microsoft.Common.props')" />
  <PropertyGroup>
    <Configuration Condition=" '$(Configuration)' == '' ">Debug</Configuration>
    <Platform Condition=" '$(Platform)' == '' ">AnyCPU</Platform>
    <ProjectGuid>{794CC625-31A4-4DA2-968E-5D33CF1CADA1}</ProjectGuid>
    <OutputType>Library</OutputType>
    <AppDesignerFolder>Properties</AppDesignerFolder>
    <RootNamespace>Sparrow.Tests</RootNamespace>
    <AssemblyName>Sparrow.Tests</AssemblyName>
    <TargetFrameworkVersion>v4.5</TargetFrameworkVersion>
    <FileAlignment>512</FileAlignment>
    <SolutionDir Condition="$(SolutionDir) == '' Or $(SolutionDir) == '*Undefined*'">..\</SolutionDir>
    <RestorePackages>true</RestorePackages>
  </PropertyGroup>
  <PropertyGroup Condition=" '$(Configuration)|$(Platform)' == 'Debug|AnyCPU' ">
    <DebugSymbols>true</DebugSymbols>
    <DebugType>full</DebugType>
    <Optimize>false</Optimize>
    <OutputPath>bin\Debug\</OutputPath>
    <DefineConstants>TRACE;DEBUG</DefineConstants>
    <ErrorReport>prompt</ErrorReport>
    <WarningLevel>4</WarningLevel>
    <Prefer32Bit>false</Prefer32Bit>
    <AllowUnsafeBlocks>true</AllowUnsafeBlocks>
  </PropertyGroup>
  <PropertyGroup Condition=" '$(Configuration)|$(Platform)' == 'Release|AnyCPU' ">
    <DebugType>pdbonly</DebugType>
    <Optimize>true</Optimize>
    <OutputPath>bin\Release\</OutputPath>
    <DefineConstants>TRACE</DefineConstants>
    <ErrorReport>prompt</ErrorReport>
    <WarningLevel>4</WarningLevel>
    <Prefer32Bit>false</Prefer32Bit>
    <AllowUnsafeBlocks>true</AllowUnsafeBlocks>
  </PropertyGroup>
  <PropertyGroup Condition="'$(Configuration)|$(Platform)' == 'Profiling|AnyCPU'">
    <OutputPath>bin\Profiling\</OutputPath>
    <DefineConstants>TRACE</DefineConstants>
    <AllowUnsafeBlocks>true</AllowUnsafeBlocks>
    <Optimize>true</Optimize>
    <DebugType>pdbonly</DebugType>
    <PlatformTarget>AnyCPU</PlatformTarget>
    <ErrorReport>prompt</ErrorReport>
    <CodeAnalysisRuleSet>MinimumRecommendedRules.ruleset</CodeAnalysisRuleSet>
    <WarningLevel>4</WarningLevel>
  </PropertyGroup>
  <ItemGroup>
    <Reference Include="System" />
    <Reference Include="System.Core" />
    <Reference Include="System.Xml.Linq" />
    <Reference Include="System.Data.DataSetExtensions" />
    <Reference Include="Microsoft.CSharp" />
    <Reference Include="System.Data" />
    <Reference Include="System.Xml" />
    <Reference Include="xunit">
      <HintPath>..\..\SharedLibs\xunit\xunit.dll</HintPath>
    </Reference>
  </ItemGroup>
  <ItemGroup>
    <Compile Include="Hashing.cs" />
    <Compile Include="Properties\AssemblyInfo.cs" />
  </ItemGroup>
  <ItemGroup>
<<<<<<< HEAD
    <None Include="packages.config" />
=======
    <ProjectReference Include="..\Sparrow\Sparrow.csproj">
      <Project>{104699C8-0FD3-4AB9-8542-E8FA89ED199B}</Project>
      <Name>Sparrow</Name>
    </ProjectReference>
>>>>>>> 799bb2f8
  </ItemGroup>
  <Import Project="$(MSBuildToolsPath)\Microsoft.CSharp.targets" />
  <Import Project="$(SolutionDir)\.nuget\NuGet.targets" Condition="Exists('$(SolutionDir)\.nuget\NuGet.targets')" />
  <Target Name="EnsureNuGetPackageBuildImports" BeforeTargets="PrepareForBuild">
    <PropertyGroup>
      <ErrorText>This project references NuGet package(s) that are missing on this computer. Enable NuGet Package Restore to download them.  For more information, see http://go.microsoft.com/fwlink/?LinkID=322105. The missing file is {0}.</ErrorText>
    </PropertyGroup>
    <Error Condition="!Exists('$(SolutionDir)\.nuget\NuGet.targets')" Text="$([System.String]::Format('$(ErrorText)', '$(SolutionDir)\.nuget\NuGet.targets'))" />
  </Target>
  <!-- To modify your build process, add your task inside one of the targets below and uncomment it. 
       Other similar extension points exist, see Microsoft.Common.targets.
  <Target Name="BeforeBuild">
  </Target>
  <Target Name="AfterBuild">
  </Target>
  -->
</Project><|MERGE_RESOLUTION|>--- conflicted
+++ resolved
@@ -63,14 +63,11 @@
     <Compile Include="Properties\AssemblyInfo.cs" />
   </ItemGroup>
   <ItemGroup>
-<<<<<<< HEAD
     <None Include="packages.config" />
-=======
     <ProjectReference Include="..\Sparrow\Sparrow.csproj">
       <Project>{104699C8-0FD3-4AB9-8542-E8FA89ED199B}</Project>
       <Name>Sparrow</Name>
     </ProjectReference>
->>>>>>> 799bb2f8
   </ItemGroup>
   <Import Project="$(MSBuildToolsPath)\Microsoft.CSharp.targets" />
   <Import Project="$(SolutionDir)\.nuget\NuGet.targets" Condition="Exists('$(SolutionDir)\.nuget\NuGet.targets')" />
