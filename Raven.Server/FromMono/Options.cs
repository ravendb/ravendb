--- conflicted
+++ resolved
@@ -1258,12 +1258,10 @@
 		[Description("Import Database/FileSystem")]
 		SmugglerImportDatabaseFileSystem = 1 << 13,
 
-<<<<<<< HEAD
 		[Description("Disk IO Monitoring")]
 		DiskIOMonitoring = 1 << 14,
-=======
+
 		[Description("Record/Replay Options")]
-		TrafficRecordReplay = 1 << 14,
->>>>>>> eb2cac86
+                TrafficRecordReplay = 1 << 15,
 	}
 }
