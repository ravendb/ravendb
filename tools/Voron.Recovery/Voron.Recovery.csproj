--- conflicted
+++ resolved
@@ -2,13 +2,8 @@
   <PropertyGroup>
     <Description>Voron Recovery Tool</Description>
     <Authors>Hibernating Rhinos</Authors>
-<<<<<<< HEAD
     <TargetFramework>net6.0</TargetFramework>
-    <RuntimeFrameworkVersion>6.0.16</RuntimeFrameworkVersion>
-=======
-    <TargetFramework>net7.0</TargetFramework>
-    <RuntimeFrameworkVersion>7.0.8</RuntimeFrameworkVersion>
->>>>>>> 44dbde02
+    <RuntimeFrameworkVersion>6.0.19</RuntimeFrameworkVersion>
     <AllowUnsafeBlocks>true</AllowUnsafeBlocks>
     <AssemblyName>Voron.Recovery</AssemblyName>
     <OutputType>Exe</OutputType>
@@ -24,13 +19,8 @@
   </PropertyGroup>
   <ItemGroup>
     <Compile Include="..\..\src\CommonAssemblyInfo.cs" Link="Properties\CommonAssemblyInfo.cs" />
-<<<<<<< HEAD
     <PackageReference Include="System.Collections.Immutable" Version="6.0.0" />
     <PackageReference Include="System.Reflection.Metadata" Version="6.0.1" />
-=======
-    <PackageReference Include="System.Collections.Immutable" Version="7.0.0" />
-    <PackageReference Include="System.Reflection.Metadata" Version="7.0.2" />
->>>>>>> 44dbde02
     <ProjectReference Include="..\..\src\Raven.Server\Raven.Server.csproj" />
     <ProjectReference Include="..\..\src\Voron\Voron.csproj" />
   </ItemGroup>
