--- conflicted
+++ resolved
@@ -139,11 +139,7 @@
     <PackageReference Include="McMaster.Extensions.CommandLineUtils" Version="4.1.1" />
     <PackageReference Include="Microsoft.Extensions.Configuration.Abstractions" Version="8.0.0" />
     <PackageReference Include="Newtonsoft.Json" Version="13.0.3" />
-<<<<<<< HEAD
-=======
     <PackageReference Include="Polly" Version="8.4.2" />
-    <PackageReference Include="Portable.BouncyCastle" Version="1.9.0" />
->>>>>>> 6e6cf943
     <PackageReference Include="System.Security.Cryptography.ProtectedData" Version="8.0.0" />
     <PackageReference Include="System.ServiceProcess.ServiceController" Version="8.0.1" />
     <PackageReference Include="YamlDotNet" Version="16.1.3" />
