--- conflicted
+++ resolved
@@ -437,12 +437,8 @@
             // adminJs console
             scripter.AddType(typeof(AdminJsScript));
 
-<<<<<<< HEAD
-            scripter.AddType(typeof(TrafficWatchChange));
-=======
             scripter.AddType(typeof(TrafficWatchHttpChange));
             scripter.AddType(typeof(TrafficWatchTcpChange));
->>>>>>> d7900b7d
 
             scripter.AddType(typeof(NodeConnectionTestResult));
             scripter.AddType(typeof(ClientCertificateGenerationResult));
