﻿using System;
using System.Collections;
using System.Collections.Concurrent;
using System.Collections.Generic;
using System.IO;
using System.Threading.Tasks;
using Raven.Client;
using Raven.Client.Documents.Changes;
using Raven.Client.Documents.Commands;
using Raven.Client.Documents.Commands.Batches;
using Raven.Client.Documents.Indexes;
using Raven.Client.Documents.Indexes.Analysis;
using Raven.Client.Documents.Indexes.Spatial;
using Raven.Client.Documents.Operations;
using Raven.Client.Documents.Operations.Attachments;
using Raven.Client.Documents.Operations.Backups;
using Raven.Client.Documents.Operations.CompareExchange;
using Raven.Client.Documents.Operations.Configuration;
using Raven.Client.Documents.Operations.ConnectionStrings;
using Raven.Client.Documents.Operations.Counters;
using Raven.Client.Documents.Operations.ETL;
using Raven.Client.Documents.Operations.ETL.ElasticSearch;
using Raven.Client.Documents.Operations.ETL.OLAP;
using Raven.Client.Documents.Operations.ETL.Queue;
using Raven.Client.Documents.Operations.ETL.SQL;
using Raven.Client.Documents.Operations.Expiration;
using Raven.Client.Documents.Operations.Indexes;
using Raven.Client.Documents.Operations.OngoingTasks;
using Raven.Client.Documents.Operations.Refresh;
using Raven.Client.Documents.Operations.Replication;
using Raven.Client.Documents.Operations.Revisions;
using Raven.Client.Documents.Operations.TimeSeries;
using Raven.Client.Documents.Operations.TransactionsRecording;
using Raven.Client.Documents.Queries;
using Raven.Client.Documents.Queries.Sorting;
using Raven.Client.Documents.Queries.Timings;
using Raven.Client.Documents.Session;
using Raven.Client.Documents.Session.Operations;
using Raven.Client.Documents.Smuggler;
using Raven.Client.Documents.Subscriptions;
using Raven.Client.Exceptions.Commercial;
using Raven.Client.Http;
using Raven.Client.ServerWide;
using Raven.Client.ServerWide.Commands;
using Raven.Client.ServerWide.Operations;
using Raven.Client.ServerWide.Operations.Certificates;
using Raven.Client.ServerWide.Operations.Configuration;
using Raven.Client.ServerWide.Operations.Integrations.PostgreSQL;
using Raven.Client.ServerWide.Operations.Logs;
using Raven.Client.ServerWide.Operations.Migration;
using Raven.Client.ServerWide.Operations.OngoingTasks;
using Raven.Client.ServerWide.Operations.TrafficWatch;
using Raven.Client.Util;
using Raven.Server.Commercial;
using Raven.Server.Config;
using Raven.Server.Dashboard;
using Raven.Server.Dashboard.Cluster;
using Raven.Server.Dashboard.Cluster.Notifications;
using Raven.Server.Documents;
using Raven.Server.Documents.ETL;
using Raven.Server.Documents.ETL.Providers.ElasticSearch.Test;
using Raven.Server.Documents.ETL.Providers.OLAP;
using Raven.Server.Documents.ETL.Providers.OLAP.Test;
using Raven.Server.Documents.ETL.Providers.Queue.Test;
using Raven.Server.Documents.ETL.Providers.Raven.Test;
using Raven.Server.Documents.ETL.Providers.SQL.RelationalWriters;
using Raven.Server.Documents.ETL.Providers.SQL.Test;
using Raven.Server.Documents.ETL.Stats;
using Raven.Server.Documents.Handlers;
using Raven.Server.Documents.Handlers.Admin;
using Raven.Server.Documents.Handlers.Batches;
using Raven.Server.Documents.Handlers.Debugging;
using Raven.Server.Documents.Indexes.Debugging;
using Raven.Server.Documents.Indexes.IndexMerging;
using Raven.Server.Documents.Indexes.Spatial;
using Raven.Server.Documents.Patch;
using Raven.Server.Documents.PeriodicBackup;
using Raven.Server.Documents.PeriodicBackup.Restore;
using Raven.Server.Documents.Queries;
using Raven.Server.Documents.Queries.Dynamic;
using Raven.Server.Documents.Replication;
using Raven.Server.Documents.Replication.Stats;
using Raven.Server.Documents.Revisions;
using Raven.Server.Documents.Studio;
using Raven.Server.Documents.Subscriptions;
using Raven.Server.Documents.TcpHandlers;
using Raven.Server.Integrations.PostgreSQL.Handlers;
using Raven.Server.NotificationCenter.Notifications;
using Raven.Server.NotificationCenter.Notifications.Details;
using Raven.Server.NotificationCenter.Notifications.Server;
using Raven.Server.ServerWide.BackgroundTasks;
using Raven.Server.ServerWide.Maintenance;
using Raven.Server.Smuggler.Documents;
using Raven.Server.Smuggler.Documents.Data;
using Raven.Server.Smuggler.Migration;
using Raven.Server.SqlMigration;
using Raven.Server.SqlMigration.Model;
using Raven.Server.SqlMigration.Schema;
using Raven.Server.Utils;
using Raven.Server.Utils.IoMetrics;
using Raven.Server.Web.Studio;
using Raven.Server.Web.Studio.Processors;
using Raven.Server.Web.System;
using Raven.Server.Web.System.Processors.CompareExchange;
using Sparrow.Json;
using Sparrow.Json.Parsing;
using Sparrow.Logging;
using Sparrow.Server.Meters;
using TypeScripter;
using TypeScripter.TypeScript;
using Voron.Data.BTrees;
using Voron.Debugging;
using LicenseConfiguration = Raven.Server.Config.Categories.LicenseConfiguration;
using Operation = Raven.Server.Documents.Operations.Operation;
using PatchRequest = Raven.Server.Documents.Patch.PatchRequest;
using Size = Sparrow.Size;

namespace TypingsGenerator
{
    public class Program
    {
        public static readonly string[] TargetDirectory = { "../../src/Raven.Studio/", "../../../src/Raven.Studio/", "../../../../src/Raven.Studio/", "../../../../../src/Raven.Studio/" };
        public const string TypingsDirectory = "typings/server";

        public static void Main(string[] args)
        {
            string studioDir = FindStudioDirectory();

            string targetDir = Path.Combine(studioDir, TypingsDirectory);
            
            Console.WriteLine("Using directory: " + Path.GetFullPath(targetDir));
            Directory.CreateDirectory(targetDir);

            var scripter = new CustomScripter()
                .UsingFormatter(new TsFormatter
                {
                    EnumsAsString = true
                });

            scripter
                .WithTypeMapping(TsPrimitive.String, typeof(Char))
                .WithTypeMapping(TsPrimitive.String, typeof(Guid))
                .WithTypeMapping(TsPrimitive.String, typeof(TimeSpan))
                .WithTypeMapping(TsPrimitive.Number, typeof(Size))
                .WithTypeMapping(TsPrimitive.Number, typeof(UInt32))
                .WithTypeMapping(TsPrimitive.Number, typeof(UInt64))
                .WithTypeMapping(new TsInterface(new TsName("Array")), typeof(HashSet<>))
                .WithTypeMapping(new TsInterface(new TsName("Array")), typeof(List<>))
                .WithTypeMapping(new TsInterface(new TsName("Array")), typeof(IEnumerable<>))
                .WithTypeMapping(new TsInterface(new TsName("Array")), typeof(Queue<>))
                .WithTypeMapping(new TsInterface(new TsName("Array")), typeof(ConcurrentQueue<>))
                .WithTypeMapping(new TsInterface(new TsName("Array")), typeof(IReadOnlyList<>))
                .WithTypeMapping(new TsInterface(new TsName("Array")), typeof(IReadOnlyCollection<>))
                .WithTypeMapping(new TsInterface(new TsName("Array")), typeof(SortedSet<>))
                .WithTypeMapping(new TsInterface(new TsName("dictionary<Raven.Client.Documents.Queries.Timings.QueryTimings>")),
                    typeof(IDictionary<string, QueryTimings>))
                .WithTypeMapping(new TsInterface(new TsName("dictionary<Raven.Server.NotificationCenter.Notifications.Details.HugeDocumentInfo>")),
                    typeof(ConcurrentDictionary<string, HugeDocumentInfo>))
                .WithTypeMapping(TsPrimitive.Any, typeof(TreePage))
                .WithTypeMapping(TsPrimitive.String, typeof(DateTime))
                .WithTypeMapping(TsPrimitive.String, typeof(LazyStringValue))
                .WithTypeMapping(TsPrimitive.Any, typeof(DynamicJsonValue))
                .WithTypeMapping(new TsArray(TsPrimitive.Any, 1), typeof(BlittableJsonReaderArray))
                .WithTypeMapping(new TsArray(TsPrimitive.Any, 1), typeof(DynamicJsonArray))
                .WithTypeMapping(new TsArray(TsPrimitive.Any, 1), typeof(IEnumerable))
                .WithTypeMapping(new TsArray(TsPrimitive.Any, 1), typeof(IList))
                .WithTypeMapping(TsPrimitive.Any, typeof(TaskCompletionSource<object>))
                .WithTypeMapping(TsPrimitive.Any, typeof(BlittableJsonReaderObject));

            scripter = ConfigureTypes(scripter);
            Directory.Delete(targetDir, true);
            Directory.CreateDirectory(targetDir);
            scripter
                .SaveToDirectory(targetDir);
            
            var endpoints = new EndpointsExporter();
            endpoints.Create(targetDir);
            
            var configuration = new ConfigurationExporter();
            configuration.Create(targetDir);
        }

        private static Scripter ConfigureTypes(Scripter scripter)
        {
            var ignoredTypes = new HashSet<Type>
            {
                typeof(IEquatable<>),
                typeof(IComparable<>),
                typeof(IComparable),
                typeof(IConvertible),
                typeof(IDisposable),
                typeof(IFormattable),
                typeof(Exception),
                typeof(IOperationProgress),
                typeof(IOperationResult)
            };

            scripter.UsingTypeFilter(type => ignoredTypes.Contains(type) == false);
            scripter.UsingTypeReader(new TypeReaderWithIgnoreMethods());

            scripter.AddType(typeof(CollectionStatistics));
            scripter.AddType(typeof(BatchRequestParser.CommandData));
            scripter.AddType(typeof(TransactionMode));

            // name validation
            scripter.AddType(typeof(StudioTasksHandler.ItemType));
            scripter.AddType(typeof(NameValidation));

            // database
            scripter.AddType(typeof(DatabasePutResult));
            scripter.AddType(typeof(DatabaseRecord));
            scripter.AddType(typeof(DatabaseStatistics));
            scripter.AddType(typeof(DetailedDatabaseStatistics));
            scripter.AddType(typeof(EssentialDatabaseStatistics));
            

            // database settings
            scripter.AddType(typeof(SettingsResult));
            scripter.AddType(typeof(ConfigurationEntryServerValue));
            scripter.AddType(typeof(ConfigurationEntryDatabaseValue));

            // restore database from cloud backup
            scripter.AddType(typeof(S3Settings));

            // footer
            scripter.AddType(typeof(FooterStatistics));
            scripter.AddType(typeof(IndexDefinition));
            scripter.AddType(typeof(PutIndexResult));
            scripter.AddType(typeof(IndexQuery));
            scripter.AddType(typeof(QueryTimings));
            scripter.AddType(typeof(DynamicQueryToIndexMatcher.Explanation));

            // attachments
            scripter.AddType(typeof(AttachmentName));
            scripter.AddType(typeof(AttachmentDetails));

            // notifications
            scripter.AddType(typeof(AlertRaised));
            scripter.AddType(typeof(NotificationUpdated));
            scripter.AddType(typeof(OperationChanged));
            scripter.AddType(typeof(BulkOperationResult.OperationDetails));
            scripter.AddType(typeof(DatabaseChanged));
            scripter.AddType(typeof(ClusterTopologyChanged));
            scripter.AddType(typeof(DatabaseStatsChanged));
            scripter.AddType(typeof(PerformanceHint));
            scripter.AddType(typeof(PagingPerformanceDetails));
            scripter.AddType(typeof(HugeDocumentsDetails));
            scripter.AddType(typeof(HugeDocumentInfo));
            scripter.AddType(typeof(RequestLatencyDetail));
            scripter.AddType(typeof(WarnIndexOutputsPerDocument));
            scripter.AddType(typeof(IndexingReferenceLoadWarning));

            // subscriptions
            scripter.AddType(typeof(SubscriptionStatsCollector));
            scripter.AddType(typeof(SubscriptionWorkerOptions));
            scripter.AddType(typeof(SubscriptionError));
            scripter.AddType(typeof(SubscriptionTryout));

            // changes
            scripter.AddType(typeof(OperationStatusChange));
            scripter.AddType(typeof(DeterminateProgress));
            scripter.AddType(typeof(IndeterminateProgress));
            scripter.AddType(typeof(IndeterminateProgressCount));
            scripter.AddType(typeof(BulkOperationResult));
            scripter.AddType(typeof(ReplayTxOperationResult));
            scripter.AddType(typeof(BulkInsertProgress));
            scripter.AddType(typeof(OperationExceptionResult));
            scripter.AddType(typeof(DocumentChange));
            scripter.AddType(typeof(IndexChange));
            scripter.AddType(typeof(Operation));
            scripter.AddType(typeof(NewVersionAvailableDetails));
            scripter.AddType(typeof(MessageDetails));
            scripter.AddType(typeof(ExceptionDetails));

            // alerts
            scripter.AddType(typeof(EtlErrorsDetails));
            scripter.AddType(typeof(SlowSqlDetails));
            scripter.AddType(typeof(SlowWritesDetails));

            // indexes
            scripter.AddType(typeof(IndexDefinition));
            scripter.AddType(typeof(PutIndexResult));
            scripter.AddType(typeof(IndexStats));
            scripter.AddType(typeof(IndexMergeResults));
            scripter.AddType(typeof(IndexingStatus));
            scripter.AddType(typeof(IndexPerformanceStats));
            scripter.AddType(typeof(IndexDefinition));
            scripter.AddType(typeof(TermsQueryResult));
            scripter.AddType(typeof(IndexProgress));
            scripter.AddType(typeof(IndexesProgress));
            scripter.AddType(typeof(IndexErrors));
            scripter.AddType(typeof(Raven.Server.Documents.Indexes.IndexMerging.SourceCodeBeautifier.FormattedExpression));
            scripter.AddType(typeof(IndexTypeInfo));
            scripter.AddType(typeof(AdminIndexHandler.DumpIndexResult));
<<<<<<< HEAD
            scripter.AddType(typeof(IndexDefaults));
=======
            scripter.AddType(typeof(IndexOptimizeResult));
            scripter.AddType(typeof(StudioDatabaseTasksHandler.IndexDefaults));
>>>>>>> f8b736cb

            // cluster
            scripter.AddType(typeof(ClusterTopology));
            scripter.AddType(typeof(ClusterObserverDecisions));
            scripter.AddType(typeof(Raven.Client.ServerWide.Commands.NodeInfo));
            scripter.AddType(typeof(Raven.Server.Commercial.NodeInfo));
            scripter.AddType(typeof(SetupInfo));
            scripter.AddType(typeof(UnsecuredSetupInfo));

            // query
            scripter.AddType(typeof(QueryResult<,>));
            scripter.AddType(typeof(PutResult));

            // spatial query
            scripter.AddType(typeof(SpatialUnits));
            scripter.AddType(typeof(SpatialShapeType));
            scripter.AddType(typeof(SpatialShapeBase));
            scripter.AddType(typeof(Circle));
            scripter.AddType(typeof(Polygon));

            // patch
            scripter.AddType(typeof(PatchRequest));
            scripter.AddType(typeof(PatchResult));
            scripter.AddType(typeof(PatchDebugActions));

            scripter.AddType(typeof(Raven.Client.ServerWide.Operations.DatabasesInfo));

            // smuggler
            scripter.AddType(typeof(DatabaseSmugglerImportOptions));
            scripter.AddType(typeof(DatabaseSmugglerOptionsServerSide));
            scripter.AddType(typeof(SmugglerResult));
            scripter.AddType(typeof(ShardedSmugglerResult));
            scripter.AddType(typeof(ShardedSmugglerProgress));
            scripter.AddType(typeof(ShardedBackupResult));
            scripter.AddType(typeof(ShardedBackupProgress));
            scripter.AddType(typeof(SingleDatabaseMigrationConfiguration));
            scripter.AddType(typeof(OfflineMigrationResult));
            scripter.AddType(typeof(OfflineMigrationProgress));
            scripter.AddType(typeof(BuildInfoWithResourceNames));
            scripter.AddType(typeof(MigratedServerUrls));
            scripter.AddType(typeof(MigrationConfiguration));
            scripter.AddType(typeof(CsvImportOptions));

            // revisions
            scripter.AddType(typeof(RevisionsConfiguration));
            scripter.AddType(typeof(RevertRevisionsRequest));
            scripter.AddType(typeof(RevertResult));
            scripter.AddType(typeof(EnforceConfigurationResult));
            scripter.AddType(typeof(GetRevisionsCountOperation.DocumentRevisionsCount));

            // cluster dashboard
            scripter.AddType(typeof(WidgetRequest));
            scripter.AddType(typeof(WidgetMessage));
            scripter.AddType(typeof(CpuUsagePayload));
            scripter.AddType(typeof(ServerTimePayload));
            scripter.AddType(typeof(MemoryUsagePayload));
            scripter.AddType(typeof(StorageUsagePayload));
            scripter.AddType(typeof(IoStatsPayload));
            scripter.AddType(typeof(DatabaseIndexingSpeedPayload));
            scripter.AddType(typeof(DatabaseStorageUsagePayload));
            scripter.AddType(typeof(IndexingSpeedPayload));
            scripter.AddType(typeof(TrafficWatchPayload));
            scripter.AddType(typeof(DatabaseTrafficWatchPayload));
            scripter.AddType(typeof(DatabaseOverviewPayload));
            scripter.AddType(typeof(OngoingTasksPayload));
            scripter.AddType(typeof(ClusterOverviewPayload));

            // expiration
            scripter.AddType(typeof(ExpirationConfiguration));

            // documents compression
            scripter.AddType(typeof(DocumentsCompressionConfiguration));

            // refresh
            scripter.AddType(typeof(RefreshConfiguration));

            // storage report
            scripter.AddType(typeof(StorageReport));
            scripter.AddType(typeof(DetailedStorageReport));

            // map reduce visualizer
            scripter.AddType(typeof(ReduceTree));

            // license
            scripter.AddType(typeof(License));
            scripter.AddType(typeof(UserRegistrationInfo));
            scripter.AddType(typeof(LicenseStatus));
            scripter.AddType(typeof(LicenseLimitWarning));
            scripter.AddType(typeof(LicenseSupportInfo));
            scripter.AddType(typeof(LicenseRenewalResult));
            scripter.AddType(typeof(LicenseConfiguration));
            scripter.AddType(typeof(LicenseHandler.ConnectivityToLicenseServer));

            // feedback form
            scripter.AddType(typeof(FeedbackForm));

            // io metrics stats
            scripter.AddType(typeof(IOMetricsHistoryStats));
            scripter.AddType(typeof(IOMetricsRecentStats));
            scripter.AddType(typeof(IOMetricsRecentStatsAdditionalTypes));
            scripter.AddType(typeof(IOMetricsFileStats));
            scripter.AddType(typeof(IOMetricsEnvironment));
            scripter.AddType(typeof(IOMetricsResponse));
            scripter.AddType(typeof(FileStatus));
            scripter.AddType(typeof(IoMetrics.MeterType));

            // replication stats
            scripter.AddType(typeof(LiveReplicationPerformanceCollector.OutgoingPerformanceStats));
            scripter.AddType(typeof(LiveReplicationPerformanceCollector.IncomingPerformanceStats));

            // conflicts
            scripter.AddType(typeof(GetConflictsResult));
            scripter.AddType(typeof(ConflictResolverAdvisor.MergeResult));
            scripter.AddType(typeof(ConflictSolver));

            // ongoing tasks - common
            scripter.AddType(typeof(OngoingTasksResult));
            scripter.AddType(typeof(OngoingTask));
            scripter.AddType(typeof(OngoingTaskType));
            scripter.AddType(typeof(OngoingTaskState));
            scripter.AddType(typeof(OngoingTaskConnectionStatus));
            scripter.AddType(typeof(NodeId));
            scripter.AddType(typeof(ModifyOngoingTaskResult));
            scripter.AddType(typeof(Transformation));

            // ongoing tasks - replication
            scripter.AddType(typeof(OngoingTaskReplication));
            scripter.AddType(typeof(ExternalReplication));

            // ongoing tasks - pull replication
            scripter.AddType(typeof(PullReplicationDefinition));
            scripter.AddType(typeof(PullReplicationDefinitionAndCurrentConnections));
            scripter.AddType(typeof(PullReplicationAsSink));
            scripter.AddType(typeof(OngoingTaskPullReplicationAsSink));
            scripter.AddType(typeof(OngoingTaskPullReplicationAsHub));
            scripter.AddType(typeof(PullReplicationHandler.PullReplicationCertificate));
            scripter.AddType(typeof(ReplicationHubAccess));
            scripter.AddType(typeof(DetailedReplicationHubAccess));
            scripter.AddType(typeof(ReplicationHubAccessResult));

            // ongoing tasks - backup
            scripter.AddType(typeof(OngoingTaskBackup));
            scripter.AddType(typeof(PeriodicBackupConfiguration));
            scripter.AddType(typeof(PeriodicBackupConnectionType));
            scripter.AddType(typeof(RestoreBackupConfiguration));
            scripter.AddType(typeof(RestoreFromS3Configuration));
            scripter.AddType(typeof(RestoreFromAzureConfiguration));
            scripter.AddType(typeof(RestoreFromGoogleCloudConfiguration));
            scripter.AddType(typeof(RestoreType));
            scripter.AddType(typeof(RestorePoints));
            scripter.AddType(typeof(RestoreProgress));
            scripter.AddType(typeof(StudioTasksHandler.NextCronExpressionOccurrence));
            scripter.AddType(typeof(OfflineMigrationConfiguration));
            scripter.AddType(typeof(BackupProgress));
            scripter.AddType(typeof(StartBackupOperationResult));
            scripter.AddType(typeof(GetPeriodicBackupStatusOperationResult));

            // ongoing tasks - subscription
            scripter.AddType(typeof(OngoingTaskSubscription));
            scripter.AddType(typeof(SubscriptionTryout));
            scripter.AddType(typeof(DocumentWithException));
            scripter.AddType(typeof(SubscriptionStateWithNodeDetails));
            scripter.AddType(typeof(SubscriptionConnectionsDetails));
            scripter.AddType(typeof(ChangeVectorEntry));
            scripter.AddType(typeof(SubscriptionCreationOptions));
            scripter.AddType(typeof(Constants.Documents.SubscriptionChangeVectorSpecialStates));
            scripter.AddType(typeof(SubscriptionOpeningStrategy));
            scripter.AddType(typeof(SubscriptionTaskPerformanceStats));

            // ongoing tasks - ravenDB ETL
            scripter.AddType(typeof(EtlTaskProgress));
            scripter.AddType(typeof(OngoingTaskRavenEtlDetails));
            scripter.AddType(typeof(OngoingTaskRavenEtlListView));
            scripter.AddType(typeof(RavenEtlConfiguration));
            scripter.AddType(typeof(EtlProcessStatistics));
            scripter.AddType(typeof(TestRavenEtlScript));
            scripter.AddType(typeof(RavenEtlTestScriptResult));
            scripter.AddType(typeof(EtlType));
            scripter.AddType(typeof(EtlTaskPerformanceStats));

            // ongoing tasks - SQL ETL
            scripter.AddType(typeof(OngoingTaskSqlEtlDetails));
            scripter.AddType(typeof(OngoingTaskSqlEtlListView));
            scripter.AddType(typeof(SqlEtlConfiguration));
            scripter.AddType(typeof(TestSqlEtlScript));
            scripter.AddType(typeof(SqlEtlTable));
            scripter.AddType(typeof(SqlEtlTestScriptResult));
            
            // ongoing tasks - Olap ETL
            scripter.AddType(typeof(OngoingTaskOlapEtlDetails));
            scripter.AddType(typeof(OngoingTaskOlapEtlListView));
            scripter.AddType(typeof(OlapEtlConfiguration));
            scripter.AddType(typeof(OlapEtlTable));
            scripter.AddType(typeof(EtlPerformanceOperation));
            scripter.AddType(typeof(OlapEtlPerformanceOperation));
            scripter.AddType(typeof(OlapEtlTestScriptResult));
            scripter.AddType(typeof(TestOlapEtlScript));
            
            // ongoing tasks - Elastic Search ETL
            scripter.AddType(typeof(OngoingTaskElasticSearchEtlDetails));
            scripter.AddType(typeof(OngoingTaskElasticSearchEtlListView));
            scripter.AddType(typeof(ElasticSearchEtlConfiguration));
            scripter.AddType(typeof(ElasticSearchEtlTestScriptResult));
            scripter.AddType(typeof(TestElasticSearchEtlScript));
            
            // ongoing tasks - Queue ETL
            scripter.AddType(typeof(OngoingTaskQueueEtlDetails));
            scripter.AddType(typeof(OngoingTaskQueueEtlListView));
            scripter.AddType(typeof(QueueEtlConfiguration));
            scripter.AddType(typeof(QueueEtlTestScriptResult));
            scripter.AddType(typeof(TestQueueEtlScript));
            scripter.AddType(typeof(KafkaConnectionSettings));

            // connection strings
            scripter.AddType(typeof(ConnectionString));
            scripter.AddType(typeof(RavenConnectionString));
            scripter.AddType(typeof(SqlConnectionString));
            scripter.AddType(typeof(ElasticSearchConnectionString));
            scripter.AddType(typeof(QueueConnectionString));
            scripter.AddType(typeof(ConnectionStringType));
            scripter.AddType(typeof(GetConnectionStringsResult));

            // server-wide tasks
            scripter.AddType(typeof(AdminStudioServerWideHandler.ServerWideTasksResult));
            scripter.AddType(typeof(AdminStudioServerWideHandler.ServerWideTasksResult.ServerWideBackupTask));
            scripter.AddType(typeof(AdminStudioServerWideHandler.ServerWideTasksResult.ServerWideExternalReplicationTask));
            scripter.AddType(typeof(ServerWideBackupConfiguration));
            scripter.AddType(typeof(ServerWideExternalReplication));
            scripter.AddType(typeof(PutServerWideBackupConfigurationResponse));
            scripter.AddType(typeof(ServerWideExternalReplicationResponse));
            scripter.AddType(typeof(ServerWideTasksResult<>));

            // certificates
            scripter.AddType(typeof(CertificateDefinition));

            // admin logs
            scripter.AddType(typeof(LogMode));
            scripter.AddType(typeof(SetLogsConfigurationOperation.Parameters));
            scripter.AddType(typeof(PutTrafficWatchConfigurationOperation.Parameters));
            
            // adminJs console
            scripter.AddType(typeof(AdminJsScript));

            scripter.AddType(typeof(TrafficWatchHttpChange));
            scripter.AddType(typeof(TrafficWatchTcpChange));

            scripter.AddType(typeof(NodeConnectionTestResult));
            scripter.AddType(typeof(ClientCertificateGenerationResult));

            // request with POST parameters
            scripter.AddType(typeof(DeleteDatabasesOperation.Parameters));
            scripter.AddType(typeof(ToggleDatabasesStateOperation.Parameters));
            scripter.AddType(typeof(SetDatabasesLockOperation.Parameters));
            scripter.AddType(typeof(SetIndexesLockOperation.Parameters));
            scripter.AddType(typeof(SetIndexesPriorityOperation.Parameters));
            scripter.AddType(typeof(DeleteRevisionsOperation.Parameters));
            scripter.AddType(typeof(ReorderDatabaseMembersOperation.Parameters));

            scripter.AddType(typeof(LicenseLimitException));

            scripter.AddType(typeof(CompactSettings));
            scripter.AddType(typeof(CompactionResult));
            scripter.AddType(typeof(CompactionProgress));

            // server setup
            scripter.AddType(typeof(UnsecuredSetupInfo));
            scripter.AddType(typeof(SetupInfo));
            scripter.AddType(typeof(ContinueSetupInfo));
            scripter.AddType(typeof(ClaimDomainInfo));
            scripter.AddType(typeof(SetupProgressAndResult));
            scripter.AddType(typeof(UserDomainsAndLicenseInfo));
            scripter.AddType(typeof(UserDomainsWithIps));
            scripter.AddType(typeof(SetupMode));
            scripter.AddType(typeof(ConfigurationNodeInfo));
            scripter.AddType(typeof(SetupParameters));

            // compare exchange
            scripter.AddType(typeof(CompareExchangeHandlerProcessorForGetCompareExchangeValues.CompareExchangeListItem));
            scripter.AddType(typeof(CompareExchangeResult<object>));
            scripter.AddType(typeof(CompareExchangeValue<object>));

            // debug
            scripter.AddType(typeof(ThreadsInfo));
            scripter.AddType(typeof(MemoryDebugHandler.MemoryInfo));
            scripter.AddType(typeof(TombstoneCleaner.TombstonesState));

            // counters
            scripter.AddType(typeof(CounterBatch));
            scripter.AddType(typeof(CountersDetail));
            scripter.AddType(typeof(CounterDetail));
            scripter.AddType(typeof(CounterOperationType));

            // sql migration
            scripter.AddType(typeof(DatabaseSchema));
            scripter.AddType(typeof(MigrationProvider));
            scripter.AddType(typeof(MigrationRequest));
            scripter.AddType(typeof(MigrationResult));
            scripter.AddType(typeof(MigrationProgress));
            scripter.AddType(typeof(MigrationTestRequest));

            // document size details
            scripter.AddType(typeof(DocumentSizeDetails));

            // version info
            scripter.AddType(typeof(LatestVersionCheck.VersionInfo));

            // time series
            scripter.AddType(typeof(TimeSeriesStatistics));
            scripter.AddType(typeof(TimeSeriesDetails));
            scripter.AddType(typeof(TimeSeriesOperation));
            scripter.AddType(typeof(TimeSeriesOperation.AppendOperation));
            scripter.AddType(typeof(TimeSeriesOperation.DeleteOperation));
            scripter.AddType(typeof(TimeSeriesOperation.IncrementOperation));
            scripter.AddType(typeof(TimeSeriesConfiguration));

            // studio configuration
            scripter.AddType(typeof(ServerWideStudioConfiguration));
            scripter.AddType(typeof(StudioConfiguration));

            // custom sorters & analyzers
            scripter.AddType(typeof(SorterDefinition));
            scripter.AddType(typeof(AnalyzerDefinition));
            
            // integrations
            scripter.AddType(typeof(PostgreSqlUser));
            scripter.AddType(typeof(PostgreSqlUsernames));
            scripter.AddType(typeof(PostgreSqlServerStatus));
            
            scripter.AddType(typeof(StudioTasksHandler.OfflineMigrationValidation));

            scripter.AddType(typeof(StartTransactionsRecordingOperation.Parameters));
            scripter.AddType(typeof(TransactionsRecordingHandler.RecordingDetails));

            scripter.AddType(typeof(FolderPathOptions));
            scripter.AddType(typeof(DataDirectoryResult));

            scripter.AddType(typeof(LiveRunningQueriesCollector.ExecutingQueryCollection));

            return scripter;
        }

        private static string FindStudioDirectory()
        {
            foreach (string dir in TargetDirectory)
            {
                var fullPath = Path.GetFullPath(dir);
                if (Directory.Exists(fullPath))
                    return fullPath;
            }

            throw new FileNotFoundException("Unable to find Studio directory");
        }
    }
}<|MERGE_RESOLUTION|>--- conflicted
+++ resolved
@@ -292,12 +292,8 @@
             scripter.AddType(typeof(Raven.Server.Documents.Indexes.IndexMerging.SourceCodeBeautifier.FormattedExpression));
             scripter.AddType(typeof(IndexTypeInfo));
             scripter.AddType(typeof(AdminIndexHandler.DumpIndexResult));
-<<<<<<< HEAD
             scripter.AddType(typeof(IndexDefaults));
-=======
             scripter.AddType(typeof(IndexOptimizeResult));
-            scripter.AddType(typeof(StudioDatabaseTasksHandler.IndexDefaults));
->>>>>>> f8b736cb
 
             // cluster
             scripter.AddType(typeof(ClusterTopology));
