--- conflicted
+++ resolved
@@ -2,13 +2,8 @@
 
   <PropertyGroup>
     <OutputType>Exe</OutputType>
-<<<<<<< HEAD
     <TargetFramework>net6.0</TargetFramework>
-    <RuntimeFrameworkVersion>6.0.20</RuntimeFrameworkVersion>
-=======
-    <TargetFramework>net7.0</TargetFramework>
-    <RuntimeFrameworkVersion>7.0.10</RuntimeFrameworkVersion>
->>>>>>> 0a5e1bad
+    <RuntimeFrameworkVersion>6.0.22</RuntimeFrameworkVersion>
     <ImplicitUsings>enable</ImplicitUsings>
     <Nullable>enable</Nullable>
     <AllowUnsafeBlocks>True</AllowUnsafeBlocks>
