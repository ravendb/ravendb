﻿<Project Sdk="Microsoft.NET.Sdk">
  <PropertyGroup>
    <OutputType>Exe</OutputType>
    <TargetFramework>net8.0</TargetFramework>
    <RuntimeFrameworkVersion>8.0.10</RuntimeFrameworkVersion>
    <RuntimeIdentifiers>win-x64;win-x86;linux-x64;osx-x64</RuntimeIdentifiers>
    <CodeAnalysisRuleSet>..\..\RavenDB.ruleset</CodeAnalysisRuleSet>
  </PropertyGroup>
  <ItemGroup>
    <Compile Include="..\..\src\CommonAssemblyInfo.cs" Link="Properties\CommonAssemblyInfo.cs" />
    <Compile Include="..\..\src\Raven.Client\Properties\VersionInfo.cs" Link="Properties\VersionInfo.cs" />
    <Compile Include="..\..\src\Raven.Client\Extensions\StringExtensions.cs" Link="Extensions\StringExtensions.cs" />
  </ItemGroup>
  <ItemGroup>
    <FrameworkReference Include="Microsoft.AspNetCore.App" />
    <PackageReference Include="AWSSDK.Core" Version="3.7.400.31" />
    <PackageReference Include="McMaster.Extensions.CommandLineUtils" Version="4.1.1" />
    <PackageReference Include="Microsoft.Azure.DocumentDB.Core" Version="2.22.0" />
    <PackageReference Include="MongoDB.Driver" Version="2.29.0" />
    <PackageReference Include="MongoDB.Driver.GridFS" Version="2.29.0" />
    <PackageReference Include="Newtonsoft.Json" Version="13.0.3" />
    <PackageReference Include="Snappier" Version="1.1.6" />
    <PackageReference Include="System.Data.HashFunction.Blake2" Version="2.0.0" />
<<<<<<< HEAD
=======
    <PackageReference Include="System.Diagnostics.DiagnosticSource" Version="8.0.1" />
    <PackageReference Include="System.Private.Uri" Version="4.3.2" />
    <PackageReference Include="System.Reflection.Metadata" Version="8.0.1" />
    <PackageReference Include="System.Text.Encoding.CodePages" Version="8.0.0" />
>>>>>>> e66049be
    <PackageReference Include="System.Text.RegularExpressions" Version="4.3.1" />
    <PackageReference Include="ZstdSharp.Port" Version="0.8.1" />
  </ItemGroup>
</Project><|MERGE_RESOLUTION|>--- conflicted
+++ resolved
@@ -21,13 +21,7 @@
     <PackageReference Include="Newtonsoft.Json" Version="13.0.3" />
     <PackageReference Include="Snappier" Version="1.1.6" />
     <PackageReference Include="System.Data.HashFunction.Blake2" Version="2.0.0" />
-<<<<<<< HEAD
-=======
-    <PackageReference Include="System.Diagnostics.DiagnosticSource" Version="8.0.1" />
     <PackageReference Include="System.Private.Uri" Version="4.3.2" />
-    <PackageReference Include="System.Reflection.Metadata" Version="8.0.1" />
-    <PackageReference Include="System.Text.Encoding.CodePages" Version="8.0.0" />
->>>>>>> e66049be
     <PackageReference Include="System.Text.RegularExpressions" Version="4.3.1" />
     <PackageReference Include="ZstdSharp.Port" Version="0.8.1" />
   </ItemGroup>
