﻿<Project Sdk="Microsoft.NET.Sdk">
  <PropertyGroup>
    <OutputType>Exe</OutputType>
    <TargetFramework>net7.0</TargetFramework>
    <RuntimeFrameworkVersion>7.0.0</RuntimeFrameworkVersion>
    <RuntimeIdentifiers>win7-x64;win8-x64;win81-x64;win10-x64;win7-x86;win8-x86;win81-x86;win10-x86;ubuntu.14.04-x64;ubuntu.16.04-x64;ubuntu.18.04-x64</RuntimeIdentifiers>
    <CodeAnalysisRuleSet>..\..\RavenDB.ruleset</CodeAnalysisRuleSet>
  </PropertyGroup>
  <ItemGroup>
    <Compile Include="..\..\src\CommonAssemblyInfo.cs" Link="Properties\CommonAssemblyInfo.cs" />
    <Compile Include="..\..\src\Raven.Client\Properties\VersionInfo.cs" Link="Properties\VersionInfo.cs" />
    <Compile Include="..\..\src\Raven.Client\Extensions\StringExtensions.cs" Link="Extensions\StringExtensions.cs" />
  </ItemGroup>
  <ItemGroup>
    <FrameworkReference Include="Microsoft.AspNetCore.App" />
    <PackageReference Include="McMaster.Extensions.CommandLineUtils" Version="4.0.2" />
    <PackageReference Include="Microsoft.Azure.DocumentDB.Core" Version="2.18.0" />
    <PackageReference Include="Microsoft.Win32.Registry" Version="5.0.0" />
    <PackageReference Include="MongoDB.Driver" Version="2.18.0" />
    <PackageReference Include="MongoDB.Driver.GridFS" Version="2.18.0" />
<<<<<<< HEAD
    <PackageReference Include="Newtonsoft.Json" Version="13.0.1" />
    <PackageReference Include="System.Collections.Immutable" Version="7.0.0" />
=======
    <PackageReference Include="Newtonsoft.Json" Version="13.0.2" />
    <PackageReference Include="System.Collections.Immutable" Version="6.0.0" />
>>>>>>> dc8d1081
    <PackageReference Include="System.Data.HashFunction.Blake2" Version="2.0.0" />
    <PackageReference Include="System.Diagnostics.DiagnosticSource" Version="7.0.0" />
    <PackageReference Include="System.Reflection.Metadata" Version="7.0.0" />
    <PackageReference Include="System.Text.Encoding.CodePages" Version="7.0.0" />
  </ItemGroup>
</Project><|MERGE_RESOLUTION|>--- conflicted
+++ resolved
@@ -18,13 +18,8 @@
     <PackageReference Include="Microsoft.Win32.Registry" Version="5.0.0" />
     <PackageReference Include="MongoDB.Driver" Version="2.18.0" />
     <PackageReference Include="MongoDB.Driver.GridFS" Version="2.18.0" />
-<<<<<<< HEAD
-    <PackageReference Include="Newtonsoft.Json" Version="13.0.1" />
+    <PackageReference Include="Newtonsoft.Json" Version="13.0.2" />
     <PackageReference Include="System.Collections.Immutable" Version="7.0.0" />
-=======
-    <PackageReference Include="Newtonsoft.Json" Version="13.0.2" />
-    <PackageReference Include="System.Collections.Immutable" Version="6.0.0" />
->>>>>>> dc8d1081
     <PackageReference Include="System.Data.HashFunction.Blake2" Version="2.0.0" />
     <PackageReference Include="System.Diagnostics.DiagnosticSource" Version="7.0.0" />
     <PackageReference Include="System.Reflection.Metadata" Version="7.0.0" />
