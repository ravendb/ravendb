--- conflicted
+++ resolved
@@ -13,12 +13,8 @@
     <Compile Include="..\..\src\CommonAssemblyInfo.cs" Link="Properties\CommonAssemblyInfo.cs" />
   </ItemGroup>
   <ItemGroup>
-<<<<<<< HEAD
-    <PackageReference Include="BenchmarkDotNet.Diagnostics.Windows" Version="0.13.4" />
-    <PackageReference Include="BenchmarkDotNet" Version="0.13.4" />
-=======
+    <PackageReference Include="BenchmarkDotNet.Diagnostics.Windows" Version="0.13.5" />
     <PackageReference Include="BenchmarkDotNet" Version="0.13.5" />
->>>>>>> 6a57ee32
     <PackageReference Include="xunit" Version="2.4.2" />
     <PackageReference Include="System.Runtime.CompilerServices.Unsafe" Version="6.0.0" />
   </ItemGroup>
