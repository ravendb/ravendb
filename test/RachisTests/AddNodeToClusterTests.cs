﻿using System;
using System.Collections.Generic;
using System.Diagnostics;
using System.Linq;
using System.Net.Http;
using System.Text;
using System.Threading;
using System.Threading.Tasks;
using FastTests.Server.Replication;
using Raven.Client.Documents;
using Raven.Client.Documents.Conventions;
using Raven.Client.Documents.Operations.CompareExchange;
using Raven.Client.Documents.Operations.Replication;
using Raven.Client.Documents.Session;
using Raven.Client.Exceptions;
using Raven.Client.Exceptions.Cluster;
using Raven.Client.Http;
using Raven.Client.ServerWide;
using Raven.Client.ServerWide.Commands.Cluster;
using Raven.Client.ServerWide.Operations;
using Raven.Server.Config;
using Raven.Server.Documents.Replication;
using Raven.Server.Documents.Subscriptions;
using Raven.Server.Rachis;
using Raven.Server.ServerWide.Commands;
using Raven.Server.ServerWide.Context;
using Raven.Server.Utils;
using Raven.Server.Web.System;
using Raven.Tests.Core.Utils.Entities;
using Sparrow.Json;
using Tests.Infrastructure;
using Xunit;
using Xunit.Abstractions;

namespace RachisTests
{
    public class AddNodeToClusterTests : ReplicationTestBase
    {
        public AddNodeToClusterTests(ITestOutputHelper output) : base(output)
        {
        }

        [Fact]
        public async Task FailOnAddingNonPassiveNode()
        {
            var (_, raft1) = await CreateRaftCluster(1);
            var (_, raft2) = await CreateRaftCluster(1);

            var url = raft2.WebUrl;
            await raft1.ServerStore.AddNodeToClusterAsync(url);
            Assert.True(await WaitForValueAsync(() => raft1.ServerStore.GetClusterErrors().Count > 0, true));
        }

        [Fact]
        public async Task ReAddWatcherNode()
        {
            var cluster = await CreateRaftCluster(2, watcherCluster: true);
            var leader = cluster.Leader;
            var watcher = cluster.Nodes.Single(x => x != leader);

            await ActionWithLeader((l) => l.ServerStore.RemoveFromClusterAsync(watcher.ServerStore.NodeTag));

            using (var requestExecutor = ClusterRequestExecutor.CreateForSingleNode(leader.WebUrl, null))
            using (requestExecutor.ContextPool.AllocateOperationContext(out var ctx))
            {
                await requestExecutor.ExecuteAsync(new AddClusterNodeCommand(watcher.WebUrl, watcher.ServerStore.NodeTag), ctx);
            }
        }

        private static async Task AddManyCompareExchange(IDocumentStore store, CancellationToken token)
        {
            var list = Enumerable.Range(0, 10)
                .Select(i =>
                {
                    return Task.Run(async () =>
                    {
                        int k = 0;
                        for (int f = 0; f < 200; f++)
                        {
                            using (var session = store.OpenAsyncSession(new SessionOptions { TransactionMode = TransactionMode.ClusterWide }))
                            {
                                for (int j = 0; j < 30; j++)
                                {
                                    for (int d = 0; d < 5; d++)
                                    {
                                        session.Advanced.ClusterTransaction.CreateCompareExchangeValue($"usernamesb{i}/{k}", k);
                                        k++;
                                    }

                                    await session.SaveChangesAsync(token);
                                }
                            }
                        }
                    }, token);
                });

            await Task.WhenAll(list);
        }

        [Theory]
        [InlineData(false)]
        public async Task ReAddMemberNode(bool withManyCompareExchange)
        {
            var timeout = withManyCompareExchange ? TimeSpan.FromMinutes(10) : TimeSpan.FromMinutes(1);
            using (var cts = new CancellationTokenSource(timeout))
            {
                var customSettings = new Dictionary<string, string>
                {
                    {"Cluster.TcpTimeoutInMs", "3000"}
                };

                var (nodes, leader) = await CreateRaftCluster(2, customSettings: customSettings, watcherCluster: true);
                var follower = nodes.Single(x => x != leader);
                using (var store = GetDocumentStore(new Options
                {
                    Server = leader,
                    ReplicationFactor = 2,
                    DeleteTimeout = timeout
                }))
                {
                    if (withManyCompareExchange)
                        await AddManyCompareExchange(store, cts.Token);

                    var followerAmbassador = leader.ServerStore.Engine.CurrentLeader.CurrentPeers[follower.ServerStore.NodeTag];

                    await ActionWithLeader((l) => l.ServerStore.RemoveFromClusterAsync(follower.ServerStore.NodeTag, cts.Token));
                    var removed = await WaitForValueAsync(() =>
                    {
                        try
                        {
                            return followerAmbassador.Status != AmbassadorStatus.Connected;
                        }
                        catch
                        {
                            return true;
                        }
                    }, true);

                    Assert.True(removed, $"{followerAmbassador.Status}");

                    var result = await store.Operations.SendAsync(new PutCompareExchangeValueOperation<string>("Emails/foo@example.org", "users/123", 0), token: cts.Token);
                    await leader.ServerStore.AddNodeToClusterAsync(follower.WebUrl, follower.ServerStore.NodeTag, asWatcher: true, token: cts.Token);
                    await follower.ServerStore.Cluster.WaitForIndexNotification(result.Index, timeout);
                }
            }
        }

        [Fact]
        public async Task PutDatabaseOnHealthyNodes()
        {
            var (_, leader) = await CreateRaftCluster(5, leaderIndex: 0);
            var serverToDispose = Servers[1];
            await DisposeServerAndWaitForFinishOfDisposalAsync(serverToDispose);
            Assert.Equal(WaitForValue(() => leader.ServerStore.GetNodesStatuses().Count(n => n.Value.Connected), 3), 3);

            for (int i = 0; i < 5; i++)
            {
                var dbName = GetDatabaseName();
                var db = await CreateDatabaseInCluster(dbName, 4, leader.WebUrl);
                Assert.False(db.Servers.Contains(serverToDispose));
            }
        }

        [Fact]
        public async Task EqualChangeVectorAfterAddingNode()
        {
            DebuggerAttachedTimeout.DisableLongTimespan = true;

            DefaultClusterSettings[RavenConfiguration.GetKey(x => x.Replication.MaxItemsCount)] = "1";
            DefaultClusterSettings[RavenConfiguration.GetKey(x => x.Replication.ReplicationMinimalHeartbeat)] = "3";
            DefaultClusterSettings[RavenConfiguration.GetKey(x => x.Cluster.MaxChangeVectorDistance)] = "1";
            DefaultClusterSettings[RavenConfiguration.GetKey(x => x.Cluster.WorkerSamplePeriod)] = "50";
            DefaultClusterSettings[RavenConfiguration.GetKey(x => x.Cluster.SupervisorSamplePeriod)] = "100";

            var cluster = await CreateRaftCluster(3, watcherCluster: true);
            using (var store = GetDocumentStore(new Options
            {
                Server = cluster.Leader,
                ReplicationFactor = 1
            }))
            {
                for (int i = 0; i < 10; i++)
                {
                    using (var session = store.OpenAsyncSession())
                    {
                        await session.StoreAsync(new User());
                        await session.SaveChangesAsync();
                    }
                }

                await store.Maintenance.Server.SendAsync(new AddDatabaseNodeOperation(store.Database));
                await WaitAndAssertForValueAsync(() => GetMembersCount(store), 2);

                await store.Maintenance.Server.SendAsync(new AddDatabaseNodeOperation(store.Database));
                await WaitAndAssertForValueAsync(() => GetMembersCount(store), 3);

                await WaitAndAssertForValueAsync(() =>
                {
                    var changeVectors = cluster.Nodes.Select(s =>
                        s.ServerStore.DatabasesLandlord.TryGetOrCreateResourceStore(store.Database).Result.ReadLastEtagAndChangeVector().ChangeVector.ToChangeVector()
                            .SerializeVector()).ToHashSet();

                    return Task.FromResult(changeVectors.Count);
                }, 1);
            }
        }

        [Fact]
        public async Task DisallowAddingNodeWithInvalidSourcePublicServerUrl()
        {
            var (_, raft1) = await CreateRaftCluster(1, customSettings: new Dictionary<string, string>
            {
                [RavenConfiguration.GetKey(x => x.Core.PublicServerUrl)] = "http://fake.url:8080"
            });
            var (_, raft2) = await CreateRaftCluster(1);

            var source = raft1.WebUrl;
            var dest = raft2.ServerStore.GetNodeHttpServerUrl();

            using (raft1.ServerStore.ContextPool.AllocateOperationContext(out JsonOperationContext context))
            using (var requestExecutor = ClusterRequestExecutor.CreateForSingleNode(source, raft1.ServerStore.Server.Certificate.Certificate))
            {
                var nodeConnectionTest = new TestNodeConnectionCommand(dest, bidirectional: true);
                await requestExecutor.ExecuteAsync(nodeConnectionTest, context);
                var error = NodeConnectionTestResult.GetError(raft1.ServerStore.GetNodeHttpServerUrl(), dest);
                Assert.StartsWith(error, nodeConnectionTest.Result.Error);

                var request = new HttpRequestMessage
                {
                    Method = HttpMethod.Put,
                    RequestUri = new Uri($"{source}/admin/cluster/node?url={dest}")
                };
                var response = await requestExecutor.HttpClient.SendAsync(request);
                Assert.False(response.IsSuccessStatusCode);
            }
        }

        [Fact]
        public async Task DisallowAddingNodeWithInvalidSourcePublicTcpServerUrl()
        {
            var (_, raft1) = await CreateRaftCluster(1, customSettings: new Dictionary<string, string>
            {
                [RavenConfiguration.GetKey(x => x.Core.PublicTcpServerUrl)] = "tcp://fake.url:54321"
            });
            var (_, raft2) = await CreateRaftCluster(1);

            var source = raft1.WebUrl;
            var dest = raft2.ServerStore.GetNodeHttpServerUrl();

            using (raft1.ServerStore.ContextPool.AllocateOperationContext(out JsonOperationContext context))
            using (var requestExecutor = ClusterRequestExecutor.CreateForSingleNode(source, raft1.ServerStore.Server.Certificate.Certificate))
            {
                var nodeConnectionTest = new TestNodeConnectionCommand(dest, bidirectional: true);
                await requestExecutor.ExecuteAsync(nodeConnectionTest, context);
                var error = NodeConnectionTestResult.GetError(raft1.ServerStore.GetNodeHttpServerUrl(), dest);
                Assert.StartsWith(error, nodeConnectionTest.Result.Error);

                var request = new HttpRequestMessage
                {
                    Method = HttpMethod.Put,
                    RequestUri = new Uri($"{source}/admin/cluster/node?url={dest}")
                };
                var response = await requestExecutor.HttpClient.SendAsync(request);
                Assert.False(response.IsSuccessStatusCode);
            }
        }

        [Fact]
        public async Task DisallowAddingNodeWithInvalidDestinationPublicServerUrl()
        {
            var (_, raft1) = await CreateRaftCluster(1);
            var (_, raft2) = await CreateRaftCluster(1, customSettings: new Dictionary<string, string>
            {
                [RavenConfiguration.GetKey(x => x.Core.PublicServerUrl)] = "http://fake.url:54321"
            });

            var source = raft1.WebUrl;
            var dest = raft2.WebUrl;

            // here we pusblish a wrong PublicServerUrl, but connect to the ServerUrl, so the HTTP connection should be okay, but will when trying to the TCP connection.
            using (raft1.ServerStore.ContextPool.AllocateOperationContext(out JsonOperationContext context))
            using (var requestExecutor = ClusterRequestExecutor.CreateForSingleNode(source, raft1.ServerStore.Server.Certificate.Certificate))
            {
                var nodeConnectionTest = new TestNodeConnectionCommand(dest, bidirectional: true);
                await requestExecutor.ExecuteAsync(nodeConnectionTest, context);
                var error = $"Was able to connect to url '{dest}', but exception was thrown while trying to connect to TCP port";
                Assert.StartsWith(error, nodeConnectionTest.Result.Error);

                var request = new HttpRequestMessage
                {
                    Method = HttpMethod.Put,
                    RequestUri = new Uri($"{source}/admin/cluster/node?url={dest}")
                };
                var response = await requestExecutor.HttpClient.SendAsync(request);
                Assert.False(response.IsSuccessStatusCode);
            }
        }

        [Fact]
        public async Task DisallowAddingNodeWithInvalidDestinationPublicTcpServerUrl()
        {
            var (_, raft1) = await CreateRaftCluster(1);
            var (_, raft2) = await CreateRaftCluster(1, customSettings: new Dictionary<string, string>
            {
                [RavenConfiguration.GetKey(x => x.Core.PublicTcpServerUrl)] = "tcp://fake.url:54321"
            });

            var source = raft1.WebUrl;
            var dest = raft2.ServerStore.GetNodeHttpServerUrl();

            using (raft1.ServerStore.ContextPool.AllocateOperationContext(out JsonOperationContext context))
            using (var requestExecutor = ClusterRequestExecutor.CreateForSingleNode(source, raft1.ServerStore.Server.Certificate.Certificate))
            {
                var nodeConnectionTest = new TestNodeConnectionCommand(dest, bidirectional: true);
                await requestExecutor.ExecuteAsync(nodeConnectionTest, context);
                var error = $"Was able to connect to url '{dest}', but exception was thrown while trying to connect to TCP port";
                Assert.StartsWith(error, nodeConnectionTest.Result.Error);

                var request = new HttpRequestMessage
                {
                    Method = HttpMethod.Put,
                    RequestUri = new Uri($"{source}/admin/cluster/node?url={dest}")
                };
                var response = await requestExecutor.HttpClient.SendAsync(request);
                Assert.False(response.IsSuccessStatusCode);
            }
        }

        [Fact]
        public async Task AddDatabaseOnDisconnectedNode()
        {
            var clusterSize = 3;
            var (_, leader) = await CreateRaftCluster(clusterSize, leaderIndex: 0);
            await DisposeServerAndWaitForFinishOfDisposalAsync(Servers[1]);
            var db = GetDatabaseName();
            using (var store = new DocumentStore
            {
                Urls = new[] { leader.WebUrl },
                Database = db
            }.Initialize())
            using (EnsureDatabaseDeletion(db, store))
            {
                var hasDisconnected = await WaitForValueAsync(() => leader.ServerStore.GetNodesStatuses().Count(n => n.Value.Connected == false), 1) == 1;
                Assert.True(hasDisconnected);

                var record = new DatabaseRecord(db);
                var databaseResult = await store.Maintenance.Server.SendAsync(new CreateDatabaseOperation(record, clusterSize));
                var nodes = databaseResult.Topology.AllNodes.ToList();
                Assert.True(nodes.Contains("A"));
                Assert.True(nodes.Contains("B"));
                Assert.True(nodes.Contains("C"));
            }
        }

        [Fact]
        public async Task RemoveNodeWithDb()
        {
            var dbMain = GetDatabaseName();
            var dbWatcher = GetDatabaseName();

            var fromSeconds = Debugger.IsAttached ? TimeSpan.FromSeconds(15) : TimeSpan.FromSeconds(5);
            var (_, leader) = await CreateRaftCluster(5);
            Assert.True(leader.ServerStore.LicenseManager.HasHighlyAvailableTasks());

            var db = await CreateDatabaseInCluster(dbMain, 5, leader.WebUrl);
            var watcherDb = await CreateDatabaseInCluster(dbWatcher, 1, leader.WebUrl);
            var serverNodes = db.Servers.Select(s => new ServerNode
            {
                ClusterTag = s.ServerStore.NodeTag,
                Database = dbMain,
                Url = s.WebUrl
            }).ToList();

            var conventions = new DocumentConventions
            {
                DisableTopologyUpdates = true
            };

            using (var watcherStore = new DocumentStore
            {
                Database = dbWatcher,
                Urls = new[] { watcherDb.Item2.Single().WebUrl },
                Conventions = conventions
            }.Initialize())
            using (var leaderStore = new DocumentStore
            {
                Database = dbMain,
                Urls = new[] { leader.WebUrl },
                Conventions = conventions
            }.Initialize())
            {
                var watcher = new ExternalReplication(dbWatcher, "Connection")
                {
                    MentorNode = Servers.First(s => s.ServerStore.NodeTag != watcherDb.Servers[0].ServerStore.NodeTag).ServerStore.NodeTag
                };

                Assert.True(watcher.MentorNode != watcherDb.Servers[0].ServerStore.NodeTag);

                var watcherRes = await AddWatcherToReplicationTopology((DocumentStore)leaderStore, watcher);
                var tasks = new List<Task>();
                foreach (var ravenServer in Servers)
                {
                    tasks.Add(ravenServer.ServerStore.Cluster.WaitForIndexNotification(watcherRes.RaftCommandIndex));
                }

                Assert.True(await Task.WhenAll(tasks).WaitWithoutExceptionAsync(TimeSpan.FromSeconds(5)));

                var responsibleServer = Servers.Single(s => s.ServerStore.NodeTag == watcherRes.ResponsibleNode);
                using (var responsibleStore = new DocumentStore
                {
                    Database = dbMain,
                    Urls = new[] { responsibleServer.WebUrl },
                    Conventions = conventions
                }.Initialize())
                {
                    // check that replication works.
                    using (var session = leaderStore.OpenSession())
                    {
                        session.Advanced.WaitForReplicationAfterSaveChanges(timeout: fromSeconds, replicas: 4);
                        session.Store(new User
                        {
                            Name = "Karmel"
                        }, "users/1");
                        session.SaveChanges();
                    }

                    Assert.True(WaitForDocument<User>(watcherStore, "users/1", u => u.Name == "Karmel", 30_000));

                    // remove the node from the cluster that is responsible for the external replication
                    await ActionWithLeader((l) => l.ServerStore.RemoveFromClusterAsync(watcherRes.ResponsibleNode).WaitAsync(fromSeconds));
                    Assert.True(await responsibleServer.ServerStore.WaitForState(RachisState.Passive, CancellationToken.None).WaitWithoutExceptionAsync(fromSeconds));

                    var dbInstance = await responsibleServer.ServerStore.DatabasesLandlord.TryGetOrCreateResourceStore(dbMain);
                    await WaitForValueAsync(() => dbInstance.ReplicationLoader.OutgoingConnections.Count(), 0);

                    // replication from the removed node should be suspended
                    await Assert.ThrowsAsync<NodeIsPassiveException>(async () =>
                    {
                        using (var session = responsibleStore.OpenAsyncSession())
                        {
                            await session.StoreAsync(new User
                            {
                                Name = "Karmel2"
                            }, "users/2");
                            await session.SaveChangesAsync();
                        }
                    });
                }

                var nodeInCluster = serverNodes.First(s => s.ClusterTag != responsibleServer.ServerStore.NodeTag);
                using (var nodeInClusterStore = new DocumentStore
                {
                    Database = dbMain,
                    Urls = new[] { nodeInCluster.Url },
                    Conventions = conventions
                }.Initialize())
                {
                    // the task should be reassinged within to another node
                    using (var session = nodeInClusterStore.OpenSession())
                    {
                        session.Advanced.WaitForReplicationAfterSaveChanges(timeout: TimeSpan.FromSeconds(30), replicas: 3);
                        session.Store(new User
                        {
                            Name = "Karmel3"
                        }, "users/3");
                        session.SaveChanges();
                    }
                }

                Assert.True(WaitForDocument<User>(watcherStore, "users/3", u => u.Name == "Karmel3", 30_000));

                // rejoin the node
                var newLeader = await ActionWithLeader(l => l.ServerStore.AddNodeToClusterAsync(responsibleServer.WebUrl, watcherRes.ResponsibleNode));
                Assert.True(await responsibleServer.ServerStore.WaitForState(RachisState.Follower, CancellationToken.None).WaitWithoutExceptionAsync(fromSeconds));

                using (var newLeaderStore = new DocumentStore
                {
                    Database = dbMain,
                    Urls = new[] { newLeader.WebUrl },
                }.Initialize())
                using (var session = newLeaderStore.OpenAsyncSession())
                {
                    session.Advanced.WaitForReplicationAfterSaveChanges(timeout: TimeSpan.FromSeconds(30), replicas: 3);
                    await session.StoreAsync(new User
                    {
                        Name = "Karmel4"
                    }, "users/4");
                    await session.SaveChangesAsync();
                }

                Assert.True(WaitForDocument<User>(watcherStore, "users/4", u => u.Name == "Karmel4", 30_000), $"The watcher doesn't have the document");
            }
        }

        [Fact]
        public async Task RemoveRedundantPromotable()
        {
            var clusterSize = 3;
            var cluster = await CreateRaftCluster(clusterSize, watcherCluster: true);
            var db = GetDatabaseName();

            using (var store = new DocumentStore
            {
                Urls = new[] { cluster.Leader.WebUrl },
                Database = db
            }.Initialize())
            {
                await cluster.Leader.ServerStore.SendToLeaderAsync(new AddDatabaseCommand(Guid.NewGuid().ToString())
                {
                    Record = new DatabaseRecord(db)
                    {
                        Topology = new DatabaseTopology
                        {
                            Members = new List<string> { "A" },
                            Promotables = new List<string> { "B", "C" },
                            ReplicationFactor = 2
                        }
                    },
                    Name = db
                });

                await WaitForAssertionAsync(() =>
                {
                    using (cluster.Leader.ServerStore.ContextPool.AllocateOperationContext(out TransactionOperationContext ctx))
                    using (ctx.OpenReadTransaction())
                    {
                        var record = cluster.Leader.ServerStore.Cluster.ReadDatabase(ctx, db);
                        Assert.Equal(0, record.DeletionInProgress?.Count ?? 0);

                        var topology = record.Topology;
                        Assert.Equal(2, topology.ReplicationFactor);
                        Assert.Equal(2, topology.Members.Count);
                        Assert.Equal(0, topology.Promotables.Count);
                        Assert.Equal(0, topology.Rehabs.Count);
                    }

                    return Task.CompletedTask;
                });
            }
        }

        [Fact]
        public async Task RemoveRedundantRehabs()
        {
            var clusterSize = 3;
            var cluster = await CreateRaftCluster(clusterSize, watcherCluster: true);
            var db = GetDatabaseName();

            using (var store = new DocumentStore
            {
                Urls = new[] { cluster.Leader.WebUrl },
                Database = db
            }.Initialize())
            {
                await cluster.Leader.ServerStore.SendToLeaderAsync(new AddDatabaseCommand(Guid.NewGuid().ToString())
                {
                    Record = new DatabaseRecord(db)
                    {
                        Topology = new DatabaseTopology
                        {
                            Members = new List<string> { "A" },
                            Rehabs = new List<string> { "B", "C" },
                            ReplicationFactor = 2
                        }
                    },
                    Name = db
                });

                await WaitForAssertionAsync(async () =>
                {
                    using (cluster.Leader.ServerStore.ContextPool.AllocateOperationContext(out TransactionOperationContext ctx))
                    using (ctx.OpenReadTransaction())
                    {
                        var record = cluster.Leader.ServerStore.Cluster.ReadDatabase(ctx, db);
                        var deletionInProgress = record.DeletionInProgress?.Count ?? 0;
                        var info = "";
                        var topology = record.Topology;

                        if (deletionInProgress > 0 || topology.Members.Count < 2)
                        {
                            var status = deletionInProgress > 0 ? record.DeletionInProgress.First().Value.ToString() : "";
                            info += $"deletionInProgress = {deletionInProgress}, status = {status}. " +
                                    $"members = {topology.Members.Count}, rehabs = {topology.Rehabs.Count}, ReplicationFactor = {topology.ReplicationFactor}";
                            var sb = new StringBuilder();
                            await GetClusterDebugLogsAsync(sb);
                            info += sb.ToString();
                        }

                        Assert.True(0 == deletionInProgress, info);
                        Assert.True(2 == topology.Members.Count, info);

                        Assert.Equal(2, topology.ReplicationFactor);
                        Assert.Equal(0, topology.Promotables.Count);
                        Assert.Equal(0, topology.Rehabs.Count);
                    }
                });
            }
        }

        [Fact]
        public async Task RemoveRedundantNodes()
        {
            var clusterSize = 5;
            var cluster = await CreateRaftCluster(clusterSize, watcherCluster: true);
            var db = GetDatabaseName();

            using (var store = new DocumentStore
            {
                Urls = new[] { cluster.Leader.WebUrl },
                Database = db
            }.Initialize())
            {
                await cluster.Leader.ServerStore.SendToLeaderAsync(new AddDatabaseCommand(Guid.NewGuid().ToString())
                {
                    Record = new DatabaseRecord(db)
                    {
                        Topology = new DatabaseTopology
                        {
                            Members = new List<string> { "A" },
                            Rehabs = new List<string> { "B", "C" },
                            Promotables = new List<string> { "D", "E" },
                            ReplicationFactor = 3
                        }
                    },
                    Name = db
                });

                await WaitForAssertionAsync(() =>
                {
                    using (cluster.Leader.ServerStore.ContextPool.AllocateOperationContext(out TransactionOperationContext ctx))
                    using (ctx.OpenReadTransaction())
                    {
                        var record = cluster.Leader.ServerStore.Cluster.ReadDatabase(ctx, db);
                        Assert.Equal(0, record.DeletionInProgress?.Count ?? 0);

                        var topology = record.Topology;
                        Assert.Equal(3, topology.ReplicationFactor);
                        Assert.Equal(3, topology.Members.Count);
                        Assert.Equal(0, topology.Promotables.Count);
                        Assert.Equal(0, topology.Rehabs.Count);
                    }

                    return Task.CompletedTask;
                });
            }
        }

        [Fact]
        public async Task FailOnAddingNodeWhenLeaderHasPortZero()
        {
            var (_, leader) = await CreateRaftCluster(1);
            leader.ServerStore.ValidateFixedPort = true;

            var server2 = GetNewServer();
            var server2Url = server2.ServerStore.GetNodeHttpServerUrl();
            Servers.Add(server2);

            var ex = await Assert.ThrowsAsync<InvalidOperationException>(async () =>
                await leader.ServerStore.AddNodeToClusterAsync(server2Url));

            Assert.Contains("Adding nodes to cluster is forbidden when the leader " +
                            "has port '0' in 'Configuration.Core.ServerUrls' setting", ex.Message);
        }

        [Fact]
        public async Task WhoseTaskIsItShouldNotSelectRemovedNode()
        {
            var clusterSize = 5;
            var cluster = await CreateRaftCluster(clusterSize, watcherCluster: true);
            var db = GetDatabaseName();

            var first = cluster.Nodes.First(x => x != cluster.Leader);
            var firstFollowerTag = first.ServerStore.NodeTag;

            await cluster.Leader.ServerStore.SendToLeaderAsync(new AddDatabaseCommand(Guid.NewGuid().ToString())
            {
                Record = new DatabaseRecord(db)
                {
                    Topology = new DatabaseTopology
                    {
                        Members = new List<string> { cluster.Leader.ServerStore.NodeTag, firstFollowerTag },
                        ReplicationFactor = 2,
                        Stamp = new LeaderStamp()
                    }
                },
                Name = db
            });

            await DisposeServerAndWaitForFinishOfDisposalAsync(first);
            var result = await cluster.Leader.ServerStore.SendToLeaderAsync(new DeleteDatabaseCommand(db, Guid.NewGuid().ToString())
            {
                FromNodes = new[] { firstFollowerTag },
            });

            await WaitForRaftIndexToBeAppliedInCluster(result.Index, TimeSpan.FromSeconds(10));

            Assert.Throws<InvalidOperationException>(() =>
            {
                var res = cluster.Nodes.First(x =>
                    x != cluster.Leader && x != first &&
                    x.ServerStore.LoadDatabaseTopology(db)
                        .WhoseTaskIsIt(x.ServerStore.Engine.CurrentState, new PromotableTask(x.ServerStore.NodeTag, x.WebUrl, db, firstFollowerTag), null) == firstFollowerTag);

                Assert.True(false, $"removed node was selected :/ Leader: {cluster.Leader.ServerStore.NodeTag}, first: {firstFollowerTag}, second {res.ServerStore.NodeTag}");
            });
        }

        [Fact]
        public async Task FailOnAddingNodeThatHasPortZero()
        {
            var (_, leader) = await CreateRaftCluster(1);
            leader.ServerStore.Configuration.Core.ServerUrls = new[] { leader.WebUrl };
            leader.ServerStore.ValidateFixedPort = true;

            var server2 = GetNewServer();
            var server2Url = server2.ServerStore.GetNodeHttpServerUrl();
            Servers.Add(server2);

            using (var requestExecutor = ClusterRequestExecutor.CreateForSingleNode(leader.WebUrl, null))
            using (requestExecutor.ContextPool.AllocateOperationContext(out var ctx))
            {
                var ex = await Assert.ThrowsAsync<RavenException>(async () =>
                    await requestExecutor.ExecuteAsync(new AddClusterNodeCommand(server2Url), ctx));

                Assert.Contains($"Node '{server2Url}' has port '0' in 'Configuration.Core.ServerUrls' setting. " +
                                "Adding a node with non fixed port is forbidden. Define a fixed port for the node to enable cluster creation.", ex.Message);
            }
        }

        [Fact]
        public async Task CanSnapshotCompareExchangeTombstones()
        {
            var (_, leader) = await CreateRaftCluster(1);

            using (var store = GetDocumentStore(options: new Options
            {
                Server = leader
            }))
            {
                using (var session = store.OpenAsyncSession(new SessionOptions
                {
                    TransactionMode = TransactionMode.ClusterWide
                }))
                {
                    session.Advanced.ClusterTransaction.CreateCompareExchangeValue("foo", "bar");
                    await session.SaveChangesAsync();

                    var result = await session.Advanced.ClusterTransaction.GetCompareExchangeValueAsync<string>("foo");
                    session.Advanced.ClusterTransaction.DeleteCompareExchangeValue(result);
                    await session.SaveChangesAsync();
                }

                var server2 = GetNewServer();
                var server2Url = server2.ServerStore.GetNodeHttpServerUrl();
                Servers.Add(server2);

                using (var requestExecutor = ClusterRequestExecutor.CreateForSingleNode(leader.WebUrl, null))
                using (requestExecutor.ContextPool.AllocateOperationContext(out var ctx))
                {
                    await requestExecutor.ExecuteAsync(new AddClusterNodeCommand(server2Url, watcher: true), ctx);

                    var addDatabaseNode = new AddDatabaseNodeOperation(store.Database);
                    await store.Maintenance.Server.SendAsync(addDatabaseNode);
                }

                using (server2.ServerStore.ContextPool.AllocateOperationContext(out TransactionOperationContext ctx))
                using (ctx.OpenReadTransaction())
                {
                    Assert.True(server2.ServerStore.Cluster.HasCompareExchangeTombstones(ctx, store.Database));
                }
            }
        }

        [Fact]
<<<<<<< HEAD
        public async Task CanSnapshotSubscriptionState()
        {
            var (_, leader) = await CreateRaftCluster(1, watcherCluster: true);

            using (var store = GetDocumentStore(options: new Options
            {
                Server = leader
            }))
            {
                var sub = await store.Subscriptions.CreateAsync<User>();

                var worker = store.Subscriptions.GetSubscriptionWorker<User>(sub);

                var waitForBatch = new ManualResetEvent(false);
                var t = worker.Run((batch) => { waitForBatch.WaitOne(TimeSpan.FromSeconds(15)); });
              
                using (var session = store.OpenAsyncSession())
                {
                    await session.StoreAsync(new User());
                    await session.SaveChangesAsync();
                }

                var database = await leader.ServerStore.DatabasesLandlord.TryGetOrCreateResourceStore(store.Database);
                database.SubscriptionStorage.GetSubscriptionFromServerStore(sub);


                var server2 = GetNewServer();
                var server2Url = server2.ServerStore.GetNodeHttpServerUrl();
                Servers.Add(server2);

                using (var requestExecutor = ClusterRequestExecutor.CreateForSingleNode(leader.WebUrl, null))
                using (requestExecutor.ContextPool.AllocateOperationContext(out var ctx))
                {
                    await requestExecutor.ExecuteAsync(new AddClusterNodeCommand(server2Url, watcher: true), ctx);

                    var addDatabaseNode = new AddDatabaseNodeOperation(store.Database);
                    await store.Maintenance.Server.SendAsync(addDatabaseNode);
                    await WaitAndAssertForValueAsync(() => GetMembersCount(store), 2);
                }

                database = await server2.ServerStore.DatabasesLandlord.TryGetOrCreateResourceStore(store.Database);
                var state = database.SubscriptionStorage.GetSubscriptionFromServerStore(sub);

                using (server2.ServerStore.Engine.ContextPool.AllocateOperationContext(out ClusterOperationContext context))
                using (context.OpenReadTransaction())
                {
                    Assert.Single(SubscriptionStorage.GetResendItems(context, store.Database, state.SubscriptionId));
                }

                waitForBatch.Set();
=======
        public async Task AddNodeToClusterWithoutError()
        {
            var (_, leader) = await CreateRaftCluster(1);

            var server2 = GetNewServer();
            var server2Url = server2.ServerStore.GetNodeHttpServerUrl();
            Servers.Add(server2);

            using (var requestExecutor = ClusterRequestExecutor.CreateForSingleNode(leader.WebUrl, null))
            using (requestExecutor.ContextPool.AllocateOperationContext(out var ctx))
            {
                await requestExecutor.ExecuteAsync(new AddClusterNodeCommand(server2Url, watcher: true), ctx);
                await server2.ServerStore.Engine.WaitForTopology(Leader.TopologyModification.NonVoter);
            }

            using (server2.ServerStore.ContextPool.AllocateOperationContext(out TransactionOperationContext ctx))
            {
                var logs = ctx.ReadObject(server2.ServerStore.Engine.InMemoryDebug.ToJson(),"watcher-logs").ToString();
                Assert.False(logs.Contains("Exception"), logs);
>>>>>>> 1ff68067
            }
        }

        [Fact]
        public async Task ResetServerShouldPreserveTopology()
        {
            var cluster = await CreateRaftCluster(3, shouldRunInMemory: false);
            var followers = cluster.Nodes.Where(x => x != cluster.Leader);
            DebuggerAttachedTimeout.DisableLongTimespan = true;

            foreach (var follower in followers)
            {
                while (cluster.Leader.ServerStore.Engine.CurrentLeader.TryModifyTopology(follower.ServerStore.NodeTag, follower.ServerStore.Engine.Url, Leader.TopologyModification.NonVoter, out var task) == false)
                {
                    await task;
                }
            }

            var result = await DisposeServerAndWaitForFinishOfDisposalAsync(cluster.Leader);
            cluster.Leader = GetNewServer(new ServerCreationOptions
            {
                DeletePrevious = false,
                RunInMemory = false,
                DataDirectory = result.DataDirectory,
                CustomSettings = new Dictionary<string, string>
                {
                    [RavenConfiguration.GetKey(x => x.Core.ServerUrls)] = result.Url
                }
            });

            var topology = cluster.Leader.ServerStore.GetClusterTopology();
            Assert.Equal(3, topology.AllNodes.Count);
        }

        private async Task WaitForAssertionAsync(Func<Task> action)
        {
            var sp = Stopwatch.StartNew();
            while (true)
            {
                try
                {
                    await action();
                    return;
                }
                catch
                {
                    if (sp.ElapsedMilliseconds > 10_000)
                        throw;

                    await Task.Delay(100);
                }
            }
        }
    }
}<|MERGE_RESOLUTION|>--- conflicted
+++ resolved
@@ -772,7 +772,6 @@
         }
 
         [Fact]
-<<<<<<< HEAD
         public async Task CanSnapshotSubscriptionState()
         {
             var (_, leader) = await CreateRaftCluster(1, watcherCluster: true);
@@ -823,7 +822,10 @@
                 }
 
                 waitForBatch.Set();
-=======
+            }
+        }
+
+        [Fact]
         public async Task AddNodeToClusterWithoutError()
         {
             var (_, leader) = await CreateRaftCluster(1);
@@ -843,7 +845,6 @@
             {
                 var logs = ctx.ReadObject(server2.ServerStore.Engine.InMemoryDebug.ToJson(),"watcher-logs").ToString();
                 Assert.False(logs.Contains("Exception"), logs);
->>>>>>> 1ff68067
             }
         }
 
