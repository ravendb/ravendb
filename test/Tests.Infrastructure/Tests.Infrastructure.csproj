--- conflicted
+++ resolved
@@ -24,11 +24,7 @@
   </ItemGroup>
   <ItemGroup>
     <PackageReference Include="JunitXml.TestLogger" Version="3.1.12" />
-<<<<<<< HEAD
-    <PackageReference Include="MongoDB.Driver" Version="2.26.0" />
-=======
     <PackageReference Include="MongoDB.Driver" Version="2.27.0" />
->>>>>>> 46f2488c
     <PackageReference Include="xRetry" Version="1.9.0" />
     <PackageReference Include="xunit" Version="2.9.0" />
     <PackageReference Include="xunit.runner.utility" Version="2.9.0" />
