﻿using System;
using System.Collections.Generic;
using System.Diagnostics;
using System.IO;
using System.Linq;
using System.Threading.Tasks;
using Raven.Client.Replication.Messages;
<<<<<<< HEAD
using Raven.NewClient.Client.Http;
=======
using Raven.NewClient.Client.Exceptions;
>>>>>>> 740f4a5b
using Raven.NewClient.Client.Indexes;
using Raven.NewClient.Client.Operations.Databases.Transformers;
using Raven.NewClient.Operations.Databases.Indexes;
using Raven.Server.Documents;
using Raven.Server.ServerWide.Context;
using Raven.Server.Utils;
using Sparrow.Json.Parsing;
using Xunit;

namespace FastTests.Server.Replication
{
    public class ReplicationIndexesAndTransformers : ReplicationTestsBase
    {
        private class User
        {
            public string Name { get; set; }
            public int Age { get; set; }
            public DateTime Birthday { get; set; }
        }

        private class UserByNameAndBirthday : AbstractIndexCreationTask<User>
        {
            public UserByNameAndBirthday()
            {
                Map = users => from user in users
                               select new
                               {
                                   user.Name,
                                   user.Birthday
                               };
            }
        }


        private class UserByNameIndex : AbstractIndexCreationTask<User>
        {
            private readonly string _indexName;

            public override string IndexName =>
                string.IsNullOrEmpty(_indexName) ? base.IndexName : _indexName;


            public UserByNameIndex(string name = null)
            {
                _indexName = name;
                Map = users => from user in users
                               select new
                               {
                                   user.Name
                               };
            }
        }

        private class UserByAgeIndex : AbstractIndexCreationTask<User>
        {
            private readonly string _indexName;

            public override string IndexName =>
                string.IsNullOrEmpty(_indexName) ? base.IndexName : _indexName;

            public UserByAgeIndex(string name = null)
            {
                _indexName = name;
                Map = users => from user in users
                               select new
                               {
                                   user.Age
                               };
            }
        }

        private class UsernameToUpperTransformer : AbstractTransformerCreationTask<User>
        {
            private readonly string _transformerName;

            public override string TransformerName =>
                string.IsNullOrEmpty(_transformerName) ? base.TransformerName : _transformerName;

            public UsernameToUpperTransformer(string transformerName = null)
            {
                _transformerName = transformerName;
                TransformResults = users => from user in users
                                            select new
                                            {
                                                Name = user.Name.ToUpper(),
                                                user.Age,
                                                user.Birthday
                                            };
            }
        }

        private class UsernameToLowerTransformer : AbstractTransformerCreationTask<User>
        {
            private readonly string _transformerName;

            public override string TransformerName =>
                string.IsNullOrEmpty(_transformerName) ? base.TransformerName : _transformerName;

            public UsernameToLowerTransformer(string transformerName = null)
            {
                _transformerName = transformerName;
                TransformResults = users => from user in users
                                            select new
                                            {
                                                Name = user.Name.ToLower(),
                                                user.Age,
                                                user.Birthday
                                            };
            }
        }

        [Fact]
        public void DeleteConflictsFor_should_delete_all_conflict_records()
        {
            using (var store = GetDocumentStore())
            {
                var userByAge = new UserByAgeIndex();
                userByAge.Execute(store);

                var databaseStoreTask =
                    Server.ServerStore.DatabasesLandlord.TryGetOrCreateResourceStore(store.DefaultDatabase);
                databaseStoreTask.Wait();
                var databaseStore = databaseStoreTask.Result;

                var definitionJson = new DynamicJsonValue
                {
                    ["Foo"] = "Bar"
                };

                var definitionJson2 = new DynamicJsonValue
                {
                    ["Foo"] = "Bar"
                };

                TransactionOperationContext context;
                using (databaseStore.ConfigurationStorage.ContextPool.AllocateOperationContext(out context))
                using (var tx = context.OpenWriteTransaction())
                using (var definintion = context.ReadObject(definitionJson, string.Empty))
                using (var definintion2 = context.ReadObject(definitionJson2, string.Empty))
                {
                    databaseStore.IndexMetadataPersistence.AddConflict(
                        context,
                        tx.InnerTransaction,
                        userByAge.IndexName,
                        IndexEntryType.Index,
                        new ChangeVectorEntry[0], definintion);

                    databaseStore.IndexMetadataPersistence.AddConflict(
                        context,
                        tx.InnerTransaction,
                        userByAge.IndexName,
                        IndexEntryType.Index,
                        new ChangeVectorEntry[0], definintion2);

                    tx.Commit();
                }


                using (databaseStore.ConfigurationStorage.ContextPool.AllocateOperationContext(out context))
                using (var tx = context.OpenWriteTransaction())
                {
                    var changeVectors = databaseStore.IndexMetadataPersistence.DeleteConflictsFor(tx.InnerTransaction, context, userByAge.IndexName);
                    tx.Commit();

                    Assert.Equal(2, changeVectors.Count);
                }

                using (databaseStore.ConfigurationStorage.ContextPool.AllocateOperationContext(out context))
                using (var tx = context.OpenReadTransaction())
                {
                    Assert.Empty(databaseStore.IndexMetadataPersistence.GetConflictsFor(tx.InnerTransaction, context, userByAge.IndexName, 0, 1024));
                }

            }
        }

        [Fact]
        public void Adding_conflict_should_set_the_original_metadata_as_conflicted()
        {
            using (var store = GetDocumentStore())
            {
                var userByAge = new UserByAgeIndex();
                userByAge.Execute(store);

                var databaseStoreTask = Server.ServerStore.DatabasesLandlord.TryGetOrCreateResourceStore(store.DefaultDatabase);
                databaseStoreTask.Wait();
                var databaseStore = databaseStoreTask.Result;

                IndexesEtagsStorage.IndexEntryMetadata metadata;
                TransactionOperationContext context;
                using (databaseStore.ConfigurationStorage.ContextPool.AllocateOperationContext(out context))
                using (var tx = context.OpenReadTransaction())
                    metadata = databaseStore.IndexMetadataPersistence.GetIndexMetadataByName(tx.InnerTransaction, context, userByAge.IndexName);

                Assert.False(metadata.IsConflicted);

                var definitionJson = new DynamicJsonValue
                {
                    ["Foo"] = "Bar"
                };

                using (databaseStore.ConfigurationStorage.ContextPool.AllocateOperationContext(out context))
                using (var tx = context.OpenWriteTransaction())
                using (var definintion = context.ReadObject(definitionJson, string.Empty))
                {
                    databaseStore.IndexMetadataPersistence.AddConflict(
                        context,
                        tx.InnerTransaction,
                        userByAge.IndexName,
                        IndexEntryType.Index,
                        new ChangeVectorEntry[0], definintion);

                    tx.Commit();
                }

                using (databaseStore.ConfigurationStorage.ContextPool.AllocateOperationContext(out context))
                using (var tx = context.OpenReadTransaction())
                    metadata = databaseStore.IndexMetadataPersistence.GetIndexMetadataByName(tx.InnerTransaction, context, userByAge.IndexName);

                Assert.True(metadata.IsConflicted);
            }
        }

        [Fact]
        public async Task Setting_conflicted_should_work()
        {
            using (var store = GetDocumentStore())
            {
                var userByAge = new UserByAgeIndex();
                userByAge.Execute(store);

                var databaseStore =
                    await Server.ServerStore.DatabasesLandlord.TryGetOrCreateResourceStore(store.DefaultDatabase);

                IndexesEtagsStorage.IndexEntryMetadata metadata;
                TransactionOperationContext context;
                using (databaseStore.ConfigurationStorage.ContextPool.AllocateOperationContext(out context))
                using (var tx = context.OpenReadTransaction())
                    metadata = databaseStore.IndexMetadataPersistence.GetIndexMetadataByName(tx.InnerTransaction, context, userByAge.IndexName);

                Assert.NotNull(metadata); //sanity check
                Assert.False(metadata.IsConflicted);

                using (databaseStore.ConfigurationStorage.ContextPool.AllocateOperationContext(out context))
                using (var tx = context.OpenWriteTransaction())
                {
                    Assert.True(databaseStore.IndexMetadataPersistence.TrySetConflictedByName(context,
                        tx.InnerTransaction,
                        userByAge.IndexName));

                    tx.Commit();
                }

                using (databaseStore.ConfigurationStorage.ContextPool.AllocateOperationContext(out context))
                using (var tx = context.OpenReadTransaction())
                    metadata = databaseStore.IndexMetadataPersistence.GetIndexMetadataByName(tx.InnerTransaction, context, userByAge.IndexName);

                Assert.True(metadata.IsConflicted);
            }
        }

        [Fact]
        public async Task Deleting_indexes_should_delete_relevant_metadata()
        {
            using (var store = GetDocumentStore())
            {
                var userByAge = new UserByAgeIndex();
                var userByName = new UserByNameIndex();
                userByName.Execute(store);
                userByAge.Execute(store);

                var databaseStore =
                    await Server.ServerStore.DatabasesLandlord.TryGetOrCreateResourceStore(store.DefaultDatabase);

                store.Admin.Send(new DeleteIndexOperation(userByName.IndexName));

                IndexesEtagsStorage.IndexEntryMetadata metadata;
                TransactionOperationContext context;
                using (databaseStore.ConfigurationStorage.ContextPool.AllocateOperationContext(out context))
                using (var tx = context.OpenReadTransaction())
                    metadata = databaseStore.IndexMetadataPersistence.GetIndexMetadataByName(tx.InnerTransaction, context, userByAge.IndexName);
                Assert.NotNull(metadata);

                using (var tx = context.OpenReadTransaction())
                    metadata = databaseStore.IndexMetadataPersistence.GetIndexMetadataByName(tx.InnerTransaction, context, userByName.IndexName);
                Assert.Null(metadata);

                store.Admin.Send(new DeleteIndexOperation(userByAge.IndexName));
                using (var tx = context.OpenReadTransaction())
                    metadata = databaseStore.IndexMetadataPersistence.GetIndexMetadataByName(tx.InnerTransaction, context, userByAge.IndexName);
                Assert.Null(metadata);

            }
        }

        [Fact]
        public void Conflicting_indexes_should_record_conflicts_in_metadata()
        {
            using (var nodeA = GetDocumentStore())
            using (var nodeB = GetDocumentStore())
            {
                var userByAge = new UserByAgeIndex();
                var userByName = new UserByNameIndex(userByAge.IndexName);
                userByAge.Execute(nodeA);

                SetupReplication(nodeA, nodeB);

                userByName.Execute(nodeA);

            }
        }

        [Fact]
        public void Can_replicate_index()
        {
            using (var source = GetDocumentStore())
            using (var destination = GetDocumentStore())
            {
                SetupReplication(source, destination);

                var userByAge = new UserByAgeIndex();
                userByAge.Execute(source);

                var sw = Stopwatch.StartNew();
                var destIndexNames = new string[0];
                var timeout = Debugger.IsAttached ? 60 * 1000000 : 3000;
                while (sw.ElapsedMilliseconds < timeout && destIndexNames.Length != 1)
                    destIndexNames = destination.Admin.Send(new GetIndexNamesOperation(0, 1024));

                Assert.NotNull(destIndexNames); //precaution
                Assert.Equal(1, destIndexNames.Length);
                Assert.Equal(userByAge.IndexName, destIndexNames.First());
            }
        }

        [Fact]
        public void Can_replicate_multiple_indexes()
        {
            using (var source = GetDocumentStore())
            using (var destination = GetDocumentStore())
            {
                var userByAge = new UserByAgeIndex();
                userByAge.Execute(source);

                var userByName = new UserByNameIndex();
                userByName.Execute(source);

                SetupReplication(source, destination);

                var sw = Stopwatch.StartNew();
                var destIndexNames = new string[0];
                var timeout = Debugger.IsAttached ? 60 * 1000000 : 3000;
                while (sw.ElapsedMilliseconds < timeout && destIndexNames.Length != 2)
                    destIndexNames = destination.Admin.Send(new GetIndexNamesOperation(0, 1024));

                Assert.NotNull(destIndexNames); //precaution
                Assert.Equal(2, destIndexNames.Length);
                Assert.True(destIndexNames.Contains(userByAge.IndexName));
                Assert.True(destIndexNames.Contains(userByName.IndexName));
            }
        }

        [Fact]
        public void Can_replicate_multiple_indexes_and_multiple_transformers()
        {
            using (var source = GetDocumentStore())
            using (var destination = GetDocumentStore())
            {
                var userByAge = new UserByAgeIndex();
                userByAge.Execute(source);

                var usernameToUpperTransformer = new UsernameToUpperTransformer();
                usernameToUpperTransformer.Execute(source);

                var userByName = new UserByNameIndex();
                userByName.Execute(source);

                var usernameToLowerTransformer = new UsernameToLowerTransformer();
                usernameToLowerTransformer.Execute(source);

                SetupReplication(source, destination);

                var sw = Stopwatch.StartNew();
                var destIndexNames = new string[0];
                var destTransformerNames = new string[0];
                var timeout = Debugger.IsAttached ? 60 * 1000000 : 3000;
                while (sw.ElapsedMilliseconds < timeout && destIndexNames.Length != 2)
                    destIndexNames = destination.Admin.Send(new GetIndexNamesOperation(0, 1024));

                sw.Restart();
                while (sw.ElapsedMilliseconds < timeout && destTransformerNames.Length != 2)
                    destTransformerNames = destination.Admin.Send(new GetTransformerNamesOperation(0, 1024));

                Assert.NotNull(destIndexNames); //precaution
                Assert.Equal(2, destIndexNames.Length);
                Assert.True(destIndexNames.Contains(userByAge.IndexName));
                Assert.True(destIndexNames.Contains(userByName.IndexName));

                Assert.NotNull(destTransformerNames); //precaution
                Assert.Equal(2, destTransformerNames.Length);
                Assert.True(destTransformerNames.Contains(usernameToUpperTransformer.TransformerName));
                Assert.True(destTransformerNames.Contains(usernameToLowerTransformer.TransformerName));
            }
        }

        [Fact]
        public void Can_replicate_transformer()
        {
            using (var source = GetDocumentStore())
            using (var destination = GetDocumentStore())
            {
                SetupReplication(source, destination);

                var usernameToUpperTransformer = new UsernameToUpperTransformer();
                usernameToUpperTransformer.Execute(source);

                var sw = Stopwatch.StartNew();
                var transformerNames = new string[0];
                var timeout = Debugger.IsAttached ? 60 * 1000000 : 3000;
                while (sw.ElapsedMilliseconds < timeout && transformerNames.Length != 1)
                    transformerNames = destination.Admin.Send(new GetTransformerNamesOperation(0, 1024));

                Assert.NotNull(transformerNames); //precaution
                Assert.Equal(1, transformerNames.Length);
                Assert.Equal(usernameToUpperTransformer.TransformerName, transformerNames.First());
            }
        }

        [Fact]
        public void Can_replicate_multiple_transformers()
        {
            using (var source = GetDocumentStore())
            using (var destination = GetDocumentStore())
            {
                var usernameToUpperTransformer = new UsernameToUpperTransformer();
                usernameToUpperTransformer.Execute(source);

                var usernameToLowerTransformer = new UsernameToLowerTransformer();
                usernameToLowerTransformer.Execute(source);

                SetupReplication(source, destination);

                var sw = Stopwatch.StartNew();
                var transformerNames = new string[0];
                var timeout = Debugger.IsAttached ? 60 * 1000000 : 3000;
                while (sw.ElapsedMilliseconds < timeout && transformerNames.Length != 2)
                    transformerNames = destination.Admin.Send(new GetTransformerNamesOperation(0, 1024));

                Assert.NotNull(transformerNames); //precaution
                Assert.Equal(2, transformerNames.Length);
                Assert.True(transformerNames.Contains(usernameToUpperTransformer.TransformerName));
                Assert.True(transformerNames.Contains(usernameToLowerTransformer.TransformerName));
            }
        }

        [Fact]
        public async Task PurgeTombstonesFrom_should_work_properly()
        {
            using (var store = GetDocumentStore())
            {
                var userByAge = new UserByAgeIndex();
                var userByName = new UserByNameIndex();
                var userByNameAndBirthday = new UserByNameAndBirthday();
                userByName.Execute(store);
                userByAge.Execute(store);
                userByNameAndBirthday.Execute(store);

                store.Admin.Send(new DeleteIndexOperation(userByName.IndexName));
                store.Admin.Send(new DeleteIndexOperation(userByNameAndBirthday.IndexName));

                var databaseStore =
                    await Server.ServerStore.DatabasesLandlord.TryGetOrCreateResourceStore(store.DefaultDatabase);

                TransactionOperationContext context;
                using (databaseStore.ConfigurationStorage.ContextPool.AllocateOperationContext(out context))
                using (var tx = context.OpenWriteTransaction())
                {
                    databaseStore.IndexMetadataPersistence.PurgeTombstonesFrom(tx.InnerTransaction, context, 0, 1024);
                    tx.Commit();
                }

                using (databaseStore.ConfigurationStorage.ContextPool.AllocateOperationContext(out context))
                using (var tx = context.OpenReadTransaction())
                {
                    var metadataCollection = databaseStore.IndexMetadataPersistence.GetAfter(tx.InnerTransaction, context, 0, 0, 1024);
                    Assert.Equal(1, metadataCollection.Count);
                    Assert.Equal(userByAge.IndexName.ToLower(), metadataCollection[0].Name);
                }
            }
        }

        [Fact]
        public async Task GetAfter_should_work_properly()
        {
            using (var store = GetDocumentStore())
            {
                var userByAge = new UserByAgeIndex();
                var userByName = new UserByNameIndex();
                var userByNameAndBirthday = new UserByNameAndBirthday();
                userByName.Execute(store);
                userByAge.Execute(store);
                userByNameAndBirthday.Execute(store);

                var databaseStore =
                    await Server.ServerStore.DatabasesLandlord.TryGetOrCreateResourceStore(store.DefaultDatabase);

                List<IndexesEtagsStorage.IndexEntryMetadata> metadataItems;
                TransactionOperationContext context;
                using (databaseStore.ConfigurationStorage.ContextPool.AllocateOperationContext(out context))
                using (var tx = context.OpenReadTransaction())
                {
                    metadataItems = databaseStore.IndexMetadataPersistence.GetAfter(tx.InnerTransaction, context, 0, 0, 1024);
                    Assert.Equal(3, metadataItems.Count);

                    metadataItems = databaseStore.IndexMetadataPersistence.GetAfter(tx.InnerTransaction, context, 3, 0, 1024);
                    Assert.Equal(1, metadataItems.Count);
                }

                //this one was created last, so it has the largest etag
                Assert.Equal(userByNameAndBirthday.IndexName.ToLower(), metadataItems[0].Name);

                store.Admin.Send(new DeleteIndexOperation(userByName.IndexName));
                store.Admin.Send(new DeleteIndexOperation(userByNameAndBirthday.IndexName));

                using (databaseStore.ConfigurationStorage.ContextPool.AllocateOperationContext(out context))
                using (var tx = context.OpenReadTransaction())
                {
                    metadataItems = databaseStore.IndexMetadataPersistence.GetAfter(tx.InnerTransaction, context, 0, 0, 1024);
                    Assert.Equal(3, metadataItems.Count); //together with tombstones
                    Assert.Equal(2, metadataItems.Count(item => item.Id == -1));
                }
            }
        }

        [Fact]
        public async Task Deleting_indexes_should_write_tombstones()
        {
            using (var store = GetDocumentStore())
            {
                var userByAge = new UserByAgeIndex();
                var userByName = new UserByNameIndex();
                userByName.Execute(store);
                userByAge.Execute(store);

                store.Admin.Send(new DeleteIndexOperation(userByName.IndexName));
                store.Admin.Send(new DeleteIndexOperation(userByAge.IndexName));

                var databaseStore =
                    await Server.ServerStore.DatabasesLandlord.TryGetOrCreateResourceStore(store.DefaultDatabase);

                TransactionOperationContext context;
                using (databaseStore.ConfigurationStorage.ContextPool.AllocateOperationContext(out context))
                using (var tx = context.OpenReadTransaction())

                {
                    var metadata = databaseStore.IndexMetadataPersistence.GetIndexMetadataByName(tx.InnerTransaction, context, userByAge.IndexName,
                        returnNullIfTombstone: false);
                    Assert.NotNull(metadata);
                    Assert.Equal(-1, metadata.Id);
                    Assert.Equal(userByAge.IndexName.ToLower(), metadata.Name);


                    metadata = databaseStore.IndexMetadataPersistence.GetIndexMetadataByName(tx.InnerTransaction, context, userByName.IndexName,
                        returnNullIfTombstone: false);
                    Assert.NotNull(metadata);
                    Assert.Equal(-1, metadata.Id);
                    Assert.Equal(userByName.IndexName.ToLower(), metadata.Name);
                }

            }
        }

        [Fact]
        public async Task Creating_indexes_should_create_relevant_metadata()
        {
            using (var store = GetDocumentStore())
            {
                var userByAge = new UserByAgeIndex();
                var userByName = new UserByNameIndex();
                userByName.Execute(store);
                userByAge.Execute(store);

                var databaseStore =
                    await Server.ServerStore.DatabasesLandlord.TryGetOrCreateResourceStore(store.DefaultDatabase);

                TransactionOperationContext context;
                using (databaseStore.ConfigurationStorage.ContextPool.AllocateOperationContext(out context))
                using (var tx = context.OpenReadTransaction())
                {
                    var metadataByName =
                        databaseStore.IndexMetadataPersistence.GetIndexMetadataByName(tx.InnerTransaction, context, userByName.IndexName);
                    Assert.NotNull(metadataByName);

                    var serversideIndexMetadata = databaseStore.IndexStore.GetIndex(userByName.IndexName);
                    Assert.Equal(serversideIndexMetadata.IndexId, metadataByName.Id);

                    var metadataByAge =
                        databaseStore.IndexMetadataPersistence.GetIndexMetadataByName(tx.InnerTransaction, context, userByAge.IndexName);
                    Assert.NotNull(metadataByAge);

                    serversideIndexMetadata = databaseStore.IndexStore.GetIndex(userByAge.IndexName);
                    Assert.Equal(serversideIndexMetadata.IndexId, metadataByAge.Id);
                }
            }
        }

        //An index can't be named with the same name as transformer or vice versa
        [Fact]
        public void Index_and_transformer_metadata_storage_should_enforce_name_uniqueness_for_writing_index_then_transformer()
        {
            using (var store = GetDocumentStore())
            {
                var userByNameIndex = new UserByNameIndex("FooBar");
                userByNameIndex.Execute(store);

                var usernameToUpperTransformer = new UsernameToUpperTransformer("FooBar");
<<<<<<< HEAD
                Assert.Throws<InternalServerErrorException>(() => usernameToUpperTransformer.Execute(store));
=======
                Assert.Throws<RavenException>(() => usernameToUpperTransformer.Execute(store));
>>>>>>> 740f4a5b
            }
        }

        [Fact]
        public void Index_and_transformer_metadata_storage_should_enforce_name_uniqueness_for_writing_transformer_then_index()
        {
            using (var store = GetDocumentStore())
            {
                var usernameToUpperTransformer = new UsernameToUpperTransformer("FooBar");
                usernameToUpperTransformer.Execute(store);

                var userByNameIndex = new UserByNameIndex("FooBar");
<<<<<<< HEAD
                Assert.Throws<InternalServerErrorException>(() => userByNameIndex.Execute(store));
=======
                Assert.Throws<RavenException>(() => userByNameIndex.Execute(store));
>>>>>>> 740f4a5b
            }
        }

        [Fact]
        public async Task New_index_will_overwrite_transformer_tombstones()
        {
            using (var store = GetDocumentStore())
            {
                const string name = "FooBar";
                var usernameToUpperTransformer = new UsernameToUpperTransformer(name);
                usernameToUpperTransformer.Execute(store);

                store.Admin.Send(new DeleteTransformerOperation(name));

                var userByNameIndex = new UserByNameIndex(name);
                userByNameIndex.Execute(store);

                var databaseStore =
                    await Server.ServerStore.DatabasesLandlord.TryGetOrCreateResourceStore(store.DefaultDatabase);

                TransactionOperationContext context;
                using (databaseStore.ConfigurationStorage.ContextPool.AllocateOperationContext(out context))
                using (var tx = context.OpenReadTransaction())

                {
                    var metadata = databaseStore.IndexMetadataPersistence.GetIndexMetadataByName(tx.InnerTransaction, context, name);
                    Assert.Equal(1, metadata.ChangeVector.Length); //sanity check

                    /*
                     transformers and etags share the same tombstone,
                     so if transformer created, then deleted, then index created under the same name as transformer, the change vector
                     which represents history of the object will be preserved
                    */
                    Assert.Equal(3, metadata.ChangeVector[0].Etag);
                }
            }
        }

        [Fact]
        public async Task New_transformer_will_overwrite_index_tombstones()
        {
            using (var store = GetDocumentStore())
            {
                const string name = "FooBar";
                var userByNameIndex = new UserByNameIndex(name);
                userByNameIndex.Execute(store);

                store.Admin.Send(new DeleteIndexOperation(name));

                var usernameToUpperTransformer = new UsernameToUpperTransformer(name);
                usernameToUpperTransformer.Execute(store);

                var databaseStore =
                    await Server.ServerStore.DatabasesLandlord.TryGetOrCreateResourceStore(store.DefaultDatabase);

                TransactionOperationContext context;
                using (databaseStore.ConfigurationStorage.ContextPool.AllocateOperationContext(out context))
                using (var tx = context.OpenReadTransaction())

                {
                    var metadata = databaseStore.IndexMetadataPersistence.GetIndexMetadataByName(tx.InnerTransaction, context, name);
                    Assert.Equal(1, metadata.ChangeVector.Length); //sanity check

                    /*
                     transformers and etags share the same tombstone,
                     so if transformer created, then deleted, then index created under the same name as transformer, the change vector
                     which represents history of the object will be preserved
                    */
                    Assert.Equal(3, metadata.ChangeVector[0].Etag);
                }
            }
        }

        [Fact]
        public async Task Manually_removed_indexes_would_remove_metadata_on_startup()
        {
            var pathPrefix = Guid.NewGuid().ToString();
            var databasePath = string.Empty;
            var indexesPath = string.Empty;

            try
            {
                var userByAgeIndex = new UserByAgeIndex();
                var userByNameIndex = new UserByNameIndex();
                var usernameToUpperTransformer = new UsernameToUpperTransformer();


                DocumentDatabase databaseStore;
                using (var store = GetDocumentStore(path: pathPrefix))
                {
                    userByNameIndex.Execute(store);
                    userByAgeIndex.Execute(store);
                    usernameToUpperTransformer.Execute(store);
                    databaseStore = await Server.ServerStore.DatabasesLandlord.TryGetOrCreateResourceStore(store.DefaultDatabase);

                    TransactionOperationContext context;
                    using (databaseStore.ConfigurationStorage.ContextPool.AllocateOperationContext(out context))
                    using (var tx = context.OpenReadTransaction())
                    {
                        Assert.NotNull(
                            databaseStore.IndexMetadataPersistence.GetIndexMetadataByName(tx.InnerTransaction, context, userByNameIndex.IndexName));
                        Assert.NotNull(
                            databaseStore.IndexMetadataPersistence.GetIndexMetadataByName(tx.InnerTransaction, context, userByAgeIndex.IndexName));
                        Assert.NotNull(
                            databaseStore.IndexMetadataPersistence.GetIndexMetadataByName(tx.InnerTransaction, context, usernameToUpperTransformer.TransformerName));
                    }
                }

                indexesPath = databaseStore.Configuration.Indexing.StoragePath;
                databasePath = databaseStore.Configuration.Core.DataDirectory;
                foreach (var indexFolder in Directory.GetDirectories(indexesPath))
                    IOExtensions.DeleteDirectory(indexFolder);

                using (var store = GetDocumentStore(path: pathPrefix))
                {
                    databaseStore = await Server.ServerStore.DatabasesLandlord.TryGetOrCreateResourceStore(store.DefaultDatabase);

                    TransactionOperationContext context;
                    using (databaseStore.ConfigurationStorage.ContextPool.AllocateOperationContext(out context))
                    using (var tx = context.OpenReadTransaction())
                    {
                        Assert.Null(
                            databaseStore.IndexMetadataPersistence.GetIndexMetadataByName(tx.InnerTransaction, context, userByNameIndex.IndexName));
                        Assert.Null(
                            databaseStore.IndexMetadataPersistence.GetIndexMetadataByName(tx.InnerTransaction, context, userByAgeIndex.IndexName));
                        Assert.Null(
                            databaseStore.IndexMetadataPersistence.GetIndexMetadataByName(tx.InnerTransaction, context, usernameToUpperTransformer.TransformerName));
                    }
                }
            }
            finally
            {
                IOExtensions.DeleteDirectory(databasePath);
                IOExtensions.DeleteDirectory(indexesPath);
            }
        }
    }
}


<|MERGE_RESOLUTION|>--- conflicted
+++ resolved
@@ -5,11 +5,7 @@
 using System.Linq;
 using System.Threading.Tasks;
 using Raven.Client.Replication.Messages;
-<<<<<<< HEAD
-using Raven.NewClient.Client.Http;
-=======
 using Raven.NewClient.Client.Exceptions;
->>>>>>> 740f4a5b
 using Raven.NewClient.Client.Indexes;
 using Raven.NewClient.Client.Operations.Databases.Transformers;
 using Raven.NewClient.Operations.Databases.Indexes;
@@ -626,11 +622,7 @@
                 userByNameIndex.Execute(store);
 
                 var usernameToUpperTransformer = new UsernameToUpperTransformer("FooBar");
-<<<<<<< HEAD
-                Assert.Throws<InternalServerErrorException>(() => usernameToUpperTransformer.Execute(store));
-=======
                 Assert.Throws<RavenException>(() => usernameToUpperTransformer.Execute(store));
->>>>>>> 740f4a5b
             }
         }
 
@@ -643,11 +635,7 @@
                 usernameToUpperTransformer.Execute(store);
 
                 var userByNameIndex = new UserByNameIndex("FooBar");
-<<<<<<< HEAD
-                Assert.Throws<InternalServerErrorException>(() => userByNameIndex.Execute(store));
-=======
                 Assert.Throws<RavenException>(() => userByNameIndex.Execute(store));
->>>>>>> 740f4a5b
             }
         }
 
