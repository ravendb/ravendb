--- conflicted
+++ resolved
@@ -110,47 +110,11 @@
         }
 
         [Fact]
-<<<<<<< HEAD
-        public unsafe void RavenDB_15975()
-=======
         public unsafe void StreamsTempFile_With_Encryption_ShouldNotThrow_When_NotAllStreamsWereRead()
->>>>>>> 0335d79d
-        {
-            using (var options = StorageEnvironmentOptions.ForPath(DataDir))
-            {
-                options.Encryption.MasterKey = Sodium.GenerateRandomBuffer((int)Sodium.crypto_aead_xchacha20poly1305_ietf_keybytes());
-<<<<<<< HEAD
-
-                using (var innerPager = LinuxTestUtils.GetNewPager(options, DataDir, "Raven.Voron"))
-                {
-                    AbstractPager cryptoPager;
-                    using (cryptoPager = new CryptoPager(innerPager))
-                    {
-                        using (var tx = new TempPagerTransaction(isWriteTransaction: true))
-                        {
-                            var overflowSize = 4 * Constants.Storage.PageSize + 100;
-
-                            cryptoPager.EnsureContinuous(26, 5); 
-                            var pagePointer = cryptoPager.AcquirePagePointerForNewPage(tx, 26, 5);
-
-                            var header = (PageHeader*)pagePointer;
-                            header->PageNumber = 26;
-                            header->Flags = PageFlags.Overflow;
-                            header->OverflowSize = overflowSize;
-
-                            Memory.Set(pagePointer + PageHeader.SizeOf, (byte)'X', overflowSize);
-                        }
-
-                        using (var tx = new TempPagerTransaction())
-                        {
-                            var pagePointer = cryptoPager.AcquirePagePointer(tx, 26);
-
-                            // Making sure that the data was decrypted and still holds those 'X' chars
-                            Assert.True(pagePointer[PageHeader.SizeOf] == 'X');
-                            Assert.True(pagePointer[666] == 'X');
-                            Assert.True(pagePointer[1039] == 'X');
-                        }
-=======
+        {
+            using (var options = StorageEnvironmentOptions.ForPath(DataDir))
+            {
+                options.Encryption.MasterKey = Sodium.GenerateRandomBuffer((int)Sodium.crypto_aead_xchacha20poly1305_ietf_keybytes());
                 using (var environment = new StorageEnvironment(options))
                 {
                     using (var temp = new StreamsTempFile(Path.Combine(DataDir, "EncryptedTempFile"), environment))
@@ -219,7 +183,48 @@
                         }
 
                         Assert.Throws<NotSupportedException>(() => stream.Write(bytes, 0, bytes.Length));
->>>>>>> 0335d79d
+                    }
+                }
+            }
+        }
+
+        [Fact]
+        public unsafe void RavenDB_15975()
+        {
+            using (var options = StorageEnvironmentOptions.ForPath(DataDir))
+            {
+                options.Encryption.MasterKey = Sodium.GenerateRandomBuffer((int)Sodium.crypto_aead_xchacha20poly1305_ietf_keybytes());
+
+                using (var innerPager = LinuxTestUtils.GetNewPager(options, DataDir, "Raven.Voron"))
+                {
+                    AbstractPager cryptoPager;
+                    using (cryptoPager = new CryptoPager(innerPager))
+                    {
+                        using (var tx = new TempPagerTransaction(isWriteTransaction: true))
+                        {
+                            var overflowSize = 4 * Constants.Storage.PageSize + 100;
+
+                            cryptoPager.EnsureContinuous(26, 5); 
+                            var pagePointer = cryptoPager.AcquirePagePointerForNewPage(tx, 26, 5);
+
+                            var header = (PageHeader*)pagePointer;
+                            header->PageNumber = 26;
+                            header->Flags = PageFlags.Overflow;
+                            header->OverflowSize = overflowSize;
+
+                            Memory.Set(pagePointer + PageHeader.SizeOf, (byte)'X', overflowSize);
+                        }
+
+
+                        using (var tx = new TempPagerTransaction())
+                        {
+                            var pagePointer = cryptoPager.AcquirePagePointer(tx, 26);
+
+                            // Making sure that the data was decrypted and still holds those 'X' chars
+                            Assert.True(pagePointer[PageHeader.SizeOf] == 'X');
+                            Assert.True(pagePointer[666] == 'X');
+                            Assert.True(pagePointer[1039] == 'X');
+                        }
                     }
                 }
             }
