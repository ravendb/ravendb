<<<<<<< HEAD
﻿using System;
using System.Collections.Generic;
using Newtonsoft.Json.Serialization;
using Raven.Client.Documents;
=======
﻿using System.Collections.Generic;
using System.Linq;
>>>>>>> 5cedbcc9
using Raven.Client.Documents.Operations.Backups;
using Raven.Client.Documents.Operations.ConnectionStrings;
using Raven.Client.Documents.Operations.ETL;
using Raven.Client.Documents.Operations.ETL.SQL;
using Raven.Client.Documents.Operations.OngoingTasks;
using Raven.Client.Documents.Operations.Replication;
using Raven.Client.Documents.Subscriptions;
using Raven.Client.Exceptions.Documents.Subscriptions;
<<<<<<< HEAD
using Raven.Client.Json.Serialization.NewtonsoftJson;
=======
using Raven.Tests.Core.Utils.Entities;
>>>>>>> 5cedbcc9
using Tests.Infrastructure;
using Tests.Infrastructure.Entities;
using Xunit;
using Xunit.Abstractions;

namespace FastTests.Client
{
    public class OnGoingTask : RavenTestBase
    {
        public OnGoingTask(ITestOutputHelper output) : base(output)
        {
        }

        [RavenTheory(RavenTestCategory.Studio | RavenTestCategory.ClientApi | RavenTestCategory.BackupExportImport, LicenseRequired = true)]
        [RavenData(DatabaseMode = RavenDatabaseMode.All)]
        public void GetBackupTaskInfo(Options options)
        {
            var backupConfig = Backup.CreateBackupConfiguration(backupPath: NewDataPath(suffix: "BackupFolder"), fullBackupFrequency: "* */1 * * *", incrementalBackupFrequency: "* */2 * * *", azureSettings: new AzureSettings
            {
                StorageContainer = "abc"
            }, disabled: true, name: "backup1");

            using (var store = GetDocumentStore(options))
            {
                var updateBackupResult = store.Maintenance.Send(new UpdatePeriodicBackupOperation(backupConfig));

                var taskId = updateBackupResult.TaskId;

                var op = new GetOngoingTaskInfoOperation(taskId, OngoingTaskType.Backup);
                var backupResult = (OngoingTaskBackup)store.Maintenance.Send(op);
                
                Assert.Equal("Local", backupResult.BackupDestinations[0]);
                Assert.Equal("Azure", backupResult.BackupDestinations[1]);
                Assert.Equal("backup1", backupResult.TaskName);
                Assert.Equal(OngoingTaskState.Disabled, backupResult.TaskState);

                op = new GetOngoingTaskInfoOperation("backup1", OngoingTaskType.Backup);
                backupResult = (OngoingTaskBackup)store.Maintenance.Send(op);

                Assert.Equal("Local", backupResult.BackupDestinations[0]);
                Assert.Equal("Azure", backupResult.BackupDestinations[1]);
                Assert.Equal(taskId, backupResult.TaskId);
                Assert.Equal(OngoingTaskState.Disabled, backupResult.TaskState);
            }
        }

        [RavenTheory(RavenTestCategory.Studio | RavenTestCategory.ClientApi | RavenTestCategory.Replication, LicenseRequired = true)]
        [RavenData(DatabaseMode = RavenDatabaseMode.All)]
        public void GetExternalReplicationTaskInfo(Options options)
        {
            var watcher = new ExternalReplication("Watcher1", "Connection")
            {
                Name = "MyExternalReplication"
            };

<<<<<<< HEAD
            using (var store = GetDocumentStore(options))
=======
            using (var store = GetDocumentStore())
            using (var dest = GetDocumentStore(new Options()
               {
                   ModifyDatabaseName = _ => "Watcher1"
               }))
>>>>>>> 5cedbcc9
            {
                var result = store.Maintenance.Send(new PutConnectionStringOperation<RavenConnectionString>(new RavenConnectionString
                {
                    Name = watcher.ConnectionStringName,
                    Database = watcher.Database,
                    TopologyDiscoveryUrls = dest.Urls
                }));
                Assert.NotNull(result.RaftCommandIndex);

                var replicationOperation = new UpdateExternalReplicationOperation(watcher);
                var replication = store.Maintenance.Send(replicationOperation);
                
                var taskId = replication.TaskId;

                using (var session = store.OpenSession())
                {
                    session.Store(new User(), "users/1");
                    session.SaveChanges();
                }

                var res = WaitForValue(() =>
                {
                    using (var session = dest.OpenSession())
                    {
                        try
                        {
                            return session.Load<User>("users/1") != null;
                        }
                        catch
                        {
                            return false;
                        }
                    }
                }, true);
                
                Assert.True(res);

                var op = new GetOngoingTaskInfoOperation(taskId, OngoingTaskType.Replication);
                var replicationResult = (OngoingTaskReplication)store.Maintenance.Send(op);

                Assert.Equal(watcher.Database, replicationResult.DestinationDatabase);
                Assert.Equal(dest.Urls.Single(), replicationResult.DestinationUrl);
                Assert.Equal(watcher.Name, replicationResult.TaskName);

                op = new GetOngoingTaskInfoOperation("MyExternalReplication", OngoingTaskType.Replication);
                replicationResult = (OngoingTaskReplication)store.Maintenance.Send(op);

                Assert.Equal(watcher.Database, replicationResult.DestinationDatabase);
                Assert.Equal(dest.Urls.Single(), replicationResult.DestinationUrl);
                Assert.Equal(taskId, replicationResult.TaskId);
            }
        }

        [RavenTheory(RavenTestCategory.Studio | RavenTestCategory.ClientApi | RavenTestCategory.Etl, LicenseRequired = true)]
        [RavenData(DatabaseMode = RavenDatabaseMode.All)]
        public void GetRavenEtlTaskInfo(Options options) => GetRavenEtlTaskInfoBase(GetDocumentStore(options));
        
        [RavenFact(RavenTestCategory.ClientApi | RavenTestCategory.Etl, LicenseRequired = true)]
        public void GetRavenEtlTaskInfoWithCustomConventions() => GetRavenEtlTaskInfoBase(GetDocumentStore(new Options()
        {
            ModifyDocumentStore = documentStore =>
            {
                documentStore.Conventions.Serialization = new NewtonsoftJsonSerializationConventions
                {
                    CustomizeJsonSerializer = (serializer) =>
                    {
                        serializer.ContractResolver = new CamelCasePropertyNamesContractResolver();
                    }
                };
                documentStore.Conventions.PropertyNameConverter = mi => $"{Char.ToLower(mi.Name[0])}{mi.Name.Substring(1)}";
                documentStore.Conventions.ShouldApplyPropertyNameConverter = info => true;
            }
        }));
        
        private void GetRavenEtlTaskInfoBase(IDocumentStore store)
        {
            var etlConfiguration = new RavenEtlConfiguration()
            {
                Name = "test",
                ConnectionStringName = "cs",
                Transforms =
                {
                    new Transformation()
                    {
                        Name = "loadAll",
                        Collections = {"Users"},
                        Script = "loadToUsers(this)"
                    }
                }
            };

            using (store)
            {
                var result = store.Maintenance.Send(new PutConnectionStringOperation<RavenConnectionString>(new RavenConnectionString
                {
                    Name = "cs",
                    TopologyDiscoveryUrls = new[] { "http://127.0.0.1:8080" },
                    Database = "Northwind",
                }));
                Assert.NotNull(result.RaftCommandIndex);

                var ravenEtlResult = store.Maintenance.Send(new AddEtlOperation<RavenConnectionString>(etlConfiguration));

                var taskId = ravenEtlResult.TaskId;

                var op = new GetOngoingTaskInfoOperation(taskId, OngoingTaskType.RavenEtl);
                var etlResult = (OngoingTaskRavenEtl)store.Maintenance.Send(op);

                Assert.Equal("cs", etlResult.Configuration.ConnectionStringName);
                Assert.Equal("test", etlResult.Configuration.Name);
                Assert.Equal("loadAll", etlResult.Configuration.Transforms[0].Name);
                Assert.Equal("loadToUsers(this)", etlResult.Configuration.Transforms[0].Script);
                Assert.Equal("Users", etlResult.Configuration.Transforms[0].Collections[0]);
                Assert.Equal(etlConfiguration.Name, etlResult?.TaskName);

                op = new GetOngoingTaskInfoOperation("test", OngoingTaskType.RavenEtl);
                etlResult = (OngoingTaskRavenEtl)store.Maintenance.Send(op);

                Assert.Equal("cs", etlResult.Configuration.ConnectionStringName);
                Assert.Equal(taskId, etlResult.TaskId);
                Assert.Equal("loadAll", etlResult.Configuration.Transforms[0].Name);
                Assert.Equal("loadToUsers(this)", etlResult.Configuration.Transforms[0].Script);
                Assert.Equal("Users", etlResult.Configuration.Transforms[0].Collections[0]);
                Assert.Equal(etlConfiguration.Name, etlResult?.TaskName);
            }
        }

        [RavenTheory(RavenTestCategory.Studio | RavenTestCategory.ClientApi | RavenTestCategory.Etl, LicenseRequired = true)]
        [RavenData(DatabaseMode = RavenDatabaseMode.All)]
        public void GetSqlEtlTaskInfo(Options options)
        {
            var sqlScript = @"
var orderData = {
    Id: __document_id,
    OrderLinesCount: this.OrderLines.length,
    TotalCost: 0
};

loadToOrders(orderData);
";

            var sqlConfiguration = new SqlEtlConfiguration()
            {
                Name = "abc",
                ConnectionStringName = "abc",
                SqlTables =
                {
                    new SqlEtlTable {TableName = "Orders", DocumentIdColumn = "Id", InsertOnlyMode = false},
                    new SqlEtlTable {TableName = "OrderLines", DocumentIdColumn = "OrderId", InsertOnlyMode = false},
                },
                Transforms =
                {
                    new Transformation()
                    {
                        Name = "OrdersAndLines",
                        Collections =  new List<string> {"Orders"},
                        Script = sqlScript
                    }
                }
            };

            using (var store = GetDocumentStore(options))
            {
                var sqlConnectionString = new SqlConnectionString
                {
                    Name = "abc",
                    ConnectionString = @"Data Source=localhost\sqlexpress;Integrated Security=SSPI;Connection Timeout=3" + $";Initial Catalog=SqlReplication-{store.Database};",
                    FactoryName = "System.Data.SqlClient"
                };

                var result = store.Maintenance.Send(new PutConnectionStringOperation<SqlConnectionString>(sqlConnectionString));
                Assert.NotNull(result.RaftCommandIndex);

                var sqlEtlResult = store.Maintenance.Send(new AddEtlOperation<SqlConnectionString>(sqlConfiguration));

                var taskId = sqlEtlResult.TaskId;

                var op = new GetOngoingTaskInfoOperation(taskId, OngoingTaskType.SqlEtl);
                var sqlResult = (OngoingTaskSqlEtl)store.Maintenance.Send(op);

                Assert.Equal("abc", sqlResult.Configuration.ConnectionStringName);
                Assert.Equal("abc", sqlResult.Configuration.Name);
                Assert.Equal("OrdersAndLines", sqlResult.Configuration.Transforms[0].Name);
                Assert.Equal(sqlScript, sqlResult.Configuration.Transforms[0].Script);
                Assert.Equal("Orders", sqlResult.Configuration.Transforms[0].Collections[0]);
                Assert.NotNull(sqlResult.Configuration.SqlTables);
                Assert.Equal(sqlConfiguration.Name, sqlResult?.TaskName);

                op = new GetOngoingTaskInfoOperation("abc", OngoingTaskType.SqlEtl);
                sqlResult = (OngoingTaskSqlEtl)store.Maintenance.Send(op);

                Assert.Equal("abc", sqlResult.Configuration.ConnectionStringName);
                Assert.Equal("abc", sqlResult.Configuration.Name);
                Assert.Equal("OrdersAndLines", sqlResult.Configuration.Transforms[0].Name);
                Assert.Equal(sqlScript, sqlResult.Configuration.Transforms[0].Script);
                Assert.Equal("Orders", sqlResult.Configuration.Transforms[0].Collections[0]);
                Assert.NotNull(sqlResult.Configuration.SqlTables);
                Assert.Equal(taskId, sqlResult.TaskId);
            }
        }

        [RavenTheory(RavenTestCategory.Studio | RavenTestCategory.ClientApi | RavenTestCategory.Subscriptions, LicenseRequired = true)]
        [RavenData(DatabaseMode = RavenDatabaseMode.All)]
        public void GetSubscriptionTaskInfo(Options options)
        {
            var subscriptionOption = new SubscriptionCreationOptions<Order>
            {
                Name  = "sub",
                Filter = x => x.Employee.StartsWith("e"),
                MentorNode = "B"
            };

            using (var store = GetDocumentStore(options))
            {
                var sub = store.Subscriptions.Create(subscriptionOption);
                
                var op = new GetOngoingTaskInfoOperation(subscriptionOption.Name, OngoingTaskType.Subscription);
                var subscriptionResult = (OngoingTaskSubscription)store.Maintenance.Send(op);

                Assert.Equal(subscriptionOption.MentorNode, subscriptionResult.MentorNode);
                Assert.NotNull(subscriptionResult.Query);

                var state = store.Subscriptions.GetSubscriptionState(subscriptionOption.Name);
                op = new GetOngoingTaskInfoOperation(state.SubscriptionId, OngoingTaskType.Subscription);
                subscriptionResult = (OngoingTaskSubscription)store.Maintenance.Send(op);

                Assert.Equal(subscriptionOption.MentorNode, subscriptionResult.MentorNode);
                Assert.Equal(subscriptionOption.Name, subscriptionResult.SubscriptionName);
                Assert.NotNull(subscriptionResult.Query);

                op = new GetOngoingTaskInfoOperation(state.SubscriptionId - 1, OngoingTaskType.Subscription);
                Assert.Throws<SubscriptionDoesNotExistException>(() => store.Maintenance.Send(op));

            }
        }
    }
}<|MERGE_RESOLUTION|>--- conflicted
+++ resolved
@@ -1,12 +1,10 @@
-<<<<<<< HEAD
 ﻿using System;
 using System.Collections.Generic;
+using System.Linq;
+using System.Threading.Tasks;
 using Newtonsoft.Json.Serialization;
 using Raven.Client.Documents;
-=======
-﻿using System.Collections.Generic;
-using System.Linq;
->>>>>>> 5cedbcc9
+using Raven.Client.Documents.Operations;
 using Raven.Client.Documents.Operations.Backups;
 using Raven.Client.Documents.Operations.ConnectionStrings;
 using Raven.Client.Documents.Operations.ETL;
@@ -15,11 +13,8 @@
 using Raven.Client.Documents.Operations.Replication;
 using Raven.Client.Documents.Subscriptions;
 using Raven.Client.Exceptions.Documents.Subscriptions;
-<<<<<<< HEAD
 using Raven.Client.Json.Serialization.NewtonsoftJson;
-=======
 using Raven.Tests.Core.Utils.Entities;
->>>>>>> 5cedbcc9
 using Tests.Infrastructure;
 using Tests.Infrastructure.Entities;
 using Xunit;
@@ -68,22 +63,19 @@
 
         [RavenTheory(RavenTestCategory.Studio | RavenTestCategory.ClientApi | RavenTestCategory.Replication, LicenseRequired = true)]
         [RavenData(DatabaseMode = RavenDatabaseMode.All)]
-        public void GetExternalReplicationTaskInfo(Options options)
-        {
-            var watcher = new ExternalReplication("Watcher1", "Connection")
+        public async Task GetExternalReplicationTaskInfo(Options options)
+        {
+            var destDatabaseName = GetDatabaseName();
+            var watcher = new ExternalReplication(destDatabaseName, "Connection")
             {
                 Name = "MyExternalReplication"
             };
 
-<<<<<<< HEAD
             using (var store = GetDocumentStore(options))
-=======
-            using (var store = GetDocumentStore())
             using (var dest = GetDocumentStore(new Options()
-               {
-                   ModifyDatabaseName = _ => "Watcher1"
-               }))
->>>>>>> 5cedbcc9
+                   {
+                       ModifyDatabaseName = _ => destDatabaseName
+                   }))
             {
                 var result = store.Maintenance.Send(new PutConnectionStringOperation<RavenConnectionString>(new RavenConnectionString
                 {
@@ -121,20 +113,35 @@
                 
                 Assert.True(res);
 
-                var op = new GetOngoingTaskInfoOperation(taskId, OngoingTaskType.Replication);
-                var replicationResult = (OngoingTaskReplication)store.Maintenance.Send(op);
-
-                Assert.Equal(watcher.Database, replicationResult.DestinationDatabase);
-                Assert.Equal(dest.Urls.Single(), replicationResult.DestinationUrl);
-                Assert.Equal(watcher.Name, replicationResult.TaskName);
-
-                op = new GetOngoingTaskInfoOperation("MyExternalReplication", OngoingTaskType.Replication);
-                replicationResult = (OngoingTaskReplication)store.Maintenance.Send(op);
-
-                Assert.Equal(watcher.Database, replicationResult.DestinationDatabase);
-                Assert.Equal(dest.Urls.Single(), replicationResult.DestinationUrl);
-                Assert.Equal(taskId, replicationResult.TaskId);
-            }
+                if (options.DatabaseMode == RavenDatabaseMode.Sharded)
+                {
+                    var shards = await Sharding.GetShardingConfigurationAsync(store);
+                    foreach (var shardNumber in shards.Shards.Keys)
+                    {
+                        ValidateReplicationTaskDetails(store.Maintenance.ForShard(shardNumber), taskId, watcher, dest);
+                    }
+                    return;
+                }
+
+                ValidateReplicationTaskDetails(store.Maintenance, taskId, watcher, dest);
+            }
+        }
+
+        private static void ValidateReplicationTaskDetails(MaintenanceOperationExecutor executor, long taskId, ExternalReplication watcher, DocumentStore dest)
+        {
+            var op = new GetOngoingTaskInfoOperation(taskId, OngoingTaskType.Replication);
+            var replicationResult = (OngoingTaskReplication)executor.Send(op);
+
+            Assert.Equal(watcher.Database, replicationResult.DestinationDatabase);
+            Assert.Equal(dest.Urls.Single(), replicationResult.DestinationUrl);
+            Assert.Equal(watcher.Name, replicationResult.TaskName);
+
+            op = new GetOngoingTaskInfoOperation("MyExternalReplication", OngoingTaskType.Replication);
+            replicationResult = (OngoingTaskReplication)executor.Send(op);
+
+            Assert.Equal(watcher.Database, replicationResult.DestinationDatabase);
+            Assert.Equal(dest.Urls.Single(), replicationResult.DestinationUrl);
+            Assert.Equal(taskId, replicationResult.TaskId);
         }
 
         [RavenTheory(RavenTestCategory.Studio | RavenTestCategory.ClientApi | RavenTestCategory.Etl, LicenseRequired = true)]
