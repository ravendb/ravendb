<<<<<<< HEAD
﻿using System.Linq;
=======
using System;
using System.Linq;
using System.Threading.Tasks;
>>>>>>> 94e75746
using Raven.Client.Documents.Linq;
using Xunit;
using Xunit.Abstractions;
using Tests.Infrastructure;

namespace FastTests.Client.Queries
{
    public class InQuery : RavenTestBase
    {
        public InQuery(ITestOutputHelper output) : base(output)
        {
        }

<<<<<<< HEAD
        [Theory]
        [RavenData(SearchEngineMode = RavenSearchEngineMode.All, DatabaseMode = RavenDatabaseMode.All)]
=======
        [RavenTheory(RavenTestCategory.Querying)]
        [RavenData(SearchEngineMode = RavenSearchEngineMode.All)]
>>>>>>> 94e75746
        public void QueryingUsingInShouldYieldDistinctResults(Options options)
        {
            using (var store = GetDocumentStore(options))
            {
                using (var session = store.OpenSession())
                {
                    session.Store(new Foo{Name = "Bar"},"Foos/1");
                    session.SaveChanges();
                    session.Query<Foo>().Single(foo => foo.Id.In("Foos/1", "Foos/1", "Foos/1", "Foos/1"));
                }

            }
        }

        [RavenTheory(RavenTestCategory.Querying)]
        [RavenData(SearchEngineMode = RavenSearchEngineMode.All)]
        public async Task CanQueryNullUsingInQuery(Options options)
        {
            using var store = GetDocumentStore(options);
            using (var session = store.OpenAsyncSession())
            {
                await session.StoreAsync(new Foo(){Name = null, Number = null});
                await session.StoreAsync(new Foo(){Name = string.Empty, Number = 1});
                await session.SaveChangesAsync();
                var resultNulls = await session.Advanced.AsyncRawQuery<Foo>("from Foos where Name in (0, null)").WaitForNonStaleResults().NoTracking().ToArrayAsync();
                Assert.Equal(1, resultNulls.Length);
                
                resultNulls = await session.Advanced.AsyncRawQuery<Foo>("from Foos where Name in (null, 0)").WaitForNonStaleResults().NoTracking().ToArrayAsync();
                Assert.Equal(1, resultNulls.Length);

                resultNulls = await session.Advanced.AsyncDocumentQuery<Foo>().WhereIn(x => x.Name, new[] {"0", null}).NoTracking().WaitForNonStaleResults().ToArrayAsync();
                Assert.Equal(1, resultNulls.Length);
                
                resultNulls = await session.Advanced.AsyncDocumentQuery<Foo>().WhereIn(x => x.Name, new[] {null, "0"}).NoTracking().WaitForNonStaleResults().ToArrayAsync();
                Assert.Equal(1, resultNulls.Length);
                
                resultNulls = await session.Advanced.AsyncDocumentQuery<Foo>().WhereIn(x => x.Number, new[] {0, (int?)null}).NoTracking().WaitForNonStaleResults().ToArrayAsync();
                Assert.Equal(1, resultNulls.Length);
                
                resultNulls = await session.Advanced.AsyncDocumentQuery<Foo>().WhereIn(x => x.Number, new[] {(int?)null, 0}).NoTracking().WaitForNonStaleResults().ToArrayAsync();
                Assert.Equal(1, resultNulls.Length);
            }
        }
        
        [RavenTheory(RavenTestCategory.Querying)]
        [RavenData(SearchEngineMode = RavenSearchEngineMode.All)]
        public void CanQueryDatesViaInQuery(Options options)
        {
            var random = new Random(1337);
            using var store = GetDocumentStore(options);
            var randomItems = Enumerable.Range(0, 10).Select(x => new Foo() {Date = new DateTime(random.NextInt64(DateTime.MinValue.Ticks, DateTime.MaxValue.Ticks))}).ToList();
            randomItems.Add(new Foo(){Date = null});
            using var session = store.OpenSession();
            randomItems.ForEach(x => session.Store(x));
            session.SaveChanges();

            var selectRandomToQuery = new []{randomItems[0], randomItems[3], randomItems[7]}.Select(x => x.Date).ToArray();
            var query = session.Advanced.DocumentQuery<Foo>().WhereIn(x => x.Date, selectRandomToQuery).WaitForNonStaleResults().ToList();
            Assert.Equal(3, query.Count);
            
            query = session.Advanced.DocumentQuery<Foo>().WhereIn(x => x.Date, selectRandomToQuery.Union(new []{(DateTime?)null})).WaitForNonStaleResults().ToList(); 
            Assert.Equal(4, query.Count);
        } 
        
        [RavenTheory(RavenTestCategory.Querying)]
        [RavenData(SearchEngineMode = RavenSearchEngineMode.All)]
        public void InQueryUseAnalyzerDuringQueryBuildingPhase(Options options)
        {
          
            using var store = GetDocumentStore(options);
            using var session = store.OpenSession();
            session.Store(new Foo(){Name = "MaCiEj"});
            session.Store(new Foo(){Name = "Gracjan"});
            session.Store(new Foo(){Name = null});
            session.SaveChanges();

            var query = session.Advanced.DocumentQuery<Foo>().WhereIn(x => x.Name, new []{"MACIEJ", null}).WaitForNonStaleResults().ToList();
            Assert.Equal(2, query.Count);
        } 
        
        private class Foo
        {
            public string Id { get; set; }
            public string Name { get; set; }
            
            public int? Number { get; set; }
            
            public DateTime? Date { get; set; }
        }

    }
}<|MERGE_RESOLUTION|>--- conflicted
+++ resolved
@@ -1,10 +1,6 @@
-<<<<<<< HEAD
-﻿using System.Linq;
-=======
 using System;
 using System.Linq;
 using System.Threading.Tasks;
->>>>>>> 94e75746
 using Raven.Client.Documents.Linq;
 using Xunit;
 using Xunit.Abstractions;
@@ -18,13 +14,8 @@
         {
         }
 
-<<<<<<< HEAD
-        [Theory]
+        [RavenTheory(RavenTestCategory.Querying)]
         [RavenData(SearchEngineMode = RavenSearchEngineMode.All, DatabaseMode = RavenDatabaseMode.All)]
-=======
-        [RavenTheory(RavenTestCategory.Querying)]
-        [RavenData(SearchEngineMode = RavenSearchEngineMode.All)]
->>>>>>> 94e75746
         public void QueryingUsingInShouldYieldDistinctResults(Options options)
         {
             using (var store = GetDocumentStore(options))
@@ -51,7 +42,7 @@
                 await session.SaveChangesAsync();
                 var resultNulls = await session.Advanced.AsyncRawQuery<Foo>("from Foos where Name in (0, null)").WaitForNonStaleResults().NoTracking().ToArrayAsync();
                 Assert.Equal(1, resultNulls.Length);
-                
+
                 resultNulls = await session.Advanced.AsyncRawQuery<Foo>("from Foos where Name in (null, 0)").WaitForNonStaleResults().NoTracking().ToArrayAsync();
                 Assert.Equal(1, resultNulls.Length);
 
