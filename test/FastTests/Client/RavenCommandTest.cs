--- conflicted
+++ resolved
@@ -60,12 +60,8 @@
                 "DeleteServerWideAnalyzerCommand", "PutServerWideAnalyzersCommand",
                 "DeleteServerWideSorterCommand", "PutServerWideSortersCommand",
                 "SetDatabasesLockCommand",
-<<<<<<< HEAD
-                "GetDatabaseSettingsCommand", "PutDatabaseConfigurationSettingsCommand", "ConfigurePostgreSqlCommand"
-=======
-                "GetDatabaseSettingsCommand", "PutDatabaseConfigurationSettingsCommand",
+                "GetDatabaseSettingsCommand", "PutDatabaseConfigurationSettingsCommand", "ConfigurePostgreSqlCommand",
                 "GetTrafficWatchConfigurationCommand", "SetTrafficWatchConfigurationCommand"
->>>>>>> 9264e7e2
             }.OrderBy(t => t);
 
             var commandBaseType = typeof(RavenCommand<>);
