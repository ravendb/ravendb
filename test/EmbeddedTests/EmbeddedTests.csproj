--- conflicted
+++ resolved
@@ -1,10 +1,6 @@
 ﻿<Project Sdk="Microsoft.NET.Sdk">
   <PropertyGroup>
-<<<<<<< HEAD
-    <RuntimeFrameworkVersion>6.0.22</RuntimeFrameworkVersion>
-=======
-    <RuntimeFrameworkVersion>7.0.13</RuntimeFrameworkVersion>
->>>>>>> 943d452b
+    <RuntimeFrameworkVersion>6.0.25</RuntimeFrameworkVersion>
     <AllowUnsafeBlocks>true</AllowUnsafeBlocks>
     <AssemblyName>EmbeddedTests</AssemblyName>
     <PackageId>EmbeddedTests</PackageId>
@@ -41,7 +37,7 @@
     <ProjectReference Include="..\..\src\Raven.TestDriver\Raven.TestDriver.csproj" />
   </ItemGroup>
   <ItemGroup>
-    <PackageReference Include="Microsoft.NET.Test.Sdk" Version="17.6.3" />
+    <PackageReference Include="Microsoft.NET.Test.Sdk" Version="17.8.0" />
     <PackageReference Include="xunit.runner.visualstudio" Version="2.4.3">
       <PrivateAssets>all</PrivateAssets>
       <IncludeAssets>runtime; build; native; contentfiles; analyzers</IncludeAssets>
