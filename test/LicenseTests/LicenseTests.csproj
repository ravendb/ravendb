--- conflicted
+++ resolved
@@ -1,12 +1,7 @@
 ﻿<Project Sdk="Microsoft.NET.Sdk">
   <PropertyGroup>
-<<<<<<< HEAD
     <TargetFramework>net8.0</TargetFramework>
     <RuntimeFrameworkVersion>8.0.2</RuntimeFrameworkVersion>
-=======
-    <TargetFramework>net7.0</TargetFramework>
-    <RuntimeFrameworkVersion>7.0.16</RuntimeFrameworkVersion>
->>>>>>> 9c69a7bf
     <AssemblyName>LicenseTests</AssemblyName>
     <PackageId>LicenseTests</PackageId>
     <CodeAnalysisRuleSet>..\..\RavenDB.ruleset</CodeAnalysisRuleSet>
@@ -23,15 +18,11 @@
   <ItemGroup>
     <FrameworkReference Include="Microsoft.AspNetCore.App" />
     <PackageReference Include="Microsoft.NET.Test.Sdk" Version="17.9.0" />
-<<<<<<< HEAD
-    <PackageReference Include="xunit.runner.visualstudio" Version="2.5.6">
-=======
-    <PackageReference Include="xunit.runner.visualstudio" Version="2.4.5">
->>>>>>> 9c69a7bf
+    <PackageReference Include="xunit.runner.visualstudio" Version="2.5.7">
       <PrivateAssets>all</PrivateAssets>
       <IncludeAssets>runtime; build; native; contentfiles; analyzers</IncludeAssets>
     </PackageReference>
-    <PackageReference Include="xunit" Version="2.6.6" />
+    <PackageReference Include="xunit" Version="2.7.0" />
     <DotNetCliToolReference Include="dotnet-xunit" Version="2.4.0-beta.1.build10001" />
   </ItemGroup>
   <ItemGroup>
