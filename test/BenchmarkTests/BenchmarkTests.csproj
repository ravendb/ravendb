--- conflicted
+++ resolved
@@ -26,11 +26,7 @@
     <ProjectReference Include="..\Tests.Infrastructure\Tests.Infrastructure.csproj" />
   </ItemGroup>
   <ItemGroup>
-<<<<<<< HEAD
-    <PackageReference Include="Microsoft.NET.Test.Sdk" Version="16.11.0" />
-=======
     <PackageReference Include="Microsoft.NET.Test.Sdk" Version="17.0.0" />
->>>>>>> 57e095ea
     <PackageReference Include="NodaTime" Version="3.0.9" />
     <PackageReference Include="xunit.runner.visualstudio" Version="2.4.3">
       <PrivateAssets>all</PrivateAssets>
