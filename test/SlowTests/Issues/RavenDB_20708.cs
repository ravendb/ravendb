--- conflicted
+++ resolved
@@ -27,13 +27,8 @@
             {
                 Cluster.SuspendObserver(server);
 
-<<<<<<< HEAD
                 var testingStuff = Server.ServerStore.DatabasesLandlord.ForTestingPurposesOnly();
-                testingStuff.BeforeHandleClusterTransactionOnDatabaseChanged = (server) => server.DatabasesLandlord.RestartDatabaseAsync(store.Database);
-=======
-                var testingStuff = server.ServerStore.DatabasesLandlord.ForTestingPurposesOnly();
-                testingStuff.BeforeHandleClusterTransactionOnDatabaseChanged = (s) => s.DatabasesLandlord.RestartDatabase(store.Database).WithCancellation(cts.Token);
->>>>>>> a91a0b28
+                testingStuff.BeforeHandleClusterTransactionOnDatabaseChanged = (server) => server.DatabasesLandlord.RestartDatabaseAsync(store.Database).WithCancellation(cts.Token);
                 testingStuff.DelayNotifyFeaturesAboutStateChange = () => Thread.Sleep(1000);
 
                 var user1 = new User { Name = "Karmel" };
