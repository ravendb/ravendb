﻿using System;
using System.Threading;
using System.Threading.Tasks;
using FastTests;
using Raven.Client.Documents.BulkInsert;
using SlowTests.Core.Utils.Entities;
using Tests.Infrastructure;
using Xunit;
using Xunit.Abstractions;

namespace SlowTests.Issues
{
    public class RavenDB_17745 : RavenTestBase
    {
        public RavenDB_17745(ITestOutputHelper output) : base(output)
        {
        }

        private readonly int _writeTimeout = 500;
        private readonly TimeSpan _delay = TimeSpan.FromSeconds(1);

        [RavenFact(RavenTestCategory.BulkInsert, Skip = "RavenDB-17745")]
        public async Task BulkInsertWithDelay()
        {
            DoNotReuseServer();

            using (var store = GetDocumentStore())
            {
                var db = await Server.ServerStore.DatabasesLandlord.TryGetOrCreateResourceStore(store.Database);
                db.ForTestingPurposesOnly().BulkInsertStreamWriteTimeout = _writeTimeout;
                var bulkInsertOptions = new BulkInsertOptions();
                bulkInsertOptions.ForTestingPurposesOnly().OverrideHeartbeatCheckInterval = _writeTimeout;

                var bulk = store.BulkInsert(bulkInsertOptions);

                await Task.Delay(_delay);
                bulk.Store(new User { Name = "Daniel" }, "users/1");
                bulk.Store(new User { Name = "Yael" }, "users/2");

                await Task.Delay(_delay);
                bulk.Store(new User { Name = "Ido" }, "users/3");
                await Task.Delay(_delay);
                bulk.Dispose();

                using (var session = store.OpenSession())
                {
                    var user = session.Load<User>("users/1");
                    Assert.NotNull(user);
                    Assert.Equal("Daniel", user.Name);

                    user = session.Load<User>("users/2");
                    Assert.NotNull(user);
                    Assert.Equal("Yael", user.Name);

                    user = session.Load<User>("users/3");
                    Assert.NotNull(user);
                    Assert.Equal("Ido", user.Name);
                }
            }
        }

<<<<<<< HEAD
        [RavenFact(RavenTestCategory.BulkInsert, Skip = "RavenDB-17745")]
=======
        [RavenFact(RavenTestCategory.BulkInsert)]
>>>>>>> bd905976
        public async Task StartStoreInTheMiddleOfAnHeartbeat()
        {
            DoNotReuseServer();
            using (var store = GetDocumentStore())
            {
                var mre = new ManualResetEvent(false);
                var db = await Server.ServerStore.DatabasesLandlord.TryGetOrCreateResourceStore(store.Database);
                db.ForTestingPurposesOnly().BulkInsertStreamWriteTimeout = _writeTimeout;
                var bulkInsertOptions = new BulkInsertOptions();
                bulkInsertOptions.ForTestingPurposesOnly().OverrideHeartbeatCheckInterval = _writeTimeout;

                using (var bulk = store.BulkInsert(bulkInsertOptions))
                {
                    bulkInsertOptions.ForTestingPurposesOnly().OnSendHeartBeat_DoBulkStore = () =>
                    {
                        mre.Set();
                    };

                    Assert.True(mre.WaitOne(_delay * 3));

                    await bulk.StoreAsync(new User { Name = "Daniel" }, "users/1");
                }


                using (var session = store.OpenSession())
                {
                    var user = session.Load<User>("users/1");
                    Assert.NotNull(user);
                    Assert.Equal("Daniel", user.Name);
                }
            }
        }
    }
}<|MERGE_RESOLUTION|>--- conflicted
+++ resolved
@@ -59,11 +59,7 @@
             }
         }
 
-<<<<<<< HEAD
-        [RavenFact(RavenTestCategory.BulkInsert, Skip = "RavenDB-17745")]
-=======
-        [RavenFact(RavenTestCategory.BulkInsert)]
->>>>>>> bd905976
+        [RavenFact(RavenTestCategory.BulkInsert, Skip = "RavenDB-17745 missing 6.x impl.")]
         public async Task StartStoreInTheMiddleOfAnHeartbeat()
         {
             DoNotReuseServer();
