--- conflicted
+++ resolved
@@ -16,16 +16,9 @@
         {
         }
 
-<<<<<<< HEAD
-        private readonly int _writeTimeout = 2_000;
-        private readonly TimeSpan _delay = TimeSpan.FromSeconds(25);
-
-        [RavenFact(RavenTestCategory.BulkInsert, Skip = "RavenDB-17745")]
-=======
         private readonly int _writeTimeout = 500;
         private readonly TimeSpan _delay = TimeSpan.FromSeconds(1);
         [RavenFact(RavenTestCategory.BulkInsert)]
->>>>>>> 76e0cf26
         public async Task BulkInsertWithDelay()
         {
             DoNotReuseServer();
