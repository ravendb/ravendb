--- conflicted
+++ resolved
@@ -16,16 +16,10 @@
         {
         }
 
-<<<<<<< HEAD
-        private readonly int _writeTimeout = 2_000;
-        private readonly TimeSpan _delay = TimeSpan.FromSeconds(25);
+        private readonly int _writeTimeout = 500;
+        private readonly TimeSpan _delay = TimeSpan.FromSeconds(1);
 
         [RavenFact(RavenTestCategory.BulkInsert, Skip = "RavenDB-17745")]
-=======
-        private readonly int _writeTimeout = 500;
-        private readonly TimeSpan _delay = TimeSpan.FromSeconds(1);
-        [RavenFact(RavenTestCategory.BulkInsert)]
->>>>>>> 9abee1e5
         public async Task BulkInsertWithDelay()
         {
             DoNotReuseServer();
