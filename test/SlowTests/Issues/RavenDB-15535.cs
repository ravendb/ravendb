--- conflicted
+++ resolved
@@ -77,18 +77,14 @@
                     }
                 });
 
-<<<<<<< HEAD
+                using (var cts = new CancellationTokenSource(TimeSpan.FromSeconds(10)))
+                {
+                    await testServer.ServerStore.Engine.WaitForState(RachisState.Follower, cts.Token);
+                }
+
+                await WaitAndAssertForValueAsync(async () => await GetMembersCount(store, database), 3, 20000);
+
                 using (var session = store.OpenSession(new SessionOptions { }))
-=======
-                using (var cts = new CancellationTokenSource(TimeSpan.FromSeconds(10)))
-                {
-                    await testServer.ServerStore.Engine.WaitForState(RachisState.Follower, cts.Token);
-                }
-
-                await WaitAndAssertForValueAsync(async () => await GetMembersCount(store, database), 3, 20000);
-
-                using (var session = store.OpenSession(new SessionOptions {}))
->>>>>>> 0cc17320
                 {
                     session.Store(new User() { Name = "userT" }, "users/1");
                     session.SaveChanges();
