﻿using System;
using System.Collections.Generic;
using System.IO;
using System.Linq;
using System.Security.Cryptography.X509Certificates;
using System.Threading.Tasks;
using FastTests;
using Raven.Client.Documents;
using Raven.Client.Documents.Operations.ConnectionStrings;
using Raven.Client.Documents.Operations.ETL;
using Raven.Client.Documents.Operations.OngoingTasks;
using Raven.Client.Documents.Operations.Replication;
using Raven.Client.ServerWide.Operations.Certificates;
using Raven.Server;
using Tests.Infrastructure;
using Xunit;
using Xunit.Abstractions;

namespace SlowTests.Issues
{
    public class RavenDB_22709 : ReplicationTestBase
    {
        public RavenDB_22709(ITestOutputHelper output) : base(output)
        {
        }

        [RavenFact(RavenTestCategory.Replication)]
        public async Task PullReplicationWithSinksWithSameDatabaseNameShouldWork()
        {
            var hubCluster = await CreateRaftClusterWithSsl(3);
            var hubClusterCert = RegisterClientCertificate(hubCluster);

            var sinkCluster = await CreateRaftClusterWithSsl(1);
            var sinkClusterCert = RegisterClientCertificate(sinkCluster);

            var sinkCluster2 = await CreateRaftClusterWithSsl(1);
            var sinkClusterCert2 = RegisterClientCertificate(sinkCluster2);

            using var hubStore = GetDocumentStore(new Options
            {
                Server = hubCluster.Leader,
                ReplicationFactor = 3,
                AdminCertificate = hubClusterCert,
                ClientCertificate = hubClusterCert,
                ModifyDatabaseName = s => "HubDB"
            });
            using var sinkStore1 = GetDocumentStore(new Options
            {
                Server = sinkCluster.Leader,
                AdminCertificate = sinkClusterCert,
                ClientCertificate = sinkClusterCert,
                ModifyDatabaseName = s => "SinkDB"
            });

            using var sinkStore2 = GetDocumentStore(new Options
            {
                Server = sinkCluster2.Leader,
                AdminCertificate = sinkClusterCert2,
                ClientCertificate = sinkClusterCert2,
                ModifyDatabaseName = s => "SinkDB"
            });

            var pullCert1 = new X509Certificate2(await File.ReadAllBytesAsync(hubCluster.Certificates.ClientCertificate2Path), (string)null, X509KeyStorageFlags.Exportable);
            var pullCert2 = new X509Certificate2(await File.ReadAllBytesAsync(hubCluster.Certificates.ClientCertificate3Path), (string)null, X509KeyStorageFlags.Exportable);

            await hubStore.Maintenance.SendAsync(new PutPullReplicationAsHubOperation(new PullReplicationDefinition
            {
                Name = "both",
                Mode = PullReplicationMode.SinkToHub | PullReplicationMode.HubToSink,
                WithFiltering = true,
                PinToMentorNode = true,
                MentorNode = "A"
            }));

            await hubStore.Maintenance.SendAsync(new RegisterReplicationHubAccessOperation("both", new ReplicationHubAccess
            {
                Name = "Sink1",
                AllowedSinkToHubPaths = new[] { "*" },
                AllowedHubToSinkPaths = new[] { "*" },
                CertificateBase64 = Convert.ToBase64String(pullCert1.Export(X509ContentType.Cert)),
            }));

            await SetupSink(sinkStore1, hubStore, "Sink1", pullCert1);

            await hubStore.Maintenance.SendAsync(new RegisterReplicationHubAccessOperation("both", new ReplicationHubAccess
            {
                Name = "Sink2",
                AllowedSinkToHubPaths = new[] { "*" },
                AllowedHubToSinkPaths = new[] { "*" },
                CertificateBase64 = Convert.ToBase64String(pullCert2.Export(X509ContentType.Cert)),
            }));

            await SetupSink(sinkStore2, hubStore, "Sink2", pullCert2);

            // 2 outgoing internal replication connections 
            // 2 outgoing pull replication connections

            // 2 incoming internal replication connections 
            // 2 incoming pull replication connections

            var expectedConnections = 4;

            await AssertOutgoingConnections(hubStore, expectedConnections);
            await AssertIncomingConnections(hubStore, expectedConnections);
        }

        [RavenFact(RavenTestCategory.Replication)]
        public async Task ShouldRemoveConnectionsAfterUpdatingMentorNodeForHubTask()
        {
            var hubCluster = await CreateRaftClusterWithSsl(3, watcherCluster: true, leaderIndex: 0);
            var hubClusterCert = RegisterClientCertificate(hubCluster);

            var sinkCluster = await CreateRaftClusterWithSsl(3, watcherCluster: true, leaderIndex: 0);
            var sinkClusterCert = RegisterClientCertificate(sinkCluster);

            using var hubStore = new DocumentStore
            {
<<<<<<< HEAD
                // 2 outgoing internal replication connections 
                // 2 outgoing pull replication connections
                var stats = await hubStore.Maintenance.ForNode("A").SendAsync(new GetReplicationPerformanceStatisticsOperation());
                return stats.Outgoing.Length;
            }, 4));
=======
                Urls = new[] { hubCluster.Leader.WebUrl },
                Database = "HubDB",
                Certificate = hubClusterCert,
                Conventions = { DisableTopologyUpdates = true }
            }.Initialize();
>>>>>>> c2d7111c

            using var sinkStore = new DocumentStore
            {
<<<<<<< HEAD
                // 2 incoming internal replication connections 
                // 2 incoming pull replication connections
                var stats = await hubStore.Maintenance.ForNode("A").SendAsync(new GetReplicationPerformanceStatisticsOperation());
                return stats.Incoming.Length;
            }, 4));
=======
                Urls = new[] { sinkCluster.Leader.WebUrl },
                Database = "SinkDB",
                Certificate = sinkClusterCert,
                Conventions = { DisableTopologyUpdates = true }
            }.Initialize();

            await CreateDatabaseInCluster(hubStore.Database, replicationFactor: 3, leadersUrl: hubCluster.Leader.WebUrl, certificate: hubClusterCert);
            await CreateDatabaseInCluster(sinkStore.Database, replicationFactor: 3, leadersUrl: sinkCluster.Leader.WebUrl, certificate: sinkClusterCert);

            var pullCert = new X509Certificate2(await File.ReadAllBytesAsync(hubCluster.Certificates.ClientCertificate2Path), (string)null, X509KeyStorageFlags.Exportable);

            var pullDefinition = new PullReplicationDefinition
            {
                Name = "both",
                Mode = PullReplicationMode.SinkToHub | PullReplicationMode.HubToSink,
                WithFiltering = true,
                PinToMentorNode = true,
                MentorNode = hubCluster.Leader.ServerStore.NodeTag
            };
>>>>>>> c2d7111c

            var result = await hubStore.Maintenance.SendAsync(new PutPullReplicationAsHubOperation(pullDefinition));

            await hubStore.Maintenance.SendAsync(new RegisterReplicationHubAccessOperation("both", new ReplicationHubAccess
            {
                Name = "Sink",
                AllowedSinkToHubPaths = new[] { "*" },
                AllowedHubToSinkPaths = new[] { "*" },
                CertificateBase64 = Convert.ToBase64String(pullCert.Export(X509ContentType.Cert)),
            }));

            await SetupSink(sinkStore, hubStore, "Sink", pullCert);

            // 2 outgoing internal replication connections
            // 1 outgoing pull replication connections

            // 2 incoming internal replication connections
            // 1 incoming pull replication connections

            var expectedConnections = 3;

            await AssertOutgoingConnections(hubStore, expectedConnections);
            await AssertIncomingConnections(hubStore, expectedConnections);

            pullDefinition.TaskId = result.TaskId;

            await hubStore.Maintenance.SendAsync(new ToggleOngoingTaskStateOperation(pullDefinition.TaskId, OngoingTaskType.PullReplicationAsHub, disable: true));

            pullDefinition.Disabled = false;
            pullDefinition.MentorNode = hubCluster.Nodes.First(s => s.ServerStore.NodeTag != hubCluster.Leader.ServerStore.NodeTag).ServerStore.NodeTag;

            await hubStore.Maintenance.SendAsync(new PutPullReplicationAsHubOperation(pullDefinition));

            foreach (var server in hubCluster.Nodes)
            {
                using (var store = new DocumentStore
                {
                    Urls = new[] { server.WebUrl },
                    Database = "HubDB",
                    Certificate = hubClusterCert,
                    Conventions = { DisableTopologyUpdates = true }
                }.Initialize())
                {
                    if (server.ServerStore.NodeTag != pullDefinition.MentorNode)
                    {
                        // 2 outgoing internal replication connections
                        
                        // 2 incoming internal replication connections

                        expectedConnections = 2;
                    }
                    else
                    {
                        // 2 outgoing internal replication connections
                        // 1 outgoing pull replication connections

                        // 2 incoming internal replication connections
                        // 1 incoming pull replication connections

                        expectedConnections = 3;
                    }

                    await AssertOutgoingConnections(store, expectedConnections);
                    await AssertIncomingConnections(store, expectedConnections);
                }
            }
        }

        [RavenFact(RavenTestCategory.Replication)]
        public async Task ShouldRemoveConnectionsAfterUpdatingResponsibleNodeForSinkTask()
        {
            var hubCluster = await CreateRaftClusterWithSsl(1);
            var hubClusterCert = RegisterClientCertificate(hubCluster);

            var sinkCluster = await CreateRaftClusterWithSsl(3, watcherCluster: true, leaderIndex: 0);
            var sinkClusterCert = RegisterClientCertificate(sinkCluster);

            using var hubStore = new DocumentStore
            {
                Urls = new[] { hubCluster.Leader.WebUrl },
                Database = "HubDB",
                Certificate = hubClusterCert,
                Conventions = { DisableTopologyUpdates = true }
            }.Initialize();

            using var sinkStore = new DocumentStore
            {
                Urls = new[] { sinkCluster.Leader.WebUrl },
                Database = "SinkDB",
                Certificate = sinkClusterCert
            }.Initialize();

            await CreateDatabaseInCluster(hubStore.Database, replicationFactor: 1, leadersUrl: hubCluster.Leader.WebUrl, certificate: hubClusterCert);
            await CreateDatabaseInCluster(sinkStore.Database, replicationFactor: 3, leadersUrl: sinkCluster.Leader.WebUrl, certificate: sinkClusterCert);

            var pullCert = new X509Certificate2(await File.ReadAllBytesAsync(hubCluster.Certificates.ClientCertificate2Path), (string)null, X509KeyStorageFlags.Exportable);

            await hubStore.Maintenance.SendAsync(new PutPullReplicationAsHubOperation(new PullReplicationDefinition
            {
                Name = "both",
                Mode = PullReplicationMode.SinkToHub | PullReplicationMode.HubToSink,
                WithFiltering = true,
                PinToMentorNode = true,
                MentorNode = hubCluster.Leader.ServerStore.NodeTag
            }));

            await hubStore.Maintenance.SendAsync(new RegisterReplicationHubAccessOperation("both", new ReplicationHubAccess
            {
                Name = "Sink",
                AllowedSinkToHubPaths = new[] { "*" },
                AllowedHubToSinkPaths = new[] { "*" },
                CertificateBase64 = Convert.ToBase64String(pullCert.Export(X509ContentType.Cert)),
            }));

            await sinkStore.Maintenance.SendAsync(new PutConnectionStringOperation<RavenConnectionString>(new RavenConnectionString
            {
                Database = hubStore.Database,
                Name = hubStore.Database + "ConStr",
                TopologyDiscoveryUrls = hubStore.Urls
            }));

            var sinkReplication = new PullReplicationAsSink
            {
                PinToMentorNode = true,
                MentorNode = sinkCluster.Leader.ServerStore.NodeTag,
                ConnectionStringName = hubStore.Database + "ConStr",
                Mode = PullReplicationMode.SinkToHub | PullReplicationMode.HubToSink,
                CertificateWithPrivateKey = Convert.ToBase64String(pullCert.Export(X509ContentType.Pfx)),
                HubName = "both",
                AccessName = "Sink",
                AllowedHubToSinkPaths = new[] { "*" },
                AllowedSinkToHubPaths = new[] { "*" }
            };

<<<<<<< HEAD
            async Task SetupSink(DocumentStore sinkStore, string accessName, X509Certificate2 pullCert)
=======
            var result = await sinkStore.Maintenance.SendAsync(new UpdatePullReplicationAsSinkOperation(sinkReplication));

            // 1 outgoing pull replication connections

            // 1 incoming pull replication connections

            var expectedConnections = 1;

            await AssertOutgoingConnections(hubStore, expectedConnections);
            await AssertIncomingConnections(hubStore, expectedConnections);

            sinkReplication.TaskId = result.TaskId;
            sinkReplication.MentorNode = sinkCluster.Nodes.First(s => s.WebUrl != sinkCluster.Leader.WebUrl).ServerStore.NodeTag;

            await sinkStore.Maintenance.SendAsync(new UpdatePullReplicationAsSinkOperation(sinkReplication));

            foreach (var server in sinkCluster.Nodes)
>>>>>>> c2d7111c
            {
                using (var store = new DocumentStore
                {
                    Urls = new[] { server.WebUrl },
                    Database = "SinkDB",
                    Certificate = sinkClusterCert,
                    Conventions = { DisableTopologyUpdates = true }
                }.Initialize())
                {
                    if (server.ServerStore.NodeTag != sinkReplication.MentorNode)
                    {
                        // 2 outgoing internal replication connections 

                        // 2 incoming internal replication connections

                        expectedConnections = 2;
                    }
                    else
                    {
                        // 2 outgoing internal replication connections
                        // 1 outgoing pull replication connections

                        // 2 incoming internal replication connections
                        // 1 incoming pull replication connections

                        expectedConnections = 3;
                    }

                    await AssertOutgoingConnections(store, expectedConnections);
                    await AssertIncomingConnections(store, expectedConnections);
                }
            }
        }

        private X509Certificate2 RegisterClientCertificate((List<RavenServer> Nodes, RavenServer Leader, TestCertificatesHolder Certificates) cluster)
        {
            return Certificates.RegisterClientCertificate(cluster.Certificates.ServerCertificate.Value, cluster.Certificates
                .ClientCertificate1.Value, new Dictionary<string, DatabaseAccess>(), SecurityClearance.ClusterAdmin, server: cluster.Leader);
        }

        private async Task SetupSink(IDocumentStore sinkStore, IDocumentStore hubStore, string accessName, X509Certificate2 pullCert)
        {
            await sinkStore.Maintenance.SendAsync(new PutConnectionStringOperation<RavenConnectionString>(new RavenConnectionString
            {
                Database = hubStore.Database,
                Name = hubStore.Database + "ConStr",
                TopologyDiscoveryUrls = hubStore.Urls
            }));
            await sinkStore.Maintenance.SendAsync(new UpdatePullReplicationAsSinkOperation(new PullReplicationAsSink
            {
                ConnectionStringName = hubStore.Database + "ConStr",
                Mode = PullReplicationMode.SinkToHub | PullReplicationMode.HubToSink,
                CertificateWithPrivateKey = Convert.ToBase64String(pullCert.Export(X509ContentType.Pfx)),
                HubName = "both",
                AccessName = accessName,
                AllowedHubToSinkPaths = new[] { "*" },
                AllowedSinkToHubPaths = new[] { "*" }
            }));
        }

        private async Task AssertOutgoingConnections(IDocumentStore store, int expectedConnections)
        {
            Assert.Equal(expectedConnections, await WaitForValueAsync(async () =>
            {
                var stats = await store.Maintenance.SendAsync(new GetReplicationPerformanceStatisticsOperation());
                return stats.Outgoing.Length;
            }, expectedConnections));
        }

        private async Task AssertIncomingConnections(IDocumentStore store, int expectedConnections)
        {
            Assert.Equal(expectedConnections, await WaitForValueAsync(async () =>
            {
                var stats = await store.Maintenance.SendAsync(new GetReplicationPerformanceStatisticsOperation());
                return stats.Incoming.Length;
            }, expectedConnections));
        }
    }
}<|MERGE_RESOLUTION|>--- conflicted
+++ resolved
@@ -115,33 +115,18 @@
 
             using var hubStore = new DocumentStore
             {
-<<<<<<< HEAD
-                // 2 outgoing internal replication connections 
-                // 2 outgoing pull replication connections
-                var stats = await hubStore.Maintenance.ForNode("A").SendAsync(new GetReplicationPerformanceStatisticsOperation());
-                return stats.Outgoing.Length;
-            }, 4));
-=======
                 Urls = new[] { hubCluster.Leader.WebUrl },
                 Database = "HubDB",
                 Certificate = hubClusterCert,
-                Conventions = { DisableTopologyUpdates = true }
+                Conventions = { DisableTopologyUpdates = true, DisposeCertificate = false }
             }.Initialize();
->>>>>>> c2d7111c
 
             using var sinkStore = new DocumentStore
             {
-<<<<<<< HEAD
-                // 2 incoming internal replication connections 
-                // 2 incoming pull replication connections
-                var stats = await hubStore.Maintenance.ForNode("A").SendAsync(new GetReplicationPerformanceStatisticsOperation());
-                return stats.Incoming.Length;
-            }, 4));
-=======
                 Urls = new[] { sinkCluster.Leader.WebUrl },
                 Database = "SinkDB",
                 Certificate = sinkClusterCert,
-                Conventions = { DisableTopologyUpdates = true }
+                Conventions = { DisableTopologyUpdates = true, DisposeCertificate = false }
             }.Initialize();
 
             await CreateDatabaseInCluster(hubStore.Database, replicationFactor: 3, leadersUrl: hubCluster.Leader.WebUrl, certificate: hubClusterCert);
@@ -157,7 +142,6 @@
                 PinToMentorNode = true,
                 MentorNode = hubCluster.Leader.ServerStore.NodeTag
             };
->>>>>>> c2d7111c
 
             var result = await hubStore.Maintenance.SendAsync(new PutPullReplicationAsHubOperation(pullDefinition));
 
@@ -198,13 +182,13 @@
                     Urls = new[] { server.WebUrl },
                     Database = "HubDB",
                     Certificate = hubClusterCert,
-                    Conventions = { DisableTopologyUpdates = true }
+                    Conventions = { DisableTopologyUpdates = true, DisposeCertificate = false }
                 }.Initialize())
                 {
                     if (server.ServerStore.NodeTag != pullDefinition.MentorNode)
                     {
                         // 2 outgoing internal replication connections
-                        
+
                         // 2 incoming internal replication connections
 
                         expectedConnections = 2;
@@ -240,14 +224,15 @@
                 Urls = new[] { hubCluster.Leader.WebUrl },
                 Database = "HubDB",
                 Certificate = hubClusterCert,
-                Conventions = { DisableTopologyUpdates = true }
+                Conventions = { DisableTopologyUpdates = true, DisposeCertificate = false }
             }.Initialize();
 
             using var sinkStore = new DocumentStore
             {
                 Urls = new[] { sinkCluster.Leader.WebUrl },
                 Database = "SinkDB",
-                Certificate = sinkClusterCert
+                Certificate = sinkClusterCert,
+                Conventions = { DisposeCertificate = false }
             }.Initialize();
 
             await CreateDatabaseInCluster(hubStore.Database, replicationFactor: 1, leadersUrl: hubCluster.Leader.WebUrl, certificate: hubClusterCert);
@@ -292,9 +277,6 @@
                 AllowedSinkToHubPaths = new[] { "*" }
             };
 
-<<<<<<< HEAD
-            async Task SetupSink(DocumentStore sinkStore, string accessName, X509Certificate2 pullCert)
-=======
             var result = await sinkStore.Maintenance.SendAsync(new UpdatePullReplicationAsSinkOperation(sinkReplication));
 
             // 1 outgoing pull replication connections
@@ -312,14 +294,13 @@
             await sinkStore.Maintenance.SendAsync(new UpdatePullReplicationAsSinkOperation(sinkReplication));
 
             foreach (var server in sinkCluster.Nodes)
->>>>>>> c2d7111c
             {
                 using (var store = new DocumentStore
                 {
                     Urls = new[] { server.WebUrl },
                     Database = "SinkDB",
                     Certificate = sinkClusterCert,
-                    Conventions = { DisableTopologyUpdates = true }
+                    Conventions = { DisableTopologyUpdates = true, DisposeCertificate = false }
                 }.Initialize())
                 {
                     if (server.ServerStore.NodeTag != sinkReplication.MentorNode)
