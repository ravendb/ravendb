--- conflicted
+++ resolved
@@ -279,13 +279,8 @@
             using (var serverA = CreateSecuredServer())
             using (var serverB = CreateSecuredServer(serverA.ServerStore.GetNodeTcpServerUrl(), false))
             {
-<<<<<<< HEAD
-                using (var handler = RequestExecutor.CreateHttpMessageHandler(serverA.Certificate.Certificate, true, true))
+                using (var handler = DefaultRavenHttpClientFactory.CreateHttpMessageHandler(serverA.Certificate.Certificate, true, true))
                 using (var client = new HttpClient(handler).WithConventions(DocumentConventions.DefaultForServer))
-=======
-                using (var handler = DefaultRavenHttpClientFactory.CreateHttpMessageHandler(serverA.Certificate.Certificate, true, true))
-                using (var client = new HttpClient(handler))
->>>>>>> 51158028
                 {
                     var url = $"{serverA.WebUrl}/admin/debug/node/ping?url={Uri.EscapeDataString(serverB.WebUrl)}";
                     var rawResponse = await (await client.GetAsync(url)).Content.ReadAsStringAsync();
