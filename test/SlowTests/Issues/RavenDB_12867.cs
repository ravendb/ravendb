﻿using System;
using System.Collections.Generic;
using System.IO;
using System.Linq;
using System.Threading;
using FastTests;
using Raven.Client.Documents;
using Raven.Client.Documents.Operations.Backups;
using Raven.Tests.Core.Utils.Entities;
using Sparrow.Json;
using Sparrow.Server.Json.Sync;
using Xunit;
using Xunit.Abstractions;

namespace SlowTests.Issues
{
    public class RavenDB_12867 : RavenTestBase
    {
        public RavenDB_12867(ITestOutputHelper output) : base(output)
        {
        }

        private class JsonDeserialization : JsonDeserializationBase
        {
            public static readonly Func<BlittableJsonReaderObject, Container> Container = GenerateJsonDeserializationRoutine<Container>();
        }

        private class Container
        {
            public object A { get; set; }
            public BlittableJsonReaderObject B { get; set; }
            public Dictionary<string, object> C { get; set; }
            public Dictionary<string, BlittableJsonReaderObject> D { get; set; }
        }

        [Fact]
        public void CanDeserializeToBlittableDictionary()
        {
            using (var context = JsonOperationContext.ShortTermSingleUse())
            {
                var str = @" {  ""A"" : {  ""P1"": true  }, ""B"": { ""P2"": false } , ""C"" : {  ""P1"": { ""aa"": false}  }, ""D"": { ""P2"": { ""aa"": false} } }";
                var blittable = context.Sync.ReadForMemory(str, "test");
                var parsedObject = JsonDeserialization.Container(blittable);

                Assert.IsType<BlittableJsonReaderObject>(parsedObject.A);
                Assert.IsType<BlittableJsonReaderObject>(parsedObject.B);
                Assert.IsType<BlittableJsonReaderObject>(parsedObject.C["P1"]);
                Assert.IsType<BlittableJsonReaderObject>(parsedObject.D["P2"]);
            }
        }

        [Fact]
        public void CanRestoreSubscriptions()
        {
            var backupPath = NewDataPath(suffix: "BackupFolder");

            using (var store = GetDocumentStore())
            {
                store.Subscriptions.Create<User>(x => x.Name == "Marcin");
                store.Subscriptions.Create<User>();
<<<<<<< HEAD

                var config = new PeriodicBackupConfiguration
                {
                    BackupType = BackupType.Snapshot,
                    LocalSettings = new LocalSettings
                    {
                        FolderPath = backupPath
                    },
                    IncrementalBackupFrequency = "* * * * *" //every minute
                };
=======
>>>>>>> 0335d79d

                var config = Backup.CreateBackupConfiguration(backupPath);
                var backupTaskId = Backup.UpdateConfigAndRunBackup(Server, config, store);

                // restore the database with a different name
                var restoredDatabaseName = GetDatabaseName();

                using (Backup.RestoreDatabase(store, new RestoreBackupConfiguration
                {
                    BackupLocation = Directory.GetDirectories(backupPath).First(),
                    DatabaseName = restoredDatabaseName
                }))
                {
                    using (var restoredStore = new DocumentStore
                    {
                        Urls = store.Urls,
                        Database = restoredDatabaseName
                    })
                    {
                        restoredStore.Initialize();
                        var subscriptions = restoredStore.Subscriptions.GetSubscriptions(0, 10);

                        Assert.Equal(2, subscriptions.Count);

                        foreach (var subscription in subscriptions)
                        {
                            Assert.NotNull(subscription.SubscriptionName);
                            Assert.NotNull(subscription.Query);
                        }
                    }
                }
            }
        }
    }
}<|MERGE_RESOLUTION|>--- conflicted
+++ resolved
@@ -58,19 +58,6 @@
             {
                 store.Subscriptions.Create<User>(x => x.Name == "Marcin");
                 store.Subscriptions.Create<User>();
-<<<<<<< HEAD
-
-                var config = new PeriodicBackupConfiguration
-                {
-                    BackupType = BackupType.Snapshot,
-                    LocalSettings = new LocalSettings
-                    {
-                        FolderPath = backupPath
-                    },
-                    IncrementalBackupFrequency = "* * * * *" //every minute
-                };
-=======
->>>>>>> 0335d79d
 
                 var config = Backup.CreateBackupConfiguration(backupPath);
                 var backupTaskId = Backup.UpdateConfigAndRunBackup(Server, config, store);
