--- conflicted
+++ resolved
@@ -90,13 +90,8 @@
                 {
                     await WaitForValueAsync(async () =>
                     {
-<<<<<<< HEAD
-                        documentDatabase = await server.ServerStore.DatabasesLandlord.TryGetOrCreateResourceStore(database);
+                        var documentDatabase = await server.ServerStore.DatabasesLandlord.TryGetOrCreateResourceStore(database);
                         using (documentDatabase.ServerStore.Engine.ContextPool.AllocateOperationContext(out ClusterOperationContext context))
-=======
-                        var documentDatabase = await server.ServerStore.DatabasesLandlord.TryGetOrCreateResourceStore(database);
-                        using (documentDatabase.ServerStore.Engine.ContextPool.AllocateOperationContext(out TransactionOperationContext context))
->>>>>>> bc753163
                         using (var tx = context.OpenReadTransaction())
                         {
                             server.ServerStore.Engine.GetLastCommitIndex(context, out index2, out long term);
