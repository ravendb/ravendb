--- conflicted
+++ resolved
@@ -28,7 +28,6 @@
     }
 
     [RavenTheory(RavenTestCategory.BackupExportImport)]
-<<<<<<< HEAD
     [RavenData(DatabaseMode = RavenDatabaseMode.All, Data = new object[] { null, null })]
     [RavenData(DatabaseMode = RavenDatabaseMode.All, Data = new object[] { null, null })]
     [RavenData(DatabaseMode = RavenDatabaseMode.All, Data = new object[] { ExportCompressionAlgorithm.Gzip, null })]
@@ -40,22 +39,8 @@
     [RavenData(DatabaseMode = RavenDatabaseMode.All, Data = new object[] { ExportCompressionAlgorithm.Gzip, CompressionLevel.SmallestSize })]
     [RavenData(DatabaseMode = RavenDatabaseMode.All, Data = new object[] { ExportCompressionAlgorithm.Zstd, CompressionLevel.SmallestSize })]
     [RavenData(DatabaseMode = RavenDatabaseMode.All, Data = new object[] { ExportCompressionAlgorithm.Gzip, CompressionLevel.NoCompression })]
+    [RavenData(DatabaseMode = RavenDatabaseMode.All, Data = new object[] { ExportCompressionAlgorithm.Zstd, CompressionLevel.NoCompression })]
     public async Task CanExportImport(Options options, object algorithmAsObject, object compressionLevelAsObject)
-=======
-    [InlineData(null, null)]
-    [InlineData(null, null)]
-    [InlineData(ExportCompressionAlgorithm.Gzip, null)]
-    [InlineData(ExportCompressionAlgorithm.Zstd, null)]
-    [InlineData(ExportCompressionAlgorithm.Gzip, CompressionLevel.Optimal)]
-    [InlineData(ExportCompressionAlgorithm.Zstd, CompressionLevel.Optimal)]
-    [InlineData(ExportCompressionAlgorithm.Gzip, CompressionLevel.Fastest)]
-    [InlineData(ExportCompressionAlgorithm.Zstd, CompressionLevel.Fastest)]
-    [InlineData(ExportCompressionAlgorithm.Gzip, CompressionLevel.SmallestSize)]
-    [InlineData(ExportCompressionAlgorithm.Zstd, CompressionLevel.SmallestSize)]
-    [InlineData(ExportCompressionAlgorithm.Gzip, CompressionLevel.NoCompression)]
-    [InlineData(ExportCompressionAlgorithm.Zstd, CompressionLevel.NoCompression)]
-    public async Task CanExportImport(ExportCompressionAlgorithm? algorithm, CompressionLevel? compressionLevel)
->>>>>>> d2e1d4ed
     {
         ExportCompressionAlgorithm? algorithm = algorithmAsObject == null ? null : (ExportCompressionAlgorithm)algorithmAsObject;
         CompressionLevel? compressionLevel = compressionLevelAsObject == null ? null : (CompressionLevel)compressionLevelAsObject;
@@ -68,6 +53,7 @@
         {
             record.Settings[RavenConfiguration.GetKey(x => x.ExportImport.CompressionAlgorithm)] = algorithm?.ToString();
             record.Settings[RavenConfiguration.GetKey(x => x.ExportImport.CompressionLevel)] = compressionLevel?.ToString();
+            record.Settings[RavenConfiguration.GetKey(x => x.Sharding.CompressionLevel)] = compressionLevel?.ToString();
         };
 
         using (var store = GetDocumentStore(options))
