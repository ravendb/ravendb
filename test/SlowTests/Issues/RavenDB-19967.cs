--- conflicted
+++ resolved
@@ -190,13 +190,8 @@
             using (var hub = GetDocumentStore())
             using (var sink = GetDocumentStore())
             {
-<<<<<<< HEAD
-                var hubCreationTaskId = (await hub.Maintenance.ForDatabase(hub.Database).SendAsync(new PutPullReplicationAsHubOperation(taskName))).TaskId;
-                var sinkCreationTaskId = (await PullReplicationTests.SetupPullReplicationAsync(taskName, sink, hub)).First().TaskId;
-=======
-                var hubCreationTaskId = await hub.Maintenance.ForDatabase(hub.Database).SendAsync(new PutPullReplicationAsHubOperation(taskName));
-                var sinkCreationTaskId = await PullReplicationTests.SetupPullReplicationAsync(taskName, sink, hub);
->>>>>>> beb6df50
+                var hubCreationTaskId = (await hub.Maintenance.ForDatabase(hub.Database).SendAsync(new PutPullReplicationAsHubOperation(taskName)));
+                var sinkCreationTaskId = (await PullReplicationTests.SetupPullReplicationAsync(taskName, sink, hub));
 
                 // Documents creation
                 var documentCreationTasks = new Task[DocumentsCount];
