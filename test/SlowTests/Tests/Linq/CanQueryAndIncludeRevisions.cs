--- conflicted
+++ resolved
@@ -20,19 +20,11 @@
         {
         }
 
-<<<<<<< HEAD
         [RavenTheory(RavenTestCategory.Counters | RavenTestCategory.TimeSeries | RavenTestCategory.Revisions)]
-        [RavenData(false, false, SearchEngineMode = RavenSearchEngineMode.Lucene, DatabaseMode = RavenDatabaseMode.All)]
-        [RavenData(false, true, SearchEngineMode = RavenSearchEngineMode.Lucene, DatabaseMode = RavenDatabaseMode.All)]
-        [RavenData(true, false, SearchEngineMode = RavenSearchEngineMode.Lucene, DatabaseMode = RavenDatabaseMode.All)]
-        [RavenData(true, true, SearchEngineMode = RavenSearchEngineMode.Lucene, DatabaseMode = RavenDatabaseMode.All)]
-=======
-        [Theory]
-        [RavenData(false, false, SearchEngineMode = RavenSearchEngineMode.All)]
-        [RavenData(false, true, SearchEngineMode = RavenSearchEngineMode.All)]
-        [RavenData(true, false, SearchEngineMode = RavenSearchEngineMode.All)]
-        [RavenData(true, true, SearchEngineMode = RavenSearchEngineMode.All)]
->>>>>>> e24de812
+        [RavenData(false, false, SearchEngineMode = RavenSearchEngineMode.All, DatabaseMode = RavenDatabaseMode.All)]
+        [RavenData(false, true, SearchEngineMode = RavenSearchEngineMode.All, DatabaseMode = RavenDatabaseMode.All)]
+        [RavenData(true, false, SearchEngineMode = RavenSearchEngineMode.All, DatabaseMode = RavenDatabaseMode.All)]
+        [RavenData(true, true, SearchEngineMode = RavenSearchEngineMode.All, DatabaseMode = RavenDatabaseMode.All)]
         public async Task Query_IncludeAllQueryFunctionality(Options options, bool includeCounters, bool includeTimeSeries)
         {
             using (var store = GetDocumentStore(options))
