--- conflicted
+++ resolved
@@ -90,13 +90,9 @@
                         select method;
 
             var array = types.ToArray();
-<<<<<<< HEAD
 
-            const int numberToTolerate = 4560;
+            const int numberToTolerate = 4554;
 
-=======
-            const int numberToTolerate = 6410;
->>>>>>> ee4212d4
             if (array.Length == numberToTolerate)
                 return;
 
