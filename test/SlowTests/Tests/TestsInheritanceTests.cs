--- conflicted
+++ resolved
@@ -90,13 +90,9 @@
                         select method;
 
             var array = types.ToArray();
-<<<<<<< HEAD
 
-            const int numberToTolerate = 4650;
+            const int numberToTolerate = 4648;
 
-=======
-            const int numberToTolerate = 6440;
->>>>>>> 0d3ca12a
             if (array.Length == numberToTolerate)
                 return;
 
