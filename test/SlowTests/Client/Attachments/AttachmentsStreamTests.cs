--- conflicted
+++ resolved
@@ -473,7 +473,6 @@
 
                             Assert.NotNull(attachmentsEnumerator.Current);
 
-<<<<<<< HEAD
                             if (rndRnd.Next(0, 2) == 0)
                             {
                                 var s = size / 3;
@@ -482,30 +481,15 @@
                                 attachmentDictionary[$"{attachmentResult.Details.Name}"].Read(buffer1, 0, s);
 
                                 var toRead = s;
-                                var r = 0;
+                                var read = 0;
                                 while (toRead > 0)
                                 {
-                                    r = attachmentResult.Stream.Read(buffer2, 0 + r, toRead);
+                                    var r = attachmentResult.Stream.Read(buffer2, 0 + read, toRead);
                                     toRead -= r;
+                                    read += r;
                                 }
 
                                 Assert.True(buffer1.SequenceEqual(buffer2));
-=======
-                        if (rndRnd.Next(0, 2) == 0)
-                        {
-                            var s = size / 3;
-                            var buffer1 = new byte[s];
-                            var buffer2 = new byte[s];
-                            attachmentDictionary[$"{attachmentResult.Details.Name}"].Read(buffer1, 0, s);
-
-                            var toRead = s;
-                            var read = 0;
-                            while (toRead > 0)
-                            {
-                                var r = attachmentResult.Stream.Read(buffer2, 0 + read, toRead);
-                                toRead -= r;
-                                read += r;
->>>>>>> b7a61baf
                             }
                             else
                             {
