﻿<Project Sdk="Microsoft.NET.Sdk">
  <PropertyGroup>
    <TargetFramework>net5.0</TargetFramework>
    <RuntimeFrameworkVersion>5.0.11</RuntimeFrameworkVersion>
    <AllowUnsafeBlocks>true</AllowUnsafeBlocks>
    <AssemblyName>SlowTests</AssemblyName>
    <PackageId>SlowTests</PackageId>
    <GenerateRuntimeConfigurationFiles>true</GenerateRuntimeConfigurationFiles>
    <CodeAnalysisRuleSet>..\..\RavenDB.ruleset</CodeAnalysisRuleSet>
    <CopyLocalLockFileAssemblies>true</CopyLocalLockFileAssemblies>
  </PropertyGroup>
  <ItemGroup Condition="'$(OS)' == 'Windows_NT'">
    <Compile Include="..\..\src\CommonAssemblyInfo.Windows.cs" Link="Properties\CommonAssemblyInfo.Windows.cs" />
  </ItemGroup>
  <ItemGroup Condition="'$(OS)' != 'Windows_NT'">
    <Compile Include="..\..\src\CommonAssemblyInfo.Linux.cs" Link="Properties\CommonAssemblyInfo.Linux.cs" />
  </ItemGroup>
  <ItemGroup>
    <Compile Remove="Data\RavenDB_16328\MyAnalyzer.cs" />
    <Compile Remove="Data\RavenDB_14939\MyAnalyzer.cs" />
  </ItemGroup>
  <ItemGroup>
    <None Remove="Data\legacy-counters.4.1.5.ravendbdump" />
    <None Remove="Data\RavenDB_11488\ravendb-11488-artificial-docs-not-included.ravendbdump" />
    <None Remove="Data\RavenDB-12785.ravendbdump" />
    <None Remove="Data\RavenDB_11488\ravendb-11488.ravendb-snapshot" />
    <None Remove="Data\RavenDB_13291\collection-with-counter-word-4.1.5-nightly.ravendb-snapshot" />
    <None Remove="Data\RavenDB_13468\counters-snapshot-document.json" />
    <None Remove="Data\RavenDB_13468\counters.test.4.1.6.ravendb-snapshot" />
    <None Remove="Data\RavenDB_13512\counters.test.4.1.6.ravendb-full-backup" />
    <None Remove="Data\RavenDB_13512\Incremental\17.ravendb-full-backup" />
    <None Remove="Data\RavenDB_13512\Incremental\18-01.ravendb-incremental-backup" />
    <None Remove="Data\RavenDB_13512\Incremental\18.ravendb-incremental-backup" />
    <None Remove="Data\RavenDB-13937.ravendbdump" />
    <None Remove="Data\RavenDB_13759\Auto_Orders_ByOrderedAt.zip" />
    <None Remove="Data\RavenDB_13759\Orders_ByOrderBy.zip" />
    <None Remove="Data\RavenDB_13940\storage-with-reused-journal-and-synced-data-2.zip" />
    <None Remove="Data\RavenDB_13940\storage-with-reused-journal-and-synced-data.zip" />
    <None Remove="Data\RavenDB_15223\counters.4.2.103.ravendb-snapshot" />
    <None Remove="Data\RavenDB_15223\manycounters.4.2.103.ravendb-snapshot" />
    <None Remove="Data\RavenDB_15700\BewerberStatus.csv" />
    <None Remove="Data\RavenDB_15700\Bewerbung.csv" />
    <None Remove="Data\RavenDB_15700\Vakanz.csv" />
    <None Remove="Data\RavenDB_15753\cat.jpg" />
    <None Remove="Data\RavenDB_15898\1.ravendbdump" />
    <None Remove="Data\RavenDB_16378\RavenDB-16401-NRE.ravendb-snapshot" />
    <None Remove="Smuggler\Data\DocumentWithRevisions.ravendbdump" />
    <None Remove="Smuggler\Data\RevisionsWithoutADocument.ravendbdump" />
  </ItemGroup>
  <ItemGroup>
    <Compile Include="..\Tests.Infrastructure\CommonTestsAssemblyInfo.cs" Link="Properties\CommonTestsAssemblyInfo.cs" />
    <Compile Include="..\..\src\CommonAssemblyInfo.cs" Link="Properties\CommonAssemblyInfo.cs" />
  </ItemGroup>
  <ItemGroup>
    <Content Include="..\xunit.runner.json" Link="xunit.runner.json">
      <CopyToOutputDirectory>Always</CopyToOutputDirectory>
    </Content>
    <EmbeddedResource Include="Data\legacy-counters.4.1.5.ravendbdump" />
    <EmbeddedResource Include="Data\npgsql.basic.create.sql" />
    <EmbeddedResource Include="Data\npgsql.basic.insert.sql" />
    <EmbeddedResource Include="Data\npgsql.northwind.create.sql" />
    <EmbeddedResource Include="Data\npgsql.northwind.insert.sql" />
    <EmbeddedResource Include="Data\oraclesql.basic.create.sql" />
    <EmbeddedResource Include="Data\oraclesql.basic.insert.sql" />
    <EmbeddedResource Include="Data\oraclesql.northwind.create.sql" />
    <EmbeddedResource Include="Data\oraclesql.northwind.insert.sql" />
    <EmbeddedResource Include="Data\RavenDB_11488\ravendb-11488-artificial-docs-not-included.ravendbdump" />
    <EmbeddedResource Include="Data\RavenDB-12785.ravendbdump" />
    <EmbeddedResource Include="Data\RavenDB-13937.ravendbdump" />
    <EmbeddedResource Include="Data\RavenDB_10958.txt" />
    <EmbeddedResource Include="Data\RavenDB_10958.json" />
    <EmbeddedResource Include="Data\mssql.northwind.create.sql" />
    <EmbeddedResource Include="Data\mssql.northwind.insert.sql" />
    <EmbeddedResource Include="Data\mysql.northwind.create.sql" />
    <EmbeddedResource Include="Data\mysql.northwind.insert.sql" />
    <EmbeddedResource Include="Data\mssql.basic.create.sql" />
    <EmbeddedResource Include="Data\mssql.basic.insert.sql" />
    <EmbeddedResource Include="Data\mysql.basic.create.sql" />
    <EmbeddedResource Include="Data\mysql.basic.insert.sql" />
    <EmbeddedResource Include="Data\RavenDB_16328\MyAnalyzer.cs" />
    <EmbeddedResource Include="Data\RavenDB_14939\MyAnalyzer.cs" />
    <EmbeddedResource Include="Data\RavenDB_15159\12119.smaps.gz" />
    <EmbeddedResource Include="Data\RavenDB_15294\northwind-4.2.103.zip" />
  </ItemGroup>
  <ItemGroup>
    <EmbeddedResource Include="Data\non-leaf-page-seq-id-large-values-2.txt" />
    <EmbeddedResource Include="Data\non-leaf-page-seq-id-large-values.txt" />
    <EmbeddedResource Include="Data\places.txt" />
    <EmbeddedResource Include="Data\RavenDB_10404\northwind.4.0.0.ravendb-snapshot" />
    <EmbeddedResource Include="Data\RavenDB_11488\ravendb-11488.ravendb-snapshot" />
    <EmbeddedResource Include="Data\RavenDB_11664\1.ravendbdump" />
    <EmbeddedResource Include="Data\RavenDB_12022\counters.4.1.4.ravendb-snapshot" />
    <EmbeddedResource Include="Data\RavenDB_13291\collection-with-counter-word-4.1.5-nightly.ravendb-snapshot" />
    <EmbeddedResource Include="Data\RavenDB_13468\counters-snapshot-document.json" />
    <EmbeddedResource Include="Data\RavenDB_13468\counters.test.4.1.6.ravendb-snapshot" />
    <EmbeddedResource Include="Data\RavenDB_13512\counters.test.4.1.6.ravendb-full-backup" />
    <EmbeddedResource Include="Data\RavenDB_13512\Incremental\17.ravendb-full-backup" />
    <EmbeddedResource Include="Data\RavenDB_13512\Incremental\18-01.ravendb-incremental-backup" />
    <EmbeddedResource Include="Data\RavenDB_13512\Incremental\18.ravendb-incremental-backup" />
    <EmbeddedResource Include="Data\RavenDB_13759\Auto_Orders_ByOrderedAt.zip" />
    <EmbeddedResource Include="Data\RavenDB_13759\Orders_ByOrderBy.zip" />
    <EmbeddedResource Include="Data\RavenDB_13940\storage-with-reused-journal-and-synced-data-2.zip" />
    <EmbeddedResource Include="Data\RavenDB_13940\storage-with-reused-journal-and-synced-data.zip" />
    <EmbeddedResource Include="Data\RavenDB_15223\manycounters.4.2.103.ravendb-snapshot" />
    <EmbeddedResource Include="Data\RavenDB_15223\counters.4.2.103.ravendb-snapshot" />
    <EmbeddedResource Include="Data\RavenDB_15700\BewerberStatus.csv" />
    <EmbeddedResource Include="Data\RavenDB_15700\Bewerbung.csv" />
    <EmbeddedResource Include="Data\RavenDB_15700\Vakanz.csv" />
    <EmbeddedResource Include="Data\RavenDB_15753\cat.jpg" />
    <EmbeddedResource Include="Data\RavenDB_15898\1.ravendbdump" />
    <EmbeddedResource Include="Data\RavenDB_16378\RavenDB-16401-NRE.ravendb-snapshot" />
    <EmbeddedResource Include="Data\RavenDB_17070\Precorax\Auto_Orders_ByOrderedAt.zip" />
    <EmbeddedResource Include="Data\RavenDB_17070\Precorax\Orders_ByOrderBy.zip" />
    <EmbeddedResource Include="Data\RavenDB_8355\MySorter.cs" />
    <EmbeddedResource Include="Data\RavenDB_8355\MySorterWithDiagnostics.cs" />
    <EmbeddedResource Include="Data\RavenDB_9912\1.ravendbdump" />
    <EmbeddedResource Include="Data\RavenDB_9912\2.ravendbdump" />
    <EmbeddedResource Include="Data\testing.ravendbdump" />
    <EmbeddedResource Include="Data\data.txt" />
    <EmbeddedResource Include="Data\data2.txt" />
    <EmbeddedResource Include="MailingList\Everett\DocumentWithBytes.txt" />
    <EmbeddedResource Include="Smuggler\Data\DocumentWithRevisions.ravendbdump" />
    <EmbeddedResource Include="Smuggler\Data\Document_Without_Attachment_Stream.ravendbdump" />
    <EmbeddedResource Include="Smuggler\Data\Identities_3.5.35288.ravendbdump" />
    <EmbeddedResource Include="Smuggler\Data\Indexes_And_Transformers_3.5.ravendbdump" />
    <EmbeddedResource Include="Smuggler\Data\Northwind_3.5.35168.ravendbdump" />
    <EmbeddedResource Include="Smuggler\Data\RevisionsWithoutADocument.ravendbdump" />
    <EmbeddedResource Include="Smuggler\Data\Revisions_3.5.35220.ravendbdump" />
  </ItemGroup>
  <ItemGroup>
    <ProjectReference Include="..\..\src\Raven.Client\Raven.Client.csproj" />
    <ProjectReference Include="..\..\src\Raven.TestDriver\Raven.TestDriver.csproj" />
    <ProjectReference Include="..\..\src\Sparrow\Sparrow.csproj" />
    <ProjectReference Include="..\..\src\Voron\Voron.csproj" />
    <ProjectReference Include="..\..\tools\Raven.Migrator\Raven.Migrator.csproj" />
    <ProjectReference Include="..\..\tools\Voron.Recovery\Voron.Recovery.csproj" />
    <ProjectReference Include="..\EmbeddedTests\EmbeddedTests.csproj" />
    <ProjectReference Include="..\FastTests\FastTests.csproj" />
    <ProjectReference Include="..\Tests.Infrastructure\Tests.Infrastructure.csproj" />
  </ItemGroup>
  <ItemGroup>
    <FrameworkReference Include="Microsoft.AspNetCore.App" />
    <PackageReference Include="Microsoft.NET.Test.Sdk" Version="16.11.0" />
<<<<<<< HEAD
    <PackageReference Include="Microsoft.NET.Test.Sdk" Version="16.11.0" />
    <PackageReference Include="System.DirectoryServices.Protocols" Version="5.0.0" />
=======
    <PackageReference Include="System.DirectoryServices.Protocols" Version="5.0.1" />
>>>>>>> ab62b606
    <PackageReference Include="xunit.runner.visualstudio" Version="2.4.3">
      <PrivateAssets>all</PrivateAssets>
      <IncludeAssets>runtime; build; native; contentfiles; analyzers</IncludeAssets>
    </PackageReference>
    <PackageReference Include="xunit" Version="2.4.1" />
    <DotNetCliToolReference Include="dotnet-xunit" Version="2.4.0-beta.1.build10001" />
  </ItemGroup>
  <ItemGroup>
    <Service Include="{82a7f48d-3b50-4b1e-b82e-3ada8210c358}" />
  </ItemGroup>
  <ItemGroup>
    <Folder Include="Core\AdminConsole" />
    <Folder Include="SchemaUpgrade\Issues\VoronCurrentVersion\" />
    <Folder Include="Server\Basic" />
    <Folder Include="Server\Documents\Notifications" />
  </ItemGroup>
  <ItemGroup>
    <None Update="SchemaUpgrade\Issues\DocumentsVersion\schema_999\headers.one">
      <CopyToOutputDirectory>PreserveNewest</CopyToOutputDirectory>
    </None>
    <None Update="SchemaUpgrade\Issues\DocumentsVersion\schema_999\headers.two">
      <CopyToOutputDirectory>PreserveNewest</CopyToOutputDirectory>
    </None>
    <None Update="SchemaUpgrade\Issues\DocumentsVersion\schema_999\Journals\0000000000000000000.journal">
      <CopyToOutputDirectory>PreserveNewest</CopyToOutputDirectory>
    </None>
    <None Update="SchemaUpgrade\Issues\DocumentsVersion\schema_999\Journals\0000000000000000001.journal">
      <CopyToOutputDirectory>PreserveNewest</CopyToOutputDirectory>
    </None>
    <None Update="SchemaUpgrade\Issues\DocumentsVersion\schema_999\Raven.voron">
      <CopyToOutputDirectory>PreserveNewest</CopyToOutputDirectory>
    </None>
    <None Update="SchemaUpgrade\Issues\DocumentsVersion\schema_9\headers.one">
      <CopyToOutputDirectory>PreserveNewest</CopyToOutputDirectory>
    </None>
    <None Update="SchemaUpgrade\Issues\DocumentsVersion\schema_9\headers.two">
      <CopyToOutputDirectory>PreserveNewest</CopyToOutputDirectory>
    </None>
    <None Update="SchemaUpgrade\Issues\DocumentsVersion\schema_9\Journals\0000000000000000000.journal">
      <CopyToOutputDirectory>PreserveNewest</CopyToOutputDirectory>
    </None>
    <None Update="SchemaUpgrade\Issues\DocumentsVersion\schema_9\Journals\0000000000000000001.journal">
      <CopyToOutputDirectory>PreserveNewest</CopyToOutputDirectory>
    </None>
    <None Update="SchemaUpgrade\Issues\DocumentsVersion\schema_9\Raven.voron">
      <CopyToOutputDirectory>PreserveNewest</CopyToOutputDirectory>
    </None>
    <None Update="SchemaUpgrade\Issues\SystemVersion\after_from12.zip">
      <CopyToOutputDirectory>PreserveNewest</CopyToOutputDirectory>
    </None>
    <None Update="SchemaUpgrade\Issues\SystemVersion\after_from13.zip">
      <CopyToOutputDirectory>PreserveNewest</CopyToOutputDirectory>
    </None>
    <None Update="SchemaUpgrade\Issues\SystemVersion\after_from14.zip">
      <CopyToOutputDirectory>PreserveNewest</CopyToOutputDirectory>
    </None>
    <None Update="SchemaUpgrade\Issues\SystemVersion\Identities_CompareExchange_RavenData.zip">
      <CopyToOutputDirectory>PreserveNewest</CopyToOutputDirectory>
    </None>
    <None Update="SchemaUpgrade\Issues\SystemVersion\Identities_CompareExchange_RavenData_from12.zip">
      <CopyToOutputDirectory>PreserveNewest</CopyToOutputDirectory>
    </None>
    <None Update="SchemaUpgrade\Issues\SystemVersion\Identities_CompareExchange_RavenData_from13.zip">
      <CopyToOutputDirectory>PreserveNewest</CopyToOutputDirectory>
    </None>
    <None Update="SchemaUpgrade\Issues\SystemVersion\RavenData_rc1_plus_additions.zip">
      <CopyToOutputDirectory>PreserveNewest</CopyToOutputDirectory>
    </None>
    <None Update="SchemaUpgrade\Issues\SystemVersion\RavenDB_13724.zip">
      <CopyToOutputDirectory>PreserveNewest</CopyToOutputDirectory>
    </None>
    <None Update="SchemaUpgrade\Issues\VoronCurrentVersion\schema_999\headers.one">
      <CopyToOutputDirectory>PreserveNewest</CopyToOutputDirectory>
    </None>
    <None Update="SchemaUpgrade\Issues\VoronCurrentVersion\schema_999\headers.two">
      <CopyToOutputDirectory>PreserveNewest</CopyToOutputDirectory>
    </None>
    <None Update="SchemaUpgrade\Issues\VoronCurrentVersion\schema_999\Journals\0000000000000000000.journal">
      <CopyToOutputDirectory>PreserveNewest</CopyToOutputDirectory>
    </None>
    <None Update="SchemaUpgrade\Issues\VoronCurrentVersion\schema_999\Journals\0000000000000000001.journal">
      <CopyToOutputDirectory>PreserveNewest</CopyToOutputDirectory>
    </None>
    <None Update="SchemaUpgrade\Issues\VoronCurrentVersion\schema_999\Raven.voron">
      <CopyToOutputDirectory>PreserveNewest</CopyToOutputDirectory>
    </None>
    <None Update="Smuggler\Data\FSEsent.zip">
      <CopyToOutputDirectory>PreserveNewest</CopyToOutputDirectory>
    </None>
    <None Update="Smuggler\Data\FSVoron.zip">
      <CopyToOutputDirectory>PreserveNewest</CopyToOutputDirectory>
    </None>
    <None Update="Smuggler\Data\SampleDataEsent.zip">
      <CopyToOutputDirectory>PreserveNewest</CopyToOutputDirectory>
    </None>
    <None Update="Smuggler\Data\SampleDataEsentLogFileSize4.zip">
      <CopyToOutputDirectory>PreserveNewest</CopyToOutputDirectory>
    </None>
    <None Update="Smuggler\Data\SampleDataVoron.zip">
      <CopyToOutputDirectory>PreserveNewest</CopyToOutputDirectory>
    </None>
    <None Update="Smuggler\Data\Tools.zip">
      <CopyToOutputDirectory>PreserveNewest</CopyToOutputDirectory>
    </None>
    <None Update="Voron\LeafsCompression\Data\RavenDB-12700-page-1278-compressed">
      <CopyToOutputDirectory>PreserveNewest</CopyToOutputDirectory>
    </None>
  </ItemGroup>
</Project><|MERGE_RESOLUTION|>--- conflicted
+++ resolved
@@ -141,12 +141,9 @@
   <ItemGroup>
     <FrameworkReference Include="Microsoft.AspNetCore.App" />
     <PackageReference Include="Microsoft.NET.Test.Sdk" Version="16.11.0" />
-<<<<<<< HEAD
     <PackageReference Include="Microsoft.NET.Test.Sdk" Version="16.11.0" />
     <PackageReference Include="System.DirectoryServices.Protocols" Version="5.0.0" />
-=======
     <PackageReference Include="System.DirectoryServices.Protocols" Version="5.0.1" />
->>>>>>> ab62b606
     <PackageReference Include="xunit.runner.visualstudio" Version="2.4.3">
       <PrivateAssets>all</PrivateAssets>
       <IncludeAssets>runtime; build; native; contentfiles; analyzers</IncludeAssets>
