﻿using System;
using System.Collections.Generic;
using System.Threading;
using System.Threading.Tasks;
using FastTests;
using FastTests.Utils;
using Raven.Client;
using Raven.Client.Documents.Operations;
using Raven.Client.Documents.Operations.Indexes;
using Raven.Client.Documents.Smuggler;
using Raven.Client.ServerWide.Operations;
using Raven.Server.Documents;
using Sparrow;
using Tests.Infrastructure;
using Tests.Infrastructure.Entities;
using Xunit;
using Xunit.Abstractions;

namespace SlowTests.Smuggler
{
    public class LegacySmugglerTests : RavenTestBase
    {
        public LegacySmugglerTests(ITestOutputHelper output) : base(output)
        {
        }

        [RavenTheory(RavenTestCategory.Smuggler)]
        [InlineData("SlowTests.Smuggler.Data.Northwind_3.5.35168.ravendbdump")]
        public async Task CanImportNorthwind(string file)
        {
            using (var cts = new CancellationTokenSource(TimeSpan.FromMinutes(5)))
            await using (var stream = GetType().Assembly.GetManifestResourceStream(file))
            using (var store = GetDocumentStore())
            {
                Assert.NotNull(stream);

                var operation = await store.Smuggler.ImportAsync(new DatabaseSmugglerImportOptions(), stream, cts.Token);
                await operation.WaitForCompletionAsync(TimeSpan.FromMinutes(1));

                var stats = await store.Maintenance.SendAsync(new GetStatisticsOperation(), cts.Token);

                Assert.Equal(1059, stats.CountOfDocuments);
                Assert.Equal(3, stats.CountOfIndexes); // there are 4 in ravendbdump, but Raven/DocumentsByEntityName is skipped

                var collectionStats = await store.Maintenance.SendAsync(new GetCollectionStatisticsOperation(), cts.Token);
                Assert.Equal(1059, collectionStats.CountOfDocuments);
                Assert.Equal(9, collectionStats.Collections.Count);
                Assert.Equal(8, collectionStats.Collections["Categories"]);
                Assert.Equal(91, collectionStats.Collections["Companies"]);
                Assert.Equal(9, collectionStats.Collections["Employees"]);
                Assert.Equal(830, collectionStats.Collections["Orders"]);
                Assert.Equal(77, collectionStats.Collections["Products"]);
                Assert.Equal(4, collectionStats.Collections["Regions"]);
                Assert.Equal(3, collectionStats.Collections["Shippers"]);
                Assert.Equal(29, collectionStats.Collections["Suppliers"]);
                Assert.Equal(8, collectionStats.Collections["@hilo"]);

                using (var session = store.OpenAsyncSession())
                {
                    var order = await session.LoadAsync<Order>("orders/1", cts.Token);
                    Assert.NotNull(order);

                    var metadata = session.Advanced.GetMetadataFor(order);
                    Assert.False(metadata.ContainsKey("Raven-Entity-Name"));
                    Assert.False(metadata.ContainsKey("Raven-Last-Modified"));
                    Assert.False(metadata.ContainsKey("Last-Modified"));
                }
            }
        }

        [RavenTheory(RavenTestCategory.Smuggler)]
        [RavenData("SlowTests.Smuggler.Data.Indexes_And_Transformers_3.5.ravendbdump", SearchEngineMode = RavenSearchEngineMode.Lucene)]
        public async Task CanImportIndexesAndTransformers(Options options, string file)
        {
            using (var stream = GetType().Assembly.GetManifestResourceStream(file))
            using (var store = GetDocumentStore(options))
            {
                Assert.NotNull(stream);

                await store.Maintenance.SendAsync(new StopIndexingOperation());

                var progresses = new List<IOperationProgress>();
                var operation = await store.Smuggler.ImportAsync(new DatabaseSmugglerImportOptions(), stream);
                operation.OnProgressChanged += (_, progress) =>
                {
                    progresses.Add(progress);
                };

                var result = operation.WaitForCompletion<SmugglerResult>(TimeSpan.FromMinutes(15));

                Assert.True(progresses.Count > 0);

                var record = await store.Maintenance.Server.SendAsync(new GetDatabaseRecordOperation(store.Database));
                Assert.True(record.Indexes.Count > 0);

                var stats = await store.Maintenance.SendAsync(new GetStatisticsOperation());

                Assert.Equal(0, stats.CountOfDocuments);

                // not everything can be imported
                // LoadDocument(key)
                // Spatial

                var unexpectedErrors = new List<string>();

                foreach (var errorMessage in result.Messages)
                {
                    if (errorMessage.Contains("ERROR") == false)
                        continue;

                    if (errorMessage.Contains("No overload for method 'LoadDocument' takes 1 arguments"))
                    {
                        // this.LoadDocument(student.Friends)
                        continue;
                    }

                    if (errorMessage.Contains("The name 'AbstractIndexCreationTask' does not exist in the current context"))
                    {
                        // AbstractIndexCreationTask.SpatialGenerate(
                        continue;
                    }

                    if (errorMessage.Contains("Cannot find analyzer type"))
                    {
                        continue;
                    }

                    if (errorMessage.Contains("The name 'SpatialIndex' does not exist in the current context"))
                    {
                        // SpatialIndex.Generate()
                        continue;
                    }

                    if (errorMessage.Contains("Function cannot contain '__document_id'"))
                    {
                        // __document_id
                        continue;
                    }

                    unexpectedErrors.Add(errorMessage);
                }

                Assert.True(stats.CountOfIndexes >= 463, $"{stats.CountOfIndexes} >= 463. Errors: {string.Join($", {Environment.NewLine}", unexpectedErrors)}");
                Assert.True(stats.CountOfIndexes <= 658, $"{stats.CountOfIndexes} <= 658");

                // not everything can be imported
                // LoadDocument(key)
                // Query
                // QueryOrDefault
            }
        }

        [RavenTheory(RavenTestCategory.Smuggler)]
        [InlineData("SlowTests.Smuggler.Data.Revisions_3.5.35220.ravendbdump")]
        public async Task CanImportRevisions1(string file)
        {
            using (var stream = GetType().Assembly.GetManifestResourceStream(file))
            using (var store = GetDocumentStore())
            {
                Assert.NotNull(stream);

                await RevisionsHelper.SetupRevisionsAsync(store);

                var operation = await store.Smuggler.ImportAsync(new DatabaseSmugglerImportOptions(), stream);
                await operation.WaitForCompletionAsync(TimeSpan.FromMinutes(1));
                
                var stats = await store.Maintenance.SendAsync(new GetStatisticsOperation());
                Assert.Equal(2, stats.CountOfDocuments);
                Assert.Equal(5, stats.CountOfRevisionDocuments);
                Assert.Equal(10, stats.LastDocEtag);

                var collectionStats = await store.Maintenance.SendAsync(new GetCollectionStatisticsOperation());
                Assert.Equal(2, collectionStats.CountOfDocuments);
                Assert.Equal(2, collectionStats.Collections.Count);
                Assert.Equal(1, collectionStats.Collections["@empty"]);
                Assert.Equal(1, collectionStats.Collections["Users"]);

                using (var session = store.OpenSession())
                {
                    var user = session.Load<Order>("users/1");
                    Assert.NotNull(user);

                    var metadata = session.Advanced.GetMetadataFor(user);
                    Assert.Equal(5, metadata.Count);
                    Assert.Equal("Users", metadata.GetString(Constants.Documents.Metadata.Collection));
                    Assert.Equal($"{DocumentFlags.HasRevisions}", metadata.GetString(Constants.Documents.Metadata.Flags));
                    Assert.Equal("users/1", metadata.GetString(Constants.Documents.Metadata.Id));
                    Assert.NotEqual(DateTime.MinValue.ToString(DefaultFormat.DateTimeOffsetFormatsToWrite), metadata.GetString(Constants.Documents.Metadata.LastModified));

                    var changeVector = session.Advanced.GetChangeVectorFor(user);
                    Assert.Contains("RV:", changeVector);

                    var revisions = session.Advanced.Revisions.GetFor<User>("users/1");
                    Assert.Equal(4, revisions.Count);

                    for (int i = 0; i <= 3; i++)
                    {
                        metadata = session.Advanced.GetMetadataFor(revisions[i]);
                        Assert.Equal(5, metadata.Count);
                        Assert.Equal("Users", metadata.GetString(Constants.Documents.Metadata.Collection));
                        Assert.Equal($"{DocumentFlags.HasRevisions}, {DocumentFlags.Revision}", metadata.GetString(Constants.Documents.Metadata.Flags));
                        Assert.Equal("users/1", metadata.GetString(Constants.Documents.Metadata.Id));
                        Assert.NotEqual(DateTime.MinValue.ToString(DefaultFormat.DateTimeOffsetFormatsToWrite), metadata.GetString(Constants.Documents.Metadata.LastModified));

                        var revisionChangeVector = metadata.GetString(Constants.Documents.Metadata.ChangeVector);

                        if (i == 0)
                            Assert.Equal(changeVector, revisionChangeVector);
                        else
                            Assert.Equal($"RV:{4 - i}-AAAAAQAAAQAAAAAAAAAAAw", revisionChangeVector);
                    }
                }
            }
        }

        [RavenTheory(RavenTestCategory.Smuggler)]
        [RavenData("SlowTests.Smuggler.Data.DocumentWithRevisions.ravendbdump", DatabaseMode = RavenDatabaseMode.All)]
        public async Task CanImportRevisions2(Options options, string file)
        {
            await using (var stream = GetType().Assembly.GetManifestResourceStream(file))
            using (var store = GetDocumentStore(options))
            {
                Assert.NotNull(stream);

                await RevisionsHelper.SetupRevisionsAsync(store);

                var operation = await store.Smuggler.ImportAsync(new DatabaseSmugglerImportOptions(), stream);
                await operation.WaitForCompletionAsync(TimeSpan.FromMinutes(1));

                var database = await GetDocumentDatabaseInstanceForAsync(store, options.DatabaseMode, "test");
                var stats = await store.Maintenance.ForDatabase(database.Name).SendAsync(new GetStatisticsOperation());
                Assert.Equal(2, stats.CountOfDocuments);
                Assert.Equal(6, stats.CountOfRevisionDocuments);
                Assert.Equal(11, stats.LastDocEtag);

                var collectionStats = await store.Maintenance.SendAsync(new GetCollectionStatisticsOperation());
                Assert.Equal(2, collectionStats.CountOfDocuments);
                Assert.Equal(2, collectionStats.Collections.Count);
                Assert.Equal(1, collectionStats.Collections["@empty"]);
                Assert.Equal(1, collectionStats.Collections["test"]);

                using (var session = store.OpenSession())
                {
                    var test = session.Load<Test>("test");
                    Assert.NotNull(test);
                    Assert.Equal("4", test.Name);
                    var changeVector = session.Advanced.GetChangeVectorFor(test);

                    var revisions = session.Advanced.Revisions.GetFor<User>("test");

                    Assert.Equal("4", revisions[0].Name);
                    Assert.Equal("3", revisions[1].Name);
                    Assert.Equal("2", revisions[2].Name);
                    Assert.Equal("1", revisions[3].Name);
                    Assert.Equal("...", revisions[4].Name);

                    foreach (var revision in revisions)
                    {
                        var metadata = session.Advanced.GetMetadataFor(revision);
                        Assert.Equal($"{DocumentFlags.HasRevisions}, {DocumentFlags.Revision}", metadata.GetString(Constants.Documents.Metadata.Flags));
                    }

                    var revisionChangeVector = session.Advanced.GetChangeVectorFor(revisions[0]);
                    Assert.Equal(changeVector, revisionChangeVector);
                }
            }
        }

        [RavenTheory(RavenTestCategory.Smuggler)]
        [InlineData("SlowTests.Smuggler.Data.RevisionsWithoutADocument.ravendbdump")]
        public async Task CanImportRevisionsWithoutADocument(string file)
        {
            using (var stream = GetType().Assembly.GetManifestResourceStream(file))
            using (var store = GetDocumentStore())
            {
                Assert.NotNull(stream);

<<<<<<< HEAD
                await RevisionsHelper.SetupRevisionsAsync(store);
=======
                await RevisionsHelper.SetupRevisions(Server.ServerStore, store.Database); // set default configuration with 'MinimumRevisionsToKeep=5'
>>>>>>> 206cbdd1

                var operation = await store.Smuggler.ImportAsync(new DatabaseSmugglerImportOptions(), stream);
                await operation.WaitForCompletionAsync(TimeSpan.FromMinutes(1));

                var stats = await store.Maintenance.SendAsync(new GetStatisticsOperation());
                Assert.Equal(1, stats.CountOfDocuments);
                Assert.Equal(6, stats.CountOfRevisionDocuments); // 1 of the doc "Raven/Versioning/DefaultConfiguration", and 5 revisions of the deleted doc "test" 
                                                                                // (which had originally 6 revisions, but the last was deleted in the import because default configuration has 'MinimumRevisionsToKeep=5')
                Assert.Equal(2, stats.LastDocEtag);
                
                var collectionStats = await store.Maintenance.SendAsync(new GetCollectionStatisticsOperation());
                Assert.Equal(1, collectionStats.CountOfDocuments);
                Assert.Equal(2, collectionStats.Collections.Count);
                Assert.Equal(1, collectionStats.Collections["@empty"]);
                Assert.Equal(0, collectionStats.Collections["test"]);

                using (var session = store.OpenSession())
                {
                    var test = session.Load<Test>("test");
                    Assert.Null(test);

                    var revisions = session.Advanced.Revisions.GetFor<User>("test");
                    Assert.Equal(5, revisions.Count);  // the number of the revisions shrinked to be 5 in the import because the default revisions config (the oldest revision with the name "..." was deleted during the import).

                    var metadata = session.Advanced.GetMetadataFor(revisions[0]);
                    Assert.Equal($"{DocumentFlags.HasRevisions}, {DocumentFlags.DeleteRevision}", metadata.GetString(Constants.Documents.Metadata.Flags));

                    Assert.Equal(null, revisions[0].Name);
                    Assert.Equal("4", revisions[1].Name);
                    Assert.Equal("3", revisions[2].Name);
                    Assert.Equal("2", revisions[3].Name);
                    Assert.Equal("1", revisions[4].Name);
                }
            }
        }

        [RavenTheory(RavenTestCategory.Smuggler)]
        [InlineData("SlowTests.Smuggler.Data.RevisionsWithoutADocument.ravendbdump")]
        public async Task CanImportRevisionsWithoutADocumentWithPurgeOnDelete(string file)
        {
            using (var stream = GetType().Assembly.GetManifestResourceStream(file))
            using (var store = GetDocumentStore())
            {
                Assert.NotNull(stream);

                await RevisionsHelper.SetupRevisionsAsync(store, modifyConfiguration: x => x.Default.PurgeOnDelete = true);

                var operation = await store.Smuggler.ImportAsync(new DatabaseSmugglerImportOptions(), stream);
                await operation.WaitForCompletionAsync(TimeSpan.FromMinutes(1));

                var stats = await store.Maintenance.SendAsync(new GetStatisticsOperation());
                Assert.Equal(1, stats.CountOfDocuments);
                Assert.Equal(1, stats.CountOfRevisionDocuments);
                Assert.Equal(2, stats.LastDocEtag);

                var collectionStats = await store.Maintenance.SendAsync(new GetCollectionStatisticsOperation());
                Assert.Equal(1, collectionStats.CountOfDocuments);
                Assert.Equal(2, collectionStats.Collections.Count);
                Assert.Equal(1, collectionStats.Collections["@empty"]);
                Assert.Equal(0, collectionStats.Collections["test"]);

                using (var session = store.OpenSession())
                {
                    var test = session.Load<Test>("test");
                    Assert.Null(test);

                    var revisions = session.Advanced.Revisions.GetFor<User>("test");
                    Assert.Equal(0, revisions.Count);
                }
            }
        }

        [RavenTheory(RavenTestCategory.Smuggler)]
        [InlineData("SlowTests.Smuggler.Data.Identities_3.5.35288.ravendbdump")]
        public async Task CanImportIdentities(string file)
        {
            using (var stream = GetType().Assembly.GetManifestResourceStream(file))
            using (var store = GetDocumentStore())
            {
                Assert.NotNull(stream);

                var operation = await store.Smuggler.ImportAsync(new DatabaseSmugglerImportOptions(), stream);
                await operation.WaitForCompletionAsync(TimeSpan.FromMinutes(1));

                var stats = await store.Maintenance.SendAsync(new GetStatisticsOperation());
                Assert.Equal(2, stats.CountOfDocuments);

                var collectionStats = await store.Maintenance.SendAsync(new GetCollectionStatisticsOperation());
                Assert.Equal(2, collectionStats.Collections["Users"]);

                using (var session = store.OpenSession())
                {
                    var user = new User();
                    session.Store(user, "users|");
                    session.SaveChanges();

                    Assert.Equal("users/3", user.Id);
                }

                collectionStats = await store.Maintenance.SendAsync(new GetCollectionStatisticsOperation());
                Assert.Equal(3, collectionStats.Collections["Users"]);
            }
        }

        private class User
        {
            public string Id { get; set; }

            public string Name { get; set; }

            public string Version { get; set; }
        }

        private class Test
        {
            public string Name { get; set; }
        }
    }
}<|MERGE_RESOLUTION|>--- conflicted
+++ resolved
@@ -275,11 +275,7 @@
             {
                 Assert.NotNull(stream);
 
-<<<<<<< HEAD
-                await RevisionsHelper.SetupRevisionsAsync(store);
-=======
-                await RevisionsHelper.SetupRevisions(Server.ServerStore, store.Database); // set default configuration with 'MinimumRevisionsToKeep=5'
->>>>>>> 206cbdd1
+                await RevisionsHelper.SetupRevisionsAsync(Server.ServerStore, store.Database); // set default configuration with 'MinimumRevisionsToKeep=5'
 
                 var operation = await store.Smuggler.ImportAsync(new DatabaseSmugglerImportOptions(), stream);
                 await operation.WaitForCompletionAsync(TimeSpan.FromMinutes(1));
@@ -289,7 +285,7 @@
                 Assert.Equal(6, stats.CountOfRevisionDocuments); // 1 of the doc "Raven/Versioning/DefaultConfiguration", and 5 revisions of the deleted doc "test" 
                                                                                 // (which had originally 6 revisions, but the last was deleted in the import because default configuration has 'MinimumRevisionsToKeep=5')
                 Assert.Equal(2, stats.LastDocEtag);
-                
+
                 var collectionStats = await store.Maintenance.SendAsync(new GetCollectionStatisticsOperation());
                 Assert.Equal(1, collectionStats.CountOfDocuments);
                 Assert.Equal(2, collectionStats.Collections.Count);
