--- conflicted
+++ resolved
@@ -42,11 +42,7 @@
             using (var store1 = GetDocumentStore(options))
             using (var store2 = GetDocumentStore(options))
             {
-<<<<<<< HEAD
                 var storage1 = await GetDocumentDatabaseInstanceForAsync(store1, options.DatabaseMode, "foo/bar");
-=======
-                var storage1 = await Server.ServerStore.DatabasesLandlord.TryGetOrCreateResourceStore(store1.Database);
->>>>>>> beb6df50
 
                 using (var session = store1.OpenSession())
                 {
@@ -568,13 +564,8 @@
             using (var store1 = GetDocumentStore(options))
             using (var store2 = GetDocumentStore(options))
             {
-<<<<<<< HEAD
                 var storage1 = await GetDocumentDatabaseInstanceForAsync(store1, options.DatabaseMode, id);
                 var storage2 = await GetDocumentDatabaseInstanceForAsync(store2, options.DatabaseMode, id);
-=======
-                var storage1 = await Server.ServerStore.DatabasesLandlord.TryGetOrCreateResourceStore(store1.Database);
-                var storage2 = await Server.ServerStore.DatabasesLandlord.TryGetOrCreateResourceStore(store2.Database);
->>>>>>> beb6df50
 
                 using (var session = store1.OpenSession())
                 {
