﻿using System;
using System.Collections.Generic;
using System.Diagnostics;
using System.IO;
using System.IO.Compression;
using System.Linq;
using System.Net.Http;
using System.Reflection;
using System.Text;
using System.Threading;
using System.Threading.Tasks;
using FastTests;
using FastTests.Server.Basic.Entities;
using Newtonsoft.Json;
using Raven.Client;
using Raven.Client.Documents;
using Raven.Client.Documents.Operations;
using Raven.Client.Documents.Operations.Attachments;
using Raven.Client.Documents.Operations.Backups;
using Raven.Client.Documents.Operations.CompareExchange;
using Raven.Client.Documents.Operations.OngoingTasks;
using Raven.Client.Documents.Operations.TimeSeries;
using Raven.Client.Documents.Session;
using Raven.Client.Documents.Smuggler;
using Raven.Client.Exceptions;
using Raven.Client.Exceptions.Documents;
using Raven.Client.Http;
using Raven.Client.Json.Serialization;
using Raven.Client.ServerWide;
using Raven.Client.ServerWide.Operations;
using Raven.Client.ServerWide.Operations.Configuration;
using Raven.Client.Util;
using Raven.Server.Documents;
using Raven.Server.Documents.PeriodicBackup;
using Raven.Server.Documents.PeriodicBackup.Restore;
using Raven.Server.Json;
using Raven.Server.ServerWide.Commands.PeriodicBackup;
using Raven.Server.ServerWide.Context;
using Raven.Tests.Core.Utils.Entities;
using Sparrow;
using Sparrow.Json;
using Sparrow.Server.Json.Sync;
using Tests.Infrastructure;
using Xunit;
using Xunit.Abstractions;

namespace SlowTests.Server.Documents.PeriodicBackup
{
    public class PeriodicBackupTestsSlow : ClusterTestBase
    {
        public PeriodicBackupTestsSlow(ITestOutputHelper output) : base(output)
        {
        }

        [Fact, Trait("Category", "Smuggler")]
        public async Task can_backup_to_directory()
        {
            var backupPath = NewDataPath(suffix: "BackupFolder");
            using (var store = GetDocumentStore())
            {
                using (var session = store.OpenAsyncSession())
                {
                    await session.StoreAsync(new User { Name = "oren" }, "users/1");
                    await session.SaveChangesAsync();
                }

                var config = Backup.CreateBackupConfiguration(backupPath, incrementalBackupFrequency: "* * * * *");
                var operation = new UpdatePeriodicBackupOperation(config);
                var result = await store.Maintenance.SendAsync(operation);
                var periodicBackupTaskId = result.TaskId;

                var getPeriodicBackupStatus = new GetPeriodicBackupStatusOperation(periodicBackupTaskId);
                var done = SpinWait.SpinUntil(() => store.Maintenance.Send(getPeriodicBackupStatus).Status?.LastFullBackup != null, TimeSpan.FromSeconds(180));
                Assert.True(done, "Failed to complete the backup in time");
            }

            using (var store = GetDocumentStore(new Options
            {
                ModifyDatabaseName = s => $"{s}_2"
            }))
            {
                await store.Smuggler.ImportIncrementalAsync(new DatabaseSmugglerImportOptions(),
                    Directory.GetDirectories(backupPath).First());

                using (var session = store.OpenAsyncSession())
                {
                    var user = await session.LoadAsync<User>("users/1");
                    Assert.NotNull(user);
                    Assert.Equal("oren", user.Name);
                }
            }
        }

        [Fact, Trait("Category", "Smuggler")]
        public async Task can_backup_to_directory_multiple_backups_with_long_interval()
        {
            var backupPath = NewDataPath(suffix: "BackupFolder");

            using (var store = GetDocumentStore())
            {
                var periodicBackupRunner = (await GetDocumentDatabaseInstanceFor(store)).PeriodicBackupRunner;

                // get by reflection the maxTimerTimeoutInMilliseconds field
                // this field is the maximum interval acceptable in .Net's threading timer
                // if the requested backup interval is bigger than this maximum interval,
                // a timer with maximum interval will be used several times until the interval cumulatively
                // will be equal to requested interval
                typeof(PeriodicBackupRunner)
                    .GetField(nameof(PeriodicBackupRunner.MaxTimerTimeout), BindingFlags.Instance | BindingFlags.Public)
                    .SetValue(periodicBackupRunner, TimeSpan.FromMilliseconds(100));

                using (var session = store.OpenAsyncSession())
                {
                    await session.StoreAsync(new User { Name = "oren" }, "users/1");
                    await session.SaveChangesAsync();
                }

                var config = Backup.CreateBackupConfiguration(backupPath);
                var backupTaskId = Backup.UpdateConfigAndRunBackup(Server, config, store);

                using (var session = store.OpenAsyncSession())
                {
                    await session.StoreAsync(new User { Name = "ayende" }, "users/2");
                    await session.SaveChangesAsync();
                }

                var lastEtag = store.Maintenance.Send(new GetStatisticsOperation()).LastDocEtag;
                var status = await Backup.RunBackupAndReturnStatusAsync(Server, backupTaskId, store, isFullBackup: false, expectedEtag: lastEtag);
            }

            using (var store = GetDocumentStore(new Options
            {
                ModifyDatabaseName = s => $"{s}_2"
            }))
            {
                await store.Smuggler.ImportIncrementalAsync(new DatabaseSmugglerImportOptions(),
                    Directory.GetDirectories(backupPath).First());
                using (var session = store.OpenAsyncSession())
                {
                    var users = await session.LoadAsync<User>(new[] { "users/1", "users/2" });
                    Assert.True(users.Any(x => x.Value.Name == "oren"));
                    Assert.True(users.Any(x => x.Value.Name == "ayende"));
                }
            }
        }

        [Fact, Trait("Category", "Smuggler")]
        public async Task periodic_backup_should_work_with_long_intervals()
        {
            var backupPath = NewDataPath(suffix: "BackupFolder");
            using (var store = GetDocumentStore())
            {
                var periodicBackupRunner = (await GetDocumentDatabaseInstanceFor(store)).PeriodicBackupRunner;

                // get by reflection the maxTimerTimeoutInMilliseconds field
                // this field is the maximum interval acceptable in .Net's threading timer
                // if the requested backup interval is bigger than this maximum interval,
                // a timer with maximum interval will be used several times until the interval cumulatively
                // will be equal to requested interval
                typeof(PeriodicBackupRunner)
                    .GetField(nameof(PeriodicBackupRunner.MaxTimerTimeout), BindingFlags.Instance | BindingFlags.Public)
                    .SetValue(periodicBackupRunner, TimeSpan.FromMilliseconds(100));

                using (var session = store.OpenAsyncSession())
                {
                    await session.StoreAsync(new User { Name = "oren 1" }, "users/1");
                    await session.SaveChangesAsync();
                }

                var config = Backup.CreateBackupConfiguration(backupPath);
                var backupTaskId = Backup.UpdateConfigAndRunBackup(Server, config, store);

                using (var session = store.OpenAsyncSession())
                {
                    await session.StoreAsync(new User { Name = "oren 2" }, "users/2");
                    await session.SaveChangesAsync();
                }

                var lastEtag = store.Maintenance.Send(new GetStatisticsOperation()).LastDocEtag;
                var status = await Backup.RunBackupAndReturnStatusAsync(Server, backupTaskId, store, isFullBackup: false, expectedEtag: lastEtag);
            }

            using (var store = GetDocumentStore(new Options
            {
                ModifyDatabaseName = s => $"{s}_2"
            }))
            {
                await store.Smuggler.ImportIncrementalAsync(new DatabaseSmugglerImportOptions(),
                    Directory.GetDirectories(backupPath).First());
                using (var session = store.OpenAsyncSession())
                {
                    var user = await session.LoadAsync<User>("users/1");
                    Assert.Equal("oren 1", user.Name);

                    user = await session.LoadAsync<User>("users/2");
                    Assert.Equal("oren 2", user.Name);
                }
            }
        }

        [Fact, Trait("Category", "Smuggler")]
        public async Task can_backup_to_directory_multiple_backups()
        {
            var backupPath = NewDataPath(suffix: "BackupFolder");
            using (var store = GetDocumentStore())
            {
                using (var session = store.OpenAsyncSession())
                {
                    await session.StoreAsync(new User { Name = "oren" }, "users/1");
                    await session.SaveChangesAsync();
                }

                var config = Backup.CreateBackupConfiguration(backupPath);
                var backupTaskId = Backup.UpdateConfigAndRunBackup(Server, config, store);

                using (var session = store.OpenAsyncSession())
                {
                    await session.StoreAsync(new User { Name = "ayende" }, "users/2");
                    await session.SaveChangesAsync();
                }

                var lastEtag = store.Maintenance.Send(new GetStatisticsOperation()).LastDocEtag;
                var status = await Backup.RunBackupAndReturnStatusAsync(Server, backupTaskId, store, isFullBackup: false, expectedEtag: lastEtag);
            }

            using (var store = GetDocumentStore(new Options
            {
                ModifyDatabaseName = s => $"{s}_2"
            }))
            {
                await store.Smuggler.ImportIncrementalAsync(new DatabaseSmugglerImportOptions(),
                    Directory.GetDirectories(backupPath).First());
                using (var session = store.OpenAsyncSession())
                {
                    var users = await session.LoadAsync<User>(new[] { "users/1", "users/2" });
                    Assert.True(users.Any(x => x.Value.Name == "oren"));
                    Assert.True(users.Any(x => x.Value.Name == "ayende"));
                }
            }
        }

        [Fact, Trait("Category", "Smuggler")]
        public async Task CanImportTombstonesFromIncrementalBackup()
        {
            var backupPath = NewDataPath(suffix: "BackupFolder");
            using (var store = GetDocumentStore())
            {
                using (var session = store.OpenAsyncSession())
                {
                    await session.StoreAsync(new User { Name = "fitzchak" }, "users/1");
                    await session.SaveChangesAsync();
                }

                var config = Backup.CreateBackupConfiguration(backupPath);
                var backupTaskId = Backup.UpdateConfigAndRunBackup(Server, config, store);

                using (var session = store.OpenAsyncSession())
                {
                    session.Delete("users/1");
                    await session.SaveChangesAsync();
                }

                var status = await Backup.RunBackupAndReturnStatusAsync(Server, backupTaskId, store, isFullBackup: false, expectedEtag: 2);
            }

            using (var store = GetDocumentStore(new Options
            {
                ModifyDatabaseName = s => $"{s}_2"
            }))
            {
                await store.Smuggler.ImportIncrementalAsync(new DatabaseSmugglerImportOptions(),
                    Directory.GetDirectories(backupPath).First());
                using (var session = store.OpenAsyncSession())
                {
                    var user = await session.LoadAsync<User>("users/1");
                    Assert.Null(user);
                }
            }
        }

        [Fact, Trait("Category", "Smuggler")]
        public async Task can_restore_smuggler_correctly()
        {
            var backupPath = NewDataPath(suffix: "BackupFolder");
            using (var store = GetDocumentStore())
            {
                using (var session = store.OpenAsyncSession())
                {
                    await session.StoreAsync(new User { Name = "oren" }, "users/1");
                    await session.SaveChangesAsync();
                }

                var config = Backup.CreateBackupConfiguration(backupPath);
                var backupTaskId = Backup.UpdateConfigAndRunBackup(Server, config, store);

                using (var session = store.OpenAsyncSession())
                {
                    await session.StoreAsync(new User { Name = "ayende" }, "users/2");
                    await session.SaveChangesAsync();
                }

                var lastEtag = store.Maintenance.Send(new GetStatisticsOperation()).LastDocEtag;
                var status = await Backup.RunBackupAndReturnStatusAsync(Server, backupTaskId, store, isFullBackup: false, expectedEtag: lastEtag);
            }

            using (var store1 = GetDocumentStore(new Options
            {
                ModifyDatabaseName = s => $"{s}_2"
            }))
            using (var store2 = GetDocumentStore(new Options
            {
                ModifyDatabaseName = s => $"{s}_2"
            }))
            {
                var backupDirectory = Directory.GetDirectories(backupPath).First();

                var backupToMovePath = $"{backupPath}{Path.DirectorySeparatorChar}IncrementalBackupTemp";
                Directory.CreateDirectory(backupToMovePath);
                var incrementalBackupFile = Directory.GetFiles(backupDirectory).OrderBackups().Last();
                var fileName = Path.GetFileName(incrementalBackupFile);
                File.Move(incrementalBackupFile, $"{backupToMovePath}{Path.DirectorySeparatorChar}{fileName}");

                await store1.Smuggler.ImportIncrementalAsync(new DatabaseSmugglerImportOptions(), backupDirectory);
                using (var session = store1.OpenAsyncSession())
                {
                    var users = await session.LoadAsync<User>(new[] { "users/1", "users/2" });
                    var keyValuePair = users.First();
                    Assert.NotNull(keyValuePair.Value);
                    Assert.True(keyValuePair.Value.Name == "oren" && keyValuePair.Key == "users/1");
                    Assert.Null(users.Last().Value);
                }

                await store2.Smuggler.ImportIncrementalAsync(new DatabaseSmugglerImportOptions(), backupToMovePath);
                using (var session = store2.OpenAsyncSession())
                {
                    var users = await session.LoadAsync<User>(new[] { "users/1", "users/2" });
                    Assert.Null(users.First().Value);
                    var keyValuePair = users.Last();
                    Assert.NotNull(keyValuePair.Value);
                    Assert.True(keyValuePair.Value.Name == "ayende" && keyValuePair.Key == "users/2");
                }
            }
        }

        [Fact, Trait("Category", "Smuggler")]
        public async Task can_backup_and_restore()
        {
            var backupPath = NewDataPath(suffix: "BackupFolder");
            using (var store = GetDocumentStore())
            {
                using (var session = store.OpenAsyncSession())
                {
                    await session.StoreAsync(new User { Name = "oren" }, "users/1");
                    session.CountersFor("users/1").Increment("likes", 100);
                    await session.SaveChangesAsync();
                }

                var config = Backup.CreateBackupConfiguration(backupPath);
                var backupTaskId = await Backup.UpdateConfigAndRunBackupAsync(Server, config, store);
                var operation = new GetPeriodicBackupStatusOperation(backupTaskId);

                var backupStatus = store.Maintenance.Send(operation);
                var backupOperationId = backupStatus.Status.LastOperationId;

                var backupOperation = store.Maintenance.Send(new GetOperationStateOperation(backupOperationId.Value));
                Assert.Equal(OperationStatus.Completed, backupOperation.Status);

                var backupResult = backupOperation.Result as BackupResult;
                Assert.True(backupResult.Counters.Processed);
                Assert.Equal(1, backupResult.Counters.ReadCount);

                using (var session = store.OpenAsyncSession())
                {
                    await session.StoreAsync(new User { Name = "ayende" }, "users/2");
                    session.CountersFor("users/2").Increment("downloads", 200);

                    await session.SaveChangesAsync();
                }

                var lastEtag = store.Maintenance.Send(new GetStatisticsOperation()).LastDocEtag;
                await Backup.RunBackupAndReturnStatusAsync(Server, backupTaskId, store, isFullBackup: false, expectedEtag: lastEtag);

                // restore the database with a different name
                var databaseName = $"restored_database-{Guid.NewGuid()}";

                var backupLocation = Directory.GetDirectories(backupPath).First();

                using (ReadOnly(backupLocation))
                using (Backup.RestoreDatabase(store, new RestoreBackupConfiguration
                {
                    BackupLocation = backupLocation,
                    DatabaseName = databaseName
                }))
                {
                    using (var session = store.OpenAsyncSession(databaseName))
                    {
                        var users = await session.LoadAsync<User>(new[] { "users/1", "users/2" });
                        Assert.True(users.Any(x => x.Value.Name == "oren"));
                        Assert.True(users.Any(x => x.Value.Name == "ayende"));

                        var val = await session.CountersFor("users/1").GetAsync("likes");
                        Assert.Equal(100, val);
                        val = await session.CountersFor("users/2").GetAsync("downloads");
                        Assert.Equal(200, val);
                    }

                    var originalDatabase = await Server.ServerStore.DatabasesLandlord.TryGetOrCreateResourceStore(store.Database);
                    var restoredDatabase = await Server.ServerStore.DatabasesLandlord.TryGetOrCreateResourceStore(databaseName);
                    using (restoredDatabase.DocumentsStorage.ContextPool.AllocateOperationContext(out DocumentsOperationContext ctx))
                    using (ctx.OpenReadTransaction())
                    {
                        var databaseChangeVector = DocumentsStorage.GetDatabaseChangeVector(ctx);
                        Assert.Contains($"A:7-{originalDatabase.DbBase64Id}", databaseChangeVector);
                        Assert.Contains($"A:8-{restoredDatabase.DbBase64Id}", databaseChangeVector);
                    }
                }
            }
        }

        [Theory, Trait("Category", "Smuggler")]
        [InlineData("* * * * *", null)]
        [InlineData(null, "* * * * *")]
        [InlineData("0 0 1 * *", null)]
        [InlineData(null, "0 0 1 * *")]
        public async Task next_full_backup_time_calculated_correctly(string fullBackupFrequency, string incrementalBackupFrequency)
        {
            var backupPath = NewDataPath(suffix: "BackupFolder");
            using (var store = GetDocumentStore())
            {
                var config = Backup.CreateBackupConfiguration(backupPath, fullBackupFrequency: fullBackupFrequency, incrementalBackupFrequency: incrementalBackupFrequency);

                var backup = await store.Maintenance.SendAsync(new UpdatePeriodicBackupOperation(config));

                var documentDatabase = (await GetDocumentDatabaseInstanceFor(store));
                var record = await store.Maintenance.Server.SendAsync(new GetDatabaseRecordOperation(store.Database));
                var now = DateTime.UtcNow;
                var nextBackupDetails = documentDatabase.PeriodicBackupRunner.GetNextBackupDetails(record, record.PeriodicBackups.First(), new PeriodicBackupStatus
                {
                    LastFullBackupInternal = now.AddDays(-360)
                }, Server.ServerStore.NodeTag);

                Assert.Equal(backup.TaskId, nextBackupDetails.TaskId);
                Assert.Equal(TimeSpan.Zero, nextBackupDetails.TimeSpan);
                Assert.Equal(true, nextBackupDetails.IsFull);
                Assert.True(nextBackupDetails.DateTime >= now);
            }
        }

        [Theory, Trait("Category", "Smuggler")]
        [InlineData(CompressionLevel.Optimal)]
        [InlineData(CompressionLevel.Fastest)]
        [InlineData(CompressionLevel.NoCompression)]
        public async Task can_backup_and_restore_snapshot(CompressionLevel compressionLevel)
        {
            var backupPath = NewDataPath(suffix: "BackupFolder");
            using (var store = GetDocumentStore())
            {
                using (var session = store.OpenAsyncSession())
                {
                    await session.StoreAsync(new User { Name = "oren" }, "users/1");
                    await session.SaveChangesAsync();
                }

                using (var session = store.OpenAsyncSession())
                {
                    await session
                        .Query<User>()
                        .Where(x => x.Name == "oren")
                        .ToListAsync(); // create an index to backup

                    await session
                        .Query<Order>()
                        .Where(x => x.Freight > 20)
                        .ToListAsync(); // create an index to backup

                    session.CountersFor("users/1").Increment("likes", 100); //create a counter to backup
                    await session.SaveChangesAsync();
                }

                var config = Backup.CreateBackupConfiguration(backupPath, backupType: BackupType.Snapshot);
                config.SnapshotSettings = new SnapshotSettings {CompressionLevel = compressionLevel};
                var backupTaskId = await Backup.UpdateConfigAndRunBackupAsync(Server, config, store);

                using (var session = store.OpenAsyncSession())
                {
                    await session.StoreAsync(new User { Name = "ayende" }, "users/2");
                    await session.StoreAsync(new User { Name = "ayende" }, "users/3");

                    session.CountersFor("users/2").Increment("downloads", 200);

                    await session.SaveChangesAsync();
                }

                var lastEtag = store.Maintenance.Send(new GetStatisticsOperation()).LastDocEtag;
                await Backup.RunBackupAndReturnStatusAsync(Server, backupTaskId, store, isFullBackup: false, expectedEtag: lastEtag);

                // restore the database with a different name
                string restoredDatabaseName = $"restored_database_snapshot-{Guid.NewGuid()}";
                var backupLocation = Directory.GetDirectories(backupPath).First();
                using (ReadOnly(backupLocation))
                using (Backup.RestoreDatabase(store, new RestoreBackupConfiguration
                {
                    BackupLocation = backupLocation,
                    DatabaseName = restoredDatabaseName
                }))
                {
                    using (var session = store.OpenAsyncSession(restoredDatabaseName))
                    {
                        var users = await session.LoadAsync<User>(new[] { "users/1", "users/2" });
                        Assert.NotNull(users["users/1"]);
                        Assert.NotNull(users["users/2"]);
                        Assert.True(users.Any(x => x.Value.Name == "oren"));
                        Assert.True(users.Any(x => x.Value.Name == "ayende"));

                        var val = await session.CountersFor("users/1").GetAsync("likes");
                        Assert.Equal(100, val);
                        val = await session.CountersFor("users/2").GetAsync("downloads");
                        Assert.Equal(200, val);
                    }

                    var stats = await store.Maintenance.SendAsync(new GetStatisticsOperation());
                    Assert.Equal(2, stats.CountOfIndexes);

                    var originalDatabase = await Server.ServerStore.DatabasesLandlord.TryGetOrCreateResourceStore(store.Database);
                    var restoredDatabase = await Server.ServerStore.DatabasesLandlord.TryGetOrCreateResourceStore(restoredDatabaseName);
                    using (restoredDatabase.DocumentsStorage.ContextPool.AllocateOperationContext(out DocumentsOperationContext ctx))
                    using (ctx.OpenReadTransaction())
                    {
                        var databaseChangeVector = DocumentsStorage.GetDatabaseChangeVector(ctx);
                        Assert.Contains($"A:8-{originalDatabase.DbBase64Id}", databaseChangeVector);
                        Assert.Contains($"A:10-{restoredDatabase.DbBase64Id}", databaseChangeVector);
                    }
                }
            }
        }

        [Fact, Trait("Category", "Smuggler")]
        public async Task can_backup_and_restore_compression_config()
        {
            var backupPath = NewDataPath(suffix: "BackupFolder");
            using (var store = GetDocumentStore())
            {
                var record = store.Maintenance.Server.Send(new GetDatabaseRecordOperation(store.Database));
                record.DocumentsCompression = new DocumentsCompressionConfiguration(true, "Users");
                store.Maintenance.Server.Send(new UpdateDatabaseOperation(record, record.Etag));

                using (var session = store.OpenAsyncSession())
                {
                    await session.StoreAsync(new User
                    {
                        Name = "oren"
                    }, "users/1");
                    await session.StoreAsync(new User
                    {
                        Name = "ayende"
                    }, "users/2");

                    await session.SaveChangesAsync();
                }

                var config = Backup.CreateBackupConfiguration(backupPath);
                var backupTaskId = Backup.UpdateConfigAndRunBackup(Server, config, store);

                // restore the database with a different name
                var databaseName = $"restored_database-{Guid.NewGuid()}";

                using (Backup.RestoreDatabase(store, new RestoreBackupConfiguration
                {
                    BackupLocation = Directory.GetDirectories(backupPath).First(),
                    DatabaseName = databaseName
                }))
                {
                    var databaseRecord = await store.Maintenance.Server.SendAsync(new GetDatabaseRecordOperation(databaseName));
                    var compression = databaseRecord.DocumentsCompression;
                    Assert.NotNull(compression);
                    Assert.Contains("Users", compression.Collections);

                    using (var session = store.OpenAsyncSession(databaseName))
                    {
                        var users = await session.LoadAsync<User>(new[] { "users/1", "users/2" });
                        Assert.True(users.Any(x => x.Value.Name == "oren"));
                        Assert.True(users.Any(x => x.Value.Name == "ayende"));
                    }
                }
            }
        }

        [Fact, Trait("Category", "Smuggler")]
        public async Task can_backup_and_restore_with_timeseries()
        {
            var backupPath = NewDataPath(suffix: "BackupFolder");
            using (var store = GetDocumentStore())
            {
                var baseline = DateTime.Today;
                await store.TimeSeries.SetRawPolicyAsync("users", TimeValue.FromYears(1));

                using (var session = store.OpenAsyncSession())
                {
                    await session.StoreAsync(new User
                    {
                        Name = "oren"
                    }, "users/1");

                    for (int i = 0; i < 360; i++)
                    {
                        session.TimeSeriesFor("users/1", "Heartrate")
                            .Append(baseline.AddSeconds(i * 10), new[] { i % 60d }, "watches/1");
                    }

                    await session.SaveChangesAsync();
                }

                var config = Backup.CreateBackupConfiguration(backupPath);
                var backupTaskId = await Backup.UpdateConfigAndRunBackupAsync(Server, config, store);
                var operation = new GetPeriodicBackupStatusOperation(backupTaskId);

                var backupStatus = store.Maintenance.Send(operation);
                var backupOperationId = backupStatus.Status.LastOperationId;

                var backupOperation = store.Maintenance.Send(new GetOperationStateOperation(backupOperationId.Value));
                Assert.Equal(OperationStatus.Completed, backupOperation.Status);

                var backupResult = backupOperation.Result as BackupResult;
                Assert.True(backupResult.TimeSeries.Processed);
                Assert.Equal(360, backupResult.TimeSeries.ReadCount);

                using (var session = store.OpenAsyncSession())
                {
                    await session.StoreAsync(new User
                    {
                        Name = "ayende"
                    }, "users/2");

                    for (int i = 0; i < 180; i++)
                    {
                        session.TimeSeriesFor("users/2", "Heartrate")
                            .Append(baseline.AddSeconds(i * 10), new[] { i % 60d }, "watches/2");
                    }

                    await session.SaveChangesAsync();
                }

                var lastEtag = store.Maintenance.Send(new GetStatisticsOperation()).LastDocEtag;
                var status = await Backup.RunBackupAndReturnStatusAsync(Server, backupTaskId, store, isFullBackup: false, expectedEtag: lastEtag);

                // restore the database with a different name
                var databaseName = $"restored_database-{Guid.NewGuid()}";

                using (Backup.RestoreDatabase(store, new RestoreBackupConfiguration
                {
                    BackupLocation = Directory.GetDirectories(backupPath).First(),
                    DatabaseName = databaseName
                }))
                {
                    var databaseRecord = await store.Maintenance.Server.SendAsync(new GetDatabaseRecordOperation(databaseName));
                    var tsConfig = databaseRecord.TimeSeries;
                    Assert.NotNull(tsConfig);
                    Assert.Equal(TimeValue.FromYears(1), tsConfig.Collections["Users"].RawPolicy.RetentionTime);

                    using (var session = store.OpenAsyncSession(databaseName))
                    {
                        var users = await session.LoadAsync<User>(new[] { "users/1", "users/2" });
                        Assert.True(users.Any(x => x.Value.Name == "oren"));
                        Assert.True(users.Any(x => x.Value.Name == "ayende"));

                        var values = (await session.TimeSeriesFor("users/1", "Heartrate").GetAsync(DateTime.MinValue, DateTime.MaxValue)).ToList();
                        Assert.Equal(360, values.Count);

                        for (int i = 0; i < values.Count; i++)
                        {
                            Assert.Equal(baseline.AddSeconds(i * 10), values[i].Timestamp, RavenTestHelper.DateTimeComparer.Instance);
                            Assert.Equal(i % 60, values[i].Values[0]);
                            Assert.Equal("watches/1", values[i].Tag);
                        }

                        values = (await session.TimeSeriesFor("users/2", "Heartrate").GetAsync(DateTime.MinValue, DateTime.MaxValue)).ToList();
                        Assert.Equal(180, values.Count);

                        for (int i = 0; i < values.Count; i++)
                        {
                            Assert.Equal(baseline.AddSeconds(i * 10), values[i].Timestamp, RavenTestHelper.DateTimeComparer.Instance);
                            Assert.Equal(i % 60, values[i].Values[0]);
                            Assert.Equal("watches/2", values[i].Tag);
                        }
                    }
                }
            }
        }

        [Fact, Trait("Category", "Smuggler")]
        public async Task can_backup_and_restore_snapshot_with_timeseries()
        {
            var backupPath = NewDataPath(suffix: "BackupFolder");
            using (var store = GetDocumentStore())
            {
                var baseline = DateTime.Today;

                using (var session = store.OpenAsyncSession())
                {
                    await session.StoreAsync(new User { Name = "oren" }, "users/1");
                    await session.SaveChangesAsync();
                }

                using (var session = store.OpenAsyncSession())
                {
                    //create time series segment to backup
                    for (int i = 0; i < 360; i++)
                    {
                        session.TimeSeriesFor("users/1", "Heartrate").Append(baseline.AddSeconds(i * 10), new[] { i % 60d }, "watches/1");
                    }

                    await session.SaveChangesAsync();
                }

                var config = Backup.CreateBackupConfiguration(backupPath, backupType: BackupType.Snapshot);
                var backupTaskId = Backup.UpdateConfigAndRunBackup(Server, config, store);

                using (var session = store.OpenAsyncSession())
                {
                    await session.StoreAsync(new User { Name = "ayende" }, "users/2");
                    for (int i = 0; i < 360; i++)
                    {
                        session.TimeSeriesFor("users/2", "Heartrate").Append(baseline.AddSeconds(i * 10), new[] { i % 60d }, "watches/2");
                    }

                    await session.SaveChangesAsync();
                }

                var lastEtag = store.Maintenance.Send(new GetStatisticsOperation()).LastDocEtag;
                var status = await Backup.RunBackupAndReturnStatusAsync(Server, backupTaskId, store, isFullBackup: false, expectedEtag: lastEtag);

                // restore the database with a different name
                string restoredDatabaseName = $"restored_database_snapshot-{Guid.NewGuid()}";
                using (Backup.RestoreDatabase(store, new RestoreBackupConfiguration
                {
                    BackupLocation = Directory.GetDirectories(backupPath).First(),
                    DatabaseName = restoredDatabaseName
                }))
                {
                    using (var session = store.OpenAsyncSession(restoredDatabaseName))
                    {
                        var users = await session.LoadAsync<User>(new[] { "users/1", "users/2" });
                        Assert.NotNull(users["users/1"]);
                        Assert.NotNull(users["users/2"]);
                        Assert.True(users.Any(x => x.Value.Name == "oren"));
                        Assert.True(users.Any(x => x.Value.Name == "ayende"));

                        var values = (await session.TimeSeriesFor("users/1", "Heartrate").GetAsync(DateTime.MinValue, DateTime.MaxValue)).ToList();
                        Assert.Equal(360, values.Count);

                        for (int i = 0; i < values.Count; i++)
                        {
                            Assert.Equal(baseline.AddSeconds(i * 10), values[i].Timestamp, RavenTestHelper.DateTimeComparer.Instance);
                            Assert.Equal(i % 60, values[i].Values[0]);
                            Assert.Equal("watches/1", values[i].Tag);
                        }

                        values = (await session.TimeSeriesFor("users/2", "Heartrate").GetAsync(DateTime.MinValue, DateTime.MaxValue)).ToList();
                        Assert.Equal(360, values.Count);

                        for (int i = 0; i < values.Count; i++)
                        {
                            Assert.Equal(baseline.AddSeconds(i * 10), values[i].Timestamp, RavenTestHelper.DateTimeComparer.Instance);
                            Assert.Equal(i % 60, values[i].Values[0]);
                            Assert.Equal("watches/2", values[i].Tag);
                        }
                    }
                }
            }
        }

        [Fact, Trait("Category", "Smuggler")]
        public async Task RestoreSnapshotWithTimeSeriesCollectionConfiguration_WhenConfigurationInFirstSnapshot()
        {
            var backupPath = NewDataPath(suffix: "BackupFolder");
            using (var store = GetDocumentStore())
            {
                var timeSeriesConfiguration = new TimeSeriesConfiguration
                {
                    Collections = new Dictionary<string, TimeSeriesCollectionConfiguration>
                    {
                        ["Users"] = new TimeSeriesCollectionConfiguration
                        {
                            RawPolicy = new RawTimeSeriesPolicy(TimeValue.FromHours(96)),
                            Policies = new List<TimeSeriesPolicy> { new TimeSeriesPolicy("BySecond", TimeValue.FromSeconds(1)) }
                        },
                    },
                    PolicyCheckFrequency = TimeSpan.FromSeconds(1)
                };
                await store.Maintenance.SendAsync(new ConfigureTimeSeriesOperation(timeSeriesConfiguration));

                var config = Backup.CreateBackupConfiguration(backupPath, backupType: BackupType.Snapshot);
                var backupTaskId = Backup.UpdateConfigAndRunBackup(Server, config, store);

                await RestoreAndCheckTimeSeriesConfiguration(store, backupPath, timeSeriesConfiguration);
            }
        }

        [Fact, Trait("Category", "Smuggler")]
        public async Task RestoreSnapshotWithTimeSeriesCollectionConfiguration_WhenConfigurationInIncrementalSnapshot()
        {
            var backupPath = NewDataPath(suffix: "BackupFolder");
            using (var store = GetDocumentStore())
            {
                var entity = new User();
                using (var session = store.OpenAsyncSession())
                {
                    await session.StoreAsync(entity);
                    await session.SaveChangesAsync();
                }

                var config = Backup.CreateBackupConfiguration(backupPath, backupType: BackupType.Snapshot);
                var backupTaskId = Backup.UpdateConfigAndRunBackup(Server, config, store);
                var statusLastEtag = (await store.Maintenance.SendAsync(new GetPeriodicBackupStatusOperation(backupTaskId))).Status.LastEtag;

                var timeSeriesConfiguration = new TimeSeriesConfiguration
                {
                    Collections = new Dictionary<string, TimeSeriesCollectionConfiguration>
                    {
                        ["Users"] = new TimeSeriesCollectionConfiguration
                        {
                            RawPolicy = new RawTimeSeriesPolicy(TimeValue.FromHours(96)),
                            Policies = new List<TimeSeriesPolicy> { new TimeSeriesPolicy("BySecond", TimeValue.FromSeconds(1)) }
                        },
                    },
                    PolicyCheckFrequency = TimeSpan.FromSeconds(1)
                };
                await store.Maintenance.SendAsync(new ConfigureTimeSeriesOperation(timeSeriesConfiguration));
                await Backup.RunBackupAsync(Server, backupTaskId, store, isFullBackup: false);

                using (var session = store.OpenAsyncSession())
                {
                    session.Advanced.Patch<User, string>(entity.Id, u => u.Name, "Patched");
                    await session.SaveChangesAsync();
                }
                var status = await Backup.RunBackupAndReturnStatusAsync(Server, backupTaskId, store, isFullBackup: false);
                Assert.True(status.LastEtag > statusLastEtag, "status.LastEtag > statusLastEtag");

                await RestoreAndCheckTimeSeriesConfiguration(store, backupPath, timeSeriesConfiguration);
            }
        }

        private async Task RestoreAndCheckTimeSeriesConfiguration(IDocumentStore store, string backupPath, TimeSeriesConfiguration timeSeriesConfiguration)
        {
            string restoredDatabaseName = $"{store.Database}-restored";
            using (Backup.RestoreDatabase(store, new RestoreBackupConfiguration { BackupLocation = Directory.GetDirectories(backupPath).First(), DatabaseName = restoredDatabaseName }))
            {
                var db = await store.Maintenance.Server.SendAsync(new GetDatabaseRecordOperation(restoredDatabaseName));
                var actual = db.TimeSeries;

                Assert.NotNull(actual);
                Assert.Equal(timeSeriesConfiguration.Collections.Count, actual.Collections.Count);
                Assert.Equal(timeSeriesConfiguration.PolicyCheckFrequency, actual.PolicyCheckFrequency);
                foreach (var (key, expectedCollection) in timeSeriesConfiguration.Collections)
                {
                    Assert.True(actual.Collections.TryGetValue(key, out var actualCollection));
                    Assert.Equal(expectedCollection.Policies, actualCollection.Policies);
                    Assert.Equal(expectedCollection.RawPolicy, actualCollection.RawPolicy);
                }
            }
        }

        [Fact, Trait("Category", "Smuggler")]
        public async Task restore_settings_tests()
        {
            var backupPath = NewDataPath(suffix: "BackupFolder");
            using (var store = GetDocumentStore(new Options
            {
                ModifyDatabaseName = s => $"{s}_2"
            }))
            {
                var restoreConfiguration = new RestoreBackupConfiguration();

                var restoreBackupTask = new RestoreBackupOperation(restoreConfiguration);
                var e = Assert.Throws<RavenException>(() => store.Maintenance.Server.Send(restoreBackupTask));
                Assert.Contains("Name cannot be null or empty.", e.InnerException.Message);

                restoreConfiguration.DatabaseName = "abc*^&.";
                restoreBackupTask = new RestoreBackupOperation(restoreConfiguration);
                e = Assert.Throws<RavenException>(() => store.Maintenance.Server.Send(restoreBackupTask));
                Assert.Contains("The name 'abc*^&.' is not permitted. Only letters, digits and characters ('_', '-', '.') are allowed.", e.InnerException.Message);

                restoreConfiguration.DatabaseName = store.Database;
                restoreBackupTask = new RestoreBackupOperation(restoreConfiguration);
                e = Assert.Throws<RavenException>(() => store.Maintenance.Server.Send(restoreBackupTask));
                Assert.Contains("Cannot restore data to an existing database", e.InnerException.Message);

                restoreConfiguration.DatabaseName = "test-" + Guid.NewGuid();
                restoreBackupTask = new RestoreBackupOperation(restoreConfiguration);
                e = Assert.Throws<RavenException>(() => store.Maintenance.Server.Send(restoreBackupTask));
                Assert.Contains("Backup location can't be null or empty", e.InnerException.Message);

                restoreConfiguration.BackupLocation = "this-path-doesn't-exist\\";
                restoreBackupTask = new RestoreBackupOperation(restoreConfiguration);
                e = Assert.Throws<RavenException>(() => store.Maintenance.Server.Send(restoreBackupTask));
                Assert.Contains("Backup location doesn't exist", e.InnerException.Message);

                using (var session = store.OpenAsyncSession())
                {
                    await session.StoreAsync(new User { Name = "oren" }, "users/1");
                    await session.SaveChangesAsync();
                }

                var config = Backup.CreateBackupConfiguration(backupPath);
                var backupTaskId = Backup.UpdateConfigAndRunBackup(Server, config, store);

                restoreConfiguration.BackupLocation = backupPath;
                restoreConfiguration.DataDirectory = backupPath;
                restoreBackupTask = new RestoreBackupOperation(restoreConfiguration);
                e = Assert.Throws<RavenException>(() => store.Maintenance.Server.Send(restoreBackupTask));
                Assert.Contains("New data directory must be empty of any files or folders", e.InnerException.Message);

                // perform restore with a valid db name
                var emptyFolder = NewDataPath(suffix: "BackupFolderRestore123");
                var validDbName = "日本語-שלום-cześć_Привет.123";

                using (Backup.RestoreDatabase(store, new RestoreBackupConfiguration
                {
                    BackupLocation = Directory.GetDirectories(backupPath).First(),
                    DataDirectory = emptyFolder,
                    DatabaseName = validDbName
                }))
                {
                    using (var session = store.OpenAsyncSession(validDbName))
                    {
                        var user = await session.LoadAsync<User>("users/1");
                        Assert.NotNull(user);
                    }
                };
            }
        }

        [Fact, Trait("Category", "Smuggler")]
        public async Task periodic_backup_should_export_starting_from_last_etag()
        {
            //https://issues.hibernatingrhinos.com/issue/RavenDB-11395

            var backupPath = NewDataPath(suffix: "BackupFolder");
            using (var store = GetDocumentStore())
            {
                using (var session = store.OpenAsyncSession())
                {
                    await session.StoreAsync(new User { Name = "oren" }, "users/1");
                    await session.StoreAsync(new User { Name = "aviv" }, "users/2");

                    session.CountersFor("users/1").Increment("likes", 100);
                    session.CountersFor("users/2").Increment("downloads", 200);
                    await session.SaveChangesAsync();
                }

                var config = Backup.CreateBackupConfiguration(backupPath);
                var backupTaskId = Backup.UpdateConfigAndRunBackup(Server, config, store);

                var exportPath = GetBackupPath(store, backupTaskId, incremental: false);

                using (var store2 = GetDocumentStore())
                {
                    var op = await store2.Smuggler.ImportAsync(new DatabaseSmugglerImportOptions(), exportPath);
                    await op.WaitForCompletionAsync(TimeSpan.FromMinutes(1));

                    var stats = await store2.Maintenance.SendAsync(new GetStatisticsOperation());
                    Assert.Equal(2, stats.CountOfDocuments);
                    Assert.Equal(2, stats.CountOfCounterEntries);

                    using (var session = store2.OpenAsyncSession())
                    {
                        var user1 = await session.LoadAsync<User>("users/1");
                        var user2 = await session.LoadAsync<User>("users/2");

                        Assert.Equal("oren", user1.Name);
                        Assert.Equal("aviv", user2.Name);

                        var dic = await session.CountersFor(user1).GetAllAsync();
                        Assert.Equal(1, dic.Count);
                        Assert.Equal(100, dic["likes"]);

                        dic = await session.CountersFor(user2).GetAllAsync();
                        Assert.Equal(1, dic.Count);
                        Assert.Equal(200, dic["downloads"]);
                    }
                }

                using (var session = store.OpenAsyncSession())
                {
                    await session.StoreAsync(new User { Name = "ayende" }, "users/3");
                    session.CountersFor("users/3").Increment("votes", 300);
                    await session.SaveChangesAsync();
                }

                var lastEtag = store.Maintenance.Send(new GetStatisticsOperation()).LastDocEtag;
                await Backup.RunBackupAndReturnStatusAsync(Server, backupTaskId, store, isFullBackup: false, expectedEtag: lastEtag);

                exportPath = GetBackupPath(store, backupTaskId);

                using (var store3 = GetDocumentStore())
                {
                    // importing to a new database, in order to verify that
                    // periodic backup imports only the changed documents (and counters)

                    var op = await store3.Smuggler.ImportAsync(new DatabaseSmugglerImportOptions(), exportPath);
                    await op.WaitForCompletionAsync(TimeSpan.FromMinutes(1));

                    var stats = await store3.Maintenance.SendAsync(new GetStatisticsOperation());
                    Assert.Equal(1, stats.CountOfDocuments);

                    Assert.Equal(1, stats.CountOfCounterEntries);

                    using (var session = store3.OpenAsyncSession())
                    {
                        var user3 = await session.LoadAsync<User>("users/3");

                        Assert.Equal("ayende", user3.Name);

                        var dic = await session.CountersFor(user3).GetAllAsync();
                        Assert.Equal(1, dic.Count);
                        Assert.Equal(300, dic["votes"]);
                    }
                }
            }
        }

        [Fact, Trait("Category", "Smuggler")]
        public async Task periodic_backup_with_timeseries_should_export_starting_from_last_etag()
        {
            var backupPath = NewDataPath(suffix: "BackupFolder");
            using (var store = GetDocumentStore())
            {
                var baseline = DateTime.Today;

                using (var session = store.OpenAsyncSession())
                {
                    await session.StoreAsync(new User { Name = "oren" }, "users/1");
                    await session.SaveChangesAsync();
                }

                using (var session = store.OpenAsyncSession())
                {
                    //create time series segment to backup
                    for (int i = 0; i < 360; i++)
                    {
                        session.TimeSeriesFor("users/1", "Heartrate").Append(baseline.AddSeconds(i * 10), new[] { i % 60d }, "watches/1");
                    }

                    await session.SaveChangesAsync();
                }

                var config = Backup.CreateBackupConfiguration(backupPath);
                var backupTaskId = Backup.UpdateConfigAndRunBackup(Server, config, store);

                var exportPath = GetBackupPath(store, backupTaskId, incremental: false);

                using (var store2 = GetDocumentStore())
                {
                    var op = await store2.Smuggler.ImportAsync(new DatabaseSmugglerImportOptions(), exportPath);
                    await op.WaitForCompletionAsync(TimeSpan.FromMinutes(1));

                    var stats = await store2.Maintenance.SendAsync(new GetStatisticsOperation());
                    Assert.Equal(1, stats.CountOfDocuments);
                    Assert.Equal(1, stats.CountOfTimeSeriesSegments);

                    using (var session = store2.OpenAsyncSession())
                    {
                        var user1 = await session.LoadAsync<User>("users/1");
                        Assert.Equal("oren", user1.Name);

                        var values = (await session.TimeSeriesFor("users/1", "Heartrate")
                            .GetAsync(DateTime.MinValue, DateTime.MaxValue))
                            .ToList();

                        Assert.Equal(360, values.Count);

                        for (int i = 0; i < values.Count; i++)
                        {
                            Assert.Equal(baseline.AddSeconds(i * 10), values[i].Timestamp, RavenTestHelper.DateTimeComparer.Instance);
                            Assert.Equal(i % 60, values[i].Values[0]);
                            Assert.Equal("watches/1", values[i].Tag);
                        }
                    }
                }

                using (var session = store.OpenAsyncSession())
                {
                    await session.StoreAsync(new User { Name = "ayende" }, "users/2");
                    for (int i = 0; i < 180; i++)
                    {
                        session.TimeSeriesFor("users/2", "Heartrate")
                            .Append(baseline.AddSeconds(i * 10), new[] { i % 60d }, "watches/1");
                    }
                    await session.SaveChangesAsync();
                }

                var lastEtag = store.Maintenance.Send(new GetStatisticsOperation()).LastDocEtag;
                var status = await Backup.RunBackupAndReturnStatusAsync(Server, backupTaskId, store, isFullBackup: false, expectedEtag: lastEtag);

                exportPath = GetBackupPath(store, backupTaskId);

                using (var store3 = GetDocumentStore())
                {
                    // importing to a new database, in order to verify that
                    // periodic backup imports only the changed documents (and timeseries)

                    var op = await store3.Smuggler.ImportAsync(new DatabaseSmugglerImportOptions(), exportPath);
                    await op.WaitForCompletionAsync(TimeSpan.FromMinutes(15));

                    var stats = await store3.Maintenance.SendAsync(new GetStatisticsOperation());
                    Assert.Equal(1, stats.CountOfDocuments);

                    Assert.Equal(1, stats.CountOfTimeSeriesSegments);

                    using (var session = store3.OpenAsyncSession())
                    {
                        var user2 = await session.LoadAsync<User>("users/2");

                        Assert.Equal("ayende", user2.Name);

                        var values = (await session.TimeSeriesFor(user2, "Heartrate")
                                .GetAsync(DateTime.MinValue, DateTime.MaxValue))
                            .ToList();

                        Assert.Equal(180, values.Count);

                        for (int i = 0; i < values.Count; i++)
                        {
                            Assert.Equal(baseline.AddSeconds(i * 10), values[i].Timestamp, RavenTestHelper.DateTimeComparer.Instance);
                            Assert.Equal(i % 60, values[i].Values[0]);
                            Assert.Equal("watches/1", values[i].Tag);
                        }
                    }
                }
            }
        }

        [Fact, Trait("Category", "Smuggler")]
        public async Task BackupTaskShouldStayOnTheOriginalNode()
        {
            var backupPath = NewDataPath(suffix: "BackupFolder");
            var cluster = await CreateRaftCluster(5);

            using (var store = GetDocumentStore(new Options
            {
                ReplicationFactor = 5,
                Server = cluster.Leader
            }))
            {
                using (var session = store.OpenAsyncSession())
                {
                    await session.StoreAsync(new User { Name = "oren" }, "users/1");
                    await session.SaveChangesAsync();
                    Assert.True(await WaitForDocumentInClusterAsync<User>(session.Advanced.RequestExecutor.TopologyNodes, "users/1", u => u.Name == "oren",
                        TimeSpan.FromSeconds(15)));
                }

                var operation = new UpdatePeriodicBackupOperation(Backup.CreateBackupConfiguration(backupPath));
                var result = await store.Maintenance.SendAsync(operation);
                var periodicBackupTaskId = result.TaskId;

                await WaitForRaftIndexToBeAppliedInCluster(periodicBackupTaskId, TimeSpan.FromSeconds(15));

                await Backup.RunBackupInClusterAsync(store, result.TaskId, isFullBackup: true);
                await ActionWithLeader(async x => await WaitForRaftCommandToBeAppliedInCluster(x, nameof(UpdatePeriodicBackupStatusCommand)), cluster.Nodes);

                var backupInfo = new GetOngoingTaskInfoOperation(result.TaskId, OngoingTaskType.Backup);
                var backupInfoResult = await store.Maintenance.SendAsync(backupInfo);
                var originalNode = backupInfoResult.ResponsibleNode.NodeTag;

                var toDelete = cluster.Nodes.First(n => n.ServerStore.NodeTag != originalNode);
                await store.Maintenance.Server.SendAsync(new DeleteDatabasesOperation(store.Database, hardDelete: true, fromNode: toDelete.ServerStore.NodeTag, timeToWaitForConfirmation: TimeSpan.FromSeconds(30)));

                var nodesCount = await WaitForValueAsync(async () =>
                {
                    var res = await store.Maintenance.Server.SendAsync(new GetDatabaseRecordOperation(store.Database));
                    if (res == null)
                    {
                        return -1;
                    }

                    return res.Topology.Count;
                }, 4);

                Assert.Equal(4, nodesCount);

<<<<<<< HEAD
                backupInfoResult = await store.Maintenance.SendAsync(backupInfo);

                await Backup.RunBackupInClusterAsync(store, backupInfoResult.TaskId, isFullBackup: true);
=======
                await Backup.RunBackupInClusterAsync(store, result.TaskId, isFullBackup: true);
>>>>>>> cd2e8683
                await ActionWithLeader(async x => await WaitForRaftCommandToBeAppliedInCluster(x, nameof(UpdatePeriodicBackupStatusCommand)), cluster.Nodes);

                backupInfoResult = await store.Maintenance.SendAsync(backupInfo);
                Assert.Equal(originalNode, backupInfoResult.ResponsibleNode.NodeTag);
            }
        }

        [Fact, Trait("Category", "Smuggler")]
        public async Task CreateFullBackupWithSeveralCompareExchange()
        {
            var backupPath = NewDataPath(suffix: "BackupFolder");
            using (var store = GetDocumentStore())
            {
                var user = new User
                {
                    Name = "💩"
                };
                await store.Operations.SendAsync(new PutCompareExchangeValueOperation<User>("emojis/poo", user, 0));

                var user2 = new User
                {
                    Name = "💩🤡"
                };
                await store.Operations.SendAsync(new PutCompareExchangeValueOperation<User>("emojis/pooclown", user2, 0));

                var config = Backup.CreateBackupConfiguration(backupPath, fullBackupFrequency: "* */6 * * *");
                await Backup.UpdateConfigAndRunBackupAsync(Server, config, store);

                var backupDirectory = Directory.GetDirectories(backupPath).First();
                var databaseName = GetDatabaseName() + "restore";

                var files = Directory.GetFiles(backupDirectory)
                    .Where(BackupUtils.IsBackupFile)
                    .OrderBackups()
                    .ToArray();

                var restoreConfig = new RestoreBackupConfiguration()
                {
                    BackupLocation = backupDirectory,
                    DatabaseName = databaseName,
                    LastFileNameToRestore = files.Last()
                };

                var restoreOperation = new RestoreBackupOperation(restoreConfig);
                store.Maintenance.Server.Send(restoreOperation)
                    .WaitForCompletion(TimeSpan.FromSeconds(30));

                using (var store2 = GetDocumentStore(new Options()
                {
                    CreateDatabase = false,
                    ModifyDatabaseName = s => databaseName
                }))
                {
                    using (var session = store2.OpenAsyncSession(new SessionOptions
                    {
                        TransactionMode = TransactionMode.ClusterWide
                    }))
                    {
                        var user1 = (await session.Advanced.ClusterTransaction.GetCompareExchangeValueAsync<User>("emojis/poo"));
                        var user3 = (await session.Advanced.ClusterTransaction.GetCompareExchangeValueAsync<User>("emojis/pooclown"));
                        Assert.Equal(user.Name, user1.Value.Name);
                        Assert.Equal(user2.Name, user3.Value.Name);
                    }
                }
            }
        }

        [Fact, Trait("Category", "Smuggler")]
        public async Task incremental_and_full_check_last_file_for_backup()
        {
            var backupPath = NewDataPath(suffix: "BackupFolder");
            using (var store = GetDocumentStore())
            {
                using (var session = store.OpenAsyncSession())
                {
                    await session.StoreAsync(new User { Name = "users/1" }, "users/1");
                    await session.SaveChangesAsync();
                }

                var config = Backup.CreateBackupConfiguration(backupPath);
                var backupTaskId = await Backup.UpdateConfigAndRunBackupAsync(Server, config, store);

                using (var session = store.OpenAsyncSession())
                {
                    await session.StoreAsync(new User { Name = "users/2" }, "users/2");
                    await session.SaveChangesAsync();
                }

                var lastEtag = store.Maintenance.Send(new GetStatisticsOperation()).LastDocEtag;
                await Backup.RunBackupAndReturnStatusAsync(Server, backupTaskId, store, isFullBackup: false, expectedEtag: lastEtag);

                string backupFolder = Directory.GetDirectories(backupPath).OrderBy(Directory.GetCreationTime).Last();
                var lastBackupToRestore = Directory.GetFiles(backupFolder).Where(BackupUtils.IsBackupFile)
                    .OrderBackups()
                    .ToArray();

                using (var session = store.OpenAsyncSession())
                {
                    await session.StoreAsync(new User { Name = "users/3" }, "users/3");
                    await session.SaveChangesAsync();
                }

                lastEtag = store.Maintenance.Send(new GetStatisticsOperation()).LastDocEtag;
                await Backup.RunBackupAndReturnStatusAsync(Server, backupTaskId, store, isFullBackup: false, expectedEtag: lastEtag);

                var databaseName = GetDatabaseName() + "restore";

                using (Backup.RestoreDatabase(
                    store,
                    new RestoreBackupConfiguration()
                    {
                        BackupLocation = backupFolder,
                        DatabaseName = databaseName,
                        LastFileNameToRestore = lastBackupToRestore.Last()
                    },
                    TimeSpan.FromSeconds(60)))
                {
                    using (var session = store.OpenAsyncSession(databaseName))
                    {
                        var bestUser = await session.LoadAsync<User>("users/1");
                        var mediocreUser1 = await session.LoadAsync<User>("users/2");
                        var mediocreUser2 = await session.LoadAsync<User>("users/3");
                        Assert.NotNull(bestUser);
                        Assert.NotNull(mediocreUser1);
                        Assert.Null(mediocreUser2);
                    }
                }
            }
        }

        private static async Task<long> RunBackupOperationAndAssertCompleted(DocumentStore store, bool isFullBackup, long taskId)
        {
            var op = await store.Maintenance.SendAsync(new StartBackupOperation(isFullBackup, taskId));
            await op.WaitForCompletionAsync(TimeSpan.FromMinutes(1));

            return op.Id;
        }

        [Fact, Trait("Category", "Smuggler")]
        public async Task can_run_incremental_with_no_changes()
        {
            var backupPath = NewDataPath(suffix: "BackupFolder");
            using (var store = GetDocumentStore())
            {
                using (var session = store.OpenAsyncSession())
                {
                    await session.StoreAsync(new User { Name = "users/1" }, "users/1");
                    await session.SaveChangesAsync();
                }

                var config = Backup.CreateBackupConfiguration(backupPath);
                var backupTaskId = await Backup.UpdateConfigAndRunBackupAsync(Server, config, store);

                var status = await Backup.RunBackupAndReturnStatusAsync(Server, backupTaskId, store, isFullBackup: false);
                var value = status.LocalBackup.IncrementalBackupDurationInMs;
                Assert.Equal(0, value);

                string backupFolder = Directory.GetDirectories(backupPath).OrderBy(Directory.GetCreationTime).Last();
                var backupsToRestore = Directory.GetFiles(backupFolder).Where(BackupUtils.IsBackupFile)
                    .OrderBackups()
                    .ToArray();

                Assert.Equal(1, backupsToRestore.Length);

                var databaseName = GetDatabaseName() + "restore";

                using (Backup.RestoreDatabase(
                    store,
                    new RestoreBackupConfiguration()
                    {
                        BackupLocation = backupFolder,
                        DatabaseName = databaseName,
                        LastFileNameToRestore = backupsToRestore.Last()
                    },
                    TimeSpan.FromSeconds(60)))
                {
                    using (var session = store.OpenAsyncSession(databaseName))
                    {
                        var user = await session.LoadAsync<User>("users/1");
                        Assert.NotNull(user);
                    }
                }
            }
        }

        [Fact, Trait("Category", "Smuggler")]
        public async Task can_create_local_snapshot_and_restore_using_restore_point()
        {
            var backupPath = NewDataPath(suffix: "BackupFolder");
            using (var store = GetDocumentStore())
            {
                using (var session = store.OpenSession())
                {
                    session.Store(new User { Name = "oren" }, "users/1");
                    session.CountersFor("users/1").Increment("likes", 100);
                    session.SaveChanges();
                }
                var localSettings = new LocalSettings()
                {
                    FolderPath = backupPath
                };

                var config = Backup.CreateBackupConfiguration(backupPath, backupType: BackupType.Snapshot);
                var backupTaskId = await Backup.UpdateConfigAndRunBackupAsync(Server, config, store);
                var client = store.GetRequestExecutor().HttpClient;

                var data = new StringContent(JsonConvert.SerializeObject(localSettings), Encoding.UTF8, "application/json");
                var response = await client.PostAsync(store.Urls.First() + "/admin/restore/points?type=Local ", data);
                string result = response.Content.ReadAsStringAsync().Result;
                var restorePoints = JsonConvert.DeserializeObject<RestorePoints>(result);
                Assert.Equal(1, restorePoints.List.Count);
                var point = restorePoints.List.First();
                var backupDirectory = Directory.GetDirectories(backupPath).First();
                var databaseName = $"restored_database-{Guid.NewGuid()}";
                var restoreOperation = await store.Maintenance.Server.SendAsync(new RestoreBackupOperation(new RestoreBackupConfiguration()
                {
                    DatabaseName = databaseName,
                    BackupLocation = backupDirectory,
                    DisableOngoingTasks = true,
                    LastFileNameToRestore = point.FileName,
                }));

                await restoreOperation.WaitForCompletionAsync(TimeSpan.FromSeconds(60));
                using (var store2 = GetDocumentStore(new Options() { CreateDatabase = false, ModifyDatabaseName = s => databaseName }))
                {
                    using (var session = store2.OpenSession(databaseName))
                    {
                        var users = session.Load<User>(new[] { "users/1", "users/2" });
                        Assert.True(users.Any(x => x.Value.Name == "oren"));

                        var val = session.CountersFor("users/1").Get("likes");
                        Assert.Equal(100, val);
                    }

                    var originalDatabase = Server.ServerStore.DatabasesLandlord.TryGetOrCreateResourceStore(store.Database).Result;
                    var restoredDatabase = Server.ServerStore.DatabasesLandlord.TryGetOrCreateResourceStore(databaseName).Result;
                    using (restoredDatabase.DocumentsStorage.ContextPool.AllocateOperationContext(out DocumentsOperationContext ctx))
                    using (ctx.OpenReadTransaction())
                    {
                        var databaseChangeVector = DocumentsStorage.GetDatabaseChangeVector(ctx);
                        Assert.Equal($"A:4-{originalDatabase.DbBase64Id}", databaseChangeVector);
                    }
                }
            }
        }

        [Fact, Trait("Category", "Smuggler")]
        public async Task SuccessfulFullBackupAfterAnErrorOneShouldClearTheErrorStatesFromBackupStatusAndLocalBackup()
        {
            var backupPath = NewDataPath(suffix: "BackupFolder");
            using (var store = GetDocumentStore())
            {
                using (var session = store.OpenAsyncSession())
                {
                    await session.StoreAsync(new User
                    {
                        Name = "egr"
                    }, "users/1");

                    await session.SaveChangesAsync();
                }

                var config = Backup.CreateBackupConfiguration(backupPath, incrementalBackupFrequency: "0 0 1 1 *", backupEncryptionSettings: new BackupEncryptionSettings()
                {
                    EncryptionMode = EncryptionMode.UseDatabaseKey
                });
                var backupTaskId = await Backup.UpdateConfigAndRunBackupAsync(Server, config, store, opStatus: OperationStatus.Faulted);
                var operation = new GetPeriodicBackupStatusOperation(backupTaskId);
                PeriodicBackupStatus status = store.Maintenance.Send(operation).Status;
                Assert.NotNull(status.Error);
                Assert.NotNull(status.LocalBackup);
                Assert.NotNull(status.LocalBackup.Exception);

                // status.LastFullBackup is only saved if the backup ran successfully
                Assert.Null(status.LastFullBackup);
                Assert.NotNull(status.LastFullBackupInternal);
                var oldLastFullBackupInternal = status.LastFullBackupInternal;
                Assert.True(status.IsFull, "status.IsFull");
                Assert.Null(status.LastEtag);
                Assert.Null(status.FolderName);
                Assert.Null(status.LastIncrementalBackup);
                Assert.Null(status.LastIncrementalBackupInternal);
                // update LastOperationId even on the task error
                Assert.NotNull(status.LastOperationId);
                var oldOpId = status.LastOperationId;

                Assert.NotNull(status.LastRaftIndex);
                Assert.Null(status.LastRaftIndex.LastEtag);
                Assert.NotNull(status.LocalBackup.LastFullBackup);
                var oldLastFullBackup = status.LastFullBackup;

                Assert.Null(status.LocalBackup.LastIncrementalBackup);
                Assert.NotNull(status.NodeTag);
                Assert.True(status.DurationInMs >= 0, "status.DurationInMs >= 0");
                // update backup task
                config.TaskId = backupTaskId;
                config.BackupEncryptionSettings = null;
                var id = (await store.Maintenance.SendAsync(new UpdatePeriodicBackupOperation(config))).TaskId;
                Assert.Equal(backupTaskId, id);

                status = await Backup.RunBackupAndReturnStatusAsync(Server, backupTaskId, store, isFullBackup: true, expectedEtag: 1);

                Assert.Null(status.Error);
                Assert.NotNull(status.LocalBackup);
                Assert.Null(status.LocalBackup.Exception);

                // status.LastFullBackup is only saved if the backup ran successfully
                Assert.NotNull(status.LastFullBackup);
                Assert.NotNull(status.LastFullBackupInternal);
                Assert.NotEqual(oldLastFullBackupInternal, status.LastFullBackupInternal);

                Assert.True(status.IsFull, "status.IsFull");
                Assert.Equal(1, status.LastEtag);
                Assert.NotNull(status.FolderName);
                Assert.Null(status.LastIncrementalBackup);
                Assert.Null(status.LastIncrementalBackupInternal);
                Assert.NotNull(status.LastOperationId);
                Assert.NotEqual(oldOpId, status.LastOperationId);
                Assert.NotNull(status.LastRaftIndex);
                Assert.NotNull(status.LastRaftIndex.LastEtag);
                Assert.NotNull(status.LocalBackup.LastFullBackup);
                Assert.NotEqual(oldLastFullBackup, status.LocalBackup.LastFullBackup);
                Assert.Null(status.LocalBackup.LastIncrementalBackup);
                Assert.NotNull(status.NodeTag);
                Assert.True(status.DurationInMs > 0, "status.DurationInMs > 0");
            }
        }

        [Fact, Trait("Category", "Smuggler")]
        public async Task FullBackupShouldSkipDeadSegments()
        {
            var backupPath = NewDataPath(suffix: "BackupFolder");
            using (var store = GetDocumentStore())
            {
                var baseline = DateTime.Today;
                using (var session = store.OpenAsyncSession())
                {
                    await session.StoreAsync(new User
                    {
                        Name = "oren"
                    }, "users/1");

                    for (int i = 0; i < 360; i++)
                    {
                        session.TimeSeriesFor("users/1", "Heartrate")
                            .Append(baseline.AddSeconds(i * 10), new[] { i % 60d }, "watches/1");
                    }

                    await session.SaveChangesAsync();
                }

                using (var session = store.OpenAsyncSession())
                {
                    session.TimeSeriesFor("users/1", "Heartrate").Delete();
                    await session.SaveChangesAsync();
                }

                var config = Backup.CreateBackupConfiguration(backupPath);
                var backupTaskId = Backup.UpdateConfigAndRunBackup(Server, config, store);

                // restore the database with a different name
                var databaseName = $"restored_database-{Guid.NewGuid()}";

                using (Backup.RestoreDatabase(store, new RestoreBackupConfiguration
                {
                    BackupLocation = Directory.GetDirectories(backupPath).First(),
                    DatabaseName = databaseName
                }))
                {
                    var stats = await store.Maintenance.ForDatabase(databaseName).SendAsync(new GetStatisticsOperation());
                    Assert.Equal(1, stats.CountOfDocuments);
                    Assert.Equal(0, stats.CountOfTimeSeriesSegments);
                }
            }
        }

        [Fact, Trait("Category", "Smuggler")]
        public async Task IncrementalBackupShouldIncludeDeadSegments()
        {
            var backupPath = NewDataPath(suffix: "BackupFolder");
            using (var store = GetDocumentStore())
            {
                var baseline = DateTime.Today;
                using (var session = store.OpenAsyncSession())
                {
                    await session.StoreAsync(new User
                    {
                        Name = "oren"
                    }, "users/1");

                    for (int i = 0; i < 360; i++)
                    {
                        session.TimeSeriesFor("users/1", "Heartrate")
                            .Append(baseline.AddSeconds(i * 10), new[] { i % 60d }, "watches/1");
                    }

                    await session.SaveChangesAsync();
                }

                var config = Backup.CreateBackupConfiguration(backupPath);
                var backupTaskId = Backup.UpdateConfigAndRunBackup(Server, config, store);
                using (var session = store.OpenAsyncSession())
                {
                    session.TimeSeriesFor("users/1", "Heartrate").Delete();
                    await session.SaveChangesAsync();
                }

                var status = await Backup.RunBackupAndReturnStatusAsync(Server, backupTaskId, store, isFullBackup: false);

                // restore the database with a different name
                var databaseName = $"restored_database-{Guid.NewGuid()}";

                using (Backup.RestoreDatabase(store, new RestoreBackupConfiguration
                {
                    BackupLocation = Directory.GetDirectories(backupPath).First(),
                    DatabaseName = databaseName
                }))
                {
                    var stats = await store.Maintenance.ForDatabase(databaseName).SendAsync(new GetStatisticsOperation());
                    Assert.Equal(1, stats.CountOfDocuments);
                    Assert.Equal(1, stats.CountOfTimeSeriesSegments);

                    using (var session = store.OpenAsyncSession(databaseName))
                    {
                        var user = await session.LoadAsync<User>("users/1");
                        Assert.NotNull(user);
                        Assert.Null(await session.TimeSeriesFor("users/1", "Heartrate").GetAsync());
                    }
                }
            }
        }

        [Theory, Trait("Category", "Smuggler")]
        [InlineData(BackupType.Snapshot)]
        [InlineData(BackupType.Backup)]
        public async Task CanCreateOneTimeBackupAndRestore(BackupType backupType)
        {
            var backupPath = NewDataPath(suffix: "BackupFolder");
            var name = "EGR";

            using (var store = GetDocumentStore(new Options { DeleteDatabaseOnDispose = true, Path = NewDataPath() }))
            {
                using (var session = store.OpenAsyncSession())
                {
                    await session.StoreAsync(new User { Name = name }, "users/1");
                    await session.SaveChangesAsync();
                }

                var config = new BackupConfiguration
                {
                    BackupType = backupType,
                    LocalSettings = new LocalSettings
                    {
                        FolderPath = backupPath
                    }
                };

                var operation = await store.Maintenance.SendAsync(new BackupOperation(config));
                var backupResult = (BackupResult)await operation.WaitForCompletionAsync(TimeSpan.FromSeconds(15));
                Assert.True(backupResult.Documents.Processed);
                Assert.True(backupResult.CompareExchange.Processed);
                Assert.True(backupResult.CompareExchangeTombstones.Processed);
                Assert.True(backupResult.Conflicts.Processed);
                Assert.True(backupResult.Counters.Processed);
                Assert.True(backupResult.DatabaseRecord.Processed);
                Assert.True(backupResult.Identities.Processed);
                Assert.True(backupResult.Indexes.Processed);
                Assert.Null(backupResult.LegacyLastAttachmentEtag);
                Assert.Null(backupResult.LegacyLastDocumentEtag);
                Assert.True(backupResult.RevisionDocuments.Processed);
                Assert.True(backupResult.TimeSeries.Processed);
                Assert.True(backupResult.Tombstones.Processed);
                Assert.True(backupResult.Subscriptions.Processed);
                Assert.Equal(1, backupResult.Documents.ReadCount);
                Assert.NotEmpty(backupResult.Messages);

                // check the backup status of one time backup
                var client = store.GetRequestExecutor().HttpClient;
                // one time backup always save the status under task id 0
                var response = await client.GetAsync(store.Urls.First() + $"/periodic-backup/status?name={store.Database}&taskId=0");
                string result = response.Content.ReadAsStringAsync().Result;
                using (var ctx = JsonOperationContext.ShortTermSingleUse())
                {
                    using var bjro = ctx.Sync.ReadForMemory(result, "test");
                    bjro.TryGet("Status", out BlittableJsonReaderObject statusBjro);
                    var status = JsonDeserializationClient.PeriodicBackupStatus(statusBjro);
                    Assert.NotNull(status.LocalBackup);
                    Assert.False(status.LocalBackup.TempFolderUsed);
                    Assert.True(status.IsFull);
                    Assert.False(status.IsEncrypted);
                    Assert.NotNull(status.UploadToAzure);
                    Assert.True(status.UploadToAzure.Skipped);
                    Assert.NotNull(status.UploadToFtp);
                    Assert.True(status.UploadToFtp.Skipped);
                    Assert.NotNull(status.UploadToGlacier);
                    Assert.True(status.UploadToGlacier.Skipped);
                    Assert.NotNull(status.UploadToGoogleCloud);
                    Assert.True(status.UploadToGoogleCloud.Skipped);
                    Assert.NotNull(status.UploadToS3);
                    Assert.True(status.UploadToS3.Skipped);

                    Assert.Equal("A", status.NodeTag);
                    Assert.True(status.DurationInMs > 0, "status.DurationInMs > 0");

                    if (backupType == BackupType.Backup)
                    {
                        Assert.False(backupResult.SnapshotBackup.Processed);
                        Assert.True(backupResult.Documents.LastEtag > 0, "backupResult.Documents.LastEtag > 0");
                        Assert.Equal(BackupType.Backup, status.BackupType);
                    }
                    else
                    {
                        Assert.True(backupResult.SnapshotBackup.Processed);
                        Assert.Equal(BackupType.Snapshot, status.BackupType);
                    }
                }

                var databaseName = $"restored_database-{Guid.NewGuid()}";
                var backupLocation = Directory.GetDirectories(backupPath).First();

                using (ReadOnly(backupLocation))
                using (Backup.RestoreDatabase(store, new RestoreBackupConfiguration { BackupLocation = backupLocation, DatabaseName = databaseName }))
                {
                    using (var session = store.OpenAsyncSession(databaseName))
                    {
                        var usr = await session.LoadAsync<User>("users/1");
                        Assert.Equal(name, usr.Name);
                    }
                }
            }
        }

        [Fact, Trait("Category", "Smuggler")]
        public async Task PeriodicBackup_WhenEnabledAndDefinesNoDestinations_ShouldThrows()
        {
            using var store = GetDocumentStore();

            var config = Backup.CreateBackupConfiguration();
            var operation = new UpdatePeriodicBackupOperation(config);

            Assert.False(config.ValidateDestinations(out var message));
            var exception = await Assert.ThrowsAnyAsync<Exception>(async () => await store.Maintenance.SendAsync(operation));
            Assert.Contains(message, exception.Message);
        }

        [Fact, Trait("Category", "Smuggler")]
        public async Task ManualBackup_WhenDefinesNoDestinations_ShouldThrowsOnServerAsWell()
        {
            using var store = GetDocumentStore();

            var config = new BackupConfiguration { BackupType = BackupType.Backup };

            using (var requestExecutor = store.GetRequestExecutor())
            using (requestExecutor.ContextPool.AllocateOperationContext(out var context))
            {
                var command = new BackupOperation.BackupCommand(config);
                var request = command.CreateRequest(context, new ServerNode { Url = store.Urls.First(), Database = store.Database }, out var url);
                request.RequestUri = new Uri(url);
                var client = store.GetRequestExecutor(store.Database).HttpClient;
                var response = await client.SendAsync(request);

                Assert.False(config.ValidateDestinations(out var message));
                var exception = await Assert.ThrowsAnyAsync<Exception>(async () => await ExceptionDispatcher.Throw(context, response));
                Assert.Contains(message, exception.Message);
            }
        }

        [Fact, Trait("Category", "Smuggler")]
        public async Task OneTimeBackupWithInvalidConfigurationShouldThrow()
        {
            using (var store = GetDocumentStore())
            {
                using (var session = store.OpenAsyncSession())
                {
                    await session.StoreAsync(new User { Name = "EGR" }, "users/1");
                    await session.SaveChangesAsync();
                }

                var config = new BackupConfiguration
                {
                    BackupType = BackupType.Backup,
                    LocalSettings = null
                };

                await Assert.ThrowsAsync<InvalidOperationException>(async () => await store.Maintenance.SendAsync(new BackupOperation(config)));
            }
        }

        [Fact, Trait("Category", "Smuggler")]
        public async Task CanGetOneTimeBackupStatusFromDatabasesInfo()
        {
            var backupPath = NewDataPath(suffix: "BackupFolder");
            var name = "EGR";

            using (var store = GetDocumentStore(new Options { DeleteDatabaseOnDispose = true, Path = NewDataPath() }))
            {
                using (var session = store.OpenAsyncSession())
                {
                    await session.StoreAsync(new User { Name = name }, "users/1");
                    await session.SaveChangesAsync();
                }

                var config = new BackupConfiguration { BackupType = BackupType.Backup, LocalSettings = new LocalSettings { FolderPath = backupPath } };

                var operation = await store.Maintenance.SendAsync(new BackupOperation(config));
                var backupResult = (BackupResult)await operation.WaitForCompletionAsync(TimeSpan.FromSeconds(15));

                var client = store.GetRequestExecutor().HttpClient;
                var response = await client.GetAsync(store.Urls.First() + $"/databases?name={store.Database}");
                string result = response.Content.ReadAsStringAsync().Result;
                using (var ctx = JsonOperationContext.ShortTermSingleUse())
                {
                    using var bjro = ctx.Sync.ReadForMemory(result, "test");
                    var databaseInfo = JsonDeserializationServer.DatabaseInfo(bjro);
                    Assert.NotNull(databaseInfo);
                    Assert.Equal(BackupTaskType.OneTime, databaseInfo.BackupInfo.BackupTaskType);
                    Assert.Equal(1, databaseInfo.BackupInfo.Destinations.Count);
                    Assert.Equal(nameof(BackupConfiguration.BackupDestination.Local), databaseInfo.BackupInfo.Destinations.First());
                    Assert.NotNull(databaseInfo.BackupInfo.LastBackup);
                    Assert.Equal(0, databaseInfo.BackupInfo.IntervalUntilNextBackupInSec);
                }
            }
        }

        [Fact, Trait("Category", "Smuggler")]
        public async Task IncrementalBackupWithNoChangesShouldSet_BackupStatus_IsFull_ToFalse()
        {
            var backupPath = NewDataPath(suffix: "BackupFolder");
            using (var store = GetDocumentStore())
            {
                using (var session = store.OpenAsyncSession())
                {
                    await session.StoreAsync(new User
                    {
                        Name = "egr"
                    }, "users/1");

                    await session.SaveChangesAsync();
                }

                var config = Backup.CreateBackupConfiguration(backupPath, incrementalBackupFrequency: "0 0 1 1 *");
                var backupTaskId = Backup.UpdateConfigAndRunBackup(Server, config, store);
                var status = await Backup.RunBackupAndReturnStatusAsync(Server, backupTaskId, store, isFullBackup: false);

                Assert.False(status.IsFull);
                Assert.NotNull(status.LocalBackup);
                Assert.Equal(0, status.LocalBackup.IncrementalBackupDurationInMs);
                Assert.Equal(BackupType.Backup, status.BackupType);
                Assert.True(status.DurationInMs >= 0, "status.DurationInMs >= 0");
                Assert.Null(status.Error);
                Assert.False(status.IsEncrypted);
                Assert.Equal(1, status.LastEtag);
            }
        }

        [Fact, Trait("Category", "Smuggler")]
        public async Task can_move_database_with_backup()
        {
            DoNotReuseServer();

            var cluster = await CreateRaftCluster(2);
            var databaseName = GetDatabaseName();
            await CreateDatabaseInCluster(databaseName, 2, cluster.Nodes[0].WebUrl);

            var backupPath = NewDataPath(suffix: "BackupFolder");
            using (DocumentStore store = new DocumentStore
            {
                Urls = new[]
                {
                    cluster.Nodes[0].WebUrl,
                    cluster.Nodes[1].WebUrl
                },
                Database = databaseName
            })
            {
                store.Initialize();
                using (var session = store.OpenAsyncSession())
                {
                    await session.StoreAsync(new User { Name = "Grisha" }, "users/1");
                    session.Advanced.WaitForReplicationAfterSaveChanges(replicas: 1);
                    await session.SaveChangesAsync();
                }

                var config = Backup.CreateBackupConfiguration(backupPath, incrementalBackupFrequency: "* * * * *");
                var backupTaskId = await Backup.CreateAndRunBackupInClusterAsync(config, store);
                var responsibleNode = await Backup.GetBackupResponsibleNode(cluster.Leader, backupTaskId, databaseName, keepTaskOnOriginalMemberNode: true);

                store.Maintenance.Server.Send(new DeleteDatabasesOperation(databaseName, hardDelete: true, fromNode: responsibleNode, timeToWaitForConfirmation: TimeSpan.FromSeconds(30)));
                await WaitForDatabaseToBeDeleted(store, TimeSpan.FromSeconds(30));

                var server = cluster.Nodes.FirstOrDefault(x => x.ServerStore.NodeTag == responsibleNode == false);
                server.ServerStore.LicenseManager.LicenseStatus.Attributes["highlyAvailableTasks"] = false;

                var newResponsibleNode = await Backup.GetBackupResponsibleNode(server, backupTaskId, databaseName, keepTaskOnOriginalMemberNode: true);

                Assert.Equal(server.ServerStore.NodeTag, newResponsibleNode);
                Assert.NotEqual(responsibleNode, newResponsibleNode);
            }

            async Task<bool> WaitForDatabaseToBeDeleted(IDocumentStore store, TimeSpan timeout)
            {
                var pollingInterval = timeout.TotalSeconds < 1 ? timeout : TimeSpan.FromSeconds(1);
                var sw = Stopwatch.StartNew();
                while (true)
                {
                    var delayTask = Task.Delay(pollingInterval);
                    var dbTask = store.Maintenance.Server.SendAsync(new GetDatabaseRecordOperation(databaseName));
                    var doneTask = await Task.WhenAny(dbTask, delayTask);
                    if (doneTask == delayTask)
                    {
                        if (sw.Elapsed > timeout)
                        {
                            return false;
                        }
                        continue;
                    }
                    var dbRecord = dbTask.Result;
                    if (dbRecord == null || dbRecord.DeletionInProgress == null || dbRecord.DeletionInProgress.Count == 0)
                    {
                        return true;
                    }
                }
            }
        }

        [Fact, Trait("Category", "Smuggler")]
        public async Task Backup_WhenContainRevisionWithoutConfiguration_ShouldBackupRevisions()
        {
            var backupPath = NewDataPath(suffix: "BackupFolder");

            var userForFullBackup = new User();
            var userForIncrementalBackup = new User();
            using (var src = GetDocumentStore())
            {
                using (var session = src.OpenAsyncSession())
                {
                    await session.StoreAsync(userForFullBackup);
                    await session.StoreAsync(userForIncrementalBackup);
                    await session.SaveChangesAsync();

                    session.Advanced.Revisions.ForceRevisionCreationFor(userForFullBackup.Id);
                    await session.SaveChangesAsync();
                }

                var config = Backup.CreateBackupConfiguration(backupPath, incrementalBackupFrequency: "* * * * *");
                var backupTaskId = await Backup.UpdateConfigAndRunBackupAsync(Server, config, src);

                using (var session = src.OpenAsyncSession())
                {
                    session.Advanced.Revisions.ForceRevisionCreationFor(userForIncrementalBackup.Id);
                    await session.SaveChangesAsync();
                }
                await Backup.RunBackupAsync(Server, backupTaskId, src, isFullBackup: false);
            }

            using (var dest = GetDocumentStore())
            {
                string fromDirectory = Directory.GetDirectories(backupPath).First();
                await dest.Smuggler.ImportIncrementalAsync(new DatabaseSmugglerImportOptions(), fromDirectory);
                using (var session = dest.OpenAsyncSession())
                {
                    await AssertRevisions(userForFullBackup.Id);
                    await AssertRevisions(userForIncrementalBackup.Id);

                    async Task AssertRevisions(string id)
                    {
                        var revision = await session.Advanced.Revisions.GetForAsync<User>(id);
                        Assert.NotNull(revision);
                        Assert.NotEmpty(revision);
                    }
                }
            }
        }

        [Fact, Trait("Category", "Smuggler")]
        public async Task Should_throw_on_document_with_changed_collection_when_no_tombstones_processed()
        {
            var backupPath = NewDataPath(suffix: "BackupFolder");
            using (var store = GetDocumentStore())
            {
                const string documentId = "Users/1";
                using (var session = store.OpenAsyncSession())
                {
                    await session.StoreAsync(new User { Name = "Grisha" }, documentId);
                    await session.SaveChangesAsync();
                }

                var config = Backup.CreateBackupConfiguration(backupPath);
                var backupTaskId = await Backup.UpdateConfigAndRunBackupAsync(Server, config, store);
                var fullBackupOpId = (await store.Maintenance.SendAsync(new GetPeriodicBackupStatusOperation(backupTaskId))).Status.LastOperationId;
                Assert.NotNull(fullBackupOpId);

                using (var session = store.OpenAsyncSession())
                {
                    session.Delete(documentId);
                    await session.SaveChangesAsync();
                }

                using (var session = store.OpenAsyncSession())
                {
                    await session.StoreAsync(new Person { Name = "Grisha" }, documentId);
                    await session.SaveChangesAsync();
                }

                var status = await Backup.RunBackupAndReturnStatusAsync(Server, backupTaskId, store, isFullBackup: false);
                Assert.NotNull(status.LastOperationId);
                Assert.NotEqual(fullBackupOpId, status.LastOperationId);

                // to have a different count of docs in databases
                using (var session = store.OpenAsyncSession())
                {
                    await session.StoreAsync(new Person { Name = "EGOR" }, "Users/2");
                    await session.SaveChangesAsync();
                }

                string backupFolder = Directory.GetDirectories(backupPath).OrderBy(Directory.GetCreationTime).Last();
                var backupFilesToRestore = Directory.GetFiles(backupFolder).Where(BackupUtils.IsBackupFile)
                    .OrderBackups()
                    .ToArray();

                var databaseName = GetDatabaseName() + "_restore";
                using (EnsureDatabaseDeletion(databaseName, store))
                {
                    var restoreOperation = new RestoreBackupOperation(new RestoreBackupConfiguration
                    {
                        BackupLocation = backupFolder,
                        DatabaseName = databaseName,
                        LastFileNameToRestore = backupFilesToRestore.First()
                    });

                    var operation = await store.Maintenance.Server.SendAsync(restoreOperation);
                    var res = (RestoreResult)await operation.WaitForCompletionAsync(TimeSpan.FromSeconds(60));
                    Assert.Equal(1, res.Documents.ReadCount);

                    using (var session = store.OpenAsyncSession(databaseName))
                    {
                        var bestUser = await session.LoadAsync<User>("users/1");
                        Assert.NotNull(bestUser);
                        Assert.Equal("Grisha", bestUser.Name);

                        var metadata = session.Advanced.GetMetadataFor(bestUser);
                        var expectedCollection = store.Conventions.GetCollectionName(typeof(User));
                        Assert.True(metadata.TryGetValue(Constants.Documents.Metadata.Collection, out string collection));
                        Assert.Equal(expectedCollection, collection);
                        var stats = store.Maintenance.ForDatabase(databaseName).Send(new GetStatisticsOperation());
                        Assert.Equal(1, stats.CountOfDocuments);
                    }

                    var options = new DatabaseSmugglerImportOptions();
                    options.OperateOnTypes &= ~DatabaseItemType.Tombstones;
                    var opRes = await store.Smuggler.ForDatabase(databaseName).ImportAsync(options, backupFilesToRestore.Last());
                    await Assert.ThrowsAsync<DocumentCollectionMismatchException>(async () => await opRes.WaitForCompletionAsync(TimeSpan.FromSeconds(60)));
                }
            }
        }

        [Fact, Trait("Category", "Smuggler")]
        public async Task Can_restore_backup_when_document_changed_collection_between_backups()
        {
            var backupPath = NewDataPath(suffix: "BackupFolder");
            using (var store = GetDocumentStore())
            {
                const string documentId = "Users/1";
                using (var session = store.OpenAsyncSession())
                {
                    await session.StoreAsync(new User { Name = "Grisha" }, documentId);
                    await session.SaveChangesAsync();
                }

                var config = Backup.CreateBackupConfiguration(backupPath);
                var backupTaskId = await Backup.UpdateConfigAndRunBackupAsync(Server, config, store);
                var fullBackupOpId = (await store.Maintenance.SendAsync(new GetPeriodicBackupStatusOperation(backupTaskId))).Status.LastOperationId;
                Assert.NotNull(fullBackupOpId);

                using (var session = store.OpenAsyncSession())
                {
                    session.Delete(documentId);
                    await session.SaveChangesAsync();
                }

                using (var session = store.OpenAsyncSession())
                {
                    await session.StoreAsync(new Person { Name = "Grisha" }, documentId);
                    await session.SaveChangesAsync();
                }

                using (var session = store.OpenAsyncSession())
                {
                    session.Delete(documentId);
                    await session.SaveChangesAsync();
                }
                using (var session = store.OpenAsyncSession())
                {
                    await session.StoreAsync(new PersonWithAddress { Name = "Grisha" }, documentId);
                    await session.SaveChangesAsync();
                }

                var status = await Backup.RunBackupAndReturnStatusAsync(Server, backupTaskId, store, isFullBackup: false);
                Assert.NotNull(status.LastOperationId);
                Assert.NotEqual(fullBackupOpId, status.LastOperationId);

                // to have a different count of docs in databases
                using (var session = store.OpenAsyncSession())
                {
                    await session.StoreAsync(new Person { Name = "EGOR" }, "Users/2");
                    await session.SaveChangesAsync();
                }

                string backupFolder = Directory.GetDirectories(backupPath).OrderBy(Directory.GetCreationTime).Last();
                var lastBackupToRestore = Directory.GetFiles(backupFolder).Where(BackupUtils.IsBackupFile)
                    .OrderBackups()
                    .ToArray();

                var databaseName = GetDatabaseName() + "_restore";
                using (EnsureDatabaseDeletion(databaseName, store))
                {
                    var restoreOperation = new RestoreBackupOperation(new RestoreBackupConfiguration
                    {
                        BackupLocation = backupFolder,
                        DatabaseName = databaseName,
                        LastFileNameToRestore = lastBackupToRestore.Last()
                    });

                    var operation = await store.Maintenance.Server.SendAsync(restoreOperation);
                    var res = (RestoreResult)await operation.WaitForCompletionAsync(TimeSpan.FromSeconds(60));
                    Assert.Equal(2, res.Documents.ReadCount);
                    Assert.Equal(2, res.Tombstones.ReadCount);

                    using (var session = store.OpenAsyncSession(databaseName))
                    {
                        var bestUser = await session.LoadAsync<PersonWithAddress>("users/1");
                        Assert.NotNull(bestUser);
                        Assert.Equal("Grisha", bestUser.Name);

                        var metadata = session.Advanced.GetMetadataFor(bestUser);
                        var expectedCollection = store.Conventions.GetCollectionName(typeof(PersonWithAddress));
                        Assert.True(metadata.TryGetValue(Constants.Documents.Metadata.Collection, out string collection));
                        Assert.Equal(expectedCollection, collection);
                        var stats = store.Maintenance.ForDatabase(databaseName).Send(new GetStatisticsOperation());
                        Assert.Equal(1, stats.CountOfDocuments);
                    }
                }
            }
        }

        [Fact, Trait("Category", "Smuggler")]
        public async Task Can_restore_snapshot_when_document_changed_collection_between_backups()
        {
            var backupPath = NewDataPath(suffix: "BackupFolder");
            using (var store = GetDocumentStore())
            {
                const string documentId = "Users/1";
                using (var session = store.OpenAsyncSession())
                {
                    await session.StoreAsync(new User { Name = "Grisha" }, documentId);
                    await session.SaveChangesAsync();
                }

                var config = Backup.CreateBackupConfiguration(backupPath, backupType: BackupType.Snapshot);
                var backupTaskId = await Backup.UpdateConfigAndRunBackupAsync(Server, config, store);
                var fullBackupOpId = (await store.Maintenance.SendAsync(new GetPeriodicBackupStatusOperation(backupTaskId))).Status.LastOperationId;
                Assert.NotNull(fullBackupOpId);

                using (var session = store.OpenAsyncSession())
                {
                    session.Delete(documentId);
                    await session.SaveChangesAsync();
                }

                using (var session = store.OpenAsyncSession())
                {
                    await session.StoreAsync(new Person { Name = "Grisha" }, documentId);
                    await session.SaveChangesAsync();
                }

                using (var session = store.OpenAsyncSession())
                {
                    session.Delete(documentId);
                    await session.SaveChangesAsync();
                }
                using (var session = store.OpenAsyncSession())
                {
                    await session.StoreAsync(new PersonWithAddress { Name = "Grisha" }, documentId);
                    await session.SaveChangesAsync();
                }

                var status = await Backup.RunBackupAndReturnStatusAsync(Server, backupTaskId, store, isFullBackup: false);
                Assert.NotNull(status.LastOperationId);
                Assert.NotEqual(fullBackupOpId, status.LastOperationId);

                // to have a different count of docs in databases
                using (var session = store.OpenAsyncSession())
                {
                    await session.StoreAsync(new Person { Name = "EGOR" }, "Users/2");
                    await session.SaveChangesAsync();
                }

                string backupFolder = Directory.GetDirectories(backupPath).OrderBy(Directory.GetCreationTime).Last();
                var lastBackupToRestore = Directory.GetFiles(backupFolder).Where(BackupUtils.IsBackupFile)
                    .OrderBackups()
                    .ToArray();

                var databaseName = GetDatabaseName() + "_restore";
                using (EnsureDatabaseDeletion(databaseName, store))
                {
                    var restoreOperation = new RestoreBackupOperation(new RestoreBackupConfiguration
                    {
                        BackupLocation = backupFolder,
                        DatabaseName = databaseName,
                        LastFileNameToRestore = lastBackupToRestore.Last()
                    });

                    var operation = await store.Maintenance.Server.SendAsync(restoreOperation);
                    var res = (RestoreResult)await operation.WaitForCompletionAsync(TimeSpan.FromSeconds(60));
                    Assert.Equal(2, res.Documents.ReadCount);
                    Assert.Equal(2, res.Tombstones.ReadCount);

                    using (var session = store.OpenAsyncSession(databaseName))
                    {
                        var bestUser = await session.LoadAsync<PersonWithAddress>("users/1");
                        Assert.NotNull(bestUser);
                        Assert.Equal("Grisha", bestUser.Name);

                        var metadata = session.Advanced.GetMetadataFor(bestUser);
                        var expectedCollection = store.Conventions.GetCollectionName(typeof(PersonWithAddress));
                        Assert.True(metadata.TryGetValue(Constants.Documents.Metadata.Collection, out string collection));
                        Assert.Equal(expectedCollection, collection);
                        var stats = store.Maintenance.ForDatabase(databaseName).Send(new GetStatisticsOperation());
                        Assert.Equal(1, stats.CountOfDocuments);
                    }
                }
            }
        }

        [Fact, Trait("Category", "Smuggler")]
        public async Task Can_restore_backup_when_document_with_attachment_changed_collection_between_backups()
        {
            var backupPath = NewDataPath(suffix: "BackupFolder");
            using (var store = GetDocumentStore())
            {
                const string documentId = "Users/1";
                using (var session = store.OpenAsyncSession())
                {
                    await session.StoreAsync(new User { Name = "Grisha" }, documentId);
                    await session.SaveChangesAsync();
                }

                var config = Backup.CreateBackupConfiguration(backupPath, backupType: BackupType.Snapshot);
                var backupTaskId = await Backup.UpdateConfigAndRunBackupAsync(Server, config, store);
                var fullBackupOpId = (await store.Maintenance.SendAsync(new GetPeriodicBackupStatusOperation(backupTaskId))).Status.LastOperationId;
                Assert.NotNull(fullBackupOpId);

                using (var session = store.OpenAsyncSession())
                {
                    session.Delete(documentId);
                    await session.SaveChangesAsync();
                }

                using (var session = store.OpenAsyncSession())
                {
                    await session.StoreAsync(new Person { Name = "Grisha" }, documentId);
                    await session.SaveChangesAsync();
                }

                using (var profileStream = new MemoryStream(new byte[] { 1, 2, 3 }))
                {
                    var result = store.Operations.Send(new PutAttachmentOperation(documentId, "test_attachment", profileStream, "image/png"));
                    Assert.Equal("test_attachment", result.Name);
                }

                var status = await Backup.RunBackupAndReturnStatusAsync(Server, backupTaskId, store, isFullBackup: false);
                Assert.NotNull(status.LastOperationId);
                Assert.NotEqual(fullBackupOpId, status.LastOperationId);

                // to have a different count of docs in databases
                using (var session = store.OpenAsyncSession())
                {
                    await session.StoreAsync(new Person { Name = "EGOR" }, "Users/2");
                    await session.SaveChangesAsync();
                }

                string backupFolder = Directory.GetDirectories(backupPath).OrderBy(Directory.GetCreationTime).Last();
                var lastBackupToRestore = Directory.GetFiles(backupFolder).Where(BackupUtils.IsBackupFile)
                    .OrderBackups()
                    .ToArray();

                var databaseName = GetDatabaseName() + "_restore";
                using (EnsureDatabaseDeletion(databaseName, store))
                {
                    var restoreOperation = new RestoreBackupOperation(new RestoreBackupConfiguration
                    {
                        BackupLocation = backupFolder,
                        DatabaseName = databaseName,
                        LastFileNameToRestore = lastBackupToRestore.Last()
                    });

                    var operation = await store.Maintenance.Server.SendAsync(restoreOperation);
                    var res = (RestoreResult)await operation.WaitForCompletionAsync(TimeSpan.FromSeconds(60));
                    Assert.Equal(2, res.Documents.ReadCount);
                    Assert.Equal(1, res.Tombstones.ReadCount);
                    WaitForUserToContinueTheTest(store);
                    using (var session = store.OpenAsyncSession(databaseName))
                    {
                        var bestUser = await session.LoadAsync<Person>("users/1");
                        Assert.NotNull(bestUser);
                        Assert.Equal("Grisha", bestUser.Name);

                        var metadata = session.Advanced.GetMetadataFor(bestUser);
                        var expectedCollection = store.Conventions.GetCollectionName(typeof(Person));
                        Assert.True(metadata.TryGetValue(Constants.Documents.Metadata.Collection, out string collection));
                        Assert.Equal(expectedCollection, collection);
                        var stats = store.Maintenance.ForDatabase(databaseName).Send(new GetStatisticsOperation());
                        Assert.Equal(1, stats.CountOfDocuments);
                        Assert.Equal(1, stats.CountOfAttachments);
                    }
                }
            }
        }

        private static string GetBackupPath(IDocumentStore store, long backTaskId, bool incremental = true)
        {
            var status = store.Maintenance.Send(new GetPeriodicBackupStatusOperation(backTaskId)).Status;

            var backupDirectory = status.LocalBackup.BackupDirectory;

            string datePrefix;
            if (incremental)
            {
                Debug.Assert(status.LastIncrementalBackup.HasValue);
                datePrefix = status.LastIncrementalBackup.Value.ToLocalTime().ToString("yyyy-MM-dd-HH-mm-ss");
            }
            else
            {
                var folderName = status.FolderName;
                var indexOf = folderName.IndexOf(".", StringComparison.OrdinalIgnoreCase);
                Debug.Assert(indexOf != -1);
                datePrefix = folderName.Substring(0, indexOf);
            }

            var fileExtension = incremental
                ? Constants.Documents.PeriodicBackup.IncrementalBackupExtension
                : Constants.Documents.PeriodicBackup.FullBackupExtension;

            return Path.Combine(backupDirectory, $"{datePrefix}{fileExtension}");
        }

        private static IDisposable ReadOnly(string path)
        {
            var files = Directory.GetFiles(path);
            var attributes = new FileInfo(files[0]).Attributes;
            foreach (string file in files)
            {
                File.SetAttributes(file, FileAttributes.ReadOnly);
            }

            return new DisposableAction(() =>
            {
                foreach (string file in files)
                {
                    File.SetAttributes(file, attributes);
                }
            });
        }
    }
}<|MERGE_RESOLUTION|>--- conflicted
+++ resolved
@@ -1179,13 +1179,7 @@
 
                 Assert.Equal(4, nodesCount);
 
-<<<<<<< HEAD
-                backupInfoResult = await store.Maintenance.SendAsync(backupInfo);
-
                 await Backup.RunBackupInClusterAsync(store, backupInfoResult.TaskId, isFullBackup: true);
-=======
-                await Backup.RunBackupInClusterAsync(store, result.TaskId, isFullBackup: true);
->>>>>>> cd2e8683
                 await ActionWithLeader(async x => await WaitForRaftCommandToBeAppliedInCluster(x, nameof(UpdatePeriodicBackupStatusCommand)), cluster.Nodes);
 
                 backupInfoResult = await store.Maintenance.SendAsync(backupInfo);
