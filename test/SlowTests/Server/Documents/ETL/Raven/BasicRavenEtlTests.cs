﻿using System;
using System.Collections.Generic;
using System.Linq;
using System.Text;
using System.Threading.Tasks;
using FastTests;
using Newtonsoft.Json;
using Raven.Client;
using Raven.Client.Documents;
using Raven.Client.Documents.Operations;
using Raven.Client.Documents.Operations.ETL;
using Raven.Client.ServerWide.Operations;
using Raven.Server.ServerWide.Context;
using Raven.Tests.Core.Utils.Entities;
using Tests.Infrastructure;
using Tests.Infrastructure.Entities;
using Xunit;
using Employee = Orders.Employee;
using Xunit.Abstractions;

namespace SlowTests.Server.Documents.ETL.Raven
{
    public class BasicRavenEtlTests : RavenTestBase
    {
        public BasicRavenEtlTests(ITestOutputHelper output) : base(output)
        {
        }

        [RavenTheory(RavenTestCategory.Etl)]
        [InlineData(RavenDatabaseMode.Single, RavenDatabaseMode.Single)]
        [InlineData(RavenDatabaseMode.Single, RavenDatabaseMode.Sharded)]
        [InlineData(RavenDatabaseMode.Sharded, RavenDatabaseMode.Single)]
        [InlineData(RavenDatabaseMode.Sharded, RavenDatabaseMode.Sharded)]
        public void Simple_script(RavenDatabaseMode srcDbMode, RavenDatabaseMode dstDbMode)
        {
            using (var src = GetDocumentStore(Options.ForMode(srcDbMode)))
            using (var dest = GetDocumentStore(Options.ForMode(dstDbMode)))
            {
                Etl.AddEtl(src, dest, "Users", script: @"this.Name = 'James Doe';
                                       loadToUsers(this);");

                var etlDone = Etl.WaitForEtlToComplete(src);

                using (var session = src.OpenSession())
                {
                    session.Store(new User()
                    {
                        Name = "Joe Doe"
                    });

                    session.SaveChanges();
                }

                etlDone.Wait(TimeSpan.FromMinutes(1));

                using (var session = dest.OpenSession())
                {
                    var user = session.Load<User>("users/1-A");

                    Assert.NotNull(user);
                    Assert.Equal("James Doe", user.Name);
                }

                etlDone.Reset();

                using (var session = src.OpenSession())
                {
                    session.Delete("users/1-A");

                    session.SaveChanges();
                }

                etlDone.Wait(TimeSpan.FromMinutes(1));

                using (var session = dest.OpenSession())
                {
                    var user = session.Load<User>("users/1-A");

                    Assert.Null(user);
                }
            }
        }

        [RavenTheory(RavenTestCategory.Etl)]
        [InlineData(RavenDatabaseMode.Single, RavenDatabaseMode.Single)]
        [InlineData(RavenDatabaseMode.Single, RavenDatabaseMode.Sharded)]
        [InlineData(RavenDatabaseMode.Sharded, RavenDatabaseMode.Single)]
        [InlineData(RavenDatabaseMode.Sharded, RavenDatabaseMode.Sharded)]
        public async Task WithDocumentPrefix(RavenDatabaseMode srcDbMode, RavenDatabaseMode dstDbMode)
        {
            using (var src = GetDocumentStore(Options.ForMode(srcDbMode)))
            using (var dest = GetDocumentStore(Options.ForMode(dstDbMode)))
            {
                Etl.AddEtl(src, new RavenEtlConfiguration()
                    {
                        Name = "with prefix",
                        ConnectionStringName = "my-con",
                        Transforms =
                        {
                            new Transformation
                            {
                                Name = $"ETL : my-con2",
                                Collections = new List<string>{"Users"},
                                Script = "loadToUsers2(this);",
                                ApplyToAllDocuments = false,
                                Disabled = false,
                                DocumentIdPostfix = "chicago"
                            },
                            new Transformation
                            {
                                Name = $"ETL : my-con1",
                                Collections = new List<string>{"Users"},
                                Script = "loadToUsers(this); loadToUsers2(this);",
                                ApplyToAllDocuments = false,
                                Disabled = false,
                                DocumentIdPostfix = ",Chicago"
                            }
                        },
                    },
                    new RavenConnectionString
                    {
                        Name = "my-con",
                        Database = dest.Database,
                        TopologyDiscoveryUrls = dest.Urls,
                    }
                );
                
                using (var session = src.OpenSession())
                {
                    session.Store(new User()
                    {
                        Name = "Joe Doe"
                    });

                    session.SaveChanges();
                }

                var timeout = 30_000;
                var etlReachedDestination = WaitForValue(() =>
                {
                    using (var session = dest.OpenSession())
                    {
                        var docs = session.Advanced.LoadStartingWith<User>("users/1-A");
                        return docs.Length;
                    }
<<<<<<< HEAD
                }, true, timeout);

                Assert.True(etlReachedDestination, await Etl.GetEtlDebugInfo(src.Database, TimeSpan.FromMilliseconds(timeout), srcDbMode));
=======
                }, expectedVal: 2);
>>>>>>> d35bc79d

                string secondaryId; 
                using (var session = dest.OpenSession())
                {
                    var user = session.Load<User>("users/1-A,Chicago");

                    Assert.NotNull(user);
                    Assert.Equal("Joe Doe", user.Name);
                    var other = session.Advanced.RawQuery<object>("from Users2 where startsWith(id(), 'users/1-A/')")
                        .Single();

                    secondaryId = session.Advanced.GetDocumentId(other);
                    Assert.StartsWith("users/1-A/users2/chicago/", secondaryId);
                }

                using (var session = src.OpenSession())
                {
                    session.Delete("users/1-A");
                    session.SaveChanges();
                }

                etlReachedDestination = WaitForValue(() =>
                {
                    using (var session = dest.OpenSession())
                    {
                        return session.Advanced.Exists("users/1-A,Chicago") == false && 
                               session.Advanced.Exists(secondaryId) == false;
                    }
                }, true, timeout);

                Assert.True(etlReachedDestination, await Etl.GetEtlDebugInfo(src.Database, TimeSpan.FromMilliseconds(timeout), srcDbMode));

                using (var session = dest.OpenSession())
                {
                    var user = session.Load<User>("users/1-A,Chicago");

                    Assert.Null(user);
                    
                    var item = session.Advanced.RawQuery<object>("from Users2 where startsWith(id(), 'users/1-A/')")
                        .SingleOrDefault();
                    Assert.Null(item);
                }
            }
        }

        [RavenTheory(RavenTestCategory.Etl)]
        [RavenData(DatabaseMode = RavenDatabaseMode.All)]
        public void SetMentorToEtlAndFailover(Options options)
        {
            using (var src = GetDocumentStore())
            using (var dest = GetDocumentStore(options))
            {
                Etl.AddEtl(src, dest, "Users", script:null ,mentor: "C");

                var database = GetDatabase(src.Database).Result;

                Assert.Equal("C",database.EtlLoader.RavenDestinations[0].MentorNode);

                var etlDone = Etl.WaitForEtlToComplete(src);

                using (var session = src.OpenSession())
                {
                    session.Store(new User()
                    {
                        Name = "Joe Doe2"
                    });

                    session.SaveChanges();
                }

                etlDone.Wait(TimeSpan.FromMinutes(1));

                using (var session = dest.OpenSession())
                {
                    var user = session.Load<User>("users/1-A");

                    Assert.NotNull(user);
                    Assert.Equal("Joe Doe2", user.Name);
                }

                etlDone.Reset();

                using (var session = src.OpenSession())
                {
                    session.Delete("users/1-A");

                    session.SaveChanges();
                }

                etlDone.Wait(TimeSpan.FromMinutes(1));

                using (var session = dest.OpenSession())
                {
                    var user = session.Load<User>("users/1-A");

                    Assert.Null(user);
                }
            }
        }

        [RavenTheory(RavenTestCategory.Etl)]
        [InlineData(RavenDatabaseMode.Single, RavenDatabaseMode.Single)]
        [InlineData(RavenDatabaseMode.Single, RavenDatabaseMode.Sharded)]
        [InlineData(RavenDatabaseMode.Sharded, RavenDatabaseMode.Single)]
        [InlineData(RavenDatabaseMode.Sharded, RavenDatabaseMode.Sharded)]
        public void No_script(RavenDatabaseMode srcDbMode, RavenDatabaseMode dstDbMode)
        {
            using (var src = GetDocumentStore(Options.ForMode(srcDbMode)))
            using (var dest = GetDocumentStore(Options.ForMode(dstDbMode)))
            {
                Etl.AddEtl(src, dest, "Users", script: null);

                var etlDone = Etl.WaitForEtlToComplete(src);

                using (var session = src.OpenSession())
                {
                    session.Store(new User
                    {
                        Name = "Joe Doe"
                    });

                    session.SaveChanges();
                }

                etlDone.Wait(TimeSpan.FromMinutes(1));

                using (var session = dest.OpenSession())
                {
                    var user = session.Load<User>("users/1-A");

                    Assert.NotNull(user);
                    Assert.Equal("Joe Doe", user.Name);
                }

                etlDone.Reset();

                using (var session = src.OpenSession())
                {
                    session.Delete("users/1-A");

                    session.SaveChanges();
                }

                etlDone.Wait(TimeSpan.FromMinutes(1));

                using (var session = dest.OpenSession())
                {
                    var user = session.Load<User>("users/1-A");

                    Assert.Null(user);
                }
            }
        }

        [RavenTheory(RavenTestCategory.Etl)]
        [RavenData(DatabaseMode = RavenDatabaseMode.All)]
        public void Filtering_and_transformation_with_load_document(Options dstOptions)
        {
            using (var src = GetDocumentStore())
            using (var dest = GetDocumentStore(dstOptions))
            {
                var etlDone = Etl.WaitForEtlToComplete(src);

                Etl.AddEtl(src, dest, "users", @"
if (this.Age % 4 == 0) 
    return;
else if (this.Age % 2 == 0) 
    return;

loadToUsers(
    {
        Name: this.Name + ' ' + this.LastName, 
        Address: load(this.AddressId)
    });
");
                const int count = 30;

                using (var session = src.OpenSession())
                {
                    for (int i = 0; i < count; i++)
                    {
                        var userId = "users/" + i;
                        var addressId = $"addresses/{i}${userId}";

                        session.Store(new User
                        {
                            Age = i,
                            Name = "James",
                            LastName = "Smith",
                            AddressId = addressId
                        }, userId);

                        session.Store(new Address
                        {
                            City = "New York"
                        }, addressId);
                    }

                    session.SaveChanges();
                }

                etlDone.Wait(TimeSpan.FromSeconds(30));

                using (var session = dest.OpenSession())
                {
                    var loaded = 0;

                    for (int i = 0; i < count; i++)
                    {
                        var user = session.Load<UserWithAddress>("users/" + i);

                        if (i % 2 == 0)
                        {
                            Assert.Null(user);
                        }
                        else
                        {
                            Assert.Equal("New York", user.Address.City);
                            loaded++;
                        }
                    }

                    Assert.Equal(15, loaded);
                }

                etlDone.Reset();

                using (var session = src.OpenSession())
                {
                    for (var i = 0; i < count; i++)
                    {
                        session.Delete($"users/{i}");
                    }

                    session.SaveChanges();
                }

                etlDone.Wait(TimeSpan.FromMinutes(1));

                using (var session = dest.OpenSession())
                {
                    for (int i = 0; i < count; i++)
                    {
                        var user = session.Load<UserWithAddress>("users/" + i);

                        Assert.Null(user);
                    }
                }
            }
        }

        [RavenTheory(RavenTestCategory.Etl)]
        [RavenData(DatabaseMode = RavenDatabaseMode.All)]
        public void Loading_to_different_collections(Options dstOptions)
        {
            using (var src = GetDocumentStore())
            using (var dest = GetDocumentStore(dstOptions))
            {
                var etlDone = Etl.WaitForEtlToComplete(src);

                Etl.AddEtl(src, dest, "users", @"
loadToUsers(this);
loadToPeople({Name: this.Name + ' ' + this.LastName });
loadToAddresses(load(this.AddressId));
");
                const int count = 5;

                using (var session = src.OpenSession())
                {
                    for (int i = 1; i <= count; i++)
                    {
                        session.Store(new User
                        {
                            Age = i,
                            Name = "James",
                            LastName = "Smith",
                            AddressId = $"addresses/{i}-A"
                        });

                        session.Store(new Address
                        {
                            City = "New York"
                        });
                    }

                    session.SaveChanges();
                }

                etlDone.Wait(TimeSpan.FromSeconds(30));

                using (var session = dest.OpenSession())
                {
                    for (var i = 1; i <= count; i++)
                    {
                        var user = session.Load<User>($"users/{i}" + "-A");
                        Assert.NotNull(user);
                        Assert.Equal("James", user.Name);
                        Assert.Equal("Smith", user.LastName);

                        var metadata = session.Advanced.GetMetadataFor(user);
                        Assert.Equal("Users", metadata[Constants.Documents.Metadata.Collection]);

                        var person = session.Advanced.LoadStartingWith<Person>($"users/{i}-A/people/")[0];
                        Assert.NotNull(person);
                        Assert.Equal("James Smith", person.Name);

                        metadata = session.Advanced.GetMetadataFor(person);
                        Assert.Equal("People", metadata[Constants.Documents.Metadata.Collection]);

                        var address = session.Advanced.LoadStartingWith<Address>($"users/{i}-A/addresses/")[0];
                        Assert.NotNull(address);
                        Assert.Equal("New York", address.City);

                        metadata = session.Advanced.GetMetadataFor(address);
                        Assert.Equal("Addresses", metadata[Constants.Documents.Metadata.Collection]);
                    }
                }

                var docsCount = GetCountOfDocuments(dest);
                Assert.Equal(15, docsCount);

                etlDone.Reset();

                using (var session = src.OpenSession())
                {
                    session.Delete("users/3-A");

                    session.SaveChanges();
                }

                etlDone.Wait(TimeSpan.FromSeconds(30));

                using (var session = dest.OpenSession())
                {
                    var user = session.Load<User>("users/3-A");
                    Assert.Null(user);

                    var persons = session.Advanced.LoadStartingWith<Person>("users/3-A/people/");
                    Assert.Equal(0, persons.Length);

                    var addresses = session.Advanced.LoadStartingWith<Address>("users/3-A/addresses/");
                    Assert.Equal(0, addresses.Length);
                }

                docsCount = GetCountOfDocuments(dest);

                Assert.Equal(12, docsCount);
            }
        }

        [RavenTheory(RavenTestCategory.Etl)]
        [InlineData(RavenDatabaseMode.Single, RavenDatabaseMode.Single)]
        [InlineData(RavenDatabaseMode.Single, RavenDatabaseMode.Sharded)]
        [InlineData(RavenDatabaseMode.Sharded, RavenDatabaseMode.Single)]
        [InlineData(RavenDatabaseMode.Sharded, RavenDatabaseMode.Sharded)]
        public void Loading_to_different_collections_using_this(RavenDatabaseMode srcDbMode, RavenDatabaseMode dstDbMode)
        {
            using (var src = GetDocumentStore(Options.ForMode(srcDbMode)))
            using (var dest = GetDocumentStore(Options.ForMode(dstDbMode)))
            {
                var etlDone = Etl.WaitForEtlToComplete(src, numOfProcessesToWaitFor: 3);

                Etl.AddEtl(src, dest, "Employees", @"
loadToPeople(this);
loadToAddresses(this.Address);
");
                const int count = 5;

                using (var session = src.OpenSession())
                {
                    for (int i = 1; i <= count; i++)
                    {
                        session.Store(new Employee
                        {
                            FirstName = "James",
                            LastName = "Smith",
                            Address = new Orders.Address()
                            {
                                Country = "USA",
                                City = "New York"
                            }
                        });
                    }

                    session.SaveChanges();
                }

                etlDone.Wait(TimeSpan.FromSeconds(30));

                using (var session = dest.OpenSession())
                {
                    for (var i = 1; i <= count; i++)
                    {
                        var person = session.Advanced.LoadStartingWith<Employee>($"employees/{i}-A/people/")[0];
                        Assert.NotNull(person);
                        Assert.Equal("James", person.FirstName);

                        var metadata = session.Advanced.GetMetadataFor(person);
                        Assert.Equal("People", metadata[Constants.Documents.Metadata.Collection]);

                        var address = session.Advanced.LoadStartingWith<Address>($"employees/{i}-A/addresses/")[0];
                        Assert.NotNull(address);
                        Assert.Equal("New York", address.City);

                        metadata = session.Advanced.GetMetadataFor(address);
                        Assert.Equal("Addresses", metadata[Constants.Documents.Metadata.Collection]);
                    }
                }

                var docsCount = GetCountOfDocuments(dest);

                Assert.Equal(10, docsCount);

                etlDone = Etl.WaitForEtlToComplete(src);

                using (var session = src.OpenSession())
                {
                    session.Delete("employees/3-A");

                    session.SaveChanges();
                }

                etlDone.Wait(TimeSpan.FromSeconds(30));

                using (var session = dest.OpenSession())
                {
                    var persons = session.Advanced.LoadStartingWith<Employee>("employees/3-A/people/");
                    Assert.Equal(0, persons.Length);

                    var addresses = session.Advanced.LoadStartingWith<Address>("employees/3-A/addresses/");
                    Assert.Equal(0, addresses.Length);
                }

                docsCount = GetCountOfDocuments(dest);

                Assert.Equal(8, docsCount);
            }
        }

        [RavenTheory(RavenTestCategory.Etl)]
        [InlineData(RavenDatabaseMode.Single, RavenDatabaseMode.Single)]
        [InlineData(RavenDatabaseMode.Single, RavenDatabaseMode.Sharded)]
        [InlineData(RavenDatabaseMode.Sharded, RavenDatabaseMode.Single)]
        [InlineData(RavenDatabaseMode.Sharded, RavenDatabaseMode.Sharded)]
        public void Loading_to_the_same_collection_by_js_object_should_preserve_collection_metadata(RavenDatabaseMode srcDbMode, RavenDatabaseMode dstDbMode)
        {
            using (var src = GetDocumentStore(Options.ForMode(srcDbMode)))
            using (var dest = GetDocumentStore(Options.ForMode(dstDbMode)))
            {
                var etlDone = Etl.WaitForEtlToComplete(src);

                Etl.AddEtl(src, dest, "users", @"
loadToUsers({Name: this.Name + ' ' + this.LastName });
");
                using (var session = src.OpenSession())
                {
                    session.Store(new User
                    {
                        Name = "James",
                        LastName = "Smith",
                    });

                    session.Store(new Address
                    {
                        City = "New York"
                    });

                    session.SaveChanges();
                }

                etlDone.Wait(TimeSpan.FromSeconds(30));

                using (var session = dest.OpenSession())
                {
                    var user = session.Load<User>("users/1-A");
                    Assert.NotNull(user);
                    Assert.Equal("James Smith", user.Name);

                    var metadata = session.Advanced.GetMetadataFor(user);
                    Assert.Equal("Users", metadata[Constants.Documents.Metadata.Collection]);
                }
            }
        }

        [RavenTheory(RavenTestCategory.Etl)]
        [InlineData(RavenDatabaseMode.Single, RavenDatabaseMode.Single)]
        [InlineData(RavenDatabaseMode.Single, RavenDatabaseMode.Sharded)]
        [InlineData(RavenDatabaseMode.Sharded, RavenDatabaseMode.Single)]
        [InlineData(RavenDatabaseMode.Sharded, RavenDatabaseMode.Sharded)]
        public async Task Update_of_disassembled_document(RavenDatabaseMode srcDbMode, RavenDatabaseMode dstDbMode)
        {
            using (var src = GetDocumentStore(Options.ForMode(srcDbMode)))
            using (var dest = GetDocumentStore(Options.ForMode(dstDbMode)))
            {
                var etlDone = Etl.WaitForEtlToComplete(src);

                Etl.AddEtl(src, dest, "Orders", @"
var orderData = {
    OrderLinesCount: this.Lines.length,
    TotalCost: 0
};

for (var i = 0; i < this.Lines.length; i++) {
    var line = this.Lines[i];
    var cost = (line.Quantity * line.PricePerUnit) *  ( 1 - line.Discount);

    orderData.TotalCost += cost;

    loadToOrderLines({
        Quantity: line.Quantity,
        ProductName: line.ProductName,
        Cost: cost
    });
}

loadToOrders(orderData);
");

                using (var session = src.OpenSession())
                {
                    session.Store(new Order
                    {
                        Lines = new List<OrderLine>
                        {
                            new OrderLine
                            {
                                ProductName = "a",
                                PricePerUnit = 10,
                                Quantity = 1
                            },
                            new OrderLine
                            {
                                ProductName = "b",
                                PricePerUnit = 10,
                                Quantity = 2
                            }
                        }
                    });

                    session.SaveChanges();
                }

                var timeout = TimeSpan.FromSeconds(30);

                Assert.True(etlDone.Wait(timeout), await AddDebugInfo(src, dest, timeout, srcDbMode));

                using (var session = dest.OpenSession())
                {
                    var order = session.Load<OrderWithLinesCount>("orders/1-A");

                    Assert.Equal(2, order.OrderLinesCount);
                    Assert.Equal(30, order.TotalCost);

                    var lines = session.Advanced.LoadStartingWith<LineItemWithTotalCost>("orders/1-A/OrderLines/").OrderBy(x => x.ProductName).ToList();

                    Assert.Equal(2, lines.Count);

                    Assert.Equal(10, lines[0].Cost);
                    Assert.Equal("a", lines[0].ProductName);
                    Assert.Equal(1, lines[0].Quantity);

                    Assert.Equal(20, lines[1].Cost);
                    Assert.Equal("b", lines[1].ProductName);
                    Assert.Equal(2, lines[1].Quantity);
                }

                etlDone.Reset();

                using (var session = src.OpenSession())
                {
                    session.Store(new Order
                    {
                        Lines = new List<OrderLine>
                        {
                            new OrderLine
                            {
                                ProductName = "a",
                                PricePerUnit = 10,
                                Quantity = 1
                            },
                            new OrderLine
                            {
                                ProductName = "b",
                                PricePerUnit = 10,
                                Quantity = 1
                            }
                        }
                    }, "orders/1-A");

                    session.SaveChanges();
                }

                etlDone.Wait(timeout);

                using (var session = dest.OpenSession())
                {
                    var order = session.Load<OrderWithLinesCount>("orders/1-A");

                    Assert.Equal(2, order.OrderLinesCount);
                    Assert.Equal(20, order.TotalCost);
                    var lines = session.Advanced.LoadStartingWith<LineItemWithTotalCost>("orders/1-A/OrderLines/").OrderBy(x => x.ProductName).ToList();
                    Assert.Equal(2, lines.Count);

                    Assert.Equal(10, lines[0].Cost);
                    Assert.Equal("a", lines[0].ProductName);
                    Assert.Equal(1, lines[0].Quantity);

                    Assert.Equal(10, lines[1].Cost);
                    Assert.Equal("b", lines[1].ProductName);
                    Assert.Equal(1, lines[1].Quantity);
                }
            }
        }

        [RavenTheory(RavenTestCategory.Etl)]
        [InlineData(RavenDatabaseMode.Single, RavenDatabaseMode.Single)]
        [InlineData(RavenDatabaseMode.Single, RavenDatabaseMode.Sharded)]
        [InlineData(RavenDatabaseMode.Sharded, RavenDatabaseMode.Single)]
        [InlineData(RavenDatabaseMode.Sharded, RavenDatabaseMode.Sharded)]
        public void Can_get_document_id(RavenDatabaseMode srcDbMode, RavenDatabaseMode dstDbMode)
        {
            using (var src = GetDocumentStore(Options.ForMode(srcDbMode)))
            using (var dest = GetDocumentStore(Options.ForMode(dstDbMode)))
            {
                Etl.AddEtl(src, dest, "Users", "this.Name = id(this); loadToUsers(this);");

                var etlDone = Etl.WaitForEtlToComplete(src);

                using (var session = src.OpenSession())
                {
                    session.Store(new User()
                    {
                        Name = "Joe Doe"
                    });

                    session.SaveChanges();
                }

                etlDone.Wait(TimeSpan.FromMinutes(1));

                using (var session = dest.OpenSession())
                {
                    var user = session.Load<User>("users/1-A");

                    Assert.NotNull(user);
                    Assert.Equal("users/1-A", user.Name);
                }
            }
        }

        [RavenFact(RavenTestCategory.Etl)]
        public void Can_put_space_after_loadTo_method_in_script()
        {
            var config = new RavenEtlConfiguration
            {
                Name = "test",
                ConnectionStringName = "test",
                Transforms =
                {
                    new Transformation
                    {
                        Name = "test",
                        Collections = {"Users"},
                        Script = @"loadToUsers (this);"
                    }
                }
            };

            config.Initialize(new RavenConnectionString
            {
                Database = "Foo", 
                TopologyDiscoveryUrls = new []{"http://localhost:8080" }
            });

            config.Validate(out List<string> errors);

            Assert.Equal(0, errors.Count);

            var collections = config.Transforms[0].GetCollectionsFromScript();

            Assert.Equal(1, collections.Length);
            Assert.Equal("Users", collections[0]);
        }

        [RavenFact(RavenTestCategory.Etl)]
        public void Error_if_script_does_not_contain_any_loadTo_method()
        {
            var config = new RavenEtlConfiguration
            {
                Name = "test",
                ConnectionStringName = "test",
                Transforms =
                {
                    new Transformation
                    {
                        Name = "test",
                        Collections = {"Users"},
                        Script = @"this.Name = 'aaa';"
                    }
                }
            };

            config.Initialize(new RavenConnectionString
            {
                Database = "Foo", 
                TopologyDiscoveryUrls = new[] { "http://localhost:8080" }
            });

            config.Validate(out List<string> errors);

            Assert.Equal(1, errors.Count);

            Assert.Equal("No `loadTo<CollectionName>()` method call found in 'test' script", errors[0]);
        }

        [RavenTheory(RavenTestCategory.Etl)]
        [InlineData(RavenDatabaseMode.Single, RavenDatabaseMode.Single)]
        [InlineData(RavenDatabaseMode.Single, RavenDatabaseMode.Sharded)]
        [InlineData(RavenDatabaseMode.Sharded, RavenDatabaseMode.Single)]
        [InlineData(RavenDatabaseMode.Sharded, RavenDatabaseMode.Sharded)]
        public void Can_load_to_specific_collection_when_applying_to_all_docs(RavenDatabaseMode srcDbMode, RavenDatabaseMode dstDbMode)
        {
            using (var src = GetDocumentStore(Options.ForMode(srcDbMode)))
            using (var dest = GetDocumentStore(Options.ForMode(dstDbMode)))
            {
                var etlDone = Etl.WaitForEtlToComplete(src);

                Etl.AddEtl(src, dest, new string[0], script: @"
loadToUsers(this);
", applyToAllDocuments: true);

                using (var session = src.OpenSession())
                {
                    session.Store(new User
                    {
                        Name = "James",
                        LastName = "Smith"
                    }, "users/1");

                    session.SaveChanges();
                }

                etlDone.Wait(TimeSpan.FromSeconds(30));

                using (var session = dest.OpenSession())
                {
                    Assert.NotNull(session.Load<User>("users/1"));
                }
            }
        }

        private long GetCountOfDocuments(IDocumentStore store)
        {
            var record = store.Maintenance.Server.Send(new GetDatabaseRecordOperation(store.Database));
            if (record.IsSharded == false)
            {
                var stats = store.Maintenance.Send(new GetStatisticsOperation());
                return stats.CountOfDocuments;
            }

            var docsCount = 0L;
            var dbs = Server.ServerStore.DatabasesLandlord.TryGetOrCreateShardedResourcesStore(store.Database).ToList();
            foreach (var task in dbs)
            {
                var db = task.Result;
                using (db.DocumentsStorage.ContextPool.AllocateOperationContext(out DocumentsOperationContext context))
                using (context.OpenReadTransaction())
                {
                    docsCount += db.DocumentsStorage.GetNumberOfDocuments();
                }
            }

            return docsCount;
        }

        private async Task<string> AddDebugInfo(IDocumentStore src, IDocumentStore dst, TimeSpan timeout, RavenDatabaseMode srcDbMode)
        {
            var sb = new StringBuilder()
                .AppendLine($"ETL from '{src.Database}' failed to reach destination '{dst.Database}':");

            var etlInfo = await Etl.GetEtlDebugInfo(src.Database, timeout, srcDbMode);
            sb.AppendLine(etlInfo).AppendLine();

            var record = await dst.Maintenance.Server.SendAsync(new GetDatabaseRecordOperation(dst.Database));

            sb.AppendLine("destination database record:")
                .AppendLine(JsonConvert.SerializeObject(record));

            return sb.ToString();
        }

        private class UserWithAddress : User
        {
            public Address Address { get; set; }
        }

        private class OrderWithLinesCount
        {
            public int OrderLinesCount { get; set; }

            public decimal TotalCost { get; set; }
        }

        private class LineItemWithTotalCost
        {
            public string ProductName { get; set; }
            public decimal Cost { get; set; }
            public int Quantity { get; set; }
        }
    }
}<|MERGE_RESOLUTION|>--- conflicted
+++ resolved
@@ -92,10 +92,10 @@
             using (var dest = GetDocumentStore(Options.ForMode(dstDbMode)))
             {
                 Etl.AddEtl(src, new RavenEtlConfiguration()
-                    {
-                        Name = "with prefix",
-                        ConnectionStringName = "my-con",
-                        Transforms =
+                {
+                    Name = "with prefix",
+                    ConnectionStringName = "my-con",
+                    Transforms =
                         {
                             new Transformation
                             {
@@ -116,7 +116,7 @@
                                 DocumentIdPostfix = ",Chicago"
                             }
                         },
-                    },
+                },
                     new RavenConnectionString
                     {
                         Name = "my-con",
@@ -124,7 +124,7 @@
                         TopologyDiscoveryUrls = dest.Urls,
                     }
                 );
-                
+
                 using (var session = src.OpenSession())
                 {
                     session.Store(new User()
@@ -136,22 +136,16 @@
                 }
 
                 var timeout = 30_000;
-                var etlReachedDestination = WaitForValue(() =>
+                WaitForValue(() =>
                 {
                     using (var session = dest.OpenSession())
                     {
                         var docs = session.Advanced.LoadStartingWith<User>("users/1-A");
                         return docs.Length;
                     }
-<<<<<<< HEAD
-                }, true, timeout);
-
-                Assert.True(etlReachedDestination, await Etl.GetEtlDebugInfo(src.Database, TimeSpan.FromMilliseconds(timeout), srcDbMode));
-=======
-                }, expectedVal: 2);
->>>>>>> d35bc79d
-
-                string secondaryId; 
+                }, expectedVal: 2, timeout);
+
+                string secondaryId;
                 using (var session = dest.OpenSession())
                 {
                     var user = session.Load<User>("users/1-A,Chicago");
@@ -171,11 +165,11 @@
                     session.SaveChanges();
                 }
 
-                etlReachedDestination = WaitForValue(() =>
+                var etlReachedDestination = WaitForValue(() =>
                 {
                     using (var session = dest.OpenSession())
                     {
-                        return session.Advanced.Exists("users/1-A,Chicago") == false && 
+                        return session.Advanced.Exists("users/1-A,Chicago") == false &&
                                session.Advanced.Exists(secondaryId) == false;
                     }
                 }, true, timeout);
@@ -187,7 +181,7 @@
                     var user = session.Load<User>("users/1-A,Chicago");
 
                     Assert.Null(user);
-                    
+
                     var item = session.Advanced.RawQuery<object>("from Users2 where startsWith(id(), 'users/1-A/')")
                         .SingleOrDefault();
                     Assert.Null(item);
@@ -202,11 +196,11 @@
             using (var src = GetDocumentStore())
             using (var dest = GetDocumentStore(options))
             {
-                Etl.AddEtl(src, dest, "Users", script:null ,mentor: "C");
+                Etl.AddEtl(src, dest, "Users", script: null, mentor: "C");
 
                 var database = GetDatabase(src.Database).Result;
 
-                Assert.Equal("C",database.EtlLoader.RavenDestinations[0].MentorNode);
+                Assert.Equal("C", database.EtlLoader.RavenDestinations[0].MentorNode);
 
                 var etlDone = Etl.WaitForEtlToComplete(src);
 
@@ -820,8 +814,8 @@
 
             config.Initialize(new RavenConnectionString
             {
-                Database = "Foo", 
-                TopologyDiscoveryUrls = new []{"http://localhost:8080" }
+                Database = "Foo",
+                TopologyDiscoveryUrls = new[] { "http://localhost:8080" }
             });
 
             config.Validate(out List<string> errors);
@@ -854,7 +848,7 @@
 
             config.Initialize(new RavenConnectionString
             {
-                Database = "Foo", 
+                Database = "Foo",
                 TopologyDiscoveryUrls = new[] { "http://localhost:8080" }
             });
 
