﻿using System.Collections.Generic;
using System.Linq;
<<<<<<< HEAD
using FastTests;
=======
using Raven.Client.Documents.Operations.Backups;
>>>>>>> c2d7111c
using Raven.Client.Documents.Operations.ConnectionStrings;
using Raven.Client.Documents.Operations.ETL;
using Raven.Client.Documents.Operations.ETL.ElasticSearch;
using Raven.Client.Documents.Operations.ETL.OLAP;
using Raven.Client.Documents.Operations.ETL.Queue;
using Raven.Client.Documents.Operations.ETL.SQL;
using Raven.Client.Exceptions;
using Raven.Client.ServerWide;
using Raven.Server.ServerWide.Context;
using Sparrow.Json.Parsing;
using Tests.Infrastructure;
using Tests.Infrastructure.ConnectionString;
using Xunit;
using Xunit.Abstractions;

namespace SlowTests.Server.Documents.ETL
{
    public class ConnectionStringTests : RavenTestBase
    {
        public ConnectionStringTests(ITestOutputHelper output) : base(output)
        {
        }

        [RequiresMsSqlFact]
        public void CanAddAndRemoveConnectionStrings()
        {
            using (var store = GetDocumentStore())
            {
                var ravenConnectionString = new RavenConnectionString()
                {
                    Name = "RavenConnectionString",
                    TopologyDiscoveryUrls = new[] { "http://localhost:8080" },
                    Database = "Northwind",
                };
                var result0 = store.Maintenance.Send(new PutConnectionStringOperation<RavenConnectionString>(ravenConnectionString));
                Assert.NotNull(result0.RaftCommandIndex);

                var sqlConnectionString = new SqlConnectionString
                {
                    Name = "SqlConnectionString",
                    ConnectionString = MsSqlConnectionString.Instance.VerifiedConnectionString.Value + $";Initial Catalog={store.Database}",
                    FactoryName = "Npgsql"
                };

                var result1 = store.Maintenance.Send(new PutConnectionStringOperation<SqlConnectionString>(sqlConnectionString));
                Assert.NotNull(result1.RaftCommandIndex);
                
                var elasticSearchConnectionString = new ElasticSearchConnectionString
                {
                    Name = "ElasticSearchConnectionString",
                    Nodes = new[]{"http://127.0.0.1:8080" },
                };

                var result2 = store.Maintenance.Send(new PutConnectionStringOperation<ElasticSearchConnectionString>(elasticSearchConnectionString));
                Assert.NotNull(result2.RaftCommandIndex);
                
                var queueConnectionString = new QueueConnectionString
                {
                    Name = "QueueEtlConnectionString-Kafka",
                    BrokerType = QueueBrokerType.Kafka,
                    KafkaConnectionSettings = new KafkaConnectionSettings(){BootstrapServers = "localhost:9092" }
                };

                var resultQueue = store.Maintenance.Send(new PutConnectionStringOperation<QueueConnectionString>(queueConnectionString));
                Assert.NotNull(resultQueue.RaftCommandIndex);

                DatabaseRecord record;
                using (Server.ServerStore.ContextPool.AllocateOperationContext(out TransactionOperationContext context))
                using (context.OpenReadTransaction())
                {
                    record =  Server.ServerStore.Cluster.ReadDatabase(context, store.Database);
                }

                Assert.True(record.RavenConnectionStrings.ContainsKey("RavenConnectionString"));
                Assert.Equal(ravenConnectionString.Name , record.RavenConnectionStrings["RavenConnectionString"].Name);
                Assert.Equal(ravenConnectionString.TopologyDiscoveryUrls, record.RavenConnectionStrings["RavenConnectionString"].TopologyDiscoveryUrls);
                Assert.Equal(ravenConnectionString.Database, record.RavenConnectionStrings["RavenConnectionString"].Database);

                Assert.True(record.SqlConnectionStrings.ContainsKey("SqlConnectionString"));
                Assert.Equal(sqlConnectionString.Name, record.SqlConnectionStrings["SqlConnectionString"].Name);
                Assert.Equal(sqlConnectionString.ConnectionString, record.SqlConnectionStrings["SqlConnectionString"].ConnectionString);
                
                Assert.True(record.ElasticSearchConnectionStrings.ContainsKey("ElasticSearchConnectionString"));
                Assert.Equal(elasticSearchConnectionString.Name , record.ElasticSearchConnectionStrings["ElasticSearchConnectionString"].Name);
                Assert.Equal(elasticSearchConnectionString.Nodes, record.ElasticSearchConnectionStrings["ElasticSearchConnectionString"].Nodes);
                
                Assert.True(record.QueueConnectionStrings.ContainsKey("QueueEtlConnectionString-Kafka"));
                Assert.Equal(queueConnectionString.Name , record.QueueConnectionStrings["QueueEtlConnectionString-Kafka"].Name);
                Assert.Equal(queueConnectionString.KafkaConnectionSettings.BootstrapServers, record.QueueConnectionStrings["QueueEtlConnectionString-Kafka"].KafkaConnectionSettings.BootstrapServers);

                var result3 = store.Maintenance.Send(new RemoveConnectionStringOperation<RavenConnectionString>(ravenConnectionString));
                Assert.NotNull(result3.RaftCommandIndex);
                var result4 = store.Maintenance.Send(new RemoveConnectionStringOperation<SqlConnectionString>(sqlConnectionString));
                Assert.NotNull(result4.RaftCommandIndex);
                var result5 = store.Maintenance.Send(new RemoveConnectionStringOperation<ElasticSearchConnectionString>(elasticSearchConnectionString));
                Assert.NotNull(result5.RaftCommandIndex);
                var result6 = store.Maintenance.Send(new RemoveConnectionStringOperation<QueueConnectionString>(queueConnectionString));
                Assert.NotNull(result6.RaftCommandIndex);

                using (Server.ServerStore.ContextPool.AllocateOperationContext(out TransactionOperationContext context))
                using (context.OpenReadTransaction())
                {
                    record = Server.ServerStore.Cluster.ReadDatabase(context, store.Database);
                }

                Assert.False(record.RavenConnectionStrings.ContainsKey("RavenConnectionString"));
                Assert.False(record.SqlConnectionStrings.ContainsKey("SqlConnectionString"));
                Assert.False(record.ElasticSearchConnectionStrings.ContainsKey("ElasticSearchConnectionString"));
                Assert.False(record.QueueConnectionStrings.ContainsKey("QueueEtlConnectionString-Kafka"));

            }
        }

        [RequiresMsSqlFact]
        public void CanUpdateConnectionStrings()
        {
            using (var store = GetDocumentStore())
            {
                var ravenConnectionString = new RavenConnectionString()
                {
                    Name = "RavenConnectionString",
                    TopologyDiscoveryUrls = new[]{"http://127.0.0.1:8080" },
                    Database = "Northwind",
                };
                var result1 = store.Maintenance.Send(new PutConnectionStringOperation<RavenConnectionString>(ravenConnectionString));
                Assert.NotNull(result1.RaftCommandIndex);

                var sqlConnectionString = new SqlConnectionString
                {
                    Name = "SqlConnectionString",
                    ConnectionString = MsSqlConnectionString.Instance.VerifiedConnectionString.Value + $";Initial Catalog={store.Database}",
                    FactoryName = "Npgsql"
                };

                var result2 = store.Maintenance.Send(new PutConnectionStringOperation<SqlConnectionString>(sqlConnectionString));
                Assert.NotNull(result2.RaftCommandIndex);
                
                var elasticSearchConnectionString = new ElasticSearchConnectionString
                {
                    Name = "ElasticConnectionString",
                    Nodes = new[]{"http://127.0.0.1:8080" },
                };
                
                var result3 = store.Maintenance.Send(new PutConnectionStringOperation<ElasticSearchConnectionString>(elasticSearchConnectionString));
                Assert.NotNull(result3.RaftCommandIndex);

                //update url
                ravenConnectionString.TopologyDiscoveryUrls = new[]{"http://127.0.0.1:8081"};
                var result4 = store.Maintenance.Send(new PutConnectionStringOperation<RavenConnectionString>(ravenConnectionString));
                Assert.NotNull(result4.RaftCommandIndex);
                
                //update name : need to remove the old entry
                var result5 = store.Maintenance.Send(new RemoveConnectionStringOperation<SqlConnectionString>(sqlConnectionString));
                Assert.NotNull(result5.RaftCommandIndex);
                sqlConnectionString.Name = "New-Name";
                var result6 = store.Maintenance.Send(new PutConnectionStringOperation<SqlConnectionString>(sqlConnectionString));
                Assert.NotNull(result6.RaftCommandIndex);
                
                //update url
                elasticSearchConnectionString.Nodes = new[]{"http://127.0.0.1:8081"};
                var result7 = store.Maintenance.Send(new PutConnectionStringOperation<ElasticSearchConnectionString>(elasticSearchConnectionString));
                Assert.NotNull(result7.RaftCommandIndex);

                DatabaseRecord record;
                using (Server.ServerStore.ContextPool.AllocateOperationContext(out TransactionOperationContext context))
                using (context.OpenReadTransaction())
                {
                    record = Server.ServerStore.Cluster.ReadDatabase(context, store.Database);
                }

                Assert.True(record.RavenConnectionStrings.ContainsKey("RavenConnectionString"));
                Assert.Equal("http://127.0.0.1:8081", record.RavenConnectionStrings["RavenConnectionString"].TopologyDiscoveryUrls.First());
                
                Assert.True(record.ElasticSearchConnectionStrings.ContainsKey("ElasticConnectionString"));
                Assert.Equal("http://127.0.0.1:8081", record.ElasticSearchConnectionStrings["ElasticConnectionString"].Nodes.First());

                Assert.False(record.SqlConnectionStrings.ContainsKey("SqlConnectionString"));
                Assert.True(record.SqlConnectionStrings.ContainsKey("New-Name"));
                Assert.Equal(sqlConnectionString.ConnectionString, record.SqlConnectionStrings["New-Name"].ConnectionString);
            }
        }

        [RequiresMsSqlFact]
        public void CanGetAllConnectionStrings()
        {
            using (var store = GetDocumentStore())
            {
                var ravenConnectionStrings = new List<RavenConnectionString>();
                var sqlConnectionStrings = new List<SqlConnectionString>();
                var elasticSearchConnectionStrings = new List<ElasticSearchConnectionString>();
                for (var i = 0; i < 5; i++)
                {
                    var ravenConnectionStr = new RavenConnectionString()
                    {
                        Name = $"RavenConnectionString{i}",
                        TopologyDiscoveryUrls = new[] { $"http://127.0.0.1:808{i}" },
                        Database = "Northwind",
                    };
                    var sqlConnectionStr = new SqlConnectionString
                    {
                        Name = $"SqlConnectionString{i}",
                        ConnectionString = MsSqlConnectionString.Instance.VerifiedConnectionString.Value + $";Initial Catalog={store.Database}",
                        FactoryName = "Npgsql"
                    };
                    var elasticConnectionStr = new ElasticSearchConnectionString
                    {
                        Name = $"ElasticConnectionString{i}",
                        Nodes = new[] { $"http://127.0.0.1:808{i}" },
                    };

                    ravenConnectionStrings.Add(ravenConnectionStr);
                    sqlConnectionStrings.Add(sqlConnectionStr);
                    elasticSearchConnectionStrings.Add(elasticConnectionStr);

                    var result1 = store.Maintenance.Send(new PutConnectionStringOperation<RavenConnectionString>(ravenConnectionStr));
                    Assert.NotNull(result1.RaftCommandIndex);
                    var result2 = store.Maintenance.Send(new PutConnectionStringOperation<SqlConnectionString>(sqlConnectionStr));
                    Assert.NotNull(result2.RaftCommandIndex);
                    var result3 = store.Maintenance.Send(new PutConnectionStringOperation<ElasticSearchConnectionString>(elasticConnectionStr));
                    Assert.NotNull(result3.RaftCommandIndex);
                }

                var result = store.Maintenance.Send(new GetConnectionStringsOperation());
                Assert.NotNull(result.SqlConnectionStrings);
                Assert.NotNull(result.RavenConnectionStrings);
                Assert.NotNull(result.ElasticSearchConnectionStrings);

                for (var i = 0; i < 5; i++)
                {
                    result.SqlConnectionStrings.TryGetValue($"SqlConnectionString{i}", out var sql);
                    Assert.Equal(sql?.ConnectionString, sqlConnectionStrings[i].ConnectionString);
                    
                    result.ElasticSearchConnectionStrings.TryGetValue($"ElasticConnectionString{i}", out var elastic);
                    Assert.Equal(elastic?.Nodes, elasticSearchConnectionStrings[i].Nodes);

                    result.RavenConnectionStrings.TryGetValue($"RavenConnectionString{i}", out var raven);
                    Assert.Equal(raven?.TopologyDiscoveryUrls, ravenConnectionStrings[i].TopologyDiscoveryUrls);
                    Assert.Equal(raven?.Database, ravenConnectionStrings[i].Database);
                }
            }
        }

        [RequiresMsSqlFact]
        public void CanGetConnectionStringByName()
        {
            using (var store = GetDocumentStore())
            {
                var ravenConnectionStr = new RavenConnectionString()
                {
                    Name = "RavenConnectionString",
                    TopologyDiscoveryUrls = new[] { "http://127.0.0.1:8080" },
                    Database = "Northwind",
                };
                var sqlConnectionStr = new SqlConnectionString
                {
                    Name = "SqlConnectionString",
                    ConnectionString = MsSqlConnectionString.Instance.VerifiedConnectionString.Value + $";Initial Catalog={store.Database}",
                    FactoryName = "Npgsql"
                };
                var elasticConnectionStr = new ElasticSearchConnectionString
                {
                    Name = "ElasticConnectionString",
                    Nodes = new[] { "http://127.0.0.1:8080" },
                };

                var result1 = store.Maintenance.Send(new PutConnectionStringOperation<RavenConnectionString>(ravenConnectionStr));
                Assert.NotNull(result1.RaftCommandIndex);
                var result2 = store.Maintenance.Send(new PutConnectionStringOperation<SqlConnectionString>(sqlConnectionStr));
                Assert.NotNull(result2.RaftCommandIndex);
                var result3 = store.Maintenance.Send(new PutConnectionStringOperation<ElasticSearchConnectionString>(elasticConnectionStr));
                Assert.NotNull(result3.RaftCommandIndex);

                var resultSql = store.Maintenance.Send(new GetConnectionStringsOperation(connectionStringName: sqlConnectionStr.Name, type: sqlConnectionStr.Type));
                Assert.True(resultSql.SqlConnectionStrings.Count > 0);
                Assert.True(resultSql.RavenConnectionStrings.Count == 0);
                Assert.True(resultSql.ElasticSearchConnectionStrings.Count == 0);
                
                var resultElastic = store.Maintenance.Send(new GetConnectionStringsOperation(connectionStringName: elasticConnectionStr.Name, type: elasticConnectionStr.Type));
                Assert.True(resultElastic.SqlConnectionStrings.Count == 0);
                Assert.True(resultElastic.RavenConnectionStrings.Count == 0);
                Assert.True(resultElastic.ElasticSearchConnectionStrings.Count > 0);
            }
        }

        [Fact]
        public void CannotAddSqlConnectionStringWithInvalidFactoryName()
        {
            using (var store = GetDocumentStore())
            {
                var e = Assert.Throws<BadRequestException>(() => store.Maintenance.Send(new PutConnectionStringOperation<SqlConnectionString>(new SqlConnectionString
                {
                    Name = "Invalid Factory Connection String",
                    ConnectionString = "some-connection-string-that-doesnt-matter",
                    FactoryName = "Invalid.Factory.4.20-final.stable"
                }))); 
                Assert.Contains("Invalid connection string configuration. Errors: Unsupported factory 'Invalid.Factory.4.20-final.stable'", e.Message);
                
                e = Assert.Throws<BadRequestException>(()=>store.Maintenance.Send(new PutConnectionStringOperation<SqlConnectionString>(new SqlConnectionString
                    {
                        Name = "Not-supported Factory Connection String",
                        ConnectionString = "some-connection-string-that-doesnt-matter",
                        FactoryName = "System.Data.OleDb"
                    }))); 
                Assert.Contains("Raven.Client.Exceptions.BadRequestException: Invalid connection string configuration. Errors: Factory 'System.Data.OleDb' is not implemented yet.", e.Message);
            }
        }

        [RavenFact(RavenTestCategory.Logging)]
        public void ConnectionStringsAuditJsonDoesntIncludeCredentials()
        {
            var sqlConnectionString = new SqlConnectionString
            {
                Name = "SqlConnectionString",
                ConnectionString = MsSqlConnectionString.Instance.VerifiedConnectionString.Value + ";Initial Catalog=0x901507",
                FactoryName = "Npgsql"
            };

            var elasticSearchConnectionString = new ElasticSearchConnectionString
            {
                Name = "ElasticSearchConnectionString",
                Nodes = ["http://127.0.0.1:8080"],
            };

            var queueConnectionString = new QueueConnectionString
            {
                Name = "QueueEtlConnectionString-Kafka",
                BrokerType = QueueBrokerType.Kafka,
                KafkaConnectionSettings = new KafkaConnectionSettings {BootstrapServers = "localhost:9092" },
                RabbitMqConnectionSettings = new RabbitMqConnectionSettings {ConnectionString = "rabbitmq:here"}
            };

            var olapConnectionString = new OlapConnectionString
            {
                AzureSettings = new AzureSettings { AccountKey = "q", AccountName = "w", RemoteFolderName = string.Empty, StorageContainer = "322" },
                FtpSettings = new FtpSettings { Url = string.Empty, },
                GlacierSettings = new GlacierSettings { RemoteFolderName = string.Empty, AwsAccessKey = "q", AwsSecretKey = "w" },
                GoogleCloudSettings = new GoogleCloudSettings { RemoteFolderName = string.Empty, BucketName = "b", GoogleCredentialsJson = "{}" },
                S3Settings = new S3Settings { RemoteFolderName = string.Empty, AwsAccessKey = "q", AwsSecretKey = "w" },
                Name = "lmao"
            };

            var sqlConnectionStringAuditJson = sqlConnectionString.ToAuditJson();
            var elasticSearchConnectionStringAuditJson = elasticSearchConnectionString.ToAuditJson();
            var queueConnectionStringAuditJson = queueConnectionString.ToAuditJson();
            var olapConnectionStringAuditJson = olapConnectionString.ToAuditJson();

            var kafkaConnectionSettingsAuditJson = (DynamicJsonValue)queueConnectionStringAuditJson[nameof(KafkaConnectionSettings)];
            var rabbitmqConnectionSettingsAuditJson= (DynamicJsonValue)queueConnectionStringAuditJson[nameof(RabbitMqConnectionSettings)];

            var azureSettingsAuditJson = (DynamicJsonValue)olapConnectionStringAuditJson[nameof(AzureSettings)];
            var ftpSettingsAuditJson = (DynamicJsonValue)olapConnectionStringAuditJson[nameof(FtpSettings)];
            var glacierSettingsAuditJson = (DynamicJsonValue)olapConnectionStringAuditJson[nameof(GlacierSettings)];
            var googleCloudSettingsAuditJson = (DynamicJsonValue)olapConnectionStringAuditJson[nameof(GoogleCloudSettings)];
            var s3SettingsAuditJson = (DynamicJsonValue)olapConnectionStringAuditJson[nameof(S3Settings)];
            
            Assert.False(sqlConnectionStringAuditJson.Properties.Select(x => x.Name).Contains("ConnectionString"));
            Assert.False(elasticSearchConnectionStringAuditJson.Properties.Select(x => x.Name).Contains("Authentication"));
            
            Assert.False(kafkaConnectionSettingsAuditJson.Properties.Select(x => x.Name).Contains("ConnectionOptions"));
            
            Assert.False(rabbitmqConnectionSettingsAuditJson.Properties.Select(x => x.Name).Contains("ConnectionString"));
                       
            Assert.False(azureSettingsAuditJson.Properties.Select(x => x.Name).Contains("SasToken"));
            Assert.False(azureSettingsAuditJson.Properties.Select(x => x.Name).Contains("AccountKey"));
            
            Assert.False(ftpSettingsAuditJson.Properties.Select(x => x.Name).Contains("Password"));
            Assert.False(ftpSettingsAuditJson.Properties.Select(x => x.Name).Contains("CertificateAsBase64"));
            
            Assert.False(glacierSettingsAuditJson.Properties.Select(x => x.Name).Contains("AwsSessionToken"));
            Assert.False(glacierSettingsAuditJson.Properties.Select(x => x.Name).Contains("AwsSecretKey"));
            Assert.False(glacierSettingsAuditJson.Properties.Select(x => x.Name).Contains("AwsAccessKey"));
            
            Assert.False(googleCloudSettingsAuditJson.Properties.Select(x => x.Name).Contains("GoogleCredentialsJson"));
            
            Assert.False(s3SettingsAuditJson.Properties.Select(x => x.Name).Contains("AwsSessionToken"));
            Assert.False(s3SettingsAuditJson.Properties.Select(x => x.Name).Contains("AwsSecretKey"));
            Assert.False(s3SettingsAuditJson.Properties.Select(x => x.Name).Contains("AwsAccessKey"));
        }
    }
}<|MERGE_RESOLUTION|>--- conflicted
+++ resolved
@@ -1,10 +1,7 @@
 ﻿using System.Collections.Generic;
 using System.Linq;
-<<<<<<< HEAD
 using FastTests;
-=======
 using Raven.Client.Documents.Operations.Backups;
->>>>>>> c2d7111c
 using Raven.Client.Documents.Operations.ConnectionStrings;
 using Raven.Client.Documents.Operations.ETL;
 using Raven.Client.Documents.Operations.ETL.ElasticSearch;
@@ -382,6 +379,6 @@
             Assert.False(s3SettingsAuditJson.Properties.Select(x => x.Name).Contains("AwsSessionToken"));
             Assert.False(s3SettingsAuditJson.Properties.Select(x => x.Name).Contains("AwsSecretKey"));
             Assert.False(s3SettingsAuditJson.Properties.Select(x => x.Name).Contains("AwsAccessKey"));
-        }
     }
+}
 }