--- conflicted
+++ resolved
@@ -1,61 +1,15 @@
-<<<<<<< HEAD
-using System;
-using System.Data.SqlClient;
-using System.Diagnostics;
-using FastTests.Server;
-using FastTests.Server.Documents.Indexing;
-using FastTests.Server.Documents.Queries.Dynamic.Map;
-using SlowTests.Bugs;
-using SlowTests.Issues;
-using FastTests.Voron.Storage;
-using SlowTests.Cluster;
-using Raven.Server.Documents.Replication;
-using Raven.Client.Documents;
-using Raven.Client.Documents.Conventions;
-using Raven.Client.Documents.Session;
-using SlowTests.Tests.Linq;
-using Sparrow.Json;
-using SQLToRavenMigration;
-=======
 using SlowTests.Server.Documents.PeriodicBackup;
->>>>>>> 491bb28d
 
 namespace Tryouts
 {
     public class Program
     {
-        public void NotifyPerTable(string tableName)
-        {
-            Console.WriteLine($"'{tableName}' table has been written.");
-        }
-
-        public void NotifyDocuments(int documentsCount)
-        {
-            Console.WriteLine($"Documents count: {documentsCount}");
-        }
         public static void Main(string[] args)
         {
-<<<<<<< HEAD
-            var doc = new 
-            {
-                Array = new byte[] {1, 2, 3, 4, 5}
-            };
-            var context = JsonOperationContext.ShortTermSingleUse();
-            EntityToBlittable.ConvertEntityToBlittable(doc, new DocumentConventions(), context, new DocumentInfo
-            {
-                Collection = "foo"
-            });
-
-
-            
-=======
             using (var test = new PeriodicBackupTestsSlow())
             {
                  test.CanImportTombstonesFromIncrementalBackup().Wait();
             }
->>>>>>> 491bb28d
         }
-
-
     }
 }