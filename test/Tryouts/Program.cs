﻿using System;
using System.Diagnostics;
using System.IO;
<<<<<<< HEAD
using System.Text;
using Raven.Client.Document;
=======
using System.Linq;
using System.Threading;
using FastTests.Server.Documents.Replication;
using Raven.Client.Document;
using Raven.Client.Smuggler;
>>>>>>> f9c7b942
using SlowTests.Voron;
using Voron;

namespace Tryouts
{
    public class Program
    {
<<<<<<< HEAD
        public static void Main(string[] args)
        {
            using (var store = new DocumentStore { DefaultDatabase = "test", Url = "http://localhost:8080" }.Initialize(true))
            using(var bulk = store.BulkInsert())
            {
                var rand = new Random();
                var numberOfPersons = 50*1000;
                var numberOfBigDocuments = 5*1000;
                var numberOfStoredPeople = 0;
                var numberOfRemainingBigDocuments = numberOfBigDocuments;
                var totalDocuments = numberOfPersons + numberOfRemainingBigDocuments;
                for (var i = 0; i < totalDocuments; i++)
                {
                    if (i + numberOfRemainingBigDocuments >= totalDocuments || rand.NextDouble() <= 0.1)
                    {
                        bulk.Store(new BigDocument(0.1, 2));
                        continue;
                    }
                    bulk.Store(new Person {Name = $"Person{numberOfStoredPeople++}"});
                }
            }
        }
    }

    public class Person
    {
        public string Name { get; set; }
    }

    public class BigDocument
    {
        public BigDocument(double nestedBigDocChance,int maxNesting)
        {
            Field0 = GeneratePageSizeBlob();
            Field1 = GenerateObject(nestedBigDocChance, maxNesting);
            Field2 = GenerateObject(nestedBigDocChance, maxNesting);
            Field3 = GenerateObject(nestedBigDocChance, maxNesting);
        }

        private object GenerateObject(double nestedBigDocChance, int maxNesting)
        {
            var isBigDocument = maxNesting > 0 && rand.NextDouble() <= nestedBigDocChance;
            if(isBigDocument)
                return new BigDocument(nestedBigDocChance,maxNesting-1);
            return GeneratePageSizeBlob();
        }

        private byte[] GeneratePageSizeBlob()
        {
            var buffer = new byte[PageSize];
            rand.NextBytes(buffer);
            return buffer;
        }
        public object Field0 { get; set; }
        public object Field1 { get; set; }
        public object Field2 { get; set; }
        public object Field3 { get; set; }
        private static Random rand = new Random();
        private static readonly int PageSize = 4096;
=======
       
        public static void Main(string[] args)
        {
            Console.WriteLine("Starting");
            using (var store = new DocumentStore
            {
                DefaultDatabase = "licensing",
                Url = "http://localhost:8080"
            })
            {
                store.Initialize();

            var sp = Stopwatch.StartNew();
                store.Smuggler.ImportAsync(new DatabaseSmugglerOptions(), @"C:\Users\ayende\Downloads\Dump of LicenseTracking, 2016-09-19 13-00.ravendbdump.gzip", CancellationToken.None)
                    .Wait();


                Console.WriteLine("Inserted in " + sp.Elapsed);
                sp.Restart();
                while (true)
                {
                    if (store.DatabaseCommands.GetStatistics().Indexes.All(x=>x.IsStale == false))
                    {
                        break;
                    }
                    Thread.Sleep(100);
                }
                Console.WriteLine("Indexed in " + sp.Elapsed);

            }
        }

>>>>>>> f9c7b942
    }

}<|MERGE_RESOLUTION|>--- conflicted
+++ resolved
@@ -1,16 +1,11 @@
 ﻿using System;
 using System.Diagnostics;
 using System.IO;
-<<<<<<< HEAD
-using System.Text;
-using Raven.Client.Document;
-=======
 using System.Linq;
 using System.Threading;
 using FastTests.Server.Documents.Replication;
 using Raven.Client.Document;
 using Raven.Client.Smuggler;
->>>>>>> f9c7b942
 using SlowTests.Voron;
 using Voron;
 
@@ -18,67 +13,6 @@
 {
     public class Program
     {
-<<<<<<< HEAD
-        public static void Main(string[] args)
-        {
-            using (var store = new DocumentStore { DefaultDatabase = "test", Url = "http://localhost:8080" }.Initialize(true))
-            using(var bulk = store.BulkInsert())
-            {
-                var rand = new Random();
-                var numberOfPersons = 50*1000;
-                var numberOfBigDocuments = 5*1000;
-                var numberOfStoredPeople = 0;
-                var numberOfRemainingBigDocuments = numberOfBigDocuments;
-                var totalDocuments = numberOfPersons + numberOfRemainingBigDocuments;
-                for (var i = 0; i < totalDocuments; i++)
-                {
-                    if (i + numberOfRemainingBigDocuments >= totalDocuments || rand.NextDouble() <= 0.1)
-                    {
-                        bulk.Store(new BigDocument(0.1, 2));
-                        continue;
-                    }
-                    bulk.Store(new Person {Name = $"Person{numberOfStoredPeople++}"});
-                }
-            }
-        }
-    }
-
-    public class Person
-    {
-        public string Name { get; set; }
-    }
-
-    public class BigDocument
-    {
-        public BigDocument(double nestedBigDocChance,int maxNesting)
-        {
-            Field0 = GeneratePageSizeBlob();
-            Field1 = GenerateObject(nestedBigDocChance, maxNesting);
-            Field2 = GenerateObject(nestedBigDocChance, maxNesting);
-            Field3 = GenerateObject(nestedBigDocChance, maxNesting);
-        }
-
-        private object GenerateObject(double nestedBigDocChance, int maxNesting)
-        {
-            var isBigDocument = maxNesting > 0 && rand.NextDouble() <= nestedBigDocChance;
-            if(isBigDocument)
-                return new BigDocument(nestedBigDocChance,maxNesting-1);
-            return GeneratePageSizeBlob();
-        }
-
-        private byte[] GeneratePageSizeBlob()
-        {
-            var buffer = new byte[PageSize];
-            rand.NextBytes(buffer);
-            return buffer;
-        }
-        public object Field0 { get; set; }
-        public object Field1 { get; set; }
-        public object Field2 { get; set; }
-        public object Field3 { get; set; }
-        private static Random rand = new Random();
-        private static readonly int PageSize = 4096;
-=======
        
         public static void Main(string[] args)
         {
@@ -111,7 +45,5 @@
             }
         }
 
->>>>>>> f9c7b942
     }
-
 }