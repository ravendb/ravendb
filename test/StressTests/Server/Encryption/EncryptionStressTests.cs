--- conflicted
+++ resolved
@@ -58,15 +58,11 @@
                 {
 #pragma warning disable CA1416 // Validate platform compatibility
                     process.MinWorkingSet = minWorkingSet;
-<<<<<<< HEAD
-                    process.MaxWorkingSet = minWorkingSet;
-=======
                     process.MaxWorkingSet = maxWorkingSet;
->>>>>>> 8160d1c0
 #pragma warning restore CA1416 // Validate platform compatibility
                 }
             }
-
+            
         }
 
         private static async Task TrySavingDocument(DocumentStore store, int? replicas = null)
