--- conflicted
+++ resolved
@@ -354,11 +354,6 @@
 			}
 		}
 
-<<<<<<< HEAD
-	
-
-=======
->>>>>>> acf9d3ec
 		[Theory]
 		[PropertyData("Storages")]
 		public void DocumentStorage_GetDocumentCount_CountReturned(string requestedStorage)
