--- conflicted
+++ resolved
@@ -35,97 +35,6 @@
 namespace Raven.Tests.Issues
 {
 
-<<<<<<< HEAD
-=======
-    public class PortForwarder
-    {
-        private readonly int listenPort;
-        private readonly int targetPort;
-        private readonly Func<int, byte[], int, int, bool> shouldThrow;
-        private readonly CancellationTokenSource cancellationTokenSource;
-        private TcpListener server;
-
-        public PortForwarder(int listenPort, int targetPort, Func<int, byte[], int, int, bool> shouldThrow)
-        {
-            this.listenPort = listenPort;
-            this.targetPort = targetPort;
-            this.shouldThrow = shouldThrow;
-            cancellationTokenSource = new CancellationTokenSource();
-        }
-
-        public void Stop()
-        {
-            server.Stop();
-            cancellationTokenSource.Cancel();
-        }
-
-        public void Forward()
-        {
-            var localAddr = IPAddress.Parse("127.0.0.1");
-            server = new TcpListener(localAddr, listenPort);
-            server.Start();
-
-            Task.Run(() =>
-            {
-                while (cancellationTokenSource.IsCancellationRequested == false)
-                {
-                    var tcpClient = server.AcceptTcpClient();
-                    Task.Run(() =>
-                    {
-                        using (tcpClient)
-                        {
-                            HandleClient(tcpClient);
-                        }
-                    });
-                }
-            });
-        }
-
-        private async Task CopyStream(Stream source, Stream destination)
-        {
-            var buffer = new byte[1024];
-            var totalRead = 0;
-            var token = cancellationTokenSource.Token;
-            try
-            {
-                while (true)
-                {
-                    var read = await source.ReadAsync(buffer, 0, 1024, token);
-                    if (read == 0)
-                    {
-                        break;
-                    }
-                    Interlocked.Add(ref totalRead, read);
-                    if (shouldThrow(totalRead, buffer, 0, read))
-                    {
-                        throw new Exception("Connection closed");
-                    }
-                    await destination.WriteAsync(buffer, 0, read, token);
-                    destination.Flush();
-                }
-            }
-            finally
-            {
-                source.Close();
-                destination.Close();
-            }
-        }
-
-        private void HandleClient(TcpClient tcpClient)
-        {
-            using (var incomingStream = tcpClient.GetStream())
-            using (var targetClient = new TcpClient("127.0.0.1", targetPort))
-            using (var targetStream = targetClient.GetStream())
-            {
-                var readTask = CopyStream(incomingStream, targetStream);
-                var writeTask = CopyStream(targetStream, incomingStream);
-
-                Task.WaitAll(readTask, writeTask);
-            }
-        }
-    }
-
->>>>>>> 12d3de75
     public class RavenDB_1603 : RavenTest
     {
         public class User
@@ -750,7 +659,6 @@
             var afterStream = false;
             var bytesCount = 0;
 
-<<<<<<< HEAD
             var forwarder = new ProxyServer(8070, 8079)
             {
 	            VetoTransfer = (totalRead, buffer) =>
@@ -766,27 +674,6 @@
 	        try
             {
                 string databaseName;
-=======
-            var forwarder = new PortForwarder(8070, 8079, (totalRead, bytes, offset, count) =>
-            {
-                var str = Encoding.UTF8.GetString(bytes, offset, count);
-                if (str.StartsWith("GET /streams/docs") && shouldBreak)
-                {
-                    afterStream = true;
-                    bytesCount = totalRead;
-                }
-                if (shouldBreak && totalRead > bytesCount + 14000 && afterStream)
-                {
-                    shouldBreak = false;
-                    return true;
-                }
-              
-                return false;
-            });
-            forwarder.Forward();
-            try
-            {
->>>>>>> 12d3de75
                 using (var store = new DocumentStore
                 {
                     Url = "http://localhost:8079"
