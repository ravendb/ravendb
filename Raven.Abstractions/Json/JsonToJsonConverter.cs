--- conflicted
+++ resolved
@@ -1,53 +1,42 @@
-﻿using System;
-using Raven.Imports.Newtonsoft.Json;
-using Raven.Imports.Newtonsoft.Json.Linq;
-using Raven.Abstractions.Linq;
-using Raven.Json.Linq;
-
-namespace Raven.Abstractions.Json
-{
-	public class JsonToJsonConverter : JsonConverter
-	{
-		public override void WriteJson(JsonWriter writer, object value, JsonSerializer serializer)
-		{
-<<<<<<< HEAD
-			if (value is RavenJObject)
-				((RavenJObject)value).WriteTo(writer);
-#if !NET35
-=======
-			if (value is RavenJToken)
-				((RavenJToken)value).WriteTo(writer);
-#if !NET_3_5
->>>>>>> ba759e34
-			else if(value is DynamicNullObject)
-				writer.WriteNull();
-			else
-				((IDynamicJsonObject)value).Inner.WriteTo(writer);
-#else
-			throw new NotImplementedException();
-#endif
-		}
-
-		public override object ReadJson(JsonReader reader, Type objectType, object existingValue, JsonSerializer serializer)
-		{
-			// NOTE: THIS DOESN'T SUPPORT READING OF DynamicJsonObject !!!
-
-			var o = RavenJToken.Load(reader);
-			return (o.Type == JTokenType.Null || o.Type == JTokenType.Undefined) ? null : o;
-		}
-
-		public override bool CanConvert(Type objectType)
-		{
-<<<<<<< HEAD
-			return objectType == typeof(RavenJObject)
-#if !NET35
-=======
-			return objectType == typeof(RavenJToken) || objectType.IsSubclassOf(typeof(RavenJToken))
-#if !NET_3_5
->>>>>>> ba759e34
-				|| objectType == typeof(DynamicJsonObject) || objectType == typeof(DynamicNullObject)
-#endif
-				;
-		}
-	}
+﻿using System;
+using Raven.Imports.Newtonsoft.Json;
+using Raven.Imports.Newtonsoft.Json.Linq;
+using Raven.Abstractions.Linq;
+using Raven.Json.Linq;
+
+namespace Raven.Abstractions.Json
+{
+	public class JsonToJsonConverter : JsonConverter
+	{
+		public override void WriteJson(JsonWriter writer, object value, JsonSerializer serializer)
+		{
+			if (value is RavenJToken)
+				((RavenJToken)value).WriteTo(writer);
+#if !NET35
+			else if(value is DynamicNullObject)
+				writer.WriteNull();
+			else
+				((IDynamicJsonObject)value).Inner.WriteTo(writer);
+#else
+			throw new NotImplementedException();
+#endif
+		}
+
+		public override object ReadJson(JsonReader reader, Type objectType, object existingValue, JsonSerializer serializer)
+		{
+			// NOTE: THIS DOESN'T SUPPORT READING OF DynamicJsonObject !!!
+
+			var o = RavenJToken.Load(reader);
+			return (o.Type == JTokenType.Null || o.Type == JTokenType.Undefined) ? null : o;
+		}
+
+		public override bool CanConvert(Type objectType)
+		{
+			return objectType == typeof(RavenJToken) || objectType.IsSubclassOf(typeof(RavenJToken))
+#if !NET35
+				|| objectType == typeof(DynamicJsonObject) || objectType == typeof(DynamicNullObject)
+#endif
+				;
+		}
+	}
 }