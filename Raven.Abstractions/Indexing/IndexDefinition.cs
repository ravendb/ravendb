--- conflicted
+++ resolved
@@ -358,75 +358,4 @@
 			return indexDefinition;
 		}
 	}
-<<<<<<< HEAD
-
-	public enum IndexLockMode
-	{
-		Unlock,
-		LockedIgnore,
-		LockedError
-	}
-
-	public class TransformerDefinition
-	{
-		/// <summary>
-		/// Gets or sets the translator function
-		/// </summary>
-		public string TransformResults { get; set; }
-		public int TransfomerId { get; set; }
-		public string Name { get; set; }
-
-		public bool Equals(TransformerDefinition other)
-		{
-			return string.Equals(TransformResults, other.TransformResults);
-		}
-
-		public override bool Equals(object obj)
-		{
-			if (ReferenceEquals(null, obj)) return false;
-			if (ReferenceEquals(this, obj)) return true;
-			if (obj.GetType() != GetType()) return false;
-			return Equals((TransformerDefinition) obj);
-		}
-
-		public override int GetHashCode()
-		{
-			return (TransformResults != null ? TransformResults.GetHashCode() : 0);
-		}
-
-		public TransformerDefinition Clone()
-		{
-			return (TransformerDefinition) MemberwiseClone();
-		}
-
-		public override string ToString()
-		{
-			return TransformResults;
-		}
-	}
-
-    public class IndexMergeSuggestion
-    {
-        public int Id { get; set; }
-        public string Name { get; set; }
-        public string With { get; set; }
-        public List<string> Repl { get; set; }
-    }
-    public class IndexMergeResults
-    {
-        public Dictionary<string, string> Unmergables=new Dictionary<string, string>();// index name, reason
-
-        public List<MergeSuggestions> Suggestions = new List<MergeSuggestions>();
-    }
-
-    public class MergeSuggestions
-    {
-        public List<string> CanMerge = new List<string>();  // index names
-
-          public IndexDefinition MergedIndex = new IndexDefinition();  //propose for new index with all it's properties
-    }
-
-   
-=======
->>>>>>> 55184429
 }