--- conflicted
+++ resolved
@@ -1,538 +1,520 @@
-//-----------------------------------------------------------------------
-// <copyright file="DynamicJsonObject.cs" company="Hibernating Rhinos LTD">
-//     Copyright (c) Hibernating Rhinos LTD. All rights reserved.
-// </copyright>
-//-----------------------------------------------------------------------
-#if !NET_3_5
-using System;
-using System.Collections;
-using System.Collections.Generic;
-using System.Dynamic;
-using System.Globalization;
-using System.Linq;
-using Newtonsoft.Json.Linq;
-using Raven.Abstractions.Data;
-using Raven.Json.Linq;
-
-namespace Raven.Abstractions.Linq
-{
-	public interface IDynamicJsonObject
-	{
-		/// <summary>
-		/// Gets the inner json object
-		/// </summary>
-		/// <value>The inner.</value>
-		RavenJObject Inner { get; }
-
-	}
-	/// <summary>
-	/// A dynamic implementation on top of <see cref="RavenJObject"/>
-	/// </summary>
-	public class DynamicJsonObject : DynamicObject, IEnumerable<object>, IDynamicJsonObject
-	{
-		private DynamicJsonObject parent;
-
-		public IEnumerator<object> GetEnumerator()
-		{
-			return 
-				(
-					from item in inner
-			        where item.Key[0] != '$'
-			        select new KeyValuePair<string, object>(item.Key, TransformToValue(item.Value))
-				)
-				.Cast<object>().GetEnumerator();
-		}
-
-		/// <summary>
-		/// Returns a <see cref="T:System.String"/> that represents the current <see cref="T:System.Object"/>.
-		/// </summary>
-		/// <returns>
-		/// A <see cref="T:System.String"/> that represents the current <see cref="T:System.Object"/>.
-		/// </returns>
-		/// <filterpriority>2</filterpriority>
-		public override string ToString()
-		{
-			return inner.ToString();
-		}
-
-		/// <summary>
-		/// Determines whether the specified <see cref="T:System.Object"/> is equal to the current <see cref="T:System.Object"/>.
-		/// </summary>
-		/// <returns>
-		/// true if the specified <see cref="T:System.Object"/> is equal to the current <see cref="T:System.Object"/>; otherwise, false.
-		/// </returns>
-		/// <param name="other">The <see cref="T:System.Object"/> to compare with the current <see cref="T:System.Object"/>. </param><filterpriority>2</filterpriority>
-		public override bool Equals(object other)
-		{
-			var dynamicJsonObject = other as DynamicJsonObject;
-			if (dynamicJsonObject != null)
-				return RavenJToken.DeepEquals(inner, dynamicJsonObject.inner);
-			return base.Equals(other);
-		}
-
-		/// <summary>
-		/// Serves as a hash function for a particular type. 
-		/// </summary>
-		/// <returns>
-		/// A hash code for the current <see cref="T:System.Object"/>.
-		/// </returns>
-		/// <filterpriority>2</filterpriority>
-		public override int GetHashCode()
-		{
-			return RavenJToken.GetDeepHashCode(inner);
-		}
-
-		IEnumerator IEnumerable.GetEnumerator()
-		{
-			return GetEnumerator();
-		}
-
-		private readonly RavenJObject inner;
-
-		/// <summary>
-		/// Initializes a new instance of the <see cref="DynamicJsonObject"/> class.
-		/// </summary>
-		/// <param name="inner">The obj.</param>
-		public DynamicJsonObject(RavenJObject inner)
-		{
-			this.inner = inner;
-		}
-
-
-		private DynamicJsonObject(DynamicJsonObject parent, RavenJObject inner)
-		{
-			this.parent = parent;
-			this.inner = inner;
-		}
-
-		/// <summary>
-		/// Provides the implementation for operations that get member values. Classes derived from the <see cref="T:System.Dynamic.DynamicObject"/> class can override this method to specify dynamic behavior for operations such as getting a value for a property.
-		/// </summary>
-		/// <param name="binder">Provides information about the object that called the dynamic operation. The binder.Name property provides the name of the member on which the dynamic operation is performed. For example, for the Console.WriteLine(sampleObject.SampleProperty) statement, where sampleObject is an instance of the class derived from the <see cref="T:System.Dynamic.DynamicObject"/> class, binder.Name returns "SampleProperty". The binder.IgnoreCase property specifies whether the member name is case-sensitive.</param>
-		/// <param name="result">The result of the get operation. For example, if the method is called for a property, you can assign the property value to <paramref name="result"/>.</param>
-		/// <returns>
-		/// true if the operation is successful; otherwise, false. If this method returns false, the run-time binder of the language determines the behavior. (In most cases, a run-time exception is thrown.)
-		/// </returns>
-		public override bool TryGetMember(GetMemberBinder binder, out object result)
-		{
-			result = GetValue(binder.Name);
-			return true;
-		}
-
-		/// <summary>
-		/// Provides the implementation for operations that get a value by index. Classes derived from the <see cref="T:System.Dynamic.DynamicObject"/> class can override this method to specify dynamic behavior for indexing operations.
-		/// </summary>
-		/// <returns>
-		/// true if the operation is successful; otherwise, false. If this method returns false, the run-time binder of the language determines the behavior. (In most cases, a run-time exception is thrown.)
-		/// </returns>
-		public override bool TryGetIndex(GetIndexBinder binder, object[] indexes, out object result)
-		{
-			if (indexes.Length != 1 || indexes[0] is string == false)
-			{
-				result = null;
-				return false;
-			}
-			result = GetValue((string)indexes[0]);
-			return true;
-		}
-
-		public object TransformToValue(RavenJToken jToken)
-		{
-			switch (jToken.Type)
-			{
-				case JTokenType.Object:
-					var jObject = (RavenJObject)jToken;
-					var values = jObject.Value<RavenJArray>("$values");
-					if (values != null)
-					{
-						return new DynamicList(this, values.Select(TransformToValue).ToArray());
-					}
-					var refId = jObject.Value<string>("$ref");
-					if(refId != null)
-					{
-						var ravenJObject = FindReference(refId);
-						if (ravenJObject != null)
-							return new DynamicJsonObject(this, ravenJObject);
-					}
-					return new DynamicJsonObject(this, jObject);
-				case JTokenType.Array:
-					var ar = (RavenJArray) jToken; 
-					return new DynamicList(this, ar.Select(TransformToValue).ToArray());
-				case JTokenType.Date:
-					return jToken.Value<DateTime>();
-				case JTokenType.Null:
-					return new DynamicNullObject { IsExplicitNull = true };
-				default:
-					var value = jToken.Value<object>();
-					if (value is long)
-					{
-						var l = (long)value;
-						if (l > int.MinValue && int.MaxValue > l)
-							return (int)l;
-					}
-					var s = value as string;
-					if (s != null)
-					{
-						DateTime dateTime;
-						if (DateTime.TryParseExact(s, Default.DateTimeFormatsToRead, CultureInfo.InvariantCulture, DateTimeStyles.RoundtripKind, out dateTime))
-							return dateTime;
-					}
-					return value ?? new DynamicNullObject { IsExplicitNull = true };
-			}
-		}
-
-		private RavenJObject FindReference(string refId)
-		{
-			var p = this;
-			while (p.parent != null)
-				p = p.parent;
-
-			return p.Scan().FirstOrDefault(x => x.Value<string>("$id") == refId);
-		}
-
-		private IEnumerable<RavenJObject> Scan()
-		{
-			var objs = new List<RavenJObject>();
-			var lists = new List<RavenJArray>();
-
-			objs.Add(inner);
-
-			while (objs.Count > 0 || lists.Count > 0)
-			{
-				var objCopy = objs;
-				objs = new List<RavenJObject>();
-				foreach (var obj in objCopy)
-				{
-					yield return obj;
-					foreach (var property in obj.Properties)
-					{
-						switch (property.Value.Type)
-						{
-							case JTokenType.Object:
-								objs.Add((RavenJObject)property.Value);
-								break;
-							case JTokenType.Array:
-								lists.Add((RavenJArray)property.Value);
-								break;
-						}
-					}
-				}
-
-				var listsCopy = lists;
-				lists = new List<RavenJArray>();
-				foreach (var list in listsCopy)
-				{
-					foreach (var item in list)
-					{
-						switch (item.Type)
-						{
-							case JTokenType.Object:
-								objs.Add((RavenJObject)item);
-								break;
-							case JTokenType.Array:
-								lists.Add((RavenJArray)item);
-								break;
-						}
-					}
-				}
-			}
-		}
-
-<<<<<<< HEAD
-=======
-		public IEnumerable<object> Select(Func<object, object> func)
-		{
-			return new DynamicList(parent, Enumerable.Select(this, func).ToArray());
-		}
-
-		public IEnumerable<object> SelectMany(Func<object, IEnumerable<object>> func)
-		{
-			return new DynamicList(parent, Enumerable.SelectMany(this, func).ToArray());
-		}
-
->>>>>>> bd17a76b
-		/// <summary>
-		/// Gets the value for the specified name
-		/// </summary>
-		/// <param name="name">The name.</param>
-		/// <returns></returns>
-		public object GetValue(string name)
-		{
-			if (name == Constants.DocumentIdFieldName)
-			{
-				return GetDocumentId();
-			}
-			RavenJToken value;
-			if (inner.TryGetValue(name, out value))
-			{
-				return TransformToValue(value);
-			}
-			if (name.StartsWith("_"))
-			{
-				if (inner.TryGetValue(name.Substring(1), out value))
-				{
-					return TransformToValue(value);
-				}
-			}
-			if (name == "Id")
-			{
-				return GetDocumentId();
-			}
-			if (name == "Inner")
-			{
-				return inner;
-			}
-			return new DynamicNullObject();
-		}
-
-		/// <summary>
-		/// Gets the document id.
-		/// </summary>
-		/// <returns></returns>
-		public object GetDocumentId()
-		{
-			var metadata = inner["@metadata"] as RavenJObject;
-			if (metadata != null && string.IsNullOrEmpty(metadata.Value<string>("@id")) == false)
-			{
-				var id = metadata.Value<string>("@id");
-				return string.IsNullOrEmpty(id) ? (object)new DynamicNullObject() : id;
-			}
-			return inner.Value<string>(Constants.DocumentIdFieldName) ?? (object)new DynamicNullObject();
-		}
-
-		public class DynamicList : DynamicObject, IEnumerable<object>
-		{
-			private readonly DynamicJsonObject parent;
-			private readonly object[] inner;
-
-			public DynamicList(object[] inner)
-			{
-				this.inner = inner;
-			}
-
-			internal DynamicList(DynamicJsonObject parent, object[] inner):this(inner)
-			{
-				this.parent = parent;
-			}
-
-<<<<<<< HEAD
-			/// <summary>
-			/// Provides the implementation for operations that invoke a member. Classes derived from the <see cref="T:System.Dynamic.DynamicObject"/> class can override this method to specify dynamic behavior for operations such as calling a method.
-			/// </summary>
-			/// <returns>
-			/// true if the operation is successful; otherwise, false. If this method returns false, the run-time binder of the language determines the behavior. (In most cases, a language-specific run-time exception is thrown.)
-			/// </returns>
-=======
->>>>>>> bd17a76b
-			public override bool TryInvokeMember(InvokeMemberBinder binder, object[] args, out object result)
-			{
-				switch (binder.Name)
-				{
-					case "Count":
-						if (args.Length == 0)
-						{
-							result = Count;
-							return true;
-						}
-						result = Enumerable.Count(this,(Func<object, bool>)args[0]);
-						return true;
-					case "DefaultIfEmpty":
-						if (inner.Length > 0)
-							result = this;
-						else
-							result = new object[] { null };
-						return true;
-				}
-				return base.TryInvokeMember(binder, args, out result);
-			}
-
-			private IEnumerable<dynamic> Enumerate()
-			{
-				foreach (var item in inner)
-				{
-					var ravenJObject = item as RavenJObject;
-					if(ravenJObject != null)
-						yield return new DynamicJsonObject(parent, ravenJObject);
-					var ravenJArray = item as RavenJArray;
-					if (ravenJArray != null)
-						yield return new DynamicList(parent, ravenJArray.ToArray());
-					yield return item;
-				}
-			}
-
-<<<<<<< HEAD
-=======
-			public dynamic First()
-			{
-				return Enumerate().First();
-			}
-
->>>>>>> bd17a76b
-			public dynamic First(Func<dynamic, bool> predicate)
-			{
-				return Enumerate().First(predicate);
-			}
-
-			public dynamic FirstOrDefault(Func<dynamic, bool> predicate)
-			{
-				return Enumerate().FirstOrDefault(predicate);
-			}
-
-			public dynamic Single(Func<dynamic, bool> predicate)
-			{
-				return Enumerate().Single(predicate);
-			}
-
-			public IEnumerable<dynamic> Distinct()
-			{
-				return new DynamicList(Enumerate().Distinct().ToArray());
-			} 
-
-			public dynamic SingleOrDefault(Func<dynamic, bool> predicate)
-			{
-				return Enumerate().SingleOrDefault(predicate);
-			}
-
-			public IEnumerator<object> GetEnumerator()
-			{
-				return Enumerate().GetEnumerator();
-			}
-
-			IEnumerator IEnumerable.GetEnumerator()
-			{
-				return Enumerate().GetEnumerator();
-			}
-
-			
-			public void CopyTo(Array array, int index)
-			{
-				((ICollection)inner).CopyTo(array, index);
-			}
-
-			
-			public object SyncRoot
-			{
-				get { return inner.SyncRoot; }
-			}
-
-			
-			public bool IsSynchronized
-			{
-				get { return inner.IsSynchronized; }
-			}
-
-			public object this[int index]
-			{
-				get { return inner[index]; }
-				set { inner[index] = value; }
-			}
-
-			
-			public bool IsFixedSize
-			{
-				get { return inner.IsFixedSize; }
-			}
-
-			
-			public bool Contains(object item)
-			{
-				return inner.Contains(item);
-			}
-
-			
-			public int IndexOf(object item)
-			{
-				return Array.IndexOf(inner, item);
-			}
-
-		
-			public int IndexOf(object item, int index)
-			{
-				return Array.IndexOf(inner, item, index);
-			}
-
-		
-			public int IndexOf(object item, int index, int count)
-			{
-				return Array.IndexOf(inner, item, index, count);
-			}
-
-			public int Count
-			{
-				get { return inner.Length; }
-			}
-
-			public int Sum(Func<dynamic, int> aggregator)
-			{
-				return Enumerate().Sum(aggregator);
-			}
-
-			public decimal Sum(Func<dynamic, decimal> aggregator)
-			{
-				return Enumerate().Sum(aggregator);
-			}
-
-			public float Sum(Func<dynamic, float> aggregator)
-			{
-				return Enumerate().Sum(aggregator);
-			}
-
-			public double Sum(Func<dynamic, double> aggregator)
-			{
-				return Enumerate().Sum(aggregator);
-			}
-
-			public long Sum(Func<dynamic, long> aggregator)
-			{
-				return Enumerate().Sum(aggregator);
-<<<<<<< HEAD
-=======
-			}
-
-			public dynamic Last()
-			{
-				return Enumerate().Last();
-			}
-
-			public dynamic LastOrDefault()
-			{
-				return Enumerate().LastOrDefault();
->>>>>>> bd17a76b
-			}
-
-			/// <summary>
-			/// Gets the length.
-			/// </summary>
-			/// <value>The length.</value>
-			public int Length
-			{
-				get { return inner.Length; }
-			}
-
-			public IEnumerable<object> Select(Func<object, object> func)
-			{
-				return new DynamicList(parent, inner.Select(func).ToArray());
-			}
-
-			public IEnumerable<object> SelectMany(Func<object, IEnumerable<object>> func)
-			{
-				return new DynamicList(parent, inner.SelectMany(func).ToArray());
-			}
-		}
-
-		/// <summary>
-		/// Gets the inner json object
-		/// </summary>
-		/// <value>The inner.</value>
-		RavenJObject IDynamicJsonObject.Inner
-		{
-			get { return inner; }
-		}
-	}
-
-	public class DynamicEnumerableObject
-	{
-		
-	}
-}
+//-----------------------------------------------------------------------
+// <copyright file="DynamicJsonObject.cs" company="Hibernating Rhinos LTD">
+//     Copyright (c) Hibernating Rhinos LTD. All rights reserved.
+// </copyright>
+//-----------------------------------------------------------------------
+#if !NET_3_5
+using System;
+using System.Collections;
+using System.Collections.Generic;
+using System.Dynamic;
+using System.Globalization;
+using System.Linq;
+using Newtonsoft.Json.Linq;
+using Raven.Abstractions.Data;
+using Raven.Json.Linq;
+
+namespace Raven.Abstractions.Linq
+{
+	public interface IDynamicJsonObject
+	{
+		/// <summary>
+		/// Gets the inner json object
+		/// </summary>
+		/// <value>The inner.</value>
+		RavenJObject Inner { get; }
+
+	}
+	/// <summary>
+	/// A dynamic implementation on top of <see cref="RavenJObject"/>
+	/// </summary>
+	public class DynamicJsonObject : DynamicObject, IEnumerable<object>, IDynamicJsonObject
+	{
+		private DynamicJsonObject parent;
+
+		public IEnumerator<object> GetEnumerator()
+		{
+			return 
+				(
+					from item in inner
+			        where item.Key[0] != '$'
+			        select new KeyValuePair<string, object>(item.Key, TransformToValue(item.Value))
+				)
+				.Cast<object>().GetEnumerator();
+		}
+
+		/// <summary>
+		/// Returns a <see cref="T:System.String"/> that represents the current <see cref="T:System.Object"/>.
+		/// </summary>
+		/// <returns>
+		/// A <see cref="T:System.String"/> that represents the current <see cref="T:System.Object"/>.
+		/// </returns>
+		/// <filterpriority>2</filterpriority>
+		public override string ToString()
+		{
+			return inner.ToString();
+		}
+
+		/// <summary>
+		/// Determines whether the specified <see cref="T:System.Object"/> is equal to the current <see cref="T:System.Object"/>.
+		/// </summary>
+		/// <returns>
+		/// true if the specified <see cref="T:System.Object"/> is equal to the current <see cref="T:System.Object"/>; otherwise, false.
+		/// </returns>
+		/// <param name="other">The <see cref="T:System.Object"/> to compare with the current <see cref="T:System.Object"/>. </param><filterpriority>2</filterpriority>
+		public override bool Equals(object other)
+		{
+			var dynamicJsonObject = other as DynamicJsonObject;
+			if (dynamicJsonObject != null)
+				return RavenJToken.DeepEquals(inner, dynamicJsonObject.inner);
+			return base.Equals(other);
+		}
+
+		/// <summary>
+		/// Serves as a hash function for a particular type. 
+		/// </summary>
+		/// <returns>
+		/// A hash code for the current <see cref="T:System.Object"/>.
+		/// </returns>
+		/// <filterpriority>2</filterpriority>
+		public override int GetHashCode()
+		{
+			return RavenJToken.GetDeepHashCode(inner);
+		}
+
+		IEnumerator IEnumerable.GetEnumerator()
+		{
+			return GetEnumerator();
+		}
+
+		private readonly RavenJObject inner;
+
+		/// <summary>
+		/// Initializes a new instance of the <see cref="DynamicJsonObject"/> class.
+		/// </summary>
+		/// <param name="inner">The obj.</param>
+		public DynamicJsonObject(RavenJObject inner)
+		{
+			this.inner = inner;
+		}
+
+
+		private DynamicJsonObject(DynamicJsonObject parent, RavenJObject inner)
+		{
+			this.parent = parent;
+			this.inner = inner;
+		}
+
+		/// <summary>
+		/// Provides the implementation for operations that get member values. Classes derived from the <see cref="T:System.Dynamic.DynamicObject"/> class can override this method to specify dynamic behavior for operations such as getting a value for a property.
+		/// </summary>
+		/// <param name="binder">Provides information about the object that called the dynamic operation. The binder.Name property provides the name of the member on which the dynamic operation is performed. For example, for the Console.WriteLine(sampleObject.SampleProperty) statement, where sampleObject is an instance of the class derived from the <see cref="T:System.Dynamic.DynamicObject"/> class, binder.Name returns "SampleProperty". The binder.IgnoreCase property specifies whether the member name is case-sensitive.</param>
+		/// <param name="result">The result of the get operation. For example, if the method is called for a property, you can assign the property value to <paramref name="result"/>.</param>
+		/// <returns>
+		/// true if the operation is successful; otherwise, false. If this method returns false, the run-time binder of the language determines the behavior. (In most cases, a run-time exception is thrown.)
+		/// </returns>
+		public override bool TryGetMember(GetMemberBinder binder, out object result)
+		{
+			result = GetValue(binder.Name);
+			return true;
+		}
+
+		/// <summary>
+		/// Provides the implementation for operations that get a value by index. Classes derived from the <see cref="T:System.Dynamic.DynamicObject"/> class can override this method to specify dynamic behavior for indexing operations.
+		/// </summary>
+		/// <returns>
+		/// true if the operation is successful; otherwise, false. If this method returns false, the run-time binder of the language determines the behavior. (In most cases, a run-time exception is thrown.)
+		/// </returns>
+		public override bool TryGetIndex(GetIndexBinder binder, object[] indexes, out object result)
+		{
+			if (indexes.Length != 1 || indexes[0] is string == false)
+			{
+				result = null;
+				return false;
+			}
+			result = GetValue((string)indexes[0]);
+			return true;
+		}
+
+		public object TransformToValue(RavenJToken jToken)
+		{
+			switch (jToken.Type)
+			{
+				case JTokenType.Object:
+					var jObject = (RavenJObject)jToken;
+					var values = jObject.Value<RavenJArray>("$values");
+					if (values != null)
+					{
+						return new DynamicList(this, values.Select(TransformToValue).ToArray());
+					}
+					var refId = jObject.Value<string>("$ref");
+					if(refId != null)
+					{
+						var ravenJObject = FindReference(refId);
+						if (ravenJObject != null)
+							return new DynamicJsonObject(this, ravenJObject);
+					}
+					return new DynamicJsonObject(this, jObject);
+				case JTokenType.Array:
+					var ar = (RavenJArray) jToken; 
+					return new DynamicList(this, ar.Select(TransformToValue).ToArray());
+				case JTokenType.Date:
+					return jToken.Value<DateTime>();
+				case JTokenType.Null:
+					return new DynamicNullObject { IsExplicitNull = true };
+				default:
+					var value = jToken.Value<object>();
+					if (value is long)
+					{
+						var l = (long)value;
+						if (l > int.MinValue && int.MaxValue > l)
+							return (int)l;
+					}
+					var s = value as string;
+					if (s != null)
+					{
+						DateTime dateTime;
+						if (DateTime.TryParseExact(s, Default.DateTimeFormatsToRead, CultureInfo.InvariantCulture, DateTimeStyles.RoundtripKind, out dateTime))
+							return dateTime;
+					}
+					return value ?? new DynamicNullObject { IsExplicitNull = true };
+			}
+		}
+
+		private RavenJObject FindReference(string refId)
+		{
+			var p = this;
+			while (p.parent != null)
+				p = p.parent;
+
+			return p.Scan().FirstOrDefault(x => x.Value<string>("$id") == refId);
+		}
+
+		private IEnumerable<RavenJObject> Scan()
+		{
+			var objs = new List<RavenJObject>();
+			var lists = new List<RavenJArray>();
+
+			objs.Add(inner);
+
+			while (objs.Count > 0 || lists.Count > 0)
+			{
+				var objCopy = objs;
+				objs = new List<RavenJObject>();
+				foreach (var obj in objCopy)
+				{
+					yield return obj;
+					foreach (var property in obj.Properties)
+					{
+						switch (property.Value.Type)
+						{
+							case JTokenType.Object:
+								objs.Add((RavenJObject)property.Value);
+								break;
+							case JTokenType.Array:
+								lists.Add((RavenJArray)property.Value);
+								break;
+						}
+					}
+				}
+
+				var listsCopy = lists;
+				lists = new List<RavenJArray>();
+				foreach (var list in listsCopy)
+				{
+					foreach (var item in list)
+					{
+						switch (item.Type)
+						{
+							case JTokenType.Object:
+								objs.Add((RavenJObject)item);
+								break;
+							case JTokenType.Array:
+								lists.Add((RavenJArray)item);
+								break;
+						}
+					}
+				}
+			}
+		}
+
+		public IEnumerable<object> Select(Func<object, object> func)
+		{
+			return new DynamicList(parent, Enumerable.Select(this, func).ToArray());
+		}
+
+		public IEnumerable<object> SelectMany(Func<object, IEnumerable<object>> func)
+		{
+			return new DynamicList(parent, Enumerable.SelectMany(this, func).ToArray());
+		}
+
+		/// <summary>
+		/// Gets the value for the specified name
+		/// </summary>
+		/// <param name="name">The name.</param>
+		/// <returns></returns>
+		public object GetValue(string name)
+		{
+			if (name == Constants.DocumentIdFieldName)
+			{
+				return GetDocumentId();
+			}
+			RavenJToken value;
+			if (inner.TryGetValue(name, out value))
+			{
+				return TransformToValue(value);
+			}
+			if (name.StartsWith("_"))
+			{
+				if (inner.TryGetValue(name.Substring(1), out value))
+				{
+					return TransformToValue(value);
+				}
+			}
+			if (name == "Id")
+			{
+				return GetDocumentId();
+			}
+			if (name == "Inner")
+			{
+				return inner;
+			}
+			return new DynamicNullObject();
+		}
+
+		/// <summary>
+		/// Gets the document id.
+		/// </summary>
+		/// <returns></returns>
+		public object GetDocumentId()
+		{
+			var metadata = inner["@metadata"] as RavenJObject;
+			if (metadata != null && string.IsNullOrEmpty(metadata.Value<string>("@id")) == false)
+			{
+				var id = metadata.Value<string>("@id");
+				return string.IsNullOrEmpty(id) ? (object)new DynamicNullObject() : id;
+			}
+			return inner.Value<string>(Constants.DocumentIdFieldName) ?? (object)new DynamicNullObject();
+		}
+
+		public class DynamicList : DynamicObject, IEnumerable<object>
+		{
+			private readonly DynamicJsonObject parent;
+			private readonly object[] inner;
+
+			public DynamicList(object[] inner)
+			{
+				this.inner = inner;
+			}
+
+			internal DynamicList(DynamicJsonObject parent, object[] inner):this(inner)
+			{
+				this.parent = parent;
+			}
+
+			public override bool TryInvokeMember(InvokeMemberBinder binder, object[] args, out object result)
+			{
+				switch (binder.Name)
+				{
+					case "Count":
+						if (args.Length == 0)
+						{
+							result = Count;
+							return true;
+						}
+						result = Enumerable.Count(this,(Func<object, bool>)args[0]);
+						return true;
+					case "DefaultIfEmpty":
+						if (inner.Length > 0)
+							result = this;
+						else
+							result = new object[] { null };
+						return true;
+				}
+				return base.TryInvokeMember(binder, args, out result);
+			}
+
+			private IEnumerable<dynamic> Enumerate()
+			{
+				foreach (var item in inner)
+				{
+					var ravenJObject = item as RavenJObject;
+					if(ravenJObject != null)
+						yield return new DynamicJsonObject(parent, ravenJObject);
+					var ravenJArray = item as RavenJArray;
+					if (ravenJArray != null)
+						yield return new DynamicList(parent, ravenJArray.ToArray());
+					yield return item;
+				}
+			}
+
+			public dynamic First()
+			{
+				return Enumerate().First();
+			}
+
+			public dynamic First(Func<dynamic, bool> predicate)
+			{
+				return Enumerate().First(predicate);
+			}
+
+			public dynamic FirstOrDefault(Func<dynamic, bool> predicate)
+			{
+				return Enumerate().FirstOrDefault(predicate);
+			}
+
+			public dynamic Single(Func<dynamic, bool> predicate)
+			{
+				return Enumerate().Single(predicate);
+			}
+
+			public IEnumerable<dynamic> Distinct()
+			{
+				return new DynamicList(Enumerate().Distinct().ToArray());
+			} 
+
+			public dynamic SingleOrDefault(Func<dynamic, bool> predicate)
+			{
+				return Enumerate().SingleOrDefault(predicate);
+			}
+
+			public IEnumerator<object> GetEnumerator()
+			{
+				return Enumerate().GetEnumerator();
+			}
+
+			IEnumerator IEnumerable.GetEnumerator()
+			{
+				return Enumerate().GetEnumerator();
+			}
+
+			
+			public void CopyTo(Array array, int index)
+			{
+				((ICollection)inner).CopyTo(array, index);
+			}
+
+			
+			public object SyncRoot
+			{
+				get { return inner.SyncRoot; }
+			}
+
+			
+			public bool IsSynchronized
+			{
+				get { return inner.IsSynchronized; }
+			}
+
+			public object this[int index]
+			{
+				get { return inner[index]; }
+				set { inner[index] = value; }
+			}
+
+			
+			public bool IsFixedSize
+			{
+				get { return inner.IsFixedSize; }
+			}
+
+			
+			public bool Contains(object item)
+			{
+				return inner.Contains(item);
+			}
+
+			
+			public int IndexOf(object item)
+			{
+				return Array.IndexOf(inner, item);
+			}
+
+		
+			public int IndexOf(object item, int index)
+			{
+				return Array.IndexOf(inner, item, index);
+			}
+
+		
+			public int IndexOf(object item, int index, int count)
+			{
+				return Array.IndexOf(inner, item, index, count);
+			}
+
+			public int Count
+			{
+				get { return inner.Length; }
+			}
+
+			public int Sum(Func<dynamic, int> aggregator)
+			{
+				return Enumerate().Sum(aggregator);
+			}
+
+			public decimal Sum(Func<dynamic, decimal> aggregator)
+			{
+				return Enumerate().Sum(aggregator);
+			}
+
+			public float Sum(Func<dynamic, float> aggregator)
+			{
+				return Enumerate().Sum(aggregator);
+			}
+
+			public double Sum(Func<dynamic, double> aggregator)
+			{
+				return Enumerate().Sum(aggregator);
+			}
+
+			public long Sum(Func<dynamic, long> aggregator)
+			{
+				return Enumerate().Sum(aggregator);
+			}
+
+			public dynamic Last()
+			{
+				return Enumerate().Last();
+			}
+
+			public dynamic LastOrDefault()
+			{
+				return Enumerate().LastOrDefault();
+			}
+
+			/// <summary>
+			/// Gets the length.
+			/// </summary>
+			/// <value>The length.</value>
+			public int Length
+			{
+				get { return inner.Length; }
+			}
+
+			public IEnumerable<object> Select(Func<object, object> func)
+			{
+				return new DynamicList(parent, inner.Select(func).ToArray());
+			}
+
+			public IEnumerable<object> SelectMany(Func<object, IEnumerable<object>> func)
+			{
+				return new DynamicList(parent, inner.SelectMany(func).ToArray());
+			}
+		}
+
+		/// <summary>
+		/// Gets the inner json object
+		/// </summary>
+		/// <value>The inner.</value>
+		RavenJObject IDynamicJsonObject.Inner
+		{
+			get { return inner; }
+		}
+	}
+
+	public class DynamicEnumerableObject
+	{
+		
+	}
+}
 #endif