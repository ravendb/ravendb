using System;
using Raven.Json.Linq;

namespace Raven.Abstractions.Data
{
	public static class Constants
	{
		static Constants()
		{
			InDatabaseKeyVerificationDocumentContents = new RavenJObject
			{
				{"Text", "The encryption is correct."}
			};
			InDatabaseKeyVerificationDocumentContents.EnsureCannotBeChangeAndEnableSnapshotting();
		}

		public const string RavenClientPrimaryServerUrl = "Raven-Client-Primary-Server-Url";
		public const string RavenClientPrimaryServerLastCheck = "Raven-Client-Primary-Server-LastCheck";
		public const string RavenForcePrimaryServerCheck = "Raven-Force-Primary-Server-Check";

		public const string RavenShardId = "Raven-Shard-Id";
		public const string RavenAuthenticatedUser = "Raven-Authenticated-User";
		public const string LastModified = "Last-Modified";
		public const string RavenLastModified = "Raven-Last-Modified";
		public const string SystemDatabase = "<system>";
		public const string TemporaryScoreValue = "Temp-Index-Score";
		public const string RandomFieldName = "__random";
		public const string NullValueNotAnalyzed = "[[NULL_VALUE]]";
		public const string EmptyStringNotAnalyzed = "[[EMPTY_STRING]]";
		public const string NullValue = "NULL_VALUE";
		public const string EmptyString = "EMPTY_STRING";
		public const string DocumentIdFieldName = "__document_id";
		public const string ReduceKeyFieldName = "__reduce_key";
		public const string ReduceValueFieldName = "__reduced_val";
		public const string IntersectSeparator = " INTERSECT ";
		public const string RavenClrType = "Raven-Clr-Type";
		public const string RavenEntityName = "Raven-Entity-Name";
		public const string RavenReadOnly = "Raven-Read-Only";
		public const string AllFields = "__all_fields";
		// This is used to indicate that a document exists in an uncommitted transaction
		public const string RavenDocumentDoesNotExists = "Raven-Document-Does-Not-Exists";
		public const string Metadata = "@metadata";
		public const string NotForReplication = "Raven-Not-For-Replication";
		public const string RavenDeleteMarker = "Raven-Delete-Marker";
		public const string ActiveBundles = "Raven/ActiveBundles";
		public const string AllowBundlesChange = "Raven-Temp-Allow-Bundles-Change";
		public const string RavenAlerts = "Raven/Alerts";
<<<<<<< HEAD

		public const string BulkImportTimeout = "Raven/BulkImport/Timeout";
		public const int BulkImportDefaultTimeoutInMs = 60000;

=======
		public const string RavenPrefetchingDurationLimit = "Raven/Prefetching/DurationLimit";
		public const int DefaultPrefetchingDurationLimit = 5000;
>>>>>>> 60f6dc32
		//Paths
		public const string RavenDataDir = "Raven/DataDir";
        public const string RavenTxJournalPath = "Raven/TransactionJouranlsPath";
		public const string RavenIndexPath = "Raven/IndexStoragePath";

		//Files
		public const int WindowsMaxPath = 260 - 30;
		public const int LinuxMaxPath = 4096;
		public const int LinuxMaxFileNameLength = WindowsMaxPath;
		public static readonly string[] WindowsReservedFileNames = { "con", "prn", "aux", "nul", "com1", "com2","com3", "com4", "com5", "com6", "com7", "com8", "com9",
																		"lpt1", "lpt2", "lpt3", "lpt4", "lpt5", "lpt6", "lpt7", "lpt8", "lpt9", "clock$" };

		//Encryption
		public const string DontEncryptDocumentsStartingWith = "Raven/";
		public const string AlgorithmTypeSetting = "Raven/Encryption/Algorithm";
		public const string EncryptionKeySetting = "Raven/Encryption/Key";
		public const string EncryptionKeyBitsPreferenceSetting = "Raven/Encryption/KeyBitsPreference";
		public const string EncryptIndexes = "Raven/Encryption/EncryptIndexes";

		public const string InDatabaseKeyVerificationDocumentName = "Raven/Encryption/Verification";
		public static readonly RavenJObject InDatabaseKeyVerificationDocumentContents;

		public const int DefaultGeneratedEncryptionKeyLength = 256/8;
		public const int MinimumAcceptableEncryptionKeyLength = 64/8;

		public const int DefaultKeySizeToUseInActualEncryptionInBits = 128;
		public const int Rfc2898Iterations = 1000;

		public const int DefaultIndexFileBlockSize = 12*1024;

#if !NETFX_CORE
		public static readonly Type DefaultCryptoServiceProvider = typeof(System.Security.Cryptography.AesCryptoServiceProvider);
#endif

		//Quotas
		public const string DocsHardLimit = "Raven/Quotas/Documents/HardLimit";
		public const string DocsSoftLimit = "Raven/Quotas/Documents/SoftLimit";
		public const string SizeHardLimitInKB = "Raven/Quotas/Size/HardLimitInKB";
		public const string SizeSoftLimitInKB = "Raven/Quotas/Size/SoftMarginInKB";

		//Replications
		public const string RavenReplicationSource = "Raven-Replication-Source";
		public const string RavenReplicationVersion = "Raven-Replication-Version";
		public const string RavenReplicationHistory = "Raven-Replication-History";
		public const string RavenReplicationVersionHiLo = "Raven/Replication/VersionHilo";
		public const string RavenReplicationConflict = "Raven-Replication-Conflict";
		public const string RavenReplicationConflictDocument = "Raven-Replication-Conflict-Document";
		public const string RavenReplicationSourcesBasePath = "Raven/Replication/Sources";
		public const string RavenReplicationDestinations = "Raven/Replication/Destinations";
		public const string RavenReplicationDestinationsBasePath = "Raven/Replication/Destinations/";
		public const string RavenReplicationConfig = "Raven/Replication/Config";

		public const string RavenReplicationDocsTombstones = "Raven/Replication/Docs/Tombstones";
		public const string RavenReplicationAttachmentsTombstones = "Raven/Replication/Attachments/Tombstones";

        //Periodic export
		public const string RavenPeriodicExportsDocsTombstones = "Raven/PeriodicExports/Docs/Tombstones";
		public const string RavenPeriodicExportsAttachmentsTombstones = "Raven/PeriodicExports/Attachments/Tombstones";

		public const int ChangeHistoryLength = 50;

		//Spatial
		public const string DefaultSpatialFieldName = "__spatial";
		public const string SpatialShapeFieldName = "__spatialShape";
		public const double DefaultSpatialDistanceErrorPct = 0.025d;
		public const string DistanceFieldName = "__distance";
		/// <summary>
		/// The International Union of Geodesy and Geophysics says the Earth's mean radius in KM is:
		///
		/// [1] http://en.wikipedia.org/wiki/Earth_radius
		/// </summary>
		public const double EarthMeanRadiusKm = 6371.0087714;
		public const double MilesToKm = 1.60934;
		
		//Versioning
		public const string RavenCreateVersion = "Raven-Create-Version";

		public const string RavenClientVersion = "Raven-Client-Version";
        public const string RavenDefaultQueryTimeout = "Raven_Default_Query_Timeout";
		public const string NextPageStart = "Next-Page-Start";

#if DEBUG
		public const int EnterLockTimeout = 10000;
#endif
		/// <summary>
		/// if no encoding information in headers of incoming request, this encoding is assumed
		/// </summary>
		public const string DefaultRequestEncoding = "UTF-8";

	    public const string AssembliesDirectoryName = "Assemblies";

		public const string DocumentsByEntityNameIndex = "Raven/DocumentsByEntityName";
		
		//Indexing
		public const string MemoryLimitForIndexing = "Raven/MemoryLimitForIndexing";

		//Counters
		public const byte GroupSeperator = 29;
		public const char GroupSeperatorChar = (char)GroupSeperator;
		public const string GroupSeperatorString = "\u001D";
	}
}<|MERGE_RESOLUTION|>--- conflicted
+++ resolved
@@ -45,15 +45,11 @@
 		public const string ActiveBundles = "Raven/ActiveBundles";
 		public const string AllowBundlesChange = "Raven-Temp-Allow-Bundles-Change";
 		public const string RavenAlerts = "Raven/Alerts";
-<<<<<<< HEAD
-
+		public const string RavenPrefetchingDurationLimit = "Raven/Prefetching/DurationLimit";
+		public const int DefaultPrefetchingDurationLimit = 5000;
 		public const string BulkImportTimeout = "Raven/BulkImport/Timeout";
 		public const int BulkImportDefaultTimeoutInMs = 60000;
 
-=======
-		public const string RavenPrefetchingDurationLimit = "Raven/Prefetching/DurationLimit";
-		public const int DefaultPrefetchingDurationLimit = 5000;
->>>>>>> 60f6dc32
 		//Paths
 		public const string RavenDataDir = "Raven/DataDir";
         public const string RavenTxJournalPath = "Raven/TransactionJouranlsPath";
