using System;
using Raven.Json.Linq;

namespace Raven.Abstractions.Data
{
    public static partial class Constants
    {
        static Constants()
        {
            InResourceKeyVerificationDocumentContents = new RavenJObject
            {
                {"Text", "The encryption is correct."}
            };
            InResourceKeyVerificationDocumentContents.EnsureCannotBeChangeAndEnableSnapshotting();
        }

        public const string IsIndexReplicatedUrlParamName = "is-replicated";
        public const string RavenClientPrimaryServerUrl = "Raven-Client-Primary-Server-Url";
        public const string RavenClientPrimaryServerLastCheck = "Raven-Client-Primary-Server-LastCheck";
        public const string RavenForcePrimaryServerCheck = "Raven-Force-Primary-Server-Check";

        public const string RavenShardId = "Raven-Shard-Id";
<<<<<<< HEAD
        
        
=======


>>>>>>> 2c1332ab
        public const string LastModified = "Last-Modified";
        public const string CreationDate = "Creation-Date";
        public const string RavenCreationDate = "Raven-Creation-Date";
        public const string RavenLastModified = "Raven-Last-Modified";
        public const string SystemDatabase = "<system>";
        public const string TemporaryScoreValue = "Temp-Index-Score";
        public const string RandomFieldName = "__random";
        public const string CustomSortFieldName = "__customSort";
        public const string NullValueNotAnalyzed = "[[NULL_VALUE]]";
        public const string EmptyStringNotAnalyzed = "[[EMPTY_STRING]]";
        public const string NullValue = "NULL_VALUE";
        public const string EmptyString = "EMPTY_STRING";
        public const string DocumentIdFieldName = "__document_id";
        public const string ReduceKeyFieldName = "__reduce_key";
        public const string ReduceValueFieldName = "__reduced_val";
        public const string IntersectSeparator = " INTERSECT ";
        public const string RavenClrType = "Raven-Clr-Type";
        public const string RavenEntityName = "Raven-Entity-Name";
        public const string RavenReadOnly = "Raven-Read-Only";
        public const string AllFields = "__all_fields";
        // This is used to indicate that a document exists in an uncommitted transaction
        public const string RavenDocumentDoesNotExists = "Raven-Document-Does-Not-Exists";
        public const string Metadata = "@metadata";
        public const string NotForReplication = "Raven-Not-For-Replication";
        public const string RavenDeleteMarker = "Raven-Delete-Marker";
        public const string RavenIndexDeleteMarker = "Raven-Index-Delete-Marker";
        public const string RavenTransformerDeleteMarker = "Raven-Transformer-Delete-Marker";
        public const string ActiveBundles = "Raven/ActiveBundles";
        public const string AllowBundlesChange = "Raven-Temp-Allow-Bundles-Change";
        public const string RavenAlerts = "Raven/Alerts";
        public const string RavenJavascriptFunctions = "Raven/Javascript/Functions";

        public const string MemoryLimitForProcessing_BackwardCompatibility = "Raven/MemoryLimitForIndexing";
        public const string MemoryLimitForProcessing = "Raven/MemoryLimitForProcessing";
        public const string RunInMemory = "Raven/RunInMemory";
        public const string ExposeConfigOverTheWire = "Raven/ExposeConfigOverTheWire";

        // Server
<<<<<<< HEAD
        public const string RavenMaxConcurrentResourceLoads = "Raven/Tenants/MaxConcurrentResourceLoads";
        public const string ConcurrentResourceLoadTimeout = "Raven/Tenants/ConcurrentResourceLoadTimeout";
=======
        public const string RavenMaxConcurrentDatabaseLoads = "Raven/Tenants/MaxConcurrentDatabaseLoads";
        public const string ConcurrentDatabaseLoadTimeout = "Raven/Tenants/ConcurrentDatabaseLoadTimeout";
>>>>>>> 2c1332ab

        public const string MaxConcurrentServerRequests = "Raven/MaxConcurrentServerRequests";
        public const string MaxConcurrentMultiGetRequests = "Raven/MaxConcurrentMultiGetRequests";
        public const string MaxConcurrentRequestsForDatabaseDuringLoad = "Raven/MaxConcurrentRequestsForDatabaseDuringLoad";
        public const string MaxSecondsForTaskToWaitForDatabaseToLoad = "Raven/MaxSecondsForTaskToWaitForDatabaseToLoad";
        public const string RejectClientsModeEnabled = "Raven/RejectClientsModeEnabled";
        public const string RavenServerBuild = "Raven-Server-Build";

        // Indexing
        public const string RavenPrefetchingDurationLimit = "Raven/Prefetching/DurationLimit";
        public const int DefaultPrefetchingDurationLimit = 5000;
        public const string BulkImportBatchTimeout = "Raven/BulkImport/BatchTimeout";
        public const string BulkImportHeartbeatDocKey = "Raven/BulkImport/Heartbeat";
        public const int BulkImportDefaultTimeoutInMs = 60000;
        public const string IndexingDisabled = "Raven/IndexingDisabled";
        public const string MaxNumberOfItemsToProcessInTestIndexes = "Raven/Indexing/MaxNumberOfItemsToProcessInTestIndexes";

        public const string IndexReplacePrefix = "Raven/Indexes/Replace/";
        public const string SideBySideIndexNamePrefix = "ReplacementOf/";

        //Paths
        public const string RavenDataDir = "Raven/DataDir";
        public const string RavenEsentLogsPath = "Raven/Esent/LogsPath";
        public const string RavenTxJournalPath = "Raven/TransactionJournalsPath";
        public const string RavenIndexPath = "Raven/IndexStoragePath";

        //Files
        public const int WindowsMaxPath = 260 - 30;
        public const int LinuxMaxPath = 4096;
        public const int LinuxMaxFileNameLength = WindowsMaxPath;
        public static readonly string[] WindowsReservedFileNames = { "con", "prn", "aux", "nul", "com1", "com2","com3", "com4", "com5", "com6", "com7", "com8", "com9",
                                                                        "lpt1", "lpt2", "lpt3", "lpt4", "lpt5", "lpt6", "lpt7", "lpt8", "lpt9", "clock$" };

        //Encryption
        public const string DontEncryptDocumentsStartingWith = "Raven/";
        public const string AlgorithmTypeSetting = "Raven/Encryption/Algorithm";
        public const string EncryptionKeySetting = "Raven/Encryption/Key";
        public const string EncryptionKeyBitsPreferenceSetting = "Raven/Encryption/KeyBitsPreference";
        public const string EncryptIndexes = "Raven/Encryption/EncryptIndexes";

        public const string InResourceKeyVerificationDocumentName = "Raven/Encryption/Verification";
        public static readonly RavenJObject InResourceKeyVerificationDocumentContents;

<<<<<<< HEAD
        public const int DefaultGeneratedEncryptionKeyLength = 256/8;
        public const int MinimumAcceptableEncryptionKeyLength = 64/8;
=======
        public const int DefaultGeneratedEncryptionKeyLength = 256 / 8;
        public const int MinimumAcceptableEncryptionKeyLength = 64 / 8;
>>>>>>> 2c1332ab

        public const int DefaultKeySizeToUseInActualEncryptionInBits = 128;
        public const int Rfc2898Iterations = 1000;

<<<<<<< HEAD
        public const int DefaultIndexFileBlockSize = 12*1024;
=======
        public const int DefaultIndexFileBlockSize = 12 * 1024;
>>>>>>> 2c1332ab

        public static readonly Type DefaultCryptoServiceProvider = typeof(System.Security.Cryptography.AesCryptoServiceProvider);

        //Quotas
        public const string DocsHardLimit = "Raven/Quotas/Documents/HardLimit";
        public const string DocsSoftLimit = "Raven/Quotas/Documents/SoftLimit";
        public const string SizeHardLimitInKB = "Raven/Quotas/Size/HardLimitInKB";
        public const string SizeSoftLimitInKB = "Raven/Quotas/Size/SoftMarginInKB";

        //Replications
        public const string RavenIndexAndTransformerReplicationLatencyInSec = "Raven/Replication/IndexAndTransformerReplicationLatency"; //in seconds
        public const int DefaultRavenIndexAndTransformerReplicationLatencyInSec = 600;
        public const string RavenReplicationSource = "Raven-Replication-Source";
        public const string RavenReplicationVersion = "Raven-Replication-Version";
        public const string RavenReplicationHistory = "Raven-Replication-History";
        public const string RavenReplicationConflict = "Raven-Replication-Conflict";
        public const string RavenReplicationConflictSkipResolution = "Raven-Replication-Conflict-Skip-Resolution";
        public const string RavenReplicationConflictDocument = "Raven-Replication-Conflict-Document";
        public const string RavenReplicationConflictDocumentForcePut = "Raven-Replication-Conflict-Document-Force-Put";
        public const string RavenReplicationSourcesBasePath = "Raven/Replication/Sources";
        public const string RavenReplicationDestinations = "Raven/Replication/Destinations";
        public const string RavenReplicationDestinationsBasePath = "Raven/Replication/Destinations/";
        public const string RavenReplicationConfig = "Raven/Replication/Config";

        public const string RavenReplicationDocsTombstones = "Raven/Replication/Docs/Tombstones";
        public const string RavenReplicationIndexesTombstones = "Raven/Replication/Indexes/Tombstones";
        public const string RavenReplicationTransformerTombstones = "Raven/Replication/Transformers/Tombstones";

        public const string RavenSqlReplicationConnectionsDocumentName = "Raven/SqlReplication/Connections";

        [Obsolete("Use RavenFS instead.")]
        public const string RavenReplicationAttachmentsTombstones = "Raven/Replication/Attachments/Tombstones";

        //Periodic export
        public const string RavenPeriodicExportsDocsTombstones = "Raven/PeriodicExports/Docs/Tombstones";

        [Obsolete("Use RavenFS instead.")]
        public const string RavenPeriodicExportsAttachmentsTombstones = "Raven/PeriodicExports/Attachments/Tombstones";

        public const int ChangeHistoryLength = 50;

        //Spatial
        public const string DefaultSpatialFieldName = "__spatial";
        public const string SpatialShapeFieldName = "__spatialShape";
        public const double DefaultSpatialDistanceErrorPct = 0.025d;
        public const string DistanceFieldName = "__distance";
        /// <summary>
        /// The International Union of Geodesy and Geophysics says the Earth's mean radius in KM is:
        ///
        /// [1] http://en.wikipedia.org/wiki/Earth_radius
        /// </summary>
        public const double EarthMeanRadiusKm = 6371.0087714;
        public const double MilesToKm = 1.60934;
<<<<<<< HEAD
        
=======

>>>>>>> 2c1332ab
        //Versioning
        public const string RavenCreateVersion = "Raven-Create-Version";
        public const string RavenIgnoreVersioning = "Raven-Ignore-Versioning";

        public const string RavenClientVersion = "Raven-Client-Version";
        public const string RavenDefaultQueryTimeout = "Raven_Default_Query_Timeout";
        public const string NextPageStart = "Next-Page-Start";

        /// <summary>
        /// if no encoding information in headers of incoming request, this encoding is assumed
        /// </summary>
        public const string DefaultRequestEncoding = "UTF-8";
<<<<<<< HEAD
        
        public const string DocumentsByEntityNameIndex = "Raven/DocumentsByEntityName";
        
        //Counters
        public static partial class Counter
        {
            public const string Prefix = "Raven/Counters/";
            public const string DataDirectory = "Raven/Counters/DataDir";
            public const string UrlPrefix = "counters";
        }

=======

        public const string DocumentsByEntityNameIndex = "Raven/DocumentsByEntityName";

        //Counters
        public static partial class Counter
        {
            public const string Prefix = "Raven/Counters/";
            public const string DataDirectory = "Raven/Counters/DataDir";
            public const string UrlPrefix = "counters";
        }

>>>>>>> 2c1332ab
        public const byte GroupSeperator = 29;
        public const char GroupSeperatorChar = (char)GroupSeperator;
        public const string GroupSeperatorString = "\u001D";



        public const string MetadataEtagField = "ETag";

        public const string TempUploadsDirectoryName = "RavenTempUploads";

        public const string DataCouldNotBeDecrypted = "<data could not be decrypted>";

        // Backup

        public const string DatabaseDocumentFilename = "Database.Document";
        public const string FilesystemDocumentFilename = "Filesystem.Document";
        public const string IncrementalBackupAlertTimeout = "Raven/IncrementalBackup/AlertTimeoutHours";
        public const string IncrementalBackupRecurringAlertTimeout = "Raven/IncrementalBackup/RecurringAlertTimeoutDays";
        public const string IncrementalBackupState = "IncrementalBackupState.Document";

        // Queries
        public const string MaxClauseCount = "Raven/MaxClauseCount";

        // General
        public static partial class Database
        {
            public const string Prefix = "Raven/Databases/";
            public const string DataDirectory = "Raven/Databases/DataDir";
            public const string UrlPrefix = "databases";
        }
<<<<<<< HEAD
        
=======

>>>>>>> 2c1332ab
        public static partial class FileSystem
        {
            public const string Prefix = "Raven/FileSystems/";
            public const string DataDirectory = "Raven/FileSystem/DataDir";
            public const string IndexStorageDirectory = "Raven/FileSystem/IndexStoragePath";
            public const string MaximumSynchronizationInterval = "Raven/FileSystem/MaximumSynchronizationInterval";
            public const string Storage = "Raven/FileSystem/Storage";
            public const string UrlPrefix = "fs";
            public const string RavenFsSize = "RavenFS-Size";
            public const string PreventSchemaUpdate = "Raven/PreventSchemaUpdate";

            public static class Versioning
            {
                public const string ChangesToRevisionsAllowed = "Raven/FileSystem/Versioning/ChangesToRevisionsAllowed";
            }
        }

        // Subscriptions
        public const string RavenSubscriptionsPrefix = "Raven/Subscriptions/";

        public static partial class Esent
        {
            public const string CircularLog = "Raven/Esent/CircularLog";
            public const string CacheSizeMax = "Raven/Esent/CacheSizeMax";
            public const string MaxVerPages = "Raven/Esent/MaxVerPages";
            public const string PreferredVerPages = "Raven/Esent/PreferredVerPages";
            public const string LogFileSize = "Raven/Esent/LogFileSize";
            public const string LogBuffers = "Raven/Esent/LogBuffers";
            public const string MaxCursors = "Raven/Esent/MaxCursors";
            public const string DbExtensionSize = "Raven/Esent/DbExtensionSize";
        }

        public static class Voron
        {
            public const string AllowIncrementalBackups = "Raven/Voron/AllowIncrementalBackups";
            public const string InitialFileSize = "Raven/Voron/InitialFileSize";
            public const string TempPath = "Raven/Voron/TempPath";
            public const string MaxBufferPoolSize = "Raven/Voron/MaxBufferPoolSize";
            public const string InitialSize = "Raven/Voron/InitialSize";
            public const string MaxScratchBufferSize = "Raven/Voron/MaxScratchBufferSize";
            public const string AllowOn32Bits = "Raven/Voron/AllowOn32Bits";
            public const string ScratchBufferSizeNotificationThreshold = "Raven/Voron/ScratchBufferSizeNotificationThreshold";
        }

        public static class Smuggler
        {
            public const string CallContext = "Raven/Smuggler/CallContext";
        }

        public class Authorization
        {
            public const string RavenAuthorizationUser = "Raven-Authorization-User";
            public const string RavenAuthorizationOperation = "Raven-Authorization-Operation";
            public const string RavenDocumentAuthorization = "Raven-Document-Authorization";
        }

        public const string AllowScriptsToAdjustNumberOfSteps = "Raven/AllowScriptsToAdjustNumberOfSteps";

        public class Indexing
        {
            public const string DisableIndexingFreeSpaceThreshold = "Raven/Indexing/DisableIndexingFreeSpaceThreshold";
            public const string DisableMapReduceInMemoryTracking = "Raven/Indexing/DisableMapReduceInMemoryTracking";
        }
    }
}<|MERGE_RESOLUTION|>--- conflicted
+++ resolved
@@ -20,13 +20,8 @@
         public const string RavenForcePrimaryServerCheck = "Raven-Force-Primary-Server-Check";
 
         public const string RavenShardId = "Raven-Shard-Id";
-<<<<<<< HEAD
-        
-        
-=======
-
-
->>>>>>> 2c1332ab
+
+
         public const string LastModified = "Last-Modified";
         public const string CreationDate = "Creation-Date";
         public const string RavenCreationDate = "Raven-Creation-Date";
@@ -65,13 +60,8 @@
         public const string ExposeConfigOverTheWire = "Raven/ExposeConfigOverTheWire";
 
         // Server
-<<<<<<< HEAD
         public const string RavenMaxConcurrentResourceLoads = "Raven/Tenants/MaxConcurrentResourceLoads";
         public const string ConcurrentResourceLoadTimeout = "Raven/Tenants/ConcurrentResourceLoadTimeout";
-=======
-        public const string RavenMaxConcurrentDatabaseLoads = "Raven/Tenants/MaxConcurrentDatabaseLoads";
-        public const string ConcurrentDatabaseLoadTimeout = "Raven/Tenants/ConcurrentDatabaseLoadTimeout";
->>>>>>> 2c1332ab
 
         public const string MaxConcurrentServerRequests = "Raven/MaxConcurrentServerRequests";
         public const string MaxConcurrentMultiGetRequests = "Raven/MaxConcurrentMultiGetRequests";
@@ -115,22 +105,13 @@
         public const string InResourceKeyVerificationDocumentName = "Raven/Encryption/Verification";
         public static readonly RavenJObject InResourceKeyVerificationDocumentContents;
 
-<<<<<<< HEAD
-        public const int DefaultGeneratedEncryptionKeyLength = 256/8;
-        public const int MinimumAcceptableEncryptionKeyLength = 64/8;
-=======
         public const int DefaultGeneratedEncryptionKeyLength = 256 / 8;
         public const int MinimumAcceptableEncryptionKeyLength = 64 / 8;
->>>>>>> 2c1332ab
 
         public const int DefaultKeySizeToUseInActualEncryptionInBits = 128;
         public const int Rfc2898Iterations = 1000;
 
-<<<<<<< HEAD
-        public const int DefaultIndexFileBlockSize = 12*1024;
-=======
         public const int DefaultIndexFileBlockSize = 12 * 1024;
->>>>>>> 2c1332ab
 
         public static readonly Type DefaultCryptoServiceProvider = typeof(System.Security.Cryptography.AesCryptoServiceProvider);
 
@@ -184,11 +165,7 @@
         /// </summary>
         public const double EarthMeanRadiusKm = 6371.0087714;
         public const double MilesToKm = 1.60934;
-<<<<<<< HEAD
-        
-=======
-
->>>>>>> 2c1332ab
+
         //Versioning
         public const string RavenCreateVersion = "Raven-Create-Version";
         public const string RavenIgnoreVersioning = "Raven-Ignore-Versioning";
@@ -201,10 +178,9 @@
         /// if no encoding information in headers of incoming request, this encoding is assumed
         /// </summary>
         public const string DefaultRequestEncoding = "UTF-8";
-<<<<<<< HEAD
-        
+
         public const string DocumentsByEntityNameIndex = "Raven/DocumentsByEntityName";
-        
+
         //Counters
         public static partial class Counter
         {
@@ -213,19 +189,6 @@
             public const string UrlPrefix = "counters";
         }
 
-=======
-
-        public const string DocumentsByEntityNameIndex = "Raven/DocumentsByEntityName";
-
-        //Counters
-        public static partial class Counter
-        {
-            public const string Prefix = "Raven/Counters/";
-            public const string DataDirectory = "Raven/Counters/DataDir";
-            public const string UrlPrefix = "counters";
-        }
-
->>>>>>> 2c1332ab
         public const byte GroupSeperator = 29;
         public const char GroupSeperatorChar = (char)GroupSeperator;
         public const string GroupSeperatorString = "\u001D";
@@ -256,11 +219,7 @@
             public const string DataDirectory = "Raven/Databases/DataDir";
             public const string UrlPrefix = "databases";
         }
-<<<<<<< HEAD
-        
-=======
-
->>>>>>> 2c1332ab
+
         public static partial class FileSystem
         {
             public const string Prefix = "Raven/FileSystems/";
