using System;
using Raven.Json.Linq;

namespace Raven.Abstractions.Data
{
	public static class Constants
	{
		static Constants()
		{
			InResourceKeyVerificationDocumentContents = new RavenJObject { { "Text", "The encryption is correct." } };
			InResourceKeyVerificationDocumentContents.EnsureCannotBeChangeAndEnableSnapshotting();
		}

		public const string RavenClientPrimaryServerUrl = "Raven-Client-Primary-Server-Url";

		public const string RavenClientPrimaryServerLastCheck = "Raven-Client-Primary-Server-LastCheck";

		public const string RavenForcePrimaryServerCheck = "Raven-Force-Primary-Server-Check";

		public const string RavenShardId = "Raven-Shard-Id";


		public const string LastModified = "Last-Modified";

		public const string CreationDate = "Creation-Date";

		public const string RavenCreationDate = "Raven-Creation-Date";

		public const string RavenLastModified = "Raven-Last-Modified";

		public const string SystemDatabase = "<system>";

		public const string TemporaryScoreValue = "Temp-Index-Score";

		public const string RandomFieldName = "__random";

		public const string CustomSortFieldName = "__customSort";

		public const string NullValueNotAnalyzed = "[[NULL_VALUE]]";

		public const string EmptyStringNotAnalyzed = "[[EMPTY_STRING]]";

		public const string NullValue = "NULL_VALUE";

		public const string EmptyString = "EMPTY_STRING";

		public const string DocumentIdFieldName = "__document_id";

		public const string ReduceKeyFieldName = "__reduce_key";

		public const string ReduceValueFieldName = "__reduced_val";

		public const string IntersectSeparator = " INTERSECT ";

		public const string RavenClrType = "Raven-Clr-Type";

		public const string RavenEntityName = "Raven-Entity-Name";

		public const string RavenReadOnly = "Raven-Read-Only";

		public const string AllFields = "__all_fields";

		// This is used to indicate that a document exists in an uncommitted transaction
		public const string RavenDocumentDoesNotExists = "Raven-Document-Does-Not-Exists";

		public const string Metadata = "@metadata";

		public const string NotForReplication = "Raven-Not-For-Replication";

		public const string RavenDeleteMarker = "Raven-Delete-Marker";
<<<<<<< HEAD

=======
		public const string RavenIndexDeleteMarker = "Raven-Index-Delete-Marker";
		public const string RavenTransformerDeleteMarker = "Raven-Transformer-Delete-Marker";
>>>>>>> c2c98fd6
		public const string ActiveBundles = "Raven/ActiveBundles";

		public const string AllowBundlesChange = "Raven-Temp-Allow-Bundles-Change";

		public const string RavenAlerts = "Raven/Alerts";

		public const string RavenJavascriptFunctions = "Raven/Javascript/Functions";

		public const string MemoryLimitForProcessing_BackwardCompatibility = "Raven/MemoryLimitForIndexing";

		public const string MemoryLimitForProcessing = "Raven/MemoryLimitForProcessing";

		public const string RunInMemory = "Raven/RunInMemory";

		public const string ExposeConfigOverTheWire = "Raven/ExposeConfigOverTheWire";

		// Server
		public const string MaxConcurrentServerRequests = "Raven/MaxConcurrentServerRequests";

		public const string MaxConcurrentMultiGetRequests = "Raven/MaxConcurrentMultiGetRequests";

		public const string MaxConcurrentRequestsForDatabaseDuringLoad = "Raven/MaxConcurrentRequestsForDatabaseDuringLoad";

		public const string MaxSecondsForTaskToWaitForDatabaseToLoad = "Raven/MaxSecondsForTaskToWaitForDatabaseToLoad";

		public const string RejectClientsModeEnabled = "Raven/RejectClientsModeEnabled";

		public const string RavenServerBuild = "Raven-Server-Build";

		// Indexing
		public const string RavenPrefetchingDurationLimit = "Raven/Prefetching/DurationLimit";

		public const int DefaultPrefetchingDurationLimit = 5000;

		public const string BulkImportBatchTimeout = "Raven/BulkImport/BatchTimeout";

		public const int BulkImportDefaultTimeoutInMs = 60000;

		public const string IndexingDisabled = "Raven/IndexingDisabled";

		public const string MaxNumberOfItemsToProcessInTestIndexes = "Raven/Indexing/MaxNumberOfItemsToProcessInTestIndexes";

		public const string IndexReplacePrefix = "Raven/Indexes/Replace/";

		//Paths
		public const string RavenDataDir = "Raven/DataDir";

		public const string RavenEsentLogsPath = "Raven/Esent/LogsPath";

		public const string RavenTxJournalPath = "Raven/TransactionJournalsPath";

		public const string RavenIndexPath = "Raven/IndexStoragePath";

		//Files
		public const int WindowsMaxPath = 260 - 30;

		public const int LinuxMaxPath = 4096;

		public const int LinuxMaxFileNameLength = WindowsMaxPath;

		public static readonly string[] WindowsReservedFileNames = { "con", "prn", "aux", "nul", "com1", "com2", "com3", "com4", "com5", "com6", "com7", "com8", "com9", "lpt1", "lpt2", "lpt3", "lpt4", "lpt5", "lpt6", "lpt7", "lpt8", "lpt9", "clock$" };

		//Encryption
		public const string DontEncryptDocumentsStartingWith = "Raven/";

		public const string AlgorithmTypeSetting = "Raven/Encryption/Algorithm";

		public const string EncryptionKeySetting = "Raven/Encryption/Key";

		public const string EncryptionKeyBitsPreferenceSetting = "Raven/Encryption/KeyBitsPreference";

		public const string EncryptIndexes = "Raven/Encryption/EncryptIndexes";

		public const string InResourceKeyVerificationDocumentName = "Raven/Encryption/Verification";

		public static readonly RavenJObject InResourceKeyVerificationDocumentContents;

		public const int DefaultGeneratedEncryptionKeyLength = 256 / 8;

		public const int MinimumAcceptableEncryptionKeyLength = 64 / 8;

		public const int DefaultKeySizeToUseInActualEncryptionInBits = 128;

		public const int Rfc2898Iterations = 1000;

		public const int DefaultIndexFileBlockSize = 12 * 1024;

		public static readonly Type DefaultCryptoServiceProvider = typeof(System.Security.Cryptography.AesCryptoServiceProvider);

		//Quotas
		public const string DocsHardLimit = "Raven/Quotas/Documents/HardLimit";

		public const string DocsSoftLimit = "Raven/Quotas/Documents/SoftLimit";

		public const string SizeHardLimitInKB = "Raven/Quotas/Size/HardLimitInKB";

		public const string SizeSoftLimitInKB = "Raven/Quotas/Size/SoftMarginInKB";

		//Replications
		public const string RavenIndexAndTransformerReplicationLatencyInSec = "Raven/Replication/IndexAndTransformerReplicationLatency"; //in seconds

		public const int DefaultRavenIndexAndTransformerReplicationLatencyInSec = 600;

		public const string RavenReplicationSource = "Raven-Replication-Source";

		public const string RavenReplicationVersion = "Raven-Replication-Version";

		public const string RavenReplicationHistory = "Raven-Replication-History";

		public const string RavenReplicationConflict = "Raven-Replication-Conflict";

		public const string RavenReplicationConflictDocument = "Raven-Replication-Conflict-Document";

		public const string RavenReplicationSourcesBasePath = "Raven/Replication/Sources";

		public const string RavenReplicationDestinations = "Raven/Replication/Destinations";

		public const string RavenReplicationDestinationsBasePath = "Raven/Replication/Destinations/";

		public const string RavenReplicationConfig = "Raven/Replication/Config";

		public const string RavenReplicationDocsTombstones = "Raven/Replication/Docs/Tombstones";
		public const string RavenReplicationIndexesTombstones = "Raven/Replication/Indexes/Tombstones";
		public const string RavenReplicationTransformerTombstones = "Raven/Replication/Transformers/Tombstones";

		public const string RavenSqlReplicationConnectionsDocumentName = "Raven/SqlReplication/Connections";

		[Obsolete("Use RavenFS instead.")]
		public const string RavenReplicationAttachmentsTombstones = "Raven/Replication/Attachments/Tombstones";

		//Periodic export
		public const string RavenPeriodicExportsDocsTombstones = "Raven/PeriodicExports/Docs/Tombstones";

		[Obsolete("Use RavenFS instead.")]
		public const string RavenPeriodicExportsAttachmentsTombstones = "Raven/PeriodicExports/Attachments/Tombstones";

		public const int ChangeHistoryLength = 50;

		//Spatial
		public const string DefaultSpatialFieldName = "__spatial";

		public const string SpatialShapeFieldName = "__spatialShape";

		public const double DefaultSpatialDistanceErrorPct = 0.025d;

		public const string DistanceFieldName = "__distance";

		/// <summary>
		/// The International Union of Geodesy and Geophysics says the Earth's mean radius in KM is:
		///
		/// [1] http://en.wikipedia.org/wiki/Earth_radius
		/// </summary>
		public const double EarthMeanRadiusKm = 6371.0087714;

		public const double MilesToKm = 1.60934;

		//Versioning
		public const string RavenCreateVersion = "Raven-Create-Version";

		public const string RavenIgnoreVersioning = "Raven-Ignore-Versioning";

		public const string RavenClientVersion = "Raven-Client-Version";

		public const string RavenDefaultQueryTimeout = "Raven_Default_Query_Timeout";

		public const string NextPageStart = "Next-Page-Start";

		/// <summary>
		/// if no encoding information in headers of incoming request, this encoding is assumed
		/// </summary>
		public const string DefaultRequestEncoding = "UTF-8";

		public const string DocumentsByEntityNameIndex = "Raven/DocumentsByEntityName";

		//Counters
		public static class Counter
		{
			public const string Prefix = "Raven/Counters/";

			public const string DataDirectory = "Raven/Counters/DataDir";

			public const string UrlPrefix = "counters";
		}

		public const byte GroupSeperator = 29;

		public const char GroupSeperatorChar = (char)GroupSeperator;

		public const string GroupSeperatorString = "\u001D";



		public const string MetadataEtagField = "ETag";

		public const string TempUploadsDirectoryName = "RavenTempUploads";

		public const string DataCouldNotBeDecrypted = "<data could not be decrypted>";

		// Backup

		public const string DatabaseDocumentFilename = "Database.Document";

		public const string FilesystemDocumentFilename = "Filesystem.Document";

		public const string IncrementalBackupAlertTimeout = "Raven/IncrementalBackup/AlertTimeoutHours";

		public const string IncrementalBackupRecurringAlertTimeout = "Raven/IncrementalBackup/RecurringAlertTimeoutDays";

		public const string IncrementalBackupState = "IncrementalBackupState.Document";


		// General
		public static class Database
		{
			public const string Prefix = "Raven/Databases/";

			public const string DataDirectory = "Raven/Databases/DataDir";

			public const string UrlPrefix = "databases";
		}

		public static class FileSystem
		{
			public const string Prefix = "Raven/FileSystems/";

			public const string DataDirectory = "Raven/FileSystem/DataDir";

			public const string IndexStorageDirectory = "Raven/FileSystem/IndexStoragePath";

			public const string MaximumSynchronizationInterval = "Raven/FileSystem/MaximumSynchronizationInterval";

			public const string Storage = "Raven/FileSystem/Storage";

			public const string UrlPrefix = "fs";

			public const string RavenFsSize = "RavenFS-Size";

			public static class Versioning
			{
				public const string ChangesToRevisionsAllowed = "Raven/FileSystem/Versioning/ChangesToRevisionsAllowed";
			}
		}

		// Subscriptions
		public const string RavenSubscriptionsPrefix = "Raven/Subscriptions/";

<<<<<<< HEAD
		public static class Esent
		{
			public const string CircularLog = "Raven/Esent/CircularLog";

			public const string CacheSizeMax = "Raven/Esent/CacheSizeMax";

			public const string MaxVerPages = "Raven/Esent/MaxVerPages";

			public const string PreferredVerPages = "Raven/Esent/PreferredVerPages";

			public const string LogFileSize = "Raven/Esent/LogFileSize";

			public const string LogBuffers = "Raven/Esent/LogBuffers";

			public const string MaxCursors = "Raven/Esent/MaxCursors";

			public const string DbExtensionSize = "Raven/Esent/DbExtensionSize";
		}

		public static class Voron
		{
			public const string AllowIncrementalBackups = "Raven/Voron/AllowIncrementalBackups";

			public const string InitialFileSize = "Raven/Voron/InitialFileSize";

			public const string TempPath = "Raven/Voron/TempPath";

			public const string MaxBufferPoolSize = "Raven/Voron/MaxBufferPoolSize";

			public const string InitialSize = "Raven/Voron/InitialSize";

			public const string MaxScratchBufferSize = "Raven/Voron/MaxScratchBufferSize";
		}

		public class Versioning
		{
			public const string RavenVersioningPrefix = "Raven/Versioning/";

			public const string RavenVersioningDefaultConfiguration = "Raven/Versioning/DefaultConfiguration";
		}

		public class SqlReplication
		{
			public const string SqlReplicationConnectionsDocumentName = "Raven/SqlReplication/Connections";
		}

		public class PeriodicExport
		{
			public const string AwsAccessKey = "Raven/AWSAccessKey";

			public const string AwsSecretKey = "Raven/AWSSecretKey";

			public const string AzureStorageAccount = "Raven/AzureStorageAccount";

			public const string AzureStorageKey = "Raven/AzureStorageKey";
		}

		public class Global
		{
			public const string GlobalSettingsDocumentKey = "Raven/Global/Settings";

			public const string ReplicationConflictResolutionDocumentName = "Raven/Global/Replication/Config";

			public const string ReplicationDestinationsDocumentName = "Raven/Global/Replication/Destinations";

			public const string VersioningDocumentPrefix = "Raven/Global/Versioning/";

			public const string VersioningDefaultConfigurationDocumentName = "Raven/Global/Versioning/DefaultConfiguration";

			public const string PeriodicExportDocumentName = "Raven/Global/Backup/Periodic/Setup";

			public const string SqlReplicationConnectionsDocumentName = "Raven/Global/SqlReplication/Connections";

			public const string JavascriptFunctions = "Raven/Global/Javascript/Functions";
		}

		public static class Smuggler
		{
			public const string CallContext = "Raven/Smuggler/CallContext";
		}

		public static class Cluster
		{
			public const string ClusterConfigurationDocumentKey = "Raven/Cluster/Configuration";

			public const string NonClusterDatabaseMarker = "Raven-Non-Cluster-Database";

			public const string ClusterAwareHeader = "Raven-Cluster-Aware";

			public const string ClusterReadBehaviorHeader = "Raven-Cluster-Read-Behavior";

			public const string ClusterFailoverBehaviorHeader = "Raven-Cluster-Failover-Behavior";
		}
=======
	    public static partial class Esent
        {
            public const string CircularLog = "Raven/Esent/CircularLog";
            public const string CacheSizeMax = "Raven/Esent/CacheSizeMax";
            public const string MaxVerPages = "Raven/Esent/MaxVerPages";
            public const string PreferredVerPages = "Raven/Esent/PreferredVerPages";
            public const string LogFileSize = "Raven/Esent/LogFileSize";
            public const string LogBuffers = "Raven/Esent/LogBuffers";
            public const string MaxCursors = "Raven/Esent/MaxCursors";
            public const string DbExtensionSize = "Raven/Esent/DbExtensionSize";
        }

        public static class Voron
        {
            public const string AllowIncrementalBackups = "Raven/Voron/AllowIncrementalBackups";
            public const string InitialFileSize = "Raven/Voron/InitialFileSize";
            public const string TempPath = "Raven/Voron/TempPath";
            public const string MaxBufferPoolSize = "Raven/Voron/MaxBufferPoolSize";
            public const string InitialSize = "Raven/Voron/InitialSize";
            public const string MaxScratchBufferSize = "Raven/Voron/MaxScratchBufferSize";
	        public const string AllowOn32Bits = "Raven/Voron/AllowOn32Bits";
        }

	    public static class Smuggler
	    {
		    public const string CallContext = "Raven/Smuggler/CallContext";
	    }
>>>>>>> c2c98fd6

		public class Authorization
		{
			public const string RavenAuthorizationUser = "Raven-Authorization-User";

			public const string RavenAuthorizationOperation = "Raven-Authorization-Operation";

			public const string RavenDocumentAuthorization = "Raven-Document-Authorization";
		}

		public const string AllowScriptsToAdjustNumberOfSteps = "Raven/AllowScriptsToAdjustNumberOfSteps";
	}
}<|MERGE_RESOLUTION|>--- conflicted
+++ resolved
@@ -18,15 +18,15 @@
 		public const string RavenForcePrimaryServerCheck = "Raven-Force-Primary-Server-Check";
 
 		public const string RavenShardId = "Raven-Shard-Id";
-
-
+        
+		
 		public const string LastModified = "Last-Modified";
 
-		public const string CreationDate = "Creation-Date";
-
-		public const string RavenCreationDate = "Raven-Creation-Date";
-
-		public const string RavenLastModified = "Raven-Last-Modified";
+        public const string CreationDate = "Creation-Date";
+
+        public const string RavenCreationDate = "Raven-Creation-Date";
+
+        public const string RavenLastModified = "Raven-Last-Modified";
 
 		public const string SystemDatabase = "<system>";
 
@@ -68,12 +68,9 @@
 		public const string NotForReplication = "Raven-Not-For-Replication";
 
 		public const string RavenDeleteMarker = "Raven-Delete-Marker";
-<<<<<<< HEAD
-
-=======
 		public const string RavenIndexDeleteMarker = "Raven-Index-Delete-Marker";
 		public const string RavenTransformerDeleteMarker = "Raven-Transformer-Delete-Marker";
->>>>>>> c2c98fd6
+
 		public const string ActiveBundles = "Raven/ActiveBundles";
 
 		public const string AllowBundlesChange = "Raven-Temp-Allow-Bundles-Change";
@@ -86,22 +83,22 @@
 
 		public const string MemoryLimitForProcessing = "Raven/MemoryLimitForProcessing";
 
-		public const string RunInMemory = "Raven/RunInMemory";
-
-		public const string ExposeConfigOverTheWire = "Raven/ExposeConfigOverTheWire";
+        public const string RunInMemory = "Raven/RunInMemory";
+
+	    public const string ExposeConfigOverTheWire = "Raven/ExposeConfigOverTheWire";
 
 		// Server
 		public const string MaxConcurrentServerRequests = "Raven/MaxConcurrentServerRequests";
 
 		public const string MaxConcurrentMultiGetRequests = "Raven/MaxConcurrentMultiGetRequests";
 
-		public const string MaxConcurrentRequestsForDatabaseDuringLoad = "Raven/MaxConcurrentRequestsForDatabaseDuringLoad";
-
-		public const string MaxSecondsForTaskToWaitForDatabaseToLoad = "Raven/MaxSecondsForTaskToWaitForDatabaseToLoad";
-
-		public const string RejectClientsModeEnabled = "Raven/RejectClientsModeEnabled";
-
-		public const string RavenServerBuild = "Raven-Server-Build";
+	    public const string MaxConcurrentRequestsForDatabaseDuringLoad = "Raven/MaxConcurrentRequestsForDatabaseDuringLoad";
+
+        public const string MaxSecondsForTaskToWaitForDatabaseToLoad = "Raven/MaxSecondsForTaskToWaitForDatabaseToLoad";
+
+	    public const string RejectClientsModeEnabled = "Raven/RejectClientsModeEnabled";
+
+	    public const string RavenServerBuild = "Raven-Server-Build";
 
 		// Indexing
 		public const string RavenPrefetchingDurationLimit = "Raven/Prefetching/DurationLimit";
@@ -112,7 +109,7 @@
 
 		public const int BulkImportDefaultTimeoutInMs = 60000;
 
-		public const string IndexingDisabled = "Raven/IndexingDisabled";
+	    public const string IndexingDisabled = "Raven/IndexingDisabled";
 
 		public const string MaxNumberOfItemsToProcessInTestIndexes = "Raven/Indexing/MaxNumberOfItemsToProcessInTestIndexes";
 
@@ -123,7 +120,7 @@
 
 		public const string RavenEsentLogsPath = "Raven/Esent/LogsPath";
 
-		public const string RavenTxJournalPath = "Raven/TransactionJournalsPath";
+        public const string RavenTxJournalPath = "Raven/TransactionJournalsPath";
 
 		public const string RavenIndexPath = "Raven/IndexStoragePath";
 
@@ -173,9 +170,9 @@
 		public const string SizeSoftLimitInKB = "Raven/Quotas/Size/SoftMarginInKB";
 
 		//Replications
-		public const string RavenIndexAndTransformerReplicationLatencyInSec = "Raven/Replication/IndexAndTransformerReplicationLatency"; //in seconds
-
-		public const int DefaultRavenIndexAndTransformerReplicationLatencyInSec = 600;
+	    public const string RavenIndexAndTransformerReplicationLatencyInSec = "Raven/Replication/IndexAndTransformerReplicationLatency"; //in seconds
+
+	    public const int DefaultRavenIndexAndTransformerReplicationLatencyInSec = 600;
 
 		public const string RavenReplicationSource = "Raven-Replication-Source";
 
@@ -201,13 +198,13 @@
 
 		public const string RavenSqlReplicationConnectionsDocumentName = "Raven/SqlReplication/Connections";
 
-		[Obsolete("Use RavenFS instead.")]
+        [Obsolete("Use RavenFS instead.")]
 		public const string RavenReplicationAttachmentsTombstones = "Raven/Replication/Attachments/Tombstones";
 
-		//Periodic export
+        //Periodic export
 		public const string RavenPeriodicExportsDocsTombstones = "Raven/PeriodicExports/Docs/Tombstones";
 
-		[Obsolete("Use RavenFS instead.")]
+        [Obsolete("Use RavenFS instead.")]
 		public const string RavenPeriodicExportsAttachmentsTombstones = "Raven/PeriodicExports/Attachments/Tombstones";
 
 		public const int ChangeHistoryLength = 50;
@@ -229,25 +226,25 @@
 		public const double EarthMeanRadiusKm = 6371.0087714;
 
 		public const double MilesToKm = 1.60934;
-
+		
 		//Versioning
 		public const string RavenCreateVersion = "Raven-Create-Version";
 
-		public const string RavenIgnoreVersioning = "Raven-Ignore-Versioning";
+	    public const string RavenIgnoreVersioning = "Raven-Ignore-Versioning";
 
 		public const string RavenClientVersion = "Raven-Client-Version";
 
-		public const string RavenDefaultQueryTimeout = "Raven_Default_Query_Timeout";
+        public const string RavenDefaultQueryTimeout = "Raven_Default_Query_Timeout";
 
 		public const string NextPageStart = "Next-Page-Start";
 
-		/// <summary>
-		/// if no encoding information in headers of incoming request, this encoding is assumed
-		/// </summary>
-		public const string DefaultRequestEncoding = "UTF-8";
-
+        /// <summary>
+        /// if no encoding information in headers of incoming request, this encoding is assumed
+        /// </summary>
+        public const string DefaultRequestEncoding = "UTF-8";
+        
 		public const string DocumentsByEntityNameIndex = "Raven/DocumentsByEntityName";
-
+		
 		//Counters
 		public static class Counter
 		{
@@ -266,7 +263,7 @@
 
 
 
-		public const string MetadataEtagField = "ETag";
+        public const string MetadataEtagField = "ETag";
 
 		public const string TempUploadsDirectoryName = "RavenTempUploads";
 
@@ -278,9 +275,9 @@
 
 		public const string FilesystemDocumentFilename = "Filesystem.Document";
 
-		public const string IncrementalBackupAlertTimeout = "Raven/IncrementalBackup/AlertTimeoutHours";
-
-		public const string IncrementalBackupRecurringAlertTimeout = "Raven/IncrementalBackup/RecurringAlertTimeoutDays";
+	    public const string IncrementalBackupAlertTimeout = "Raven/IncrementalBackup/AlertTimeoutHours";
+
+        public const string IncrementalBackupRecurringAlertTimeout = "Raven/IncrementalBackup/RecurringAlertTimeoutDays";
 
 		public const string IncrementalBackupState = "IncrementalBackupState.Document";
 
@@ -294,155 +291,126 @@
 
 			public const string UrlPrefix = "databases";
 		}
-
+		
 		public static class FileSystem
-		{
+        {
 			public const string Prefix = "Raven/FileSystems/";
 
-			public const string DataDirectory = "Raven/FileSystem/DataDir";
-
-			public const string IndexStorageDirectory = "Raven/FileSystem/IndexStoragePath";
-
-			public const string MaximumSynchronizationInterval = "Raven/FileSystem/MaximumSynchronizationInterval";
-
-			public const string Storage = "Raven/FileSystem/Storage";
-
-			public const string UrlPrefix = "fs";
-
-			public const string RavenFsSize = "RavenFS-Size";
-
-			public static class Versioning
-			{
+            public const string DataDirectory = "Raven/FileSystem/DataDir";
+
+            public const string IndexStorageDirectory = "Raven/FileSystem/IndexStoragePath";
+
+            public const string MaximumSynchronizationInterval = "Raven/FileSystem/MaximumSynchronizationInterval";
+
+            public const string Storage = "Raven/FileSystem/Storage";
+
+	        public const string UrlPrefix = "fs";
+
+	        public const string RavenFsSize = "RavenFS-Size";
+
+	        public static class Versioning
+	        {
 				public const string ChangesToRevisionsAllowed = "Raven/FileSystem/Versioning/ChangesToRevisionsAllowed";
-			}
-		}
+	        }
+        }
 
 		// Subscriptions
 		public const string RavenSubscriptionsPrefix = "Raven/Subscriptions/";
 
-<<<<<<< HEAD
 		public static class Esent
-		{
-			public const string CircularLog = "Raven/Esent/CircularLog";
-
-			public const string CacheSizeMax = "Raven/Esent/CacheSizeMax";
-
-			public const string MaxVerPages = "Raven/Esent/MaxVerPages";
-
-			public const string PreferredVerPages = "Raven/Esent/PreferredVerPages";
-
-			public const string LogFileSize = "Raven/Esent/LogFileSize";
-
-			public const string LogBuffers = "Raven/Esent/LogBuffers";
-
-			public const string MaxCursors = "Raven/Esent/MaxCursors";
-
-			public const string DbExtensionSize = "Raven/Esent/DbExtensionSize";
-		}
-
-		public static class Voron
-		{
-			public const string AllowIncrementalBackups = "Raven/Voron/AllowIncrementalBackups";
-
-			public const string InitialFileSize = "Raven/Voron/InitialFileSize";
-
-			public const string TempPath = "Raven/Voron/TempPath";
-
-			public const string MaxBufferPoolSize = "Raven/Voron/MaxBufferPoolSize";
-
-			public const string InitialSize = "Raven/Voron/InitialSize";
-
-			public const string MaxScratchBufferSize = "Raven/Voron/MaxScratchBufferSize";
-		}
-
-		public class Versioning
-		{
-			public const string RavenVersioningPrefix = "Raven/Versioning/";
-
-			public const string RavenVersioningDefaultConfiguration = "Raven/Versioning/DefaultConfiguration";
-		}
-
-		public class SqlReplication
-		{
-			public const string SqlReplicationConnectionsDocumentName = "Raven/SqlReplication/Connections";
-		}
-
-		public class PeriodicExport
-		{
-			public const string AwsAccessKey = "Raven/AWSAccessKey";
-
-			public const string AwsSecretKey = "Raven/AWSSecretKey";
-
-			public const string AzureStorageAccount = "Raven/AzureStorageAccount";
-
-			public const string AzureStorageKey = "Raven/AzureStorageKey";
-		}
-
-		public class Global
-		{
-			public const string GlobalSettingsDocumentKey = "Raven/Global/Settings";
-
-			public const string ReplicationConflictResolutionDocumentName = "Raven/Global/Replication/Config";
-
-			public const string ReplicationDestinationsDocumentName = "Raven/Global/Replication/Destinations";
-
-			public const string VersioningDocumentPrefix = "Raven/Global/Versioning/";
-
-			public const string VersioningDefaultConfigurationDocumentName = "Raven/Global/Versioning/DefaultConfiguration";
-
-			public const string PeriodicExportDocumentName = "Raven/Global/Backup/Periodic/Setup";
-
-			public const string SqlReplicationConnectionsDocumentName = "Raven/Global/SqlReplication/Connections";
-
-			public const string JavascriptFunctions = "Raven/Global/Javascript/Functions";
-		}
-
-		public static class Smuggler
-		{
-			public const string CallContext = "Raven/Smuggler/CallContext";
-		}
-
-		public static class Cluster
-		{
-			public const string ClusterConfigurationDocumentKey = "Raven/Cluster/Configuration";
-
-			public const string NonClusterDatabaseMarker = "Raven-Non-Cluster-Database";
-
-			public const string ClusterAwareHeader = "Raven-Cluster-Aware";
-
-			public const string ClusterReadBehaviorHeader = "Raven-Cluster-Read-Behavior";
-
-			public const string ClusterFailoverBehaviorHeader = "Raven-Cluster-Failover-Behavior";
-		}
-=======
-	    public static partial class Esent
         {
             public const string CircularLog = "Raven/Esent/CircularLog";
+
             public const string CacheSizeMax = "Raven/Esent/CacheSizeMax";
+
             public const string MaxVerPages = "Raven/Esent/MaxVerPages";
+
             public const string PreferredVerPages = "Raven/Esent/PreferredVerPages";
+
             public const string LogFileSize = "Raven/Esent/LogFileSize";
+
             public const string LogBuffers = "Raven/Esent/LogBuffers";
+
             public const string MaxCursors = "Raven/Esent/MaxCursors";
+
             public const string DbExtensionSize = "Raven/Esent/DbExtensionSize";
         }
 
         public static class Voron
         {
             public const string AllowIncrementalBackups = "Raven/Voron/AllowIncrementalBackups";
+
             public const string InitialFileSize = "Raven/Voron/InitialFileSize";
+
             public const string TempPath = "Raven/Voron/TempPath";
+
             public const string MaxBufferPoolSize = "Raven/Voron/MaxBufferPoolSize";
+
             public const string InitialSize = "Raven/Voron/InitialSize";
+
             public const string MaxScratchBufferSize = "Raven/Voron/MaxScratchBufferSize";
 	        public const string AllowOn32Bits = "Raven/Voron/AllowOn32Bits";
         }
+
+		public class Versioning
+		{
+			public const string RavenVersioningPrefix = "Raven/Versioning/";
+
+			public const string RavenVersioningDefaultConfiguration = "Raven/Versioning/DefaultConfiguration";
+		}
+
+		public class SqlReplication
+		{
+			public const string SqlReplicationConnectionsDocumentName = "Raven/SqlReplication/Connections";
+		}
+
+		public class PeriodicExport
+		{
+			public const string AwsAccessKey = "Raven/AWSAccessKey";
+
+			public const string AwsSecretKey = "Raven/AWSSecretKey";
+
+			public const string AzureStorageAccount = "Raven/AzureStorageAccount";
+
+			public const string AzureStorageKey = "Raven/AzureStorageKey";
+		}
+
+		public class Global
+		{
+			public const string GlobalSettingsDocumentKey = "Raven/Global/Settings";
+
+			public const string ReplicationConflictResolutionDocumentName = "Raven/Global/Replication/Config";
+
+			public const string ReplicationDestinationsDocumentName = "Raven/Global/Replication/Destinations";
+
+			public const string VersioningDocumentPrefix = "Raven/Global/Versioning/";
+
+			public const string VersioningDefaultConfigurationDocumentName = "Raven/Global/Versioning/DefaultConfiguration";
+
+			public const string PeriodicExportDocumentName = "Raven/Global/Backup/Periodic/Setup";
+
+			public const string SqlReplicationConnectionsDocumentName = "Raven/Global/SqlReplication/Connections";
+
+			public const string JavascriptFunctions = "Raven/Global/Javascript/Functions";
+		}
 
 	    public static class Smuggler
 	    {
 		    public const string CallContext = "Raven/Smuggler/CallContext";
 	    }
->>>>>>> c2c98fd6
+
+		public static class Cluster
+		{
+			public const string ClusterConfigurationDocumentKey = "Raven/Cluster/Configuration";
+
+			public const string NonClusterDatabaseMarker = "Raven-Non-Cluster-Database";
+
+			public const string ClusterAwareHeader = "Raven-Cluster-Aware";
+
+			public const string ClusterReadBehaviorHeader = "Raven-Cluster-Read-Behavior";
+
+			public const string ClusterFailoverBehaviorHeader = "Raven-Cluster-Failover-Behavior";
+		}
 
 		public class Authorization
 		{
