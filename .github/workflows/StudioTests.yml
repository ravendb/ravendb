name: tests/studio

on:
  push:
    branches:
        - v6.0

  pull_request:
    branches:
        - v6.0
jobs:
  build:
    runs-on: ubuntu-latest
    steps:
    - uses: actions/checkout@v4

    - name: Setup .NET
      uses: actions/setup-dotnet@v4
      with:
<<<<<<< HEAD
        dotnet-version: '8.0'
        
    - name: Setup nodejs
      uses: actions/setup-node@v4
      with:
        node-version: '18'
=======
        global-json-file: global.json
>>>>>>> 51158028

    - name: Install dependencies
      run: dotnet restore

    - name: Build dotnet
      run: dotnet build

    - name: Install npm dependencies
      run: npm install
      working-directory: ./src/Raven.Studio
  
    - name: Restore Studio
      run: npm run restore
      working-directory: ./src/Raven.Studio

    - name: Compile Studio
      run: npm run compile
      working-directory: ./src/Raven.Studio

    - name: Test Studio
      run: npm run test
      working-directory: ./src/Raven.Studio<|MERGE_RESOLUTION|>--- conflicted
+++ resolved
@@ -17,16 +17,12 @@
     - name: Setup .NET
       uses: actions/setup-dotnet@v4
       with:
-<<<<<<< HEAD
-        dotnet-version: '8.0'
+        global-json-file: global.json
         
     - name: Setup nodejs
       uses: actions/setup-node@v4
       with:
         node-version: '18'
-=======
-        global-json-file: global.json
->>>>>>> 51158028
 
     - name: Install dependencies
       run: dotnet restore
