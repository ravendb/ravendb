--- conflicted
+++ resolved
@@ -7,12 +7,8 @@
     - cron: '30 6 * * *'
 
 env:
-<<<<<<< HEAD
-  DOTNET_VERSION: 8.0.400
+  DOTNET_VERSION: 8.0.403
   DOTNET_INSTALL_DIR: "./.dotnet"
-=======
-  DOTNET_VERSION: 8.0.403
->>>>>>> 8761ba85
 
 jobs:
   release:
