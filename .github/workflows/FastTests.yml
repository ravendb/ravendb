name: tests/fast

on:
  push:
    branches:
        - v5.2

  pull_request:
    branches:
        - v5.2

env:
<<<<<<< HEAD
  DOTNET_VERSION: 6.0.102
=======
  DOTNET_VERSION: 3.1.416
  DOTNET_VERSION_6: 6.0.200
>>>>>>> 411b21e8

jobs:
  release:
    runs-on: ${{ matrix.os }}
    strategy:
        matrix:
          os: [ ubuntu-latest, windows-latest ]
        fail-fast: false
    steps:
    - uses: actions/checkout@v2

    - name: Setup .NET Core 3
      uses: actions/setup-dotnet@v1
      with:
        dotnet-version: ${{ env.DOTNET_VERSION }}
    - name: Setup .NET 6
      uses: actions/setup-dotnet@v1
      with:
        dotnet-version: ${{ env.DOTNET_VERSION_6 }}

    - name: Install dependencies
      run: dotnet restore

    - name: Test - Release
      run: dotnet test --configuration Release --no-restore
      env: # Or as an environment variable
        RAVEN_LICENSE: ${{ secrets.RAVEN_LICENSE }}
        RAVEN_MAX_RUNNING_TESTS: 1
      working-directory: ./test/FastTests

  debug:
    runs-on: ${{ matrix.os }}
    strategy:
        matrix:
          os: [ ubuntu-latest, windows-latest ]
        fail-fast: false
    steps:
    - uses: actions/checkout@v2

    - name: Setup .NET Core 3
      uses: actions/setup-dotnet@v1
      with:
        dotnet-version: ${{ env.DOTNET_VERSION }}
    - name: Setup .NET 6
      uses: actions/setup-dotnet@v1
      with:
        dotnet-version: ${{ env.DOTNET_VERSION_6 }}

    - name: Install dependencies
      run: dotnet restore

    - name: Test - Debug
      run: dotnet test --configuration Debug --no-restore
      env: # Or as an environment variable
        RAVEN_LICENSE: ${{ secrets.RAVEN_LICENSE }}
        RAVEN_MAX_RUNNING_TESTS: 1
      working-directory: ./test/FastTests<|MERGE_RESOLUTION|>--- conflicted
+++ resolved
@@ -10,12 +10,7 @@
         - v5.2
 
 env:
-<<<<<<< HEAD
   DOTNET_VERSION: 6.0.102
-=======
-  DOTNET_VERSION: 3.1.416
-  DOTNET_VERSION_6: 6.0.200
->>>>>>> 411b21e8
 
 jobs:
   release:
@@ -27,14 +22,10 @@
     steps:
     - uses: actions/checkout@v2
 
-    - name: Setup .NET Core 3
+    - name: Setup .NET
       uses: actions/setup-dotnet@v1
       with:
         dotnet-version: ${{ env.DOTNET_VERSION }}
-    - name: Setup .NET 6
-      uses: actions/setup-dotnet@v1
-      with:
-        dotnet-version: ${{ env.DOTNET_VERSION_6 }}
 
     - name: Install dependencies
       run: dotnet restore
@@ -55,14 +46,10 @@
     steps:
     - uses: actions/checkout@v2
 
-    - name: Setup .NET Core 3
+    - name: Setup .NET
       uses: actions/setup-dotnet@v1
       with:
         dotnet-version: ${{ env.DOTNET_VERSION }}
-    - name: Setup .NET 6
-      uses: actions/setup-dotnet@v1
-      with:
-        dotnet-version: ${{ env.DOTNET_VERSION_6 }}
 
     - name: Install dependencies
       run: dotnet restore
