--- conflicted
+++ resolved
@@ -76,23 +76,4 @@
             <li>Change the setup mode to None, e.g. "Setup.Mode: "None"</li>
         </ul>
     </div>
-<<<<<<< HEAD
-</div>
-<div class="bg-experimental padding flex-horizontal margin-top">
-    <div class="margin-right">
-        <i class="icon-experimental icon-lg"></i>
-    </div>
-    <div class="margin-left">
-        <div class="checkbox">
-            <input id="features" type="checkbox" data-bind="checked: model.useExperimentalFeatures">
-            <label for="features">Enable the following experimental features:</label>
-        </div>
-        <ul class="margin-left">
-            <li>Graph API</li>
-            <li>PostgreSQL Integration</li>
-            <li>Corax Search Engine</li>
-        </ul>
-    </div>
-=======
->>>>>>> 20b13812
 </div>