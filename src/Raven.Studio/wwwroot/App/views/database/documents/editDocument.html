--- conflicted
+++ resolved
@@ -109,13 +109,8 @@
                         <button type="button" class="btn btn-sm dropdown-toggle" data-toggle="dropdown">
                             Compare with: <span class="caret margin-left margin-left-sm"></span>
                         </button>
-<<<<<<< HEAD
                         <ul class="dropdown-menu" data-bind="foreach: revisionsToCompare">
                             <li data-bind="css: { active:  $data === $root.comparingWith() }">
-=======
-                        <ul class="dropdown-menu max-height" data-bind="foreach: revisionsToCompare">
-                            <li data-bind="css: { active: $data === $root.comparingWith() }">
->>>>>>> 8379818a
                                 <a href="#" data-bind="text: $data.__metadata.lastModified(), click: _.partial($root.compareRevisions, $data)"></a>
                             </li>
                         </ul>
@@ -159,11 +154,11 @@
         </small>
         <div class="differences_summary" data-bind="visible: currentDiff, with: currentDiff">
             <div class="padding padding-sm" data-bind="visible: identicalContent">
-                <small class="text-success">Contents are identical</small>
+                <small class="text-success">Contents are identical</small>    
             </div>
             <div class="padding padding-sm" data-bind="visible: !identicalContent()">
                 <small class="text-warning">
-                    Revisions are different:
+                    Revisions are different:  
                     <strong class="text-success" data-bind="text: additions"></strong>
                     <span data-bind="text: $root.pluralize(additions(), 'addition', 'additions', true)"></span>, 
                     <strong class="text-danger" data-bind="text: deletions"></strong>
@@ -189,7 +184,7 @@
                                 <div data-placement="left" data-toggle="tooltip" data-html="true" data-animation="true" data-bind="tooltipText: $root.changeVectorHtml()">
                                     <div class="change-vector" data-bind="foreach: $root.changeVector">
                                         <span class="badge badge-default" data-bind="text: shortFormat"></span>
-                                    </div>
+                                    </div>                                
                                 </div>
                                 <div>
                                     <a href="#" id="copy-change-vector" title="Copy change vector" data-bind="click: $root.copyChangeVectorToClipboard"><i class="icon-copy"></i></a>
