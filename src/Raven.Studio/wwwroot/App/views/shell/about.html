<div id="about-page" class="content-margin">
    <div class="about-info">
        <div class="text-center">
            <a href="https://ravendb.net/" target="_blank" class="visible-block"><i class="icon-logo text-primary"></i></a>
            <div class="social margin-bottom margin-lg on-base-background">
                <a href="https://www.facebook.com/RavenDB-265907650186374/" target="_blank"><i class="icon-facebook"></i></a>
                <a href="https://twitter.com/ravendb" target="_blank"><i class="icon-twitter"></i></a>
                <a href="https://www.linkedin.com/company/hibernating-rhinos-ltd-" target="_blank"><i class="icon-linkedin"></i></a>
            </div>
            <hr/>
            <div class="margin-top">
                <div class="about-grid">
                    <div class="big-label on-base-background">
                        <i class="icon-server"></i>
                        <div class="content">
                            <small>Server version</small>
                            <strong data-bind="text: serverVersion().FullVersion"></strong>
                        </div>
                    </div>
                    <div class="big-label on-base-background">
                        <i class="icon-client"></i>
                        <div class="content">
                            <small>Studio version</small>
                            <strong data-bind="text: clientVersion()"></strong>
                        </div>
                    </div>
                    <div>
                        <a data-bind="click: openFeedbackForm" class="btn btn-info big-button">
                            <i class="icon-rocket"></i>
                            <div class="content">
                                <small>Help us improve</small>
                                <strong>Send Feedback</strong>
                            </div>
                        </a>
                    </div>
                    <div>
                        <div class="flex-horizontal flex-stretch-items">
                            <button data-bind="click: openLatestVersionDownload" class="btn btn-primary big-button">
                                <i class="icon-client"></i>
                                <div class="content">
                                    <small data-bind="html: newVersionAvailableHtml"></small>
                                    <strong data-bind="visible: !isNewVersionAvailable(), text: currentServerVersion"></strong>
                                    <strong data-bind="visible: isNewVersionAvailable">Download Now</strong>
                                </div>
                            </button>
                            <button data-bind="disable: spinners.latestVersionUpdates, click: refreshLatestVersionInfo, css: { 'btn-spinner': spinners.latestVersionUpdates }"
                                    class="btn btn-primary">
                                <i class="icon-refresh"></i>
                            </button>
                        </div>
                        <div class="text-center margin-top" data-bind="if: isNewVersionAvailable">
                            <a href="#" data-bind="attr: { href: latestVersionWhatsNewUrl }" target="_blank">See What's New</a>
                        </div>
                    </div>
                </div>
            </div>
        </div>
        <div class="margin-top">
            <small>Copyright © 2009 - 2019 Hibernating Rhinos. All rights reserved.</small>
        </div>
    </div>
    <div class="about-properties-container" data-bind="css: { 'no-license': !hasLicense() }">
        <div class="license-info panel flex-vertical">
            <div class="header">
                <div class="padding">
                    <h2>License information</h2>
                    <div class="flex-horizontal margin-top margin-bottom">
                        <div data-bind="attr: { class: 'roundborder flex-noshrink ' + licenseCssClass() }">
                            <i class="icon-license-information"></i>
                        </div>
                        <div class="big-label">
                            <div class="content">
                                <small>Type</small>
                                <strong data-bind="text: licenseType"></strong>
                            </div>
                        </div>
                        <div class="big-label" data-bind="visible: formattedExpiration">
                            <div class="content">
                                <small>Expires</small>
                                <strong data-bind="html: formattedExpiration"></strong>
                            </div>
                        </div>
                    </div>
                </div>
                <div class="license-id-container padding" data-bind="visible: licenseId">
                    <div class="big-label">
                        <div class="content text-center">
                            <small>License ID</small>
                            <strong data-bind="text: licenseId"></strong>
                        </div>
                    </div>
                </div>
            </div>
            <div class="license-properties-container padding" data-bind="visible: hasLicense">
                <div class="license-properties">
                    <div class="name">Eligible for Commercial Use</div>
                    <div class="value"><i data-bind="attr: { class: developerLicense() ? 'icon-cancel' : 'icon-checkmark' }"></i></div>
                    <div class="name">Number of databases</div><div class="value"><i class="icon-infinity"></i></div>
                    <div class="name">Single database size</div><div class="value"><i class="icon-infinity"></i></div>
                    <div class="name">Management Studio (GUI)</div><div class="value"><i class="icon-checkmark"></i></div>
                    <h4>Clustering</h4>
                    <div class="name">Max cluster size</div><div class="value"><strong data-bind="text: maxClusterSize"></strong></div>
                    <div class="name">Max cores in cluster</div><div class="value"><strong data-bind="text: maxCores"></strong></div>
                    <div class="name">Max cluster memory usage</div><div class="value"><strong data-bind="text: maxMemory() + ' GB RAM'"></strong></div>
                    <div class="name">Highly available tasks</div><div class="value"><i data-bind="attr: { class: licenseAttribute('HasHighlyAvailableTasks') }"></i></div>
                    <div class="name">Dynamic database distribution</div><div class="value"><i data-bind="attr: { class: licenseAttribute('HasDynamicNodesDistribution') }"></i></div>
                    <h4>Monitoring</h4>
                    <div class="name">Server Dashboard</div><div class="value"><i class="icon-checkmark"></i></div>
                    <div class="name">SNMP</div><div class="value"><i data-bind="attr: { class: licenseAttribute('HasSnmpMonitoring') }"></i></div>
                    <h4>Extensions</h4>
                    <div class="name">Document Revisions</div><div class="value"><i class="icon-checkmark"></i></div>
                    <div class="name">Document Expiration</div><div class="value"><i class="icon-checkmark"></i></div>
                    <div class="name">Attachments</div><div class="value"><i class="icon-checkmark"></i></div>
<<<<<<< HEAD
                    <div class="name">Counters</div><div class="value"><i class="icon-checkmark"></i></div>

=======
>>>>>>> bc6c13ef
                    <h4>External Replication</h4>
                    <div class="name">Immediate</div><div class="value"><i data-bind="attr: { class: licenseAttribute('HasExternalReplication') }"></i></div>
                    <div class="name">Delayed</div><div class="value"><i data-bind="attr: { class: licenseAttribute('HasDelayedExternalReplication') }"></i></div>
<<<<<<< HEAD

                    <h4>Pull Replication</h4>

                    <div class="name">Hub</div><div class="value"><i data-bind="attr: { class: licenseAttribute('HasPullReplicationAsHub') }"></i></div>
                    <div class="name">Sink</div><div class="value"><i data-bind="attr: { class: licenseAttribute('HasPullReplicationAsSink') }"></i></div>

=======
>>>>>>> bc6c13ef
                    <h4>Backups</h4>
                    <div class="name">Local</div><div class="value"><i class="icon-checkmark"></i></div>
                    <div class="name">Cloud & Remote</div><div class="value"><i data-bind="attr: { class: licenseAttribute('HasCloudBackups') }"></i></div>
                    <div class="name">Snapshot backups</div><div class="value"><i data-bind="attr: { class: licenseAttribute('HasSnapshotBackups') }"></i></div>
<<<<<<< HEAD
                    <div class="name">Encrypted backups</div><div class="value"><i data-bind="attr: { class: licenseAttribute('HasEncryptedBackups') }"></i></div>

=======
>>>>>>> bc6c13ef
                    <h4>ETL</h4>
                    <div class="name">SQL ETL</div><div class="value"><i data-bind="attr: { class: licenseAttribute('HasSqlEtl') }"></i></div>
                    <div class="name">RavenDB ETL</div><div class="value"><i data-bind="attr: { class: licenseAttribute('HasRavenEtl') }"></i></div>
                    <h4>Security</h4>
                    <div class="name">Certificates</div><div class="value"><i class="icon-checkmark"></i></div>
                    <div class="name">Encryption in transit</div><div class="value"><strong>TLS 1.2 & X.509</strong></div>
                    <div class="name">Storage encryption</div><div class="value"><i data-bind="attr: { class: licenseAttribute('HasEncryption') }"></i></div>
                </div>
            </div>
            <div class="padding">
                <div class="license-actions flex-horizontal">
                    <!-- ko if: !registered() -->
                    <button class="btn btn-primary flex-grow" data-bind="click: register" title="Register a new license">REGISTER LICENSE</button>
                    <!-- /ko -->
                    <!-- ko if: registered() -->
                    <button class="btn btn-primary flex-grow" title="Replace current license with another license"
                            data-bind="click: register, visible: accessManager.canReplaceLicense">
                        <i class="icon-replace"></i><span>REPLACE LICENSE</span>
                    </button>
                    <button class="btn btn-info flex-grow" title="Apply the license that was set for you" 
                            data-bind="click: forceLicenseUpdate, disable: spinners.forceLicenseUpdate,
                                       css: { 'btn-spinner': spinners.forceLicenseUpdate }, visible: canForceUpdate">
                        <i class="icon-force"></i><span>FORCE UPDATE</span>
                    </button>
                    <button class="btn btn-info flex-grow" title="Renew license, expiration date will be extended"
                            data-bind="click: renewLicense, disable: spinners.renewLicense,
                                       css: { 'btn-spinner': spinners.renewLicense }, visible: canRenewLicense">
                        <i class="icon-reset"></i><span>RENEW LICENSE</span>
                    </button>
                    <!-- /ko -->
                </div>
            </div>
        </div>
        <div class="support-info panel flex-vertical">
            <div class="header">
                <div class="padding">
                    <h2>Support plan</h2>
                    <div class="flex-horizontal margin-top margin-bottom">
                        <div data-bind="attr: { class: 'roundborder flex-noshrink ' + supportCssClass() }">
                            <i class="icon-support"></i>
                        </div>
                        <div class="big-label">
                            <div class="content">
                                <small>Type</small>
                                <strong data-bind="text: supportLabel"></strong>
                            </div>
                        </div>
                    </div>
                </div>
            </div>
            <div data-bind="attr: { class: supportTableCssClass() + ' support-properties flex-grow' }">
                <div class="top-row community">
                    <h4>Community</h4>
                    <strong>Essential support<br/> to get started</strong>
                </div>
                <div class="top-row professional">
                    <h4>Professional</h4>
                    <strong>Priority support<br /> for professional<br /> projects</strong>
                </div>
                <div class="top-row production">
                    <h4>Production</h4>
                    <strong>Top-tier support<br /> for enterprise and<br /> mission-critical<br /> projects</strong>
                </div>
                <div class="community">
                    <i class="icon-group"></i>
                    Support via our<br /> community forum
                </div>
                <div class="grid-span-2 professional production">
                    <i class="icon-user"></i>
                    Access to RavenDB core developers
                </div>
                <div class="community"></div>
                <div class="grid-span-2 professional production">
                    <i class="icon-phone"></i>
                    Email &amp; Phone support
                </div>
                <div class="community"></div>
                <div class="professional">
                    <i class="icon-clock"></i>
                    Next day SLA<br />
                    <small class="text-muted">Sun-Thu | 8:00-18:00<br /> GMT+2</small>
                </div>
                <div class="production">
                    <i class="icon-clock"></i>
                    2 hour SLA<br />
                    <small class="text-muted">We're there for you <br />24/7</small>
                </div>
                <div class="community"><a href="https://groups.google.com/forum/#!forum/ravendb" target="_blank" class="btn btn-info btn-block"><i class="icon-newtab"></i> <span>ACCESS</span></a></div>
                <div class="grid-span-2 professional production" data-bind="visible: canUpgradeSupport">
                    <a href="http://ravendb.net/support" target="_blank" class="btn btn-success btn-block"><i class="icon-umbrella"></i> <span>UPGRADE</span></a>
                </div>
            </div>
            <div class="padding" data-bind="visible: !hasLicense()">
                <a href="https://groups.google.com/forum/#!forum/ravendb" target="_blank" class="btn btn-info btn-block"><i class="icon-newtab"></i> <span>ACCESS</span></a>
            </div>
        </div>
    </div>
</div><|MERGE_RESOLUTION|>--- conflicted
+++ resolved
@@ -111,32 +111,22 @@
                     <div class="name">Document Revisions</div><div class="value"><i class="icon-checkmark"></i></div>
                     <div class="name">Document Expiration</div><div class="value"><i class="icon-checkmark"></i></div>
                     <div class="name">Attachments</div><div class="value"><i class="icon-checkmark"></i></div>
-<<<<<<< HEAD
                     <div class="name">Counters</div><div class="value"><i class="icon-checkmark"></i></div>
 
-=======
->>>>>>> bc6c13ef
                     <h4>External Replication</h4>
                     <div class="name">Immediate</div><div class="value"><i data-bind="attr: { class: licenseAttribute('HasExternalReplication') }"></i></div>
                     <div class="name">Delayed</div><div class="value"><i data-bind="attr: { class: licenseAttribute('HasDelayedExternalReplication') }"></i></div>
-<<<<<<< HEAD
-
                     <h4>Pull Replication</h4>
 
                     <div class="name">Hub</div><div class="value"><i data-bind="attr: { class: licenseAttribute('HasPullReplicationAsHub') }"></i></div>
                     <div class="name">Sink</div><div class="value"><i data-bind="attr: { class: licenseAttribute('HasPullReplicationAsSink') }"></i></div>
 
-=======
->>>>>>> bc6c13ef
                     <h4>Backups</h4>
                     <div class="name">Local</div><div class="value"><i class="icon-checkmark"></i></div>
                     <div class="name">Cloud & Remote</div><div class="value"><i data-bind="attr: { class: licenseAttribute('HasCloudBackups') }"></i></div>
                     <div class="name">Snapshot backups</div><div class="value"><i data-bind="attr: { class: licenseAttribute('HasSnapshotBackups') }"></i></div>
-<<<<<<< HEAD
                     <div class="name">Encrypted backups</div><div class="value"><i data-bind="attr: { class: licenseAttribute('HasEncryptedBackups') }"></i></div>
 
-=======
->>>>>>> bc6c13ef
                     <h4>ETL</h4>
                     <div class="name">SQL ETL</div><div class="value"><i data-bind="attr: { class: licenseAttribute('HasSqlEtl') }"></i></div>
                     <div class="name">RavenDB ETL</div><div class="value"><i data-bind="attr: { class: licenseAttribute('HasRavenEtl') }"></i></div>
