<div id="about-page" class="content-margin">
    <div class="about-info">
        <div class="text-center">
            <a href="https://ravendb.net/" target="_blank" class="visible-block"><i class="icon-logo text-primary"></i></a>
            <div class="social margin-bottom margin-lg on-base-background">
                <a href="https://www.facebook.com/RavenDB-265907650186374/" target="_blank"><i class="icon-facebook"></i></a>
                <a href="https://twitter.com/ravendb" target="_blank"><i class="icon-twitter"></i></a>
                <a href="https://www.linkedin.com/company/hibernating-rhinos-ltd-" target="_blank"><i class="icon-linkedin"></i></a>
            </div>
            <hr/>
            <div class="margin-top">
                <div class="about-grid">
                    <div class="big-label on-base-background">
                        <i class="icon-server"></i>
                        <div class="content">
                            <small>Server version</small>
                            <strong data-bind="text: serverVersion().FullVersion"></strong>
                        </div>
                    </div>
                    <div class="big-label on-base-background">
                        <i class="icon-client"></i>
                        <div class="content">
                            <small>Studio version</small>
                            <strong data-bind="text: clientVersion()"></strong>
                        </div>
                    </div>
                    <div>
                        <a data-bind="click: openFeedbackForm" class="btn btn-info big-button">
                            <i class="icon-rocket"></i>
                            <div class="content">
                                <small>Help us improve</small>
                                <strong>Send Feedback</strong>
                            </div>
                        </a>
                    </div>
                    <div>
                        <div class="flex-horizontal flex-stretch-items">
                            <button data-bind="click: openLatestVersionDownload" class="btn btn-primary big-button">
                                <i class="icon-client"></i>
                                <div class="content">
                                    <small data-bind="html: newVersionAvailableHtml"></small>
                                    <strong data-bind="visible: !isNewVersionAvailable(), text: currentServerVersion"></strong>
                                    <strong data-bind="visible: isNewVersionAvailable">Download Now</strong>
                                </div>
                            </button>
                            <button data-bind="disable: spinners.latestVersionUpdates, click: refreshLatestVersionInfo, css: { 'btn-spinner': spinners.latestVersionUpdates }"
                                    class="btn btn-primary">
                                <i class="icon-refresh"></i>
                            </button>
                        </div>
                        <div class="text-center margin-top" data-bind="if: isNewVersionAvailable">
                            <a href="#" data-bind="attr: { href: latestVersionWhatsNewUrl }" target="_blank">See What's New</a>
                        </div>
                    </div>
                </div>
            </div>
        </div>
        <div class="margin-top">
            <small>Copyright © 2009 - 2020 Hibernating Rhinos. All rights reserved.</small>
        </div>
    </div>
    <div class="about-properties-container" data-bind="css: { 'no-license': !hasLicense() }">
        <div class="license-info panel flex-vertical">
            <div class="header">
                <div class="padding">
                    <h2>License information</h2>
                    <div class="flex-horizontal margin-top margin-bottom">
                        <div data-bind="attr: { class: 'roundborder flex-noshrink ' + licenseCssClass() }">
                            <i class="icon-license-information"></i>
                        </div>
                        <div class="big-label">
                            <div class="content">
                                <small>Type</small>
                                <strong data-bind="text: licenseTypeText"></strong>
                            </div>
                        </div>
                        <div class="big-label" data-bind="visible: formattedExpiration">
                            <div class="content">
                                <small data-bind="text: expiresText"></small>
                                <strong data-bind="html: formattedExpiration"></strong>
                                <small data-bind="text: automaticRenewText"></small>
                            </div>
                        </div>
                    </div>
                </div>
                <div class="license-id-container padding" data-bind="visible: licenseId">
                    <div class="big-label">
                        <div class="content text-center">
                            <small>License ID</small>
                            <strong data-bind="text: licenseId"></strong>
                        </div>
                    </div>
                    <div class="big-label">
                        <div class="content text-center">
                            <small>License To</small>
                            <strong data-bind="text: licensedTo"></strong>
                        </div>
                    </div>
                </div>
            </div>
            <div class="license-properties-container padding" data-bind="visible: hasLicense">
                <div class="license-properties">
                    <div class="name">Eligible for Commercial Use</div>
                    <div class="value"><i data-bind="attr: { class: developerLicense() ? 'icon-cancel' : 'icon-checkmark' }"></i></div>
                    <div class="name">Number of databases</div><div class="value"><i class="icon-infinity"></i></div>
                    <div class="name">Single database size</div><div class="value"><i class="icon-infinity"></i></div>
                    <div class="name">Management Studio (GUI)</div><div class="value"><i class="icon-checkmark"></i></div>
                    <h4>Clustering</h4>
                    <div class="name">Max cluster size</div><div class="value">
                                                                 <strong data-bind="text: maxClusterSize, visible: maxClusterSize() > 0"></strong>
                                                                 <i class="icon-infinity" data-bind="visible: maxClusterSize() === 0"></i>
                                                            </div>
                    <div class="name">Max cores in cluster</div><div class="value"><strong data-bind="text: maxCores"></strong></div>
                    <div class="name">Max cluster memory usage</div><div class="value"><strong data-bind="text: maxMemory() + ' GB RAM'"></strong></div>
                    <div class="name">Highly available tasks</div><div class="value"><i data-bind="attr: { class: licenseAttribute('HasHighlyAvailableTasks') }"></i></div>
                    <div class="name">Dynamic database distribution</div><div class="value"><i data-bind="attr: { class: licenseAttribute('HasDynamicNodesDistribution') }"></i></div>
                    <h4>Monitoring</h4>
                    <div class="name">Server Dashboard</div><div class="value"><i class="icon-checkmark"></i></div>
                    <div class="name">SNMP</div><div class="value"><i data-bind="attr: { class: licenseAttribute('HasSnmpMonitoring') }"></i></div>
                    <h4>Extensions</h4>
                    <div class="name">Document Revisions</div><div class="value"><i class="icon-checkmark"></i></div>
                    <div class="name">Document Expiration</div><div class="value"><i class="icon-checkmark"></i></div>
                    <div class="name">Document Compression</div><div class="value"><i data-bind="attr: { class: licenseAttribute('HasDocumentsCompression') }"></i></div>
                    <div class="name">Attachments</div><div class="value"><i class="icon-checkmark"></i></div>
                    <div class="name">Counters</div><div class="value"><i class="icon-checkmark"></i></div>
<<<<<<< HEAD
                    <div class="name">Time Series</div><div class="value"><i class="icon-checkmark"></i></div>
                    <div class="name">Time Series Rollups & Retention</div><div class="value"><i data-bind="attr: { class: licenseAttribute('HasTimeSeriesRollupsAndRetention') }"></i></div>

=======
>>>>>>> fc58a995
                    <h4>External Replication</h4>
                    <div class="name">Immediate</div><div class="value"><i data-bind="attr: { class: licenseAttribute('HasExternalReplication') }"></i></div>
                    <div class="name">Delayed</div><div class="value"><i data-bind="attr: { class: licenseAttribute('HasDelayedExternalReplication') }"></i></div>
                    <h4>Pull Replication</h4>
                    <div class="name">Hub</div><div class="value"><i data-bind="attr: { class: licenseAttribute('HasPullReplicationAsHub') }"></i></div>
                    <div class="name">Sink</div><div class="value"><i data-bind="attr: { class: licenseAttribute('HasPullReplicationAsSink') }"></i></div>
                    <h4>Backups</h4>
                    <div class="name">Local</div><div class="value"><i class="icon-checkmark"></i></div>
                    <div class="name">Cloud & Remote</div><div class="value"><i data-bind="attr: { class: licenseAttribute('HasCloudBackups') }"></i></div>
                    <div class="name">Snapshot backups</div><div class="value"><i data-bind="attr: { class: licenseAttribute('HasSnapshotBackups') }"></i></div>
                    <div class="name">Encrypted backups</div><div class="value"><i data-bind="attr: { class: licenseAttribute('HasEncryptedBackups') }"></i></div>
                    <h4>ETL</h4>
                    <div class="name">SQL ETL</div><div class="value"><i data-bind="attr: { class: licenseAttribute('HasSqlEtl') }"></i></div>
                    <div class="name">RavenDB ETL</div><div class="value"><i data-bind="attr: { class: licenseAttribute('HasRavenEtl') }"></i></div>
                    <h4>Security</h4>
                    <div class="name">Certificates</div><div class="value"><i class="icon-checkmark"></i></div>
                    <div class="name">Encryption in transit</div><div class="value"><strong>TLS 1.2 & X.509</strong></div>
                    <div class="name">Storage encryption</div><div class="value"><i data-bind="attr: { class: licenseAttribute('HasEncryption') }"></i></div>
                </div>
            </div>
            <div class="padding">
                <div class="license-actions flex-horizontal">
                    <!-- ko if: !registered() -->
                    <button class="btn btn-primary flex-grow"
                            data-bind="click: register, 
                                       enable: isRegisterLicenseEnabled,
                                       attr: { title: registerTooltip }">
                            <span>REGISTER LICENSE</span>
                    </button>
                    <!-- /ko -->
                    <!-- ko if: registered() -->
                    <button class="btn btn-primary flex-grow"
                            data-bind="click: register, 
                                       visible: accessManager.canReplaceLicense,
                                       enable: isReplaceLicenseEnabled,
                                       attr: { title: replaceTooltip }">
                            <i class="icon-replace"></i><span>REPLACE LICENSE</span>
                    </button>
                    <button class="btn btn-info flex-grow"
                            data-bind="click: forceLicenseUpdate,
                                       visible: canForceUpdate, 
                                       disable: spinners.forceLicenseUpdate() || !isForceUpdateEnabled(),
                                       css: { 'btn-spinner': spinners.forceLicenseUpdate },
                                       attr: { title: forceUpdateTooltip }">
                            <i class="icon-force"></i><span>FORCE UPDATE</span>
                    </button>
                    <button class="btn btn-info flex-grow"
                            data-bind="click: renewLicense,
                                       visible: canRenewLicense,
                                       disable: spinners.renewLicense() || !isRenewLicenseEnabled(),
                                       css: { 'btn-spinner': spinners.renewLicense },
                                       attr: { title: renewTooltip }">
                            <i class="icon-reset"></i><span>RENEW LICENSE</span>
                    </button>
                    <!-- /ko -->
                </div>
            </div>
        </div>
        <div class="support-info panel flex-vertical">
            <div class="header">
                <div class="padding">
                    <h2>Support plan</h2>
                    <div class="flex-horizontal margin-top margin-bottom">
                        <div data-bind="attr: { class: 'roundborder flex-noshrink ' + supportCssClass() }">
                            <i class="icon-support"></i>
                        </div>
                        <div class="big-label">
                            <div class="content">
                                <small>Type</small>
                                <strong data-bind="text: supportLabel"></strong>
                            </div>
                        </div>
                    </div>
                </div>
            </div>
            <div data-bind="attr: { class: supportTableCssClass() + ' support-properties flex-grow' }">
                <div class="top-row community">
                    <h4 data-bind="text: isCloud() ? 'Free' : 'Community'"></h4>
                    <strong>Essential support<br/> to get started</strong>
                </div>
                <div class="top-row professional" data-bind="visible: !isCloud()">
                    <h4>Professional</h4>
                    <strong>Priority support<br /> for professional<br /> projects</strong>
                </div>
                <div class="top-row production" data-bind="visible: !isCloud()">
                    <h4>Production</h4>
                    <strong>Top-tier support<br /> for enterprise and<br /> mission-critical<br /> projects</strong>
                </div>
                <div class="top-row grid-span-2 production" data-bind="visible: isCloud">
                    <h4>Cloud Support</h4>
                    <strong>Top support for<br /> all your cloud projects</strong>
                </div>
                <div class="community">
                    <i class="icon-group"></i>
                    Support via our<br /> community forum
                </div>
                <div class="grid-span-2 professional production">
                    <i class="icon-user"></i>
                    Access to RavenDB core developers
                </div>
                <div class="community"></div>
                <div class="grid-span-2 professional production">
                    <i class="icon-phone"></i>
                    Email &amp; Phone support
                </div>
                <div class="community"></div>
                <div class="professional" data-bind="visible: !isCloud()">
                    <i class="icon-clock"></i>
                    Next day SLA<br />
                    <small class="text-muted">Sun-Thu | 8:00-18:00<br /> GMT+2</small>
                </div>
                <div class="production" data-bind="css: { 'grid-span-2' : isCloud }">
                    <i class="icon-clock"></i>
                    2 hour SLA<br />
                    <small class="text-muted">We're here for you <br />24/7</small>
                </div>
                <div class="community">
                    <a href="https://groups.google.com/forum/#!forum/ravendb" target="_blank" class="btn btn-info btn-block">
                        <i class="icon-newtab"></i> <span>ACCESS</span>
                    </a>
                </div>
                <div class="grid-span-2 professional production" data-bind="visible: canUpgradeSupport">
                    <a target="_blank" class="btn btn-success btn-block" data-bind="attr: { href: isCloud() ? 'https://cloud.ravendb.net/pricing#support-options' : 'http://ravendb.net/support' }">
                        <i class="icon-umbrella"></i> <span>UPGRADE</span>
                    </a>
                </div>
            </div>
            <div class="padding" data-bind="visible: !hasLicense()">
                <a href="https://groups.google.com/forum/#!forum/ravendb" target="_blank" class="btn btn-info btn-block"><i class="icon-newtab"></i> <span>ACCESS</span></a>
            </div>
        </div>
    </div>
</div><|MERGE_RESOLUTION|>--- conflicted
+++ resolved
@@ -123,12 +123,9 @@
                     <div class="name">Document Compression</div><div class="value"><i data-bind="attr: { class: licenseAttribute('HasDocumentsCompression') }"></i></div>
                     <div class="name">Attachments</div><div class="value"><i class="icon-checkmark"></i></div>
                     <div class="name">Counters</div><div class="value"><i class="icon-checkmark"></i></div>
-<<<<<<< HEAD
                     <div class="name">Time Series</div><div class="value"><i class="icon-checkmark"></i></div>
                     <div class="name">Time Series Rollups & Retention</div><div class="value"><i data-bind="attr: { class: licenseAttribute('HasTimeSeriesRollupsAndRetention') }"></i></div>
 
-=======
->>>>>>> fc58a995
                     <h4>External Replication</h4>
                     <div class="name">Immediate</div><div class="value"><i data-bind="attr: { class: licenseAttribute('HasExternalReplication') }"></i></div>
                     <div class="name">Delayed</div><div class="value"><i data-bind="attr: { class: licenseAttribute('HasDelayedExternalReplication') }"></i></div>
@@ -152,7 +149,7 @@
             <div class="padding">
                 <div class="license-actions flex-horizontal">
                     <!-- ko if: !registered() -->
-                    <button class="btn btn-primary flex-grow"
+                    <button class="btn btn-primary flex-grow" 
                             data-bind="click: register, 
                                        enable: isRegisterLicenseEnabled,
                                        attr: { title: registerTooltip }">
@@ -177,7 +174,7 @@
                     </button>
                     <button class="btn btn-info flex-grow"
                             data-bind="click: renewLicense,
-                                       visible: canRenewLicense,
+                                       visible: canRenewLicense, 
                                        disable: spinners.renewLicense() || !isRenewLicenseEnabled(),
                                        css: { 'btn-spinner': spinners.renewLicense },
                                        attr: { title: renewTooltip }">
