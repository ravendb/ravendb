--- conflicted
+++ resolved
@@ -110,32 +110,16 @@
                         </div>
                     </div>
                 </div>
-<<<<<<< HEAD
                 <div class="row">
                     <div class="col-sm-offset-4 col-lg-offset-2 col-lg-4" data-bind="validationElement: hasDestination">
                         <div class="help-block" data-bind="validationMessage: hasDestination"></div>
-=======
-            </div>
-            <div class="row">
-                <div class="col-sm-offset-4 col-lg-offset-2 col-lg-4" data-bind="validationElement: hasDestination">
-                    <div class="help-block" data-bind="validationMessage: hasDestination"></div>
-                </div>
-            </div>
-            <div class="row margin-bottom margin-bottom-sm">
-                <div class="col-sm-offset-4 col-lg-offset-2 col-sm-4">
-                    <div class="toggle">
-                        <div class="toggle" data-placement="right" data-toggle="tooltip" title="Toggle on to set a responsible node for the task" data-animation="true">
-                            <input id="responsibleNode" type="checkbox" data-bind="checked: manualChooseMentor, disable: $root.possibleMentors().length === 0">
-                            <label for="responsibleNode">Set responsible node</label>
-                        </div>
->>>>>>> 9684dcbe
                     </div>
                 </div>
                 <div class="row margin-bottom margin-bottom-sm">
                     <div class="col-sm-offset-4 col-lg-offset-2 col-sm-4">
                         <div class="toggle">
                             <div class="toggle" data-placement="right" data-toggle="tooltip" title="Toggle on to set a responsible node for the task" data-animation="true">
-                                <input id="responsibleNode" type="checkbox" data-bind="checked: manualChooseMentor">
+                                <input id="responsibleNode" type="checkbox" data-bind="checked: manualChooseMentor, disable: $root.possibleMentors().length === 0">
                                 <label for="responsibleNode">Set responsible node</label>
                             </div>
                         </div>
