﻿/// <reference path="../../../../typings/tsd.d.ts" />
import generalUtils = require("common/generalUtils");
import intermediateMenuItem = require("common/shell/menu/intermediateMenuItem");

class leafMenuItem implements menuItem {
    title: string;
    tooltip: string;
    nav: boolean | KnockoutObservable<boolean>;
    route: string | Array<string>;
    moduleId: any;
    hash: string;
    dynamicHash: dynamicHashType;
    css: string;
    openAsDialog: boolean;
    path: KnockoutComputed<string>;
    parent: KnockoutObservable<intermediateMenuItem> = ko.observable(null);
    disableWithReason?: KnockoutObservable<string>;
    shardingMode: shardingMode;
    type: menuItemType = "leaf";
    itemRouteToHighlight: string;
    alias: boolean;
    requiredAccess: accessLevel;
    
    badgeData: KnockoutObservable<number>;
    countPrefix: KnockoutComputed<string>;
    sizeClass: KnockoutComputed<string>;

<<<<<<< HEAD
    constructor({ title, tooltip, route, moduleId, nav, hash, css, dynamicHash, disableWithReason, openAsDialog, itemRouteToHighlight, shardingMode, badgeData, alias, requiredAccess }: {
=======
    constructor({ title, route, moduleId, nav, hash, css, dynamicHash, disableWithReason, openAsDialog, itemRouteToHighlight, badgeData, alias, requiredAccess }: {
>>>>>>> f1009a70
        title: string,
        route: string | Array<string>,
        moduleId: any,
        nav: boolean | KnockoutObservable<boolean>,
        tooltip?: string,
        hash?: string,
        dynamicHash?: dynamicHashType,
        css?: string,
        openAsDialog?: boolean,
        disableWithReason?: KnockoutObservable<string>;
        shardingMode?: shardingMode;
        itemRouteToHighlight?: string;
        badgeData?: KnockoutObservable<number>;
        alias?: boolean;
        requiredAccess?: accessLevel
    }) {
        if (nav && !hash && !dynamicHash && !openAsDialog) {
            console.error("Invalid route configuration:" + title);
        }

        this.badgeData = badgeData || ko.observable<number>();
        this.itemRouteToHighlight = itemRouteToHighlight;
        this.title = title;
        this.route = route;
        this.moduleId = moduleId;
        this.nav = nav;
        this.hash = hash;
        this.dynamicHash = dynamicHash;
        this.css = css;
        this.disableWithReason = disableWithReason;
        this.shardingMode = shardingMode;
        this.openAsDialog = openAsDialog;
        this.alias = alias || false;
        this.requiredAccess = requiredAccess;

        this.path = ko.pureComputed(() => {
            if (this.hash) {
                return this.hash;
            } else if (this.dynamicHash) {
                return this.dynamicHash();
            }

            return null;
        });

        this.sizeClass = ko.pureComputed(() => {
            if (!this.badgeData) {
                return "";
            }

            return generalUtils.getSizeClass(this.badgeData());
        });

        this.countPrefix = ko.pureComputed(() => {
            if (this.badgeData != null) {
                return generalUtils.getCountPrefix(this.badgeData());
            }
            return null;
        });
    }
}

export = leafMenuItem;<|MERGE_RESOLUTION|>--- conflicted
+++ resolved
@@ -25,11 +25,7 @@
     countPrefix: KnockoutComputed<string>;
     sizeClass: KnockoutComputed<string>;
 
-<<<<<<< HEAD
     constructor({ title, tooltip, route, moduleId, nav, hash, css, dynamicHash, disableWithReason, openAsDialog, itemRouteToHighlight, shardingMode, badgeData, alias, requiredAccess }: {
-=======
-    constructor({ title, route, moduleId, nav, hash, css, dynamicHash, disableWithReason, openAsDialog, itemRouteToHighlight, badgeData, alias, requiredAccess }: {
->>>>>>> f1009a70
         title: string,
         route: string | Array<string>,
         moduleId: any,
