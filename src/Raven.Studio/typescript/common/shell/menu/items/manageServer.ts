﻿import appUrl = require("common/appUrl");
import intermediateMenuItem = require("common/shell/menu/intermediateMenuItem");
import leafMenuItem = require("common/shell/menu/leafMenuItem");
import separatorMenuItem = require("common/shell/menu/separatorMenuItem");
import accessManager = require("common/shell/accessManager");

export = getManageServerMenuItem;

function getManageServerMenuItem() {

    const access = accessManager.default.manageServerMenu;
    const accessMainMenu = accessManager.default.mainMenu;
        
    const items: menuItem[] = [
        new leafMenuItem({
            route: 'admin/settings/cluster',
            moduleId: "viewmodels/manage/cluster",
            title: "Cluster",
            nav: true,
            css: 'icon-cluster',
            dynamicHash: appUrl.forCluster,
            enabled: access.enableClusterMenuItem
        }),
        new leafMenuItem({
            route: 'admin/settings/addClusterNode',
            moduleId: "viewmodels/manage/addClusterNode",
            title: "Add Cluster Node",
            nav: false,
            dynamicHash: appUrl.forAddClusterNode,
            enabled: accessManager.default.clusterAdminOrClusterNode,
            itemRouteToHighlight: 'admin/settings/cluster'
        }),           
        new leafMenuItem({
            route: 'admin/settings/clientConfiguration',
            moduleId: 'viewmodels/manage/clientConfiguration',
            title: 'Client Configuration',
            nav: true,
            css: 'icon-client-configuration',
            dynamicHash: appUrl.forGlobalClientConfiguration,
            enabled: access.enableClientConfigurationMenuItem
        }),
        new leafMenuItem({
            route: 'admin/settings/studioConfiguration',
            moduleId: 'viewmodels/manage/studioConfiguration',
            title: 'Studio Configuration',
            nav: true,
            css: 'icon-studio-configuration',
            dynamicHash: appUrl.forGlobalStudioConfiguration,
            enabled: access.enableStudioConfigurationMenuItem
        }),
        new leafMenuItem({
            route: 'admin/settings/adminJsConsole',
            moduleId: "viewmodels/manage/adminJsConsole",
            title: "Admin JS Console",
            nav: access.showAdminJSConsoleMenuItem,
            css: 'icon-administrator-js-console',
            dynamicHash: appUrl.forAdminJsConsole,
            enabled: access.enableAdminJSConsoleMenuItem
        }),
        new leafMenuItem({
            route: 'admin/settings/certificates',
            moduleId: "viewmodels/manage/certificates",
            title: "Certificates",
            nav: true,
            css: 'icon-certificate',
            dynamicHash: appUrl.forCertificates,
            enabled: access.enableCertificatesMenuItem
        }), 
        new separatorMenuItem(),
        new separatorMenuItem('Debug'),
        new leafMenuItem({
            route: 'admin/settings/adminLogs',
            moduleId: 'viewmodels/manage/adminLogs',
            title: 'Admin Logs',
            nav: true,
            css: 'icon-admin-logs',
            dynamicHash: appUrl.forAdminLogs,
            enabled: access.enableAdminLogsMenuItem
        }),
        new leafMenuItem({
            route: 'admin/settings/trafficWatch',
            moduleId: 'viewmodels/manage/trafficWatch',
            title: 'Traffic Watch',
            nav: true,
            css: 'icon-traffic-watch',
            dynamicHash: appUrl.forTrafficWatch,
            enabled: access.enableTrafficWatchMenuItem
        }),
        new leafMenuItem({
            route: 'admin/settings/debugInfo',
            moduleId: 'viewmodels/manage/infoPackage',
            title: 'Gather Debug Info',
            nav: true,
            css: 'icon-gather-debug-information',
            dynamicHash: appUrl.forDebugInfo,
            enabled: access.enableGatherDebugInfoMenuItem
        }),
        new leafMenuItem({
<<<<<<< HEAD
            route: 'admin/settings/captureStackTraces',
            moduleId: 'viewmodels/manage/captureStackTraces',
            title: 'Stack Traces',
            nav: true,
            css: 'icon-stack-traces', 
            dynamicHash: appUrl.forCaptureStackTraces,
            enabled: access.enableCaptureStackTraces,
        }),
        new leafMenuItem({
            route: 'admin/settings/runningQueries',
            moduleId: 'viewmodels/manage/runningQueries',
            title: 'Running Queries',
            nav: true,
            css: 'icon-manage-server-running-queries',
            dynamicHash: appUrl.forRunningQueries
=======
            route: 'admin/settings/storageReport',
            moduleId: 'viewmodels/manage/storageReport',
            title: 'Storage Report',
            tooltip: "Storage Report",
            nav: true,
            css: 'icon-system-storage',
            dynamicHash: appUrl.forSystemStorageReport,
            enabled: access.enableSystemStorageReport
>>>>>>> b9cef91e
        }),
        new leafMenuItem({
            route: 'admin/settings/debug/advanced*details',
            moduleId: 'viewmodels/manage/debugAdvancedParent',
            title: 'Advanced',
            nav: true,
            css: 'icon-debug-advanced',
            hash: appUrl.forDebugAdvancedThreadsRuntime(),
            enabled: access.enableAdvancedMenuItem
        }),
    ];

    return new intermediateMenuItem('Manage Server', items, 'icon-manage-server', null, accessMainMenu.showManageServerMenuItem);
}
<|MERGE_RESOLUTION|>--- conflicted
+++ resolved
@@ -96,7 +96,16 @@
             enabled: access.enableGatherDebugInfoMenuItem
         }),
         new leafMenuItem({
-<<<<<<< HEAD
+            route: 'admin/settings/storageReport',
+            moduleId: 'viewmodels/manage/storageReport',
+            title: 'Storage Report',
+            tooltip: "Storage Report",
+            nav: true,
+            css: 'icon-system-storage',
+            dynamicHash: appUrl.forSystemStorageReport,
+            enabled: access.enableSystemStorageReport
+        }),
+        new leafMenuItem({
             route: 'admin/settings/captureStackTraces',
             moduleId: 'viewmodels/manage/captureStackTraces',
             title: 'Stack Traces',
@@ -112,16 +121,6 @@
             nav: true,
             css: 'icon-manage-server-running-queries',
             dynamicHash: appUrl.forRunningQueries
-=======
-            route: 'admin/settings/storageReport',
-            moduleId: 'viewmodels/manage/storageReport',
-            title: 'Storage Report',
-            tooltip: "Storage Report",
-            nav: true,
-            css: 'icon-system-storage',
-            dynamicHash: appUrl.forSystemStorageReport,
-            enabled: access.enableSystemStorageReport
->>>>>>> b9cef91e
         }),
         new leafMenuItem({
             route: 'admin/settings/debug/advanced*details',
