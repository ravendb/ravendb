--- conflicted
+++ resolved
@@ -37,11 +37,7 @@
         this.shortMessage = ko.pureComputed(() => generalUtils.trimMessage(this.message()));
     }
 
-<<<<<<< HEAD
     static tryExtractMessageAndException(details: string): { message: string, error: string, licenseLimitType: Raven.Server.Commercial.LimitType } {
-=======
-    static tryExtractMessageAndException(details: string): { message: string, error: string, licenseLimitType: string } {
->>>>>>> a309ad2c
         try {
             const parsedDetails = JSON.parse(details);
 
