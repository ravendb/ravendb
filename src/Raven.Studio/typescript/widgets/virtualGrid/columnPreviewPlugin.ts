--- conflicted
+++ resolved
@@ -28,18 +28,10 @@
             const isUtc = dateAsMoment.isUtc();
             const dateFormatted = isUtc ? dateAsMoment.format() : dateAsMoment.format(columnPreviewPlugin.localDateFormat);
             
-<<<<<<< HEAD
-            return `<div class="dateContainer">
+            return `<div class="dataContainer">
                         <div>
                             <div class="dateLabel">${isUtc ? "UTC" : "Local"}: </div>
                             <div class="dateValue">${dateFormatted}</div>
-=======
-            const fullDuration = diff < 0 ? "in " + duration : duration + "ago";
-            return `<div class="dataContainer">
-                        <div>
-                            <div class="dataLabel">UTC: </div>
-                            <div class="dataValue">${dateAsMoment.format()}</div>
->>>>>>> e8ad015b
                         </div>
                         <div>
                             <div class="dataLabel">Relative: </div>
