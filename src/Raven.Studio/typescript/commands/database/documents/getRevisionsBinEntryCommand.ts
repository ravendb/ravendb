import commandBase = require("commands/commandBase");
import database = require("models/resources/database");
import endpoints = require("endpoints");
import document = require("models/database/documents/document");

class getRevisionsBinEntryCommand extends commandBase {

<<<<<<< HEAD
    constructor(private database: database, private changeVector: string, private take: number, private continuationToken?: string) {
=======
    constructor(private database: database, private skip: number, private take: number) {
>>>>>>> 27545d91
        super();
    }
    
    execute(): JQueryPromise<pagedResultWithToken<document>> {
        const args = this.getArgsToUse();

<<<<<<< HEAD
        const resultsSelector = (dto: resultsWithCountAndToken<documentDto>, xhr: JQueryXHR): pagedResultWithToken<document> => {
=======
    execute(): JQueryPromise<pagedResult<document>> {
        const args = {
            etag: this.skip,
            pageSize: this.take
        };

        const resultsSelector = (dto: resultsDto<documentDto>, xhr: JQueryXHR): pagedResult<document> => {
>>>>>>> 27545d91
            return {
                items: dto.Results.map(x => new document(x)),
                totalResultCount: -1,
                resultEtag: this.extractEtag(xhr),
                continuationToken: dto.ContinuationToken
            };
        };
        
        const url = endpoints.databases.revisions.revisionsBin + this.urlEncodeArgs(args);
        
        return this.query(url, null, this.database, resultsSelector)
            .fail((response: JQueryXHR) => this.reportError("Failed to get revision bin entries", response.responseText, response.statusText));
    }

    private getArgsToUse() {
        if (this.continuationToken) {
            return {
                continuationToken: this.continuationToken
            };
        }

        return {
            changeVector: this.changeVector,
            pageSize: this.take
        };
    }
}

export = getRevisionsBinEntryCommand;<|MERGE_RESOLUTION|>--- conflicted
+++ resolved
@@ -5,28 +5,14 @@
 
 class getRevisionsBinEntryCommand extends commandBase {
 
-<<<<<<< HEAD
-    constructor(private database: database, private changeVector: string, private take: number, private continuationToken?: string) {
-=======
-    constructor(private database: database, private skip: number, private take: number) {
->>>>>>> 27545d91
+    constructor(private database: database, private skip: number, private take: number, private continuationToken?: string) {
         super();
     }
     
     execute(): JQueryPromise<pagedResultWithToken<document>> {
         const args = this.getArgsToUse();
 
-<<<<<<< HEAD
         const resultsSelector = (dto: resultsWithCountAndToken<documentDto>, xhr: JQueryXHR): pagedResultWithToken<document> => {
-=======
-    execute(): JQueryPromise<pagedResult<document>> {
-        const args = {
-            etag: this.skip,
-            pageSize: this.take
-        };
-
-        const resultsSelector = (dto: resultsDto<documentDto>, xhr: JQueryXHR): pagedResult<document> => {
->>>>>>> 27545d91
             return {
                 items: dto.Results.map(x => new document(x)),
                 totalResultCount: -1,
@@ -49,7 +35,7 @@
         }
 
         return {
-            changeVector: this.changeVector,
+            skip: this.skip,
             pageSize: this.take
         };
     }
