import viewModelBase = require("viewmodels/viewModelBase");
import shell = require("viewmodels/shell");
import license = require("models/auth/licenseModel");
import registration = require("viewmodels/shell/registration");
import buildInfo = require("models/resources/buildInfo");
import generalUtils = require("common/generalUtils");
import accessManager = require("common/shell/accessManager");
import forceLicenseUpdateCommand = require("commands/licensing/forceLicenseUpdateCommand");
import getLatestVersionInfoCommand = require("commands/version/getLatestVersionInfoCommand");
import getLicenseConfigurationSettingsCommand = require("commands/licensing/getLicenseConfigurationSettingsCommand");

class about extends viewModelBase {

    accessManager = accessManager.default.aboutView;
    licenseCssClass = license.licenseCssClass;
    supportCssClass = license.supportCssClass;
    
    supportLabel = license.supportLabel;
    supportTableCssClass = license.supportTableCssClass;
    
    clientVersion = shell.clientVersion;
    serverVersion = buildInfo.serverBuildVersion;

    developerLicense = license.developerLicense;

    static latestVersion = ko.observable<Raven.Server.ServerWide.BackgroundTasks.LatestVersionCheck.VersionInfo>();
    currentServerVersion = ko.pureComputed(() => this.serverVersion() ? this.serverVersion().FullVersion : "");   
    
    isNewVersionAvailable = ko.pureComputed(() => {
        const latestVersionInfo = about.latestVersion();
        if (!latestVersionInfo) {
            return false;
        }

        const serverVersion = this.serverVersion();
        if (!serverVersion) {
            return false;
        }

        const isDevBuildNumber = (num: number) => num >= 40 && num < 50;

        return !isDevBuildNumber(latestVersionInfo.BuildNumber) &&
            latestVersionInfo.BuildNumber > serverVersion.BuildVersion;
    });

    newVersionAvailableHtml = ko.pureComputed(() => {
        if (this.isNewVersionAvailable()) {
            return `New version available<br/> <span class="nobr">${ about.latestVersion().Version }</span>`;
        } else {
            return `You are using the latest version`;
        }
    });
    
    latestVersionWhatsNewUrl = ko.pureComputed(() => 
        `https://ravendb.net/whats-new?buildNumber=${ about.latestVersion().BuildNumber }`);

    maxClusterSize  = ko.pureComputed(() => {
        const licenseStatus = license.licenseStatus();
        return licenseStatus ? licenseStatus.MaxClusterSize : 1;
    });
    
    maxCores = ko.pureComputed(() => {
        const licenseStatus = license.licenseStatus();
        return licenseStatus ? licenseStatus.MaxCores : 3;
    });
    
    maxMemory = ko.pureComputed(() => {
        const licenseStatus = license.licenseStatus();
        return licenseStatus ? licenseStatus.MaxMemory : 6;
    });
    
    canUpgradeSupport = ko.pureComputed(() => {
        const support = license.supportCoverage();
        if (!support || !support.Status) {
            return true;
        }
        
        return support.Status !== "ProductionSupport";
    });

    spinners = {
        forceLicenseUpdate: ko.observable<boolean>(false),
        renewLicense: ko.observable<boolean>(false),
        latestVersionUpdates: ko.observable<boolean>(false)
    };

    expiresText = ko.pureComputed(() => {
        const licenseStatus = license.licenseStatus();
        if (!licenseStatus || !licenseStatus.Expiration) {
            return null;
        }

        return licenseStatus.IsIsv ? "Updates Expiration" : "Expires";
    });

    formattedExpiration = ko.pureComputed(() => {
        const licenseStatus = license.licenseStatus();
        if (!licenseStatus || !licenseStatus.Expiration) {
            return null;
        }

        const dateFormat = "YYYY MMMM Do";
        const expiration = moment(licenseStatus.Expiration);
        const now = moment();
        const nextMonth = moment().add(1, 'month');
        if (now.isBefore(expiration)) {
            const relativeDurationClass = nextMonth.isBefore(expiration) ? "" : "text-warning";
            
            const fromDuration = generalUtils.formatDurationByDate(expiration, true);
            return `${expiration.format(dateFormat)} <br /><small class="${relativeDurationClass}">(${fromDuration})</small>`;
        }

        const expiredClass = licenseStatus.Expired ? "text-danger" : "";
        const duration = generalUtils.formatDurationByDate(expiration, true);
<<<<<<< HEAD
        return `${expiration.format(dateFormat)} <br /><Small class="text-danger">(${duration})</Small>`;
=======
        return `${expiration.format(dateFormat)} <br /><Small class="${expiredClass}">(${duration} ago)</Small>`;
>>>>>>> 007d7617
    });

    licenseType = ko.pureComputed(() => {
        const licenseStatus = license.licenseStatus();
        return !licenseStatus ? "None" : licenseStatus.Type;
    });

    licenseTypeText = ko.pureComputed(() => {
        const licenseStatus = license.licenseStatus();
        if (!licenseStatus || licenseStatus.Type === "None") {
            return "No license - AGPLv3 Restrictions Applied";
        }

        let licenseType = licenseStatus.Type;
        if (licenseType === "Invalid") {
            return "Invalid license";
        }

        if (licenseStatus.IsCloud) {
            licenseType += " (Cloud)";
        }

        if (licenseStatus.IsIsv) {
            licenseType += " (ISV)";
        }

        return licenseType;
    });

    hasLicense = ko.pureComputed(() => {
        const licenseStatus = license.licenseStatus();
        return licenseStatus && licenseStatus.Type !== "None";
    });

    shortDescription = ko.pureComputed(() => {
        const licenseStatus = license.licenseStatus();
        const shortDescription = license.licenseShortDescription();
        if (!licenseStatus || !shortDescription) {
            return null;
        }

        return shortDescription;
    });

    licenseId = ko.pureComputed(() => {
        const licenseStatus = license.licenseStatus();
        const licenseId = license.licenseId();
        if (!licenseStatus || !licenseId) {
            return null;
        }

        return licenseId;
    });

    licensedTo = ko.pureComputed(() => {
        const licenseStatus = license.licenseStatus();
        if (!licenseStatus) {
            return null;
        }

        return licenseStatus.LicensedTo;
    });

    registered = ko.pureComputed(() => {
        const licenseStatus = license.licenseStatus();
        if (!licenseStatus) {
            return false;
        }

        return licenseStatus.Type !== "None" && licenseStatus.Type !== "Invalid";
    });
    
    canRenewLicense = ko.pureComputed(() => {
        return this.accessManager.canRenewLicense &&
               (this.licenseType() === 'Developer' ||  this.licenseType() === 'Community');
    });

    canForceUpdate = ko.pureComputed(() => {
        return this.accessManager.canForceUpdate  &&
               this.licenseType() !== 'Developer' &&
               this.licenseType() !== 'Community';
    });
    
    licenseAttribute(name: keyof Raven.Server.Commercial.LicenseStatus) {
        return ko.pureComputed(() => {
           const licenseStatus = license.licenseStatus();
           if (licenseStatus) {
               return licenseStatus[name] ? "icon-checkmark" : "icon-cancel";
           }
           return "icon-cancel";
        });
    }

    isRenewLicenseEnabled = ko.observable<boolean>(false);
    isActivateLicenseEnabled = ko.observable<boolean>(false);
    isForceUpdateEnabled = ko.observable<boolean>(false);

    register() {
        registration.showRegistrationDialog(license.licenseStatus(), false, true);
    }

    private getLicenseConfigurationSettings() {
        return new getLicenseConfigurationSettingsCommand()
            .execute()
            .done((result: Raven.Server.Config.Categories.LicenseConfiguration) => {
                this.isActivateLicenseEnabled(result.CanActivate);
                this.isRenewLicenseEnabled(result.CanRenew);
                this.isForceUpdateEnabled(result.CanForceUpdate);
            });
    }
    
    private pullLatestVersionInfo() {
        this.spinners.latestVersionUpdates(true);
        return new getLatestVersionInfoCommand()
            .execute()
            .done(versionInfo => {
                if (versionInfo && versionInfo.Version) {
                    about.latestVersion(versionInfo);
                }
            })
            .always(() => this.spinners.latestVersionUpdates(false));
    }

    refreshLatestVersionInfo() {
        this.spinners.latestVersionUpdates(true);
        const cmd = new getLatestVersionInfoCommand(true);
        cmd.execute()
            .done(versionInfo => {
                if (versionInfo && versionInfo.Version) {
                    about.latestVersion(versionInfo);
                }
            })
            .always(() => this.spinners.latestVersionUpdates(false));
    }

    openLatestVersionDownload() {
        window.open("https://ravendb.net/downloads", "_blank");
    }

    forceLicenseUpdate() {
        this.confirmationMessage(
                "Force License Update",
                "Are you sure that you want to force license update?")
            .done(can => {
                if (!can) {
                    return;
                }

                this.spinners.forceLicenseUpdate(true);
                new forceLicenseUpdateCommand().execute()
                    .done(() => {
                        license.fetchLicenseStatus()
                            .done(() => license.fetchSupportCoverage());
                    })
                    .always(() => this.spinners.forceLicenseUpdate(false));
            });
    }

    renewLicense() {
        registration.showRegistrationDialog(license.licenseStatus(), false, true, true);
    }

    openFeedbackForm() {
        shell.openFeedbackForm();
    }

    activate(args: any) {
        super.activate(args, { shell: true });
        return $.when<any>(this.getLicenseConfigurationSettings(), this.pullLatestVersionInfo());
    }
}

export = about;<|MERGE_RESOLUTION|>--- conflicted
+++ resolved
@@ -112,11 +112,7 @@
 
         const expiredClass = licenseStatus.Expired ? "text-danger" : "";
         const duration = generalUtils.formatDurationByDate(expiration, true);
-<<<<<<< HEAD
-        return `${expiration.format(dateFormat)} <br /><Small class="text-danger">(${duration})</Small>`;
-=======
         return `${expiration.format(dateFormat)} <br /><Small class="${expiredClass}">(${duration} ago)</Small>`;
->>>>>>> 007d7617
     });
 
     licenseType = ko.pureComputed(() => {
@@ -170,7 +166,7 @@
 
         return licenseId;
     });
-
+    
     licensedTo = ko.pureComputed(() => {
         const licenseStatus = license.licenseStatus();
         if (!licenseStatus) {
