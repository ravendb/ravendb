--- conflicted
+++ resolved
@@ -162,13 +162,9 @@
             .done(() => this.gridController().reset(true))
             .always(() => this.spinners.refresh(false));
     }
-<<<<<<< HEAD
-=======
-    
     private showStackTrace(thread: Raven.Server.Dashboard.ThreadInfo) {
         app.showBootstrapDialog(new threadStackTrace(thread.Id, thread.Name));
-    }
->>>>>>> 90179b5b
+}
 }
 
 export = debugAdvancedThreadsRuntime;