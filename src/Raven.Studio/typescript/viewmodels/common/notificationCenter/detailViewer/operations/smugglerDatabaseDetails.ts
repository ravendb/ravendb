import app = require("durandal/app");
import operation = require("common/notifications/models/operation");
import abstractNotification = require("common/notifications/models/abstractNotification");
import notificationCenter = require("common/notifications/notificationCenter");
import abstractOperationDetails = require("viewmodels/common/notificationCenter/detailViewer/operations/abstractOperationDetails");
import generalUtils = require("common/generalUtils");
import genericProgress = require("common/helpers/database/genericProgress");
import delayBackupCommand = require("commands/database/tasks/delayBackupCommand");
import viewHelpers = require("common/helpers/view/viewHelpers");

import ShardedSmugglerResult = Raven.Client.Documents.Smuggler.ShardedSmugglerResult;
import CountsWithSkippedCountAndLastEtag = Raven.Client.Documents.Smuggler.SmugglerProgressBase.CountsWithSkippedCountAndLastEtag;
import CountsWithSkippedCountAndLastEtagAndAttachments = Raven.Client.Documents.Smuggler.SmugglerProgressBase.CountsWithSkippedCountAndLastEtagAndAttachments;
import Counts = Raven.Client.Documents.Smuggler.SmugglerProgressBase.Counts;
import CountsWithLastEtagAndAttachments = Raven.Client.Documents.Smuggler.SmugglerProgressBase.CountsWithLastEtagAndAttachments;
import CountsWithLastEtag = Raven.Client.Documents.Smuggler.SmugglerProgressBase.CountsWithLastEtag;
import DatabaseRecordProgress = Raven.Client.Documents.Smuggler.SmugglerProgressBase.DatabaseRecordProgress;
import SmugglerProgressBase = Raven.Client.Documents.Smuggler.SmugglerProgressBase;
import RestoreProgress = Raven.Client.ServerWide.Operations.RestoreProgress;
import SmugglerResult = Raven.Client.Documents.Smuggler.SmugglerResult;
import OperationChanged = Raven.Server.NotificationCenter.Notifications.OperationChanged;
import BackupProgress = Raven.Client.Documents.Operations.Backups.BackupProgress;
import CloudUploadStatus = Raven.Client.Documents.Operations.Backups.CloudUploadStatus;
import ShardedSmugglerProgress = Raven.Client.Documents.Smuggler.ShardedSmugglerProgress;
import ShardedBackupResult = Raven.Client.Documents.Operations.Backups.ShardedBackupResult;
import ShardNodeSmugglerResult = Raven.Client.Documents.Smuggler.ShardNodeSmugglerResult;
import ShardNodeBackupResult = Raven.Client.Documents.Operations.Backups.ShardNodeBackupResult;
import BackupResult = Raven.Client.Documents.Operations.Backups.BackupResult;

type smugglerListItemStatus = "processed" | "skipped" | "processing" | "pending" | "processedWithErrors";

type smugglerListItem = {
    name: string;
    stage: smugglerListItemStatus;
    hasReadCount: boolean;
    readCount: string;
    hasErroredCount: boolean;
    erroredCount: string;
    hasSkippedCount: boolean;
    skippedCount: string;
    processingSpeedText: string;
    isNested: boolean;
}

type uploadListItem = {
    name: string;
    uploadProgress: genericProgress;
}

class smugglerDatabaseDetails extends abstractOperationDetails {

    view = require("views/common/notificationCenter/detailViewer/operations/smugglerDatabaseDetails.html");

    private static sizeFormatter = generalUtils.formatBytesToSize;

    static extractingDataStageName = "Extracting data";
    static ProcessingText = 'Processing';

    detailsVisible = ko.observable<boolean>(false);
    tail = ko.observable<boolean>(true);

    itemsLastCount: dictionary<number> = {};
    lastProcessingSpeedText = smugglerDatabaseDetails.ProcessingText;

    canDelay: KnockoutComputed<boolean>;

    exportItems: KnockoutComputed<Array<smugglerListItem>>;
    uploadItems: KnockoutComputed<Array<uploadListItem>>;
    messages: KnockoutComputed<Array<string>>;
    messagesJoined: KnockoutComputed<string>;
    previousProgressMessages: string[];
    processingSpeed: KnockoutComputed<string>;

    filesProcessed: KnockoutComputed<File>;
    
    filesCount: KnockoutComputed<Raven.Client.Documents.Smuggler.SmugglerProgressBase.FileCounts>;

    shardedSmugglerInProgress: KnockoutComputed<boolean>;
    currentShard: KnockoutComputed<number>;

    constructor(op: operation, notificationCenter: notificationCenter) {
        super(op, notificationCenter);
        this.bindToCurrentInstance("toggleDetails");

        this.initObservables();
    }

    private static extractType(value: object): string {
        return value && "$type" in value ? (value as any)["$type"] : null;
    }

    private static isShardedResult(value: object): value is ShardedSmugglerResult {
        const type = smugglerDatabaseDetails.extractType(value);

        if (!type) {
            return false;
        }

        return type.includes("ShardedSmugglerResult") || type.includes("ShardedBackupResult") || type.includes("ShardedRestoreResult");
    }

    private static isShardedProgress(value: object): value is ShardedSmugglerProgress {
        const type = smugglerDatabaseDetails.extractType(value);

        if (!type) {
            return false;
        }

        return type.includes("ShardedSmugglerProgress") || type.includes("ShardedBackupProgress") || type.includes("ShardedRestoreResult");
    }

    private static isShardedBackupResult(value: object): value is ShardedBackupResult {
        const type = smugglerDatabaseDetails.extractType(value);
        if (!type) {
            return false;
        }

        return type.includes("ShardedBackupResult");
    }

    private mergeShardedResult(result: ShardedSmugglerResult | ShardedBackupResult): SmugglerProgressBase {
        const mergeCounts = (items: Counts[]): Counts => {
            return {
                ReadCount: items.reduce((p, c) => p + c.ReadCount, 0),
                ErroredCount: items.reduce((p, c) => p + c.ErroredCount, 0),
                Skipped: items.every(x => x.Skipped),
                Processed: items.some(x => x.Processed),
                SizeInBytes: items.reduce((p, c) => p + c.SizeInBytes, 0),
                StartTime: null,
            }
        }

        const mergeCountsWithLastEtag = (items: CountsWithLastEtag[]): CountsWithLastEtag => {
            return {
                ...mergeCounts(items),
                LastEtag: -1,
            }
        }

        const mergeCountsWithLastEtagAndAttachments = (items: CountsWithLastEtagAndAttachments[]): CountsWithLastEtagAndAttachments => {
            return {
                ...mergeCountsWithLastEtag(items),
                Attachments: mergeCounts(items.map(x => x.Attachments))
            }
        }

        const mergeCountsWithSkippedCountAndLastEtag = (items: CountsWithSkippedCountAndLastEtag[]): CountsWithSkippedCountAndLastEtag => {
            return {
                ...mergeCountsWithLastEtag(items),
                SkippedCount: items.reduce((p, c) => p + c.SkippedCount, 0),
            }
        }

        const mergeCountsWithSkippedCountAndLastEtagAndAttachments = (items: CountsWithSkippedCountAndLastEtagAndAttachments[]): CountsWithSkippedCountAndLastEtagAndAttachments => {
            return {
                ...mergeCountsWithLastEtagAndAttachments(items),
                SkippedCount: items.reduce((p, c) => p + c.SkippedCount, 0),
            }
        }

        const results: Array<ShardNodeSmugglerResult | ShardNodeBackupResult> = result.Results;

        let extraProps: object = {};

        if (smugglerDatabaseDetails.isShardedBackupResult(result)) {
            // noinspection UnnecessaryLocalVariableJS
            const backup: Partial<BackupResult> = {
                SnapshotBackup: mergeCounts(result.Results.map(x => x.Result.SnapshotBackup))
            }

            extraProps = backup;
        }

        return {
            CanMerge: false,
            CompareExchange: mergeCountsWithLastEtag(results.map(x => x.Result.CompareExchange)),
            CompareExchangeTombstones: mergeCounts(results.map(x => x.Result.CompareExchangeTombstones)),
            Conflicts: mergeCountsWithLastEtag(results.map(x => x.Result.Conflicts)),
            Counters: mergeCountsWithSkippedCountAndLastEtag(results.map(x => x.Result.Counters)),
            DatabaseRecord: mergeCounts(results.map(x => x.Result.DatabaseRecord)) as DatabaseRecordProgress,
            Documents: mergeCountsWithSkippedCountAndLastEtagAndAttachments(results.map(x => x.Result.Documents)),
            Identities: mergeCountsWithLastEtag(results.map(x => x.Result.Identities)),
            Indexes: mergeCounts(results.map(x => x.Result.Indexes)),
            ReplicationHubCertificates: mergeCounts(results.map(x => x.Result.ReplicationHubCertificates)),
            RevisionDocuments: mergeCountsWithSkippedCountAndLastEtagAndAttachments(results.map(x => x.Result.RevisionDocuments)),
            Subscriptions: mergeCounts(results.map(x => x.Result.Subscriptions)),
            TimeSeries: mergeCountsWithSkippedCountAndLastEtag(results.map(x => x.Result.TimeSeries)),
            Tombstones: mergeCountsWithLastEtag(results.map(x => x.Result.Tombstones)),
            ...extraProps
        };
    }

    protected initObservables() {
        super.initObservables();

        this.filesCount = ko.pureComputed(() => {
            if (this.op.status() !== "InProgress") {
                return null;
            }

            const status: any = this.op.progress();
            if (!status) {
                return null;
            }

            if ("Files" in status) {
                const files = (status as Raven.Client.ServerWide.Operations.RestoreProgress).Files;

                if (!files.FileCount) {
                    return null;
                }
                
                return files;
            }
            
            return null;
        });
        
        this.canDelay = ko.pureComputed(() => {
            const completed = this.op.isCompleted();
            const isBackup = this.op.taskType() === "DatabaseBackup";
<<<<<<< HEAD

            return !completed && isBackup;
=======
            const isOneTime = this.op.message().startsWith("Manual backup"); // unfortunately we don't have better way of detection as of now
            
            return !completed && isBackup && !isOneTime;
>>>>>>> 76e0cf26
        });

        this.exportItems = ko.pureComputed(() => {
            if (this.op.status() === "Faulted") {
                return [];
            }

            let status = (this.op.isCompleted() ? this.op.result() : this.op.progress()) as SmugglerProgressBase;
            if (!status) {
                return [];
            }

            if (smugglerDatabaseDetails.isShardedResult(status)) {
                status = this.mergeShardedResult(status);
            }

            const result: smugglerListItem[] = [];
            if ("SnapshotBackup" in status) {
                const backupCount = (status as BackupProgress).SnapshotBackup;

                // skip it this case means it is not backup progress object or it is backup of non-binary data
                if (backupCount && backupCount.Skipped) {
                    result.push(this.mapToExportListItem("Backed up files", backupCount));
                }
            }

            if ("SnapshotRestore" in status) {
                const restoreCounts = (status as RestoreProgress).SnapshotRestore;

                // skip it this case means it is not restore progress object or it is restore of non-binary data 
                if (restoreCounts && restoreCounts.Skipped) {
                    result.push(this.mapToExportListItem("Preparing restore", restoreCounts));
                }
            }

            const isDatabaseMigration = this.op.taskType() === "DatabaseMigration";

            if (this.op.taskType() === "CollectionImportFromCsv" || isDatabaseMigration) {
                result.push(this.mapToExportListItem("Documents", status.Documents));
                if (isDatabaseMigration) {
                    const attachments = (status.Documents as CountsWithLastEtagAndAttachments).Attachments;
                    result.push(this.mapToExportListItem("Attachments", attachments, true));
                }
            } else {
                result.push(this.mapToExportListItem("Database Record", status.DatabaseRecord));
                result.push(this.mapToExportListItem("Documents", status.Documents));

                const attachments = (status.Documents as CountsWithLastEtagAndAttachments).Attachments;
                result.push(this.mapToExportListItem("Attachments", attachments, true));

                result.push(this.mapToExportListItem("Counters", status.Counters, true));
                result.push(this.mapToExportListItem("TimeSeries", status.TimeSeries, true));

                if (this.op.taskType() === "DatabaseImport") {
                    result.push(this.mapToExportListItem("Tombstones", status.Tombstones, true));
                }

                result.push(this.mapToExportListItem("Revisions", status.RevisionDocuments));
                const revisionsAttachments = (status.RevisionDocuments as CountsWithLastEtagAndAttachments).Attachments;
                result.push(this.mapToExportListItem("Attachments", revisionsAttachments, true));

                result.push(this.mapToExportListItem("Conflicts", status.Conflicts));
                result.push(this.mapToExportListItem("Indexes", status.Indexes));
                result.push(this.mapToExportListItem("Identities", status.Identities));
                result.push(this.mapToExportListItem("Compare Exchange", status.CompareExchange));

                if (this.op.taskType() === "DatabaseImport") {
                    result.push(this.mapToExportListItem("Compare Exchange Tombstones", status.CompareExchangeTombstones, true));
                }

                result.push(this.mapToExportListItem("Subscriptions", status.Subscriptions));
            }

            const currentlyProcessingItems = smugglerDatabaseDetails.findCurrentlyProcessingItems(result);

            result.forEach(item => {
                if (item.stage === "processing" && !_.includes(currentlyProcessingItems, item.name)) {
                    item.stage = "pending";
                }

                if (item.stage === "pending" || item.stage === "skipped" || item.name === smugglerDatabaseDetails.extractingDataStageName) {
                    item.hasReadCount = false;
                    item.hasErroredCount = false;
                    item.hasSkippedCount = false;
                    item.readCount = "-";
                    item.erroredCount = "-";
                    item.skippedCount = item.skippedCount || "-";
                }
            });

            return result;
        });

        this.uploadItems = ko.pureComputed(() => {
            if (this.op.taskType() !== "DatabaseBackup") {
                return [];
            }

            if (this.op.status() === "Faulted") {
                return [];
            }

            const status = (this.op.isCompleted() ? this.op.result() : this.op.progress()) as SmugglerProgressBase;
            if (!status) {
                return [];
            }

            if (smugglerDatabaseDetails.isShardedResult(status)) {
                return status.Results.flatMap(shardResult => smugglerDatabaseDetails.mapUploadItems(shardResult.Result));
            } else {
                return smugglerDatabaseDetails.mapUploadItems(status);
            }
        });

        this.messages = ko.pureComputed(() => {
            if (this.operationFailed()) {
                const errors = this.errorMessages();
                const previousMessages = this.previousProgressMessages || [];
                return previousMessages.concat(...errors);
            } else if (this.op.isCompleted()) {
                const result = this.op.result() as SmugglerResult;

                if (smugglerDatabaseDetails.isShardedResult(result)) {
                    return result.Results.flatMap(x => x.Result.Messages);
                } else {
                    return result ? result.Messages : [];
                }
            } else {
                const progress = this.op.progress() as SmugglerResult;
                if (progress) {
                    this.previousProgressMessages = progress.Messages;
                }
                return progress ? progress.Messages : [];
            }
        });

        this.messagesJoined = ko.pureComputed(() => this.messages() ? this.messages().join("\n") : "");

        this.registerDisposable(this.operationFailed.subscribe(failed => {
            if (failed) {
                this.detailsVisible(true);
            }
        }));

        if (this.operationFailed()) {
            this.detailsVisible(true);
        }

        this.shardedSmugglerInProgress = ko.pureComputed(() => smugglerDatabaseDetails.isShardedProgress(this.op.progress() as object));

        this.currentShard = ko.pureComputed(() => {
            const progress = this.op.progress() as object;
            if (!smugglerDatabaseDetails.isShardedProgress(progress)) {
                return null;
            }

            return progress.ShardNumber;
        });
    }

    private static mapUploadItems(status: SmugglerProgressBase): uploadListItem[] {
        const result: uploadListItem[] = [];
        if ("S3Backup" in status) {
            const s3BackupStatus = (status as BackupProgress).S3Backup;
            const backupStatus = s3BackupStatus as CloudUploadStatus;
            result.push(smugglerDatabaseDetails.mapUploadItem("S3", backupStatus));
        }

        if ("AzureBackup" in status) {
            const azureBackupStatus = (status as BackupProgress).AzureBackup;
            const backupStatus = azureBackupStatus as CloudUploadStatus;
            result.push(smugglerDatabaseDetails.mapUploadItem("Azure", backupStatus));
        }

        if ("GoogleCloudBackup" in status) {
            const googleCloudBackupStatus = (status as BackupProgress).GoogleCloudBackup;
            const backupStatus = googleCloudBackupStatus as CloudUploadStatus;
            result.push(smugglerDatabaseDetails.mapUploadItem("Google Cloud", backupStatus));
        }

        if ("GlacierBackup" in status) {
            const glacierBackupStatus = (status as BackupProgress).GlacierBackup;
            const backupStatus = glacierBackupStatus as CloudUploadStatus;
            result.push(smugglerDatabaseDetails.mapUploadItem("Glacier", backupStatus));
        }

        if ("FtpBackup" in status) {
            const ftpBackupStatus = (status as BackupProgress).FtpBackup;
            const backupStatus = ftpBackupStatus as CloudUploadStatus;
            result.push(smugglerDatabaseDetails.mapUploadItem("FTP", backupStatus));
        }

        return result.filter(x => x);
    }

    private static mapUploadItem(backupType: string, backupStatus: CloudUploadStatus): uploadListItem | null {
        if (!backupStatus || backupStatus.Skipped) {
            return null;
        }

        const uploadProgress = new genericProgress(
            backupStatus.UploadProgress.UploadedInBytes,
            backupStatus.UploadProgress.TotalInBytes,
            (number: number) => this.sizeFormatter(number),
            backupStatus.UploadProgress.BytesPutsPerSec);

        return {
            name: `Upload to ${backupType}`,
            uploadProgress: uploadProgress
        };
    }

    delayBackup(duration: string) {
        if (!this.canDelay()) {
            return;
        }

        this.close();

        const durationFormatted = generalUtils.formatTimeSpan(duration, true);

        viewHelpers.confirmationMessage("Delay backup", "Do you want to delay backup by " + durationFormatted + "?", {
            buttons: ["Cancel", "Delay"]
        })
            .done(result => {
                if (result.can) {
                    new delayBackupCommand(this.op.database, this.op.operationId(), duration)
                        .execute();
                } else {
                    this.openDetails();
                }
            })
            .fail(() => {
                this.openDetails();
            })

    }

    private static findCurrentlyProcessingItems(result: Array<smugglerListItem>): string[] {
        // since we don't know the contents of smuggler import file we assume that currently processed
        // items are all items with status: 'processing' and positive read count
        // if such item doesn't exist when use first item with processing state

        const processing = result.filter(x => x.stage === "processing");

        const withPositiveReadCounts = processing.filter(x => x.hasReadCount && x.readCount !== '0');
        if (withPositiveReadCounts.length) {
            return withPositiveReadCounts.map(x => x.name);
        }

        if (processing.length) {
            return [processing[0].name];
        }

        return [];
    }

    private static scrollDown() {
        const messages = $(".export-messages")[0];
        if (messages) {
            messages.scrollTop = messages.scrollHeight;
        }
    }

    toggleDetails() {
        this.detailsVisible(!this.detailsVisible());
    }

    attached() {
        super.attached();

        this.registerDisposable(this.messagesJoined.subscribe(() => {
            if (this.tail()) {
                smugglerDatabaseDetails.scrollDown();
            }
        }));

        this.registerDisposable(this.tail.subscribe(enabled => {
            if (enabled) {
                smugglerDatabaseDetails.scrollDown();
            }
        }));
    }

    private mapToExportListItem(name: string, item: Counts, isNested = false): smugglerListItem {
        if (!item) {
            return null;
        }

        let stage: smugglerListItemStatus = "processing";

        if (item.Skipped) {
            stage = "skipped";
        } else if (item.Processed) {
            stage = "processed";
            if (item.ErroredCount) {
                stage = "processedWithErrors";
            }
        }

        let processingSpeedText = smugglerDatabaseDetails.ProcessingText;

        const hasSkippedCount = "SkippedCount" in item;
        const skippedCount = hasSkippedCount ? (item as CountsWithSkippedCountAndLastEtag).SkippedCount : 0;

        if (smugglerDatabaseDetails.showSpeed(name) && item.StartTime) {
            const itemsCount = item.ReadCount + skippedCount + item.ErroredCount;

            if (itemsCount === this.itemsLastCount[name]) {
                processingSpeedText = this.lastProcessingSpeedText;
            } else {
                this.itemsLastCount[name] = itemsCount;
                processingSpeedText = this.lastProcessingSpeedText = this.calcSpeedText(itemsCount, item.StartTime);
            }
        }

        return {
            name: name,
            stage: stage,
            hasReadCount: true, // it will be reassigned in post-processing
            readCount: item.ReadCount.toLocaleString(),
            hasSkippedCount: hasSkippedCount,
            skippedCount: hasSkippedCount ? skippedCount.toLocaleString() : "-",
            hasErroredCount: true, // it will be reassigned in post-processing
            erroredCount: item.ErroredCount.toLocaleString(),
            processingSpeedText: processingSpeedText,
            isNested: isNested
        };
    }

    private static showSpeed(name: string) {
        return name === "Documents" || name === "Revisions" || name === "Counters" || name === "TimeSeries";
    }

    private calcSpeedText(count: number, startTime: string) {
        const durationInSeconds = this.op.getElapsedSeconds(startTime);
        const processingSpeed = abstractOperationDetails.calculateProcessingSpeed(durationInSeconds, count);
        return processingSpeed ? `${processingSpeed.toLocaleString()} items/sec` : smugglerDatabaseDetails.ProcessingText;
    }

    static supportsDetailsFor(notification: abstractNotification) {
        return (notification instanceof operation) &&
            (notification.taskType() === "DatabaseExport" ||
                notification.taskType() === "DatabaseImport" ||
                notification.taskType() === "DatabaseMigrationRavenDb" ||
                notification.taskType() === "DatabaseRestore" ||
                notification.taskType() === "MigrationFromLegacyData" ||
                notification.taskType() === "CollectionImportFromCsv" ||
                notification.taskType() === "DatabaseBackup" ||
                notification.taskType() === "DatabaseMigration"
            );
    }

    static showDetailsFor(op: operation, center: notificationCenter) {
        return app.showBootstrapDialog(new smugglerDatabaseDetails(op, center));
    }

    static merge(existing: operation, incoming: OperationChanged): boolean {
        if (!smugglerDatabaseDetails.supportsDetailsFor(existing)) {
            return false;
        }

        const isUpdate = !_.isUndefined(incoming);

        if (!isUpdate) {
            // object was just created  - only copy message -> message field

            if (!existing.isCompleted()) {
                const result = existing.progress() as SmugglerResult;
                result.Messages = result.Message ? [result.Message] : [];
            }

        } else if (incoming.State.Status === "InProgress") { // if incoming operation is in progress, then merge messages into existing item
            const incomingResult = incoming.State.Progress as SmugglerResult;
            const existingResult = existing.progress() as SmugglerResult;

            if (incomingResult.Message) {
                incomingResult.Messages = existingResult.Messages.concat(incomingResult.Message);
            }
        }

        if (isUpdate) {
            existing.updateWith(incoming);
        }

        return true;
    }
}

export = smugglerDatabaseDetails;<|MERGE_RESOLUTION|>--- conflicted
+++ resolved
@@ -7,25 +7,6 @@
 import genericProgress = require("common/helpers/database/genericProgress");
 import delayBackupCommand = require("commands/database/tasks/delayBackupCommand");
 import viewHelpers = require("common/helpers/view/viewHelpers");
-
-import ShardedSmugglerResult = Raven.Client.Documents.Smuggler.ShardedSmugglerResult;
-import CountsWithSkippedCountAndLastEtag = Raven.Client.Documents.Smuggler.SmugglerProgressBase.CountsWithSkippedCountAndLastEtag;
-import CountsWithSkippedCountAndLastEtagAndAttachments = Raven.Client.Documents.Smuggler.SmugglerProgressBase.CountsWithSkippedCountAndLastEtagAndAttachments;
-import Counts = Raven.Client.Documents.Smuggler.SmugglerProgressBase.Counts;
-import CountsWithLastEtagAndAttachments = Raven.Client.Documents.Smuggler.SmugglerProgressBase.CountsWithLastEtagAndAttachments;
-import CountsWithLastEtag = Raven.Client.Documents.Smuggler.SmugglerProgressBase.CountsWithLastEtag;
-import DatabaseRecordProgress = Raven.Client.Documents.Smuggler.SmugglerProgressBase.DatabaseRecordProgress;
-import SmugglerProgressBase = Raven.Client.Documents.Smuggler.SmugglerProgressBase;
-import RestoreProgress = Raven.Client.ServerWide.Operations.RestoreProgress;
-import SmugglerResult = Raven.Client.Documents.Smuggler.SmugglerResult;
-import OperationChanged = Raven.Server.NotificationCenter.Notifications.OperationChanged;
-import BackupProgress = Raven.Client.Documents.Operations.Backups.BackupProgress;
-import CloudUploadStatus = Raven.Client.Documents.Operations.Backups.CloudUploadStatus;
-import ShardedSmugglerProgress = Raven.Client.Documents.Smuggler.ShardedSmugglerProgress;
-import ShardedBackupResult = Raven.Client.Documents.Operations.Backups.ShardedBackupResult;
-import ShardNodeSmugglerResult = Raven.Client.Documents.Smuggler.ShardNodeSmugglerResult;
-import ShardNodeBackupResult = Raven.Client.Documents.Operations.Backups.ShardNodeBackupResult;
-import BackupResult = Raven.Client.Documents.Operations.Backups.BackupResult;
 
 type smugglerListItemStatus = "processed" | "skipped" | "processing" | "pending" | "processedWithErrors";
 
@@ -50,33 +31,30 @@
 class smugglerDatabaseDetails extends abstractOperationDetails {
 
     view = require("views/common/notificationCenter/detailViewer/operations/smugglerDatabaseDetails.html");
-
-    private static sizeFormatter = generalUtils.formatBytesToSize;
+    
+    private sizeFormatter = generalUtils.formatBytesToSize;
 
     static extractingDataStageName = "Extracting data";
     static ProcessingText = 'Processing';
-
+    
     detailsVisible = ko.observable<boolean>(false);
     tail = ko.observable<boolean>(true);
-
+    
     itemsLastCount: dictionary<number> = {};
     lastProcessingSpeedText = smugglerDatabaseDetails.ProcessingText;
-
+    
     canDelay: KnockoutComputed<boolean>;
-
+    
     exportItems: KnockoutComputed<Array<smugglerListItem>>;
     uploadItems: KnockoutComputed<Array<uploadListItem>>;
     messages: KnockoutComputed<Array<string>>;
     messagesJoined: KnockoutComputed<string>;
     previousProgressMessages: string[];
     processingSpeed: KnockoutComputed<string>;
-
+    
     filesProcessed: KnockoutComputed<File>;
     
     filesCount: KnockoutComputed<Raven.Client.Documents.Smuggler.SmugglerProgressBase.FileCounts>;
-
-    shardedSmugglerInProgress: KnockoutComputed<boolean>;
-    currentShard: KnockoutComputed<number>;
 
     constructor(op: operation, notificationCenter: notificationCenter) {
         super(op, notificationCenter);
@@ -85,120 +63,15 @@
         this.initObservables();
     }
 
-    private static extractType(value: object): string {
-        return value && "$type" in value ? (value as any)["$type"] : null;
-    }
-
-    private static isShardedResult(value: object): value is ShardedSmugglerResult {
-        const type = smugglerDatabaseDetails.extractType(value);
-
-        if (!type) {
-            return false;
-        }
-
-        return type.includes("ShardedSmugglerResult") || type.includes("ShardedBackupResult") || type.includes("ShardedRestoreResult");
-    }
-
-    private static isShardedProgress(value: object): value is ShardedSmugglerProgress {
-        const type = smugglerDatabaseDetails.extractType(value);
-
-        if (!type) {
-            return false;
-        }
-
-        return type.includes("ShardedSmugglerProgress") || type.includes("ShardedBackupProgress") || type.includes("ShardedRestoreResult");
-    }
-
-    private static isShardedBackupResult(value: object): value is ShardedBackupResult {
-        const type = smugglerDatabaseDetails.extractType(value);
-        if (!type) {
-            return false;
-        }
-
-        return type.includes("ShardedBackupResult");
-    }
-
-    private mergeShardedResult(result: ShardedSmugglerResult | ShardedBackupResult): SmugglerProgressBase {
-        const mergeCounts = (items: Counts[]): Counts => {
-            return {
-                ReadCount: items.reduce((p, c) => p + c.ReadCount, 0),
-                ErroredCount: items.reduce((p, c) => p + c.ErroredCount, 0),
-                Skipped: items.every(x => x.Skipped),
-                Processed: items.some(x => x.Processed),
-                SizeInBytes: items.reduce((p, c) => p + c.SizeInBytes, 0),
-                StartTime: null,
-            }
-        }
-
-        const mergeCountsWithLastEtag = (items: CountsWithLastEtag[]): CountsWithLastEtag => {
-            return {
-                ...mergeCounts(items),
-                LastEtag: -1,
-            }
-        }
-
-        const mergeCountsWithLastEtagAndAttachments = (items: CountsWithLastEtagAndAttachments[]): CountsWithLastEtagAndAttachments => {
-            return {
-                ...mergeCountsWithLastEtag(items),
-                Attachments: mergeCounts(items.map(x => x.Attachments))
-            }
-        }
-
-        const mergeCountsWithSkippedCountAndLastEtag = (items: CountsWithSkippedCountAndLastEtag[]): CountsWithSkippedCountAndLastEtag => {
-            return {
-                ...mergeCountsWithLastEtag(items),
-                SkippedCount: items.reduce((p, c) => p + c.SkippedCount, 0),
-            }
-        }
-
-        const mergeCountsWithSkippedCountAndLastEtagAndAttachments = (items: CountsWithSkippedCountAndLastEtagAndAttachments[]): CountsWithSkippedCountAndLastEtagAndAttachments => {
-            return {
-                ...mergeCountsWithLastEtagAndAttachments(items),
-                SkippedCount: items.reduce((p, c) => p + c.SkippedCount, 0),
-            }
-        }
-
-        const results: Array<ShardNodeSmugglerResult | ShardNodeBackupResult> = result.Results;
-
-        let extraProps: object = {};
-
-        if (smugglerDatabaseDetails.isShardedBackupResult(result)) {
-            // noinspection UnnecessaryLocalVariableJS
-            const backup: Partial<BackupResult> = {
-                SnapshotBackup: mergeCounts(result.Results.map(x => x.Result.SnapshotBackup))
-            }
-
-            extraProps = backup;
-        }
-
-        return {
-            CanMerge: false,
-            CompareExchange: mergeCountsWithLastEtag(results.map(x => x.Result.CompareExchange)),
-            CompareExchangeTombstones: mergeCounts(results.map(x => x.Result.CompareExchangeTombstones)),
-            Conflicts: mergeCountsWithLastEtag(results.map(x => x.Result.Conflicts)),
-            Counters: mergeCountsWithSkippedCountAndLastEtag(results.map(x => x.Result.Counters)),
-            DatabaseRecord: mergeCounts(results.map(x => x.Result.DatabaseRecord)) as DatabaseRecordProgress,
-            Documents: mergeCountsWithSkippedCountAndLastEtagAndAttachments(results.map(x => x.Result.Documents)),
-            Identities: mergeCountsWithLastEtag(results.map(x => x.Result.Identities)),
-            Indexes: mergeCounts(results.map(x => x.Result.Indexes)),
-            ReplicationHubCertificates: mergeCounts(results.map(x => x.Result.ReplicationHubCertificates)),
-            RevisionDocuments: mergeCountsWithSkippedCountAndLastEtagAndAttachments(results.map(x => x.Result.RevisionDocuments)),
-            Subscriptions: mergeCounts(results.map(x => x.Result.Subscriptions)),
-            TimeSeries: mergeCountsWithSkippedCountAndLastEtag(results.map(x => x.Result.TimeSeries)),
-            Tombstones: mergeCountsWithLastEtag(results.map(x => x.Result.Tombstones)),
-            ...extraProps
-        };
-    }
-
     protected initObservables() {
         super.initObservables();
-
+        
         this.filesCount = ko.pureComputed(() => {
             if (this.op.status() !== "InProgress") {
                 return null;
             }
 
-            const status: any = this.op.progress();
+            const status = this.op.progress();
             if (!status) {
                 return null;
             }
@@ -219,14 +92,9 @@
         this.canDelay = ko.pureComputed(() => {
             const completed = this.op.isCompleted();
             const isBackup = this.op.taskType() === "DatabaseBackup";
-<<<<<<< HEAD
-
-            return !completed && isBackup;
-=======
             const isOneTime = this.op.message().startsWith("Manual backup"); // unfortunately we don't have better way of detection as of now
             
             return !completed && isBackup && !isOneTime;
->>>>>>> 76e0cf26
         });
 
         this.exportItems = ko.pureComputed(() => {
@@ -234,58 +102,59 @@
                 return [];
             }
 
-            let status = (this.op.isCompleted() ? this.op.result() : this.op.progress()) as SmugglerProgressBase;
+            const status = (this.op.isCompleted() ? this.op.result() : this.op.progress()) as Raven.Client.Documents.Smuggler.SmugglerProgressBase;
             if (!status) {
                 return [];
             }
 
-            if (smugglerDatabaseDetails.isShardedResult(status)) {
-                status = this.mergeShardedResult(status);
-            }
-
             const result: smugglerListItem[] = [];
             if ("SnapshotBackup" in status) {
-                const backupCount = (status as BackupProgress).SnapshotBackup;
+                const backupCount = (status as Raven.Client.Documents.Operations.Backups.BackupProgress).SnapshotBackup;
 
                 // skip it this case means it is not backup progress object or it is backup of non-binary data
-                if (backupCount && backupCount.Skipped) {
+                if (!backupCount.Skipped) {
                     result.push(this.mapToExportListItem("Backed up files", backupCount));
                 }
             }
 
             if ("SnapshotRestore" in status) {
-                const restoreCounts = (status as RestoreProgress).SnapshotRestore;
-
+                const restoreCounts = (status as Raven.Client.ServerWide.Operations.RestoreProgress).SnapshotRestore;
+                
                 // skip it this case means it is not restore progress object or it is restore of non-binary data 
-                if (restoreCounts && restoreCounts.Skipped) {
+                if (!restoreCounts.Skipped) {
                     result.push(this.mapToExportListItem("Preparing restore", restoreCounts));
                 }
             }
+            
+            if (this.op.taskType() === "MigrationFromLegacyData") {
+                const migrationCounts = (status as Raven.Client.Documents.Smuggler.OfflineMigrationProgress).DataExporter;
+                result.push(this.mapToExportListItem(smugglerDatabaseDetails.extractingDataStageName, migrationCounts));
+            }
 
             const isDatabaseMigration = this.op.taskType() === "DatabaseMigration";
-
+            
             if (this.op.taskType() === "CollectionImportFromCsv" || isDatabaseMigration) {
                 result.push(this.mapToExportListItem("Documents", status.Documents));
                 if (isDatabaseMigration) {
-                    const attachments = (status.Documents as CountsWithLastEtagAndAttachments).Attachments;
+                    const attachments = (status.Documents as Raven.Client.Documents.Smuggler.SmugglerProgressBase.CountsWithLastEtagAndAttachments).Attachments;
                     result.push(this.mapToExportListItem("Attachments", attachments, true));
                 }
             } else {
                 result.push(this.mapToExportListItem("Database Record", status.DatabaseRecord));
                 result.push(this.mapToExportListItem("Documents", status.Documents));
 
-                const attachments = (status.Documents as CountsWithLastEtagAndAttachments).Attachments;
+                const attachments = (status.Documents as Raven.Client.Documents.Smuggler.SmugglerProgressBase.CountsWithLastEtagAndAttachments).Attachments;
                 result.push(this.mapToExportListItem("Attachments", attachments, true));
-
+                
                 result.push(this.mapToExportListItem("Counters", status.Counters, true));
                 result.push(this.mapToExportListItem("TimeSeries", status.TimeSeries, true));
-
+                
                 if (this.op.taskType() === "DatabaseImport") {
                     result.push(this.mapToExportListItem("Tombstones", status.Tombstones, true));
                 }
-
+                
                 result.push(this.mapToExportListItem("Revisions", status.RevisionDocuments));
-                const revisionsAttachments = (status.RevisionDocuments as CountsWithLastEtagAndAttachments).Attachments;
+                const revisionsAttachments = (status.RevisionDocuments as Raven.Client.Documents.Smuggler.SmugglerProgressBase.CountsWithLastEtagAndAttachments).Attachments;
                 result.push(this.mapToExportListItem("Attachments", revisionsAttachments, true));
 
                 result.push(this.mapToExportListItem("Conflicts", status.Conflicts));
@@ -296,12 +165,12 @@
                 if (this.op.taskType() === "DatabaseImport") {
                     result.push(this.mapToExportListItem("Compare Exchange Tombstones", status.CompareExchangeTombstones, true));
                 }
-
+                
                 result.push(this.mapToExportListItem("Subscriptions", status.Subscriptions));
             }
 
             const currentlyProcessingItems = smugglerDatabaseDetails.findCurrentlyProcessingItems(result);
-
+            
             result.forEach(item => {
                 if (item.stage === "processing" && !_.includes(currentlyProcessingItems, item.name)) {
                     item.stage = "pending";
@@ -329,33 +198,55 @@
                 return [];
             }
 
-            const status = (this.op.isCompleted() ? this.op.result() : this.op.progress()) as SmugglerProgressBase;
+            const status = (this.op.isCompleted() ? this.op.result() : this.op.progress()) as Raven.Client.Documents.Smuggler.SmugglerProgressBase;
             if (!status) {
                 return [];
             }
 
-            if (smugglerDatabaseDetails.isShardedResult(status)) {
-                return status.Results.flatMap(shardResult => smugglerDatabaseDetails.mapUploadItems(shardResult.Result));
-            } else {
-                return smugglerDatabaseDetails.mapUploadItems(status);
-            }
-        });
-
+            const result: uploadListItem[] = [];
+            if ("S3Backup" in status) {
+                const s3BackupStatus = (status as Raven.Client.Documents.Operations.Backups.BackupProgress).S3Backup;
+                const backupStatus = s3BackupStatus as Raven.Client.Documents.Operations.Backups.CloudUploadStatus;
+                this.addToUploadItems("S3", result, backupStatus);
+            }
+
+            if ("AzureBackup" in status) {
+                const azureBackupStatus = (status as Raven.Client.Documents.Operations.Backups.BackupProgress).AzureBackup;
+                const backupStatus = azureBackupStatus as Raven.Client.Documents.Operations.Backups.CloudUploadStatus;
+                this.addToUploadItems("Azure", result, backupStatus);
+            }
+
+            if ("GoogleCloudBackup" in status) {
+                const googleCloudBackupStatus = (status as Raven.Client.Documents.Operations.Backups.BackupProgress).GoogleCloudBackup;
+                const backupStatus = googleCloudBackupStatus as Raven.Client.Documents.Operations.Backups.CloudUploadStatus;
+                this.addToUploadItems("Google Cloud", result, backupStatus);
+            }
+
+            if ("GlacierBackup" in status) {
+                const glacierBackupStatus = (status as Raven.Client.Documents.Operations.Backups.BackupProgress).GlacierBackup;
+                const backupStatus = glacierBackupStatus as Raven.Client.Documents.Operations.Backups.CloudUploadStatus;
+                this.addToUploadItems("Glacier", result, backupStatus);
+            }
+
+            if ("FtpBackup" in status) {
+                const ftpBackupStatus = (status as Raven.Client.Documents.Operations.Backups.BackupProgress).FtpBackup;
+                const backupStatus = ftpBackupStatus as Raven.Client.Documents.Operations.Backups.CloudUploadStatus;
+                this.addToUploadItems("FTP", result, backupStatus);
+            }
+
+            return result;
+        });
+         
         this.messages = ko.pureComputed(() => {
             if (this.operationFailed()) {
                 const errors = this.errorMessages();
                 const previousMessages = this.previousProgressMessages || [];
                 return previousMessages.concat(...errors);
             } else if (this.op.isCompleted()) {
-                const result = this.op.result() as SmugglerResult;
-
-                if (smugglerDatabaseDetails.isShardedResult(result)) {
-                    return result.Results.flatMap(x => x.Result.Messages);
-                } else {
-                    return result ? result.Messages : [];
-                }
+                const result = this.op.result() as Raven.Client.Documents.Smuggler.SmugglerResult;
+                return result ? result.Messages : [];
             } else {
-                const progress = this.op.progress() as SmugglerResult;
+                const progress = this.op.progress() as Raven.Client.Documents.Smuggler.SmugglerResult;
                 if (progress) {
                     this.previousProgressMessages = progress.Messages;
                 }
@@ -364,7 +255,7 @@
         });
 
         this.messagesJoined = ko.pureComputed(() => this.messages() ? this.messages().join("\n") : "");
-
+        
         this.registerDisposable(this.operationFailed.subscribe(failed => {
             if (failed) {
                 this.detailsVisible(true);
@@ -374,81 +265,18 @@
         if (this.operationFailed()) {
             this.detailsVisible(true);
         }
-
-        this.shardedSmugglerInProgress = ko.pureComputed(() => smugglerDatabaseDetails.isShardedProgress(this.op.progress() as object));
-
-        this.currentShard = ko.pureComputed(() => {
-            const progress = this.op.progress() as object;
-            if (!smugglerDatabaseDetails.isShardedProgress(progress)) {
-                return null;
-            }
-
-            return progress.ShardNumber;
-        });
-    }
-
-    private static mapUploadItems(status: SmugglerProgressBase): uploadListItem[] {
-        const result: uploadListItem[] = [];
-        if ("S3Backup" in status) {
-            const s3BackupStatus = (status as BackupProgress).S3Backup;
-            const backupStatus = s3BackupStatus as CloudUploadStatus;
-            result.push(smugglerDatabaseDetails.mapUploadItem("S3", backupStatus));
-        }
-
-        if ("AzureBackup" in status) {
-            const azureBackupStatus = (status as BackupProgress).AzureBackup;
-            const backupStatus = azureBackupStatus as CloudUploadStatus;
-            result.push(smugglerDatabaseDetails.mapUploadItem("Azure", backupStatus));
-        }
-
-        if ("GoogleCloudBackup" in status) {
-            const googleCloudBackupStatus = (status as BackupProgress).GoogleCloudBackup;
-            const backupStatus = googleCloudBackupStatus as CloudUploadStatus;
-            result.push(smugglerDatabaseDetails.mapUploadItem("Google Cloud", backupStatus));
-        }
-
-        if ("GlacierBackup" in status) {
-            const glacierBackupStatus = (status as BackupProgress).GlacierBackup;
-            const backupStatus = glacierBackupStatus as CloudUploadStatus;
-            result.push(smugglerDatabaseDetails.mapUploadItem("Glacier", backupStatus));
-        }
-
-        if ("FtpBackup" in status) {
-            const ftpBackupStatus = (status as BackupProgress).FtpBackup;
-            const backupStatus = ftpBackupStatus as CloudUploadStatus;
-            result.push(smugglerDatabaseDetails.mapUploadItem("FTP", backupStatus));
-        }
-
-        return result.filter(x => x);
-    }
-
-    private static mapUploadItem(backupType: string, backupStatus: CloudUploadStatus): uploadListItem | null {
-        if (!backupStatus || backupStatus.Skipped) {
-            return null;
-        }
-
-        const uploadProgress = new genericProgress(
-            backupStatus.UploadProgress.UploadedInBytes,
-            backupStatus.UploadProgress.TotalInBytes,
-            (number: number) => this.sizeFormatter(number),
-            backupStatus.UploadProgress.BytesPutsPerSec);
-
-        return {
-            name: `Upload to ${backupType}`,
-            uploadProgress: uploadProgress
-        };
     }
 
     delayBackup(duration: string) {
         if (!this.canDelay()) {
             return;
         }
-
+        
         this.close();
-
+        
         const durationFormatted = generalUtils.formatTimeSpan(duration, true);
-
-        viewHelpers.confirmationMessage("Delay backup", "Do you want to delay backup by " + durationFormatted + "?", {
+        
+        viewHelpers.confirmationMessage("Delay backup", "Do you want to delay backup by " + durationFormatted +  "?", {
             buttons: ["Cancel", "Delay"]
         })
             .done(result => {
@@ -462,29 +290,48 @@
             .fail(() => {
                 this.openDetails();
             })
-
-    }
-
+        
+    }
+    
     private static findCurrentlyProcessingItems(result: Array<smugglerListItem>): string[] {
         // since we don't know the contents of smuggler import file we assume that currently processed
         // items are all items with status: 'processing' and positive read count
         // if such item doesn't exist when use first item with processing state
-
+        
         const processing = result.filter(x => x.stage === "processing");
-
+        
         const withPositiveReadCounts = processing.filter(x => x.hasReadCount && x.readCount !== '0');
         if (withPositiveReadCounts.length) {
             return withPositiveReadCounts.map(x => x.name);
         }
-
+        
         if (processing.length) {
             return [processing[0].name];
         }
-
+        
         return [];
     }
 
-    private static scrollDown() {
+    private addToUploadItems(backupType: string, items: Array<uploadListItem>,
+        backupStatus: Raven.Client.Documents.Operations.Backups.CloudUploadStatus) {
+
+        if (backupStatus.Skipped) {
+            return;
+        }
+
+        const uploadProgress = new genericProgress(
+            backupStatus.UploadProgress.UploadedInBytes,
+            backupStatus.UploadProgress.TotalInBytes,
+            (number: number) => this.sizeFormatter(number),
+            backupStatus.UploadProgress.BytesPutsPerSec);
+
+        items.push({
+            name: `Upload to ${backupType}`,
+            uploadProgress: uploadProgress
+        });
+    }
+
+    private scrollDown() {
         const messages = $(".export-messages")[0];
         if (messages) {
             messages.scrollTop = messages.scrollHeight;
@@ -494,30 +341,26 @@
     toggleDetails() {
         this.detailsVisible(!this.detailsVisible());
     }
-
+    
     attached() {
         super.attached();
 
         this.registerDisposable(this.messagesJoined.subscribe(() => {
             if (this.tail()) {
-                smugglerDatabaseDetails.scrollDown();
+                this.scrollDown();
             }
         }));
 
         this.registerDisposable(this.tail.subscribe(enabled => {
             if (enabled) {
-                smugglerDatabaseDetails.scrollDown();
+                this.scrollDown();
             }
         }));
     }
 
-    private mapToExportListItem(name: string, item: Counts, isNested = false): smugglerListItem {
-        if (!item) {
-            return null;
-        }
-
+    private mapToExportListItem(name: string, item: Raven.Client.Documents.Smuggler.SmugglerProgressBase.Counts, isNested = false): smugglerListItem {
         let stage: smugglerListItemStatus = "processing";
-
+        
         if (item.Skipped) {
             stage = "skipped";
         } else if (item.Processed) {
@@ -530,11 +373,11 @@
         let processingSpeedText = smugglerDatabaseDetails.ProcessingText;
 
         const hasSkippedCount = "SkippedCount" in item;
-        const skippedCount = hasSkippedCount ? (item as CountsWithSkippedCountAndLastEtag).SkippedCount : 0;
-
-        if (smugglerDatabaseDetails.showSpeed(name) && item.StartTime) {
+        const skippedCount = hasSkippedCount ? (item as Raven.Client.Documents.Smuggler.SmugglerProgressBase.CountsWithSkippedCountAndLastEtag).SkippedCount : 0;
+        
+        if (this.showSpeed(name) && item.StartTime) {
             const itemsCount = item.ReadCount + skippedCount + item.ErroredCount;
-
+            
             if (itemsCount === this.itemsLastCount[name]) {
                 processingSpeedText = this.lastProcessingSpeedText;
             } else {
@@ -557,34 +400,34 @@
         };
     }
 
-    private static showSpeed(name: string) {
+    private showSpeed(name: string) {
         return name === "Documents" || name === "Revisions" || name === "Counters" || name === "TimeSeries";
     }
-
+    
     private calcSpeedText(count: number, startTime: string) {
         const durationInSeconds = this.op.getElapsedSeconds(startTime);
         const processingSpeed = abstractOperationDetails.calculateProcessingSpeed(durationInSeconds, count);
         return processingSpeed ? `${processingSpeed.toLocaleString()} items/sec` : smugglerDatabaseDetails.ProcessingText;
     }
-
+    
     static supportsDetailsFor(notification: abstractNotification) {
         return (notification instanceof operation) &&
-            (notification.taskType() === "DatabaseExport" ||
-                notification.taskType() === "DatabaseImport" ||
-                notification.taskType() === "DatabaseMigrationRavenDb" ||
-                notification.taskType() === "DatabaseRestore" ||
-                notification.taskType() === "MigrationFromLegacyData" ||
-                notification.taskType() === "CollectionImportFromCsv" ||
-                notification.taskType() === "DatabaseBackup" ||
-                notification.taskType() === "DatabaseMigration"
-            );
+        (notification.taskType() === "DatabaseExport" ||
+            notification.taskType() === "DatabaseImport" ||
+            notification.taskType() === "DatabaseMigrationRavenDb" ||
+            notification.taskType() === "DatabaseRestore" ||
+            notification.taskType() === "MigrationFromLegacyData" ||
+            notification.taskType() === "CollectionImportFromCsv" ||
+            notification.taskType() === "DatabaseBackup" ||
+            notification.taskType() === "DatabaseMigration"
+        );
     }
 
     static showDetailsFor(op: operation, center: notificationCenter) {
         return app.showBootstrapDialog(new smugglerDatabaseDetails(op, center));
     }
 
-    static merge(existing: operation, incoming: OperationChanged): boolean {
+    static merge(existing: operation, incoming: Raven.Server.NotificationCenter.Notifications.OperationChanged): boolean {
         if (!smugglerDatabaseDetails.supportsDetailsFor(existing)) {
             return false;
         }
@@ -595,23 +438,21 @@
             // object was just created  - only copy message -> message field
 
             if (!existing.isCompleted()) {
-                const result = existing.progress() as SmugglerResult;
-                result.Messages = result.Message ? [result.Message] : [];
-            }
-
+                const result = existing.progress() as Raven.Client.Documents.Smuggler.SmugglerResult;
+                result.Messages = [result.Message];
+            }
+            
         } else if (incoming.State.Status === "InProgress") { // if incoming operation is in progress, then merge messages into existing item
-            const incomingResult = incoming.State.Progress as SmugglerResult;
-            const existingResult = existing.progress() as SmugglerResult;
-
-            if (incomingResult.Message) {
-                incomingResult.Messages = existingResult.Messages.concat(incomingResult.Message);
-            }
+            const incomingResult = incoming.State.Progress as Raven.Client.Documents.Smuggler.SmugglerResult;
+            const existingResult = existing.progress() as Raven.Client.Documents.Smuggler.SmugglerResult;
+
+            incomingResult.Messages = existingResult.Messages.concat(incomingResult.Message);
         }
 
         if (isUpdate) {
             existing.updateWith(incoming);
         }
-
+        
         return true;
     }
 }
