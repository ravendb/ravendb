import app = require("durandal/app");
import operation = require("common/notifications/models/operation");
import abstractNotification = require("common/notifications/models/abstractNotification");
import notificationCenter = require("common/notifications/notificationCenter");
import abstractOperationDetails = require("viewmodels/common/notificationCenter/detailViewer/operations/abstractOperationDetails");
import generalUtils = require("common/generalUtils");
import genericProgress = require("common/helpers/database/genericProgress");
import delayBackupCommand = require("commands/database/tasks/delayBackupCommand");
import viewHelpers = require("common/helpers/view/viewHelpers");

import ShardedSmugglerResult = Raven.Client.Documents.Smuggler.ShardedSmugglerResult;
import CountsWithSkippedCountAndLastEtag = Raven.Client.Documents.Smuggler.SmugglerProgressBase.CountsWithSkippedCountAndLastEtag;
import CountsWithSkippedCountAndLastEtagAndAttachments = Raven.Client.Documents.Smuggler.SmugglerProgressBase.CountsWithSkippedCountAndLastEtagAndAttachments;
import Counts = Raven.Client.Documents.Smuggler.SmugglerProgressBase.Counts;
import CountsWithLastEtagAndAttachments = Raven.Client.Documents.Smuggler.SmugglerProgressBase.CountsWithLastEtagAndAttachments;
import CountsWithLastEtag = Raven.Client.Documents.Smuggler.SmugglerProgressBase.CountsWithLastEtag;
import DatabaseRecordProgress = Raven.Client.Documents.Smuggler.SmugglerProgressBase.DatabaseRecordProgress;
import SmugglerProgressBase = Raven.Client.Documents.Smuggler.SmugglerProgressBase;
import RestoreProgress = Raven.Client.ServerWide.Operations.RestoreProgress;
import SmugglerResult = Raven.Client.Documents.Smuggler.SmugglerResult;
import OperationChanged = Raven.Server.NotificationCenter.Notifications.OperationChanged;
import BackupProgress = Raven.Client.Documents.Operations.Backups.BackupProgress;
import CloudUploadStatus = Raven.Client.Documents.Operations.Backups.CloudUploadStatus;
import ShardedSmugglerProgress = Raven.Client.Documents.Smuggler.ShardedSmugglerProgress;
import ShardedBackupResult = Raven.Client.Documents.Operations.Backups.ShardedBackupResult;
import ShardNodeSmugglerResult = Raven.Client.Documents.Smuggler.ShardNodeSmugglerResult;
import ShardNodeBackupResult = Raven.Client.Documents.Operations.Backups.ShardNodeBackupResult;
import BackupResult = Raven.Client.Documents.Operations.Backups.BackupResult;

type smugglerListItemStatus = "processed" | "skipped" | "processing" | "pending" | "processedWithErrors";

type smugglerListItem = {
    name: string;
    stage: smugglerListItemStatus;
    hasReadCount: boolean;
    readCount: string;
    hasErroredCount: boolean;
    erroredCount: string;
    hasSkippedCount: boolean;
    skippedCount: string;
    processingSpeedText: string;
    isNested: boolean;
}

type uploadListItem = {
    name: string;
    uploadProgress: genericProgress;
}

class smugglerDatabaseDetails extends abstractOperationDetails {

    view = require("views/common/notificationCenter/detailViewer/operations/smugglerDatabaseDetails.html");

    private static sizeFormatter = generalUtils.formatBytesToSize;

    static extractingDataStageName = "Extracting data";
    static ProcessingText = 'Processing';

    detailsVisible = ko.observable<boolean>(false);
    tail = ko.observable<boolean>(true);

    itemsLastCount: dictionary<number> = {};
    lastProcessingSpeedText = smugglerDatabaseDetails.ProcessingText;

    canDelay: KnockoutComputed<boolean>;

    exportItems: KnockoutComputed<Array<smugglerListItem>>;
    uploadItems: KnockoutComputed<Array<uploadListItem>>;
    messages: KnockoutComputed<Array<string>>;
    messagesJoined: KnockoutComputed<string>;
    previousProgressMessages: string[];
    processingSpeed: KnockoutComputed<string>;

    filesProcessed: KnockoutComputed<File>;
    
    filesCount: KnockoutComputed<Raven.Client.Documents.Smuggler.SmugglerProgressBase.FileCounts>;

    shardedSmugglerInProgress: KnockoutComputed<boolean>;
    currentShard: KnockoutComputed<number>;

    constructor(op: operation, notificationCenter: notificationCenter) {
        super(op, notificationCenter);
        this.bindToCurrentInstance("toggleDetails");

        this.initObservables();
    }

    private static extractType(value: object): string {
        return value && "$type" in value ? (value as any)["$type"] : null;
    }

    private static isShardedResult(value: object): value is ShardedSmugglerResult {
        const type = smugglerDatabaseDetails.extractType(value);

        if (!type) {
            return false;
        }

        return type.includes("ShardedSmugglerResult") || type.includes("ShardedBackupResult") || type.includes("ShardedRestoreResult");
    }

    private static isShardedProgress(value: object): value is ShardedSmugglerProgress {
        const type = smugglerDatabaseDetails.extractType(value);

        if (!type) {
            return false;
        }

        return type.includes("ShardedSmugglerProgress") || type.includes("ShardedBackupProgress") || type.includes("ShardedRestoreResult");
    }

    private static isShardedBackupResult(value: object): value is ShardedBackupResult {
        const type = smugglerDatabaseDetails.extractType(value);
        if (!type) {
            return false;
        }

        return type.includes("ShardedBackupResult");
    }

    private mergeShardedResult(result: ShardedSmugglerResult | ShardedBackupResult): SmugglerProgressBase {
        const mergeCounts = (items: Counts[]): Counts => {
            return {
                ReadCount: items.reduce((p, c) => p + c.ReadCount, 0),
                ErroredCount: items.reduce((p, c) => p + c.ErroredCount, 0),
                Skipped: items.every(x => x.Skipped),
                Processed: items.some(x => x.Processed),
                SizeInBytes: items.reduce((p, c) => p + c.SizeInBytes, 0),
                StartTime: null,
            }
        }

        const mergeCountsWithLastEtag = (items: CountsWithLastEtag[]): CountsWithLastEtag => {
            return {
                ...mergeCounts(items),
                LastEtag: -1,
            }
        }

        const mergeCountsWithLastEtagAndAttachments = (items: CountsWithLastEtagAndAttachments[]): CountsWithLastEtagAndAttachments => {
            return {
                ...mergeCountsWithLastEtag(items),
                Attachments: mergeCounts(items.map(x => x.Attachments))
            }
        }

        const mergeCountsWithSkippedCountAndLastEtag = (items: CountsWithSkippedCountAndLastEtag[]): CountsWithSkippedCountAndLastEtag => {
            return {
                ...mergeCountsWithLastEtag(items),
                SkippedCount: items.reduce((p, c) => p + c.SkippedCount, 0),
            }
        }

        const mergeCountsWithSkippedCountAndLastEtagAndAttachments = (items: CountsWithSkippedCountAndLastEtagAndAttachments[]): CountsWithSkippedCountAndLastEtagAndAttachments => {
            return {
                ...mergeCountsWithLastEtagAndAttachments(items),
                SkippedCount: items.reduce((p, c) => p + c.SkippedCount, 0),
            }
        }

        const results: Array<ShardNodeSmugglerResult | ShardNodeBackupResult> = result.Results;

        let extraProps: object = {};

        if (smugglerDatabaseDetails.isShardedBackupResult(result)) {
            // noinspection UnnecessaryLocalVariableJS
            const backup: Partial<BackupResult> = {
                SnapshotBackup: mergeCounts(result.Results.map(x => x.Result.SnapshotBackup))
            }

            extraProps = backup;
        }

        return {
            CanMerge: false,
            CompareExchange: mergeCountsWithLastEtag(results.map(x => x.Result.CompareExchange)),
            CompareExchangeTombstones: mergeCounts(results.map(x => x.Result.CompareExchangeTombstones)),
            Conflicts: mergeCountsWithLastEtag(results.map(x => x.Result.Conflicts)),
            Counters: mergeCountsWithSkippedCountAndLastEtag(results.map(x => x.Result.Counters)),
            DatabaseRecord: mergeCounts(results.map(x => x.Result.DatabaseRecord)) as DatabaseRecordProgress,
            Documents: mergeCountsWithSkippedCountAndLastEtagAndAttachments(results.map(x => x.Result.Documents)),
            Identities: mergeCountsWithLastEtag(results.map(x => x.Result.Identities)),
            Indexes: mergeCounts(results.map(x => x.Result.Indexes)),
            ReplicationHubCertificates: mergeCounts(results.map(x => x.Result.ReplicationHubCertificates)),
            RevisionDocuments: mergeCountsWithSkippedCountAndLastEtagAndAttachments(results.map(x => x.Result.RevisionDocuments)),
            Subscriptions: mergeCounts(results.map(x => x.Result.Subscriptions)),
            TimeSeries: mergeCountsWithSkippedCountAndLastEtag(results.map(x => x.Result.TimeSeries)),
            Tombstones: mergeCountsWithLastEtag(results.map(x => x.Result.Tombstones)),
            ...extraProps
        };
    }

    protected initObservables() {
        super.initObservables();

        this.filesCount = ko.pureComputed(() => {
            if (this.op.status() !== "InProgress") {
                return null;
            }

            const status: any = this.op.progress();
            if (!status) {
                return null;
            }

            if ("Files" in status) {
                const files = (status as Raven.Client.ServerWide.Operations.RestoreProgress).Files;

                if (!files.FileCount) {
                    return null;
                }
                
                return files;
            }
            
            return null;
        });
        
        this.canDelay = ko.pureComputed(() => {
            const completed = this.op.isCompleted();
            const isBackup = this.op.taskType() === "DatabaseBackup";

            return !completed && isBackup;
        });

        this.exportItems = ko.pureComputed(() => {
            if (this.op.status() === "Faulted") {
                return [];
            }

            let status = (this.op.isCompleted() ? this.op.result() : this.op.progress()) as SmugglerProgressBase;
            if (!status) {
                return [];
            }

            if (smugglerDatabaseDetails.isShardedResult(status)) {
                status = this.mergeShardedResult(status);
            }

            const result: smugglerListItem[] = [];
            if ("SnapshotBackup" in status) {
                const backupCount = (status as BackupProgress).SnapshotBackup;

                // skip it this case means it is not backup progress object or it is backup of non-binary data
                if (backupCount && backupCount.Skipped) {
                    result.push(this.mapToExportListItem("Backed up files", backupCount));
                }
            }

            if ("SnapshotRestore" in status) {
                const restoreCounts = (status as RestoreProgress).SnapshotRestore;

                // skip it this case means it is not restore progress object or it is restore of non-binary data 
                if (restoreCounts && restoreCounts.Skipped) {
                    result.push(this.mapToExportListItem("Preparing restore", restoreCounts));
                }
            }

            const isDatabaseMigration = this.op.taskType() === "DatabaseMigration";

            if (this.op.taskType() === "CollectionImportFromCsv" || isDatabaseMigration) {
                result.push(this.mapToExportListItem("Documents", status.Documents));
                if (isDatabaseMigration) {
                    const attachments = (status.Documents as CountsWithLastEtagAndAttachments).Attachments;
                    result.push(this.mapToExportListItem("Attachments", attachments, true));
                }
            } else {
                result.push(this.mapToExportListItem("Database Record", status.DatabaseRecord));
                result.push(this.mapToExportListItem("Documents", status.Documents));

                const attachments = (status.Documents as CountsWithLastEtagAndAttachments).Attachments;
                result.push(this.mapToExportListItem("Attachments", attachments, true));

                result.push(this.mapToExportListItem("Counters", status.Counters, true));
                result.push(this.mapToExportListItem("TimeSeries", status.TimeSeries, true));

                if (this.op.taskType() === "DatabaseImport") {
                    result.push(this.mapToExportListItem("Tombstones", status.Tombstones, true));
                }

                result.push(this.mapToExportListItem("Revisions", status.RevisionDocuments));
                const revisionsAttachments = (status.RevisionDocuments as CountsWithLastEtagAndAttachments).Attachments;
                result.push(this.mapToExportListItem("Attachments", revisionsAttachments, true));

                result.push(this.mapToExportListItem("Conflicts", status.Conflicts));
                result.push(this.mapToExportListItem("Indexes", status.Indexes));
                result.push(this.mapToExportListItem("Identities", status.Identities));
                result.push(this.mapToExportListItem("Compare Exchange", status.CompareExchange));

                if (this.op.taskType() === "DatabaseImport") {
                    result.push(this.mapToExportListItem("Compare Exchange Tombstones", status.CompareExchangeTombstones, true));
                }

                result.push(this.mapToExportListItem("Subscriptions", status.Subscriptions));
            }

            const currentlyProcessingItems = smugglerDatabaseDetails.findCurrentlyProcessingItems(result);

            result.forEach(item => {
                if (item.stage === "processing" && !_.includes(currentlyProcessingItems, item.name)) {
                    item.stage = "pending";
                }

                if (item.stage === "pending" || item.stage === "skipped" || item.name === smugglerDatabaseDetails.extractingDataStageName) {
                    item.hasReadCount = false;
                    item.hasErroredCount = false;
                    item.hasSkippedCount = false;
                    item.readCount = "-";
                    item.erroredCount = "-";
                    item.skippedCount = item.skippedCount || "-";
                }
            });

            return result;
        });

        this.uploadItems = ko.pureComputed(() => {
            if (this.op.taskType() !== "DatabaseBackup") {
                return [];
            }

            if (this.op.status() === "Faulted") {
                return [];
            }

            const status = (this.op.isCompleted() ? this.op.result() : this.op.progress()) as SmugglerProgressBase;
            if (!status) {
                return [];
            }

            if (smugglerDatabaseDetails.isShardedResult(status)) {
                return status.Results.flatMap(shardResult => smugglerDatabaseDetails.mapUploadItems(shardResult.Result));
            } else {
                return smugglerDatabaseDetails.mapUploadItems(status);
            }
        });

        this.messages = ko.pureComputed(() => {
            if (this.operationFailed()) {
                const errors = this.errorMessages();
                const previousMessages = this.previousProgressMessages || [];
                return previousMessages.concat(...errors);
            } else if (this.op.isCompleted()) {
                const result = this.op.result() as SmugglerResult;

                if (smugglerDatabaseDetails.isShardedResult(result)) {
                    return result.Results.flatMap(x => x.Result.Messages);
                } else {
                    return result ? result.Messages : [];
                }
            } else {
                const progress = this.op.progress() as SmugglerResult;
                if (progress) {
                    this.previousProgressMessages = progress.Messages;
                }
                return progress ? progress.Messages : [];
            }
        });

        this.messagesJoined = ko.pureComputed(() => this.messages() ? this.messages().join("\n") : "");

        this.registerDisposable(this.operationFailed.subscribe(failed => {
            if (failed) {
                this.detailsVisible(true);
            }
        }));

        if (this.operationFailed()) {
            this.detailsVisible(true);
        }

        this.shardedSmugglerInProgress = ko.pureComputed(() => smugglerDatabaseDetails.isShardedProgress(this.op.progress() as object));

        this.currentShard = ko.pureComputed(() => {
            const progress = this.op.progress() as object;
            if (!smugglerDatabaseDetails.isShardedProgress(progress)) {
                return null;
            }

            return progress.ShardNumber;
        });
    }

    private static mapUploadItems(status: SmugglerProgressBase): uploadListItem[] {
        const result: uploadListItem[] = [];
        if ("S3Backup" in status) {
            const s3BackupStatus = (status as BackupProgress).S3Backup;
            const backupStatus = s3BackupStatus as CloudUploadStatus;
            result.push(smugglerDatabaseDetails.mapUploadItem("S3", backupStatus));
        }

        if ("AzureBackup" in status) {
            const azureBackupStatus = (status as BackupProgress).AzureBackup;
            const backupStatus = azureBackupStatus as CloudUploadStatus;
            result.push(smugglerDatabaseDetails.mapUploadItem("Azure", backupStatus));
        }

        if ("GoogleCloudBackup" in status) {
            const googleCloudBackupStatus = (status as BackupProgress).GoogleCloudBackup;
            const backupStatus = googleCloudBackupStatus as CloudUploadStatus;
            result.push(smugglerDatabaseDetails.mapUploadItem("Google Cloud", backupStatus));
        }

        if ("GlacierBackup" in status) {
            const glacierBackupStatus = (status as BackupProgress).GlacierBackup;
            const backupStatus = glacierBackupStatus as CloudUploadStatus;
            result.push(smugglerDatabaseDetails.mapUploadItem("Glacier", backupStatus));
        }

        if ("FtpBackup" in status) {
            const ftpBackupStatus = (status as BackupProgress).FtpBackup;
            const backupStatus = ftpBackupStatus as CloudUploadStatus;
            result.push(smugglerDatabaseDetails.mapUploadItem("FTP", backupStatus));
        }

        return result.filter(x => x);
    }

    private static mapUploadItem(backupType: string, backupStatus: CloudUploadStatus): uploadListItem | null {
        if (!backupStatus || backupStatus.Skipped) {
            return null;
        }

        const uploadProgress = new genericProgress(
            backupStatus.UploadProgress.UploadedInBytes,
            backupStatus.UploadProgress.TotalInBytes,
            (number: number) => this.sizeFormatter(number),
            backupStatus.UploadProgress.BytesPutsPerSec);

        return {
            name: `Upload to ${backupType}`,
            uploadProgress: uploadProgress
        };
    }

    delayBackup(duration: string) {
        if (!this.canDelay()) {
            return;
        }

        this.close();

        const durationFormatted = generalUtils.formatTimeSpan(duration, true);

        viewHelpers.confirmationMessage("Delay backup", "Do you want to delay backup by " + durationFormatted + "?", {
            buttons: ["Cancel", "Delay"]
        })
            .done(result => {
                if (result.can) {
                    new delayBackupCommand(this.op.database, this.op.operationId(), duration)
                        .execute();
                } else {
                    this.openDetails();
                }
            })
            .fail(() => {
                this.openDetails();
            })

    }

    private static findCurrentlyProcessingItems(result: Array<smugglerListItem>): string[] {
        // since we don't know the contents of smuggler import file we assume that currently processed
        // items are all items with status: 'processing' and positive read count
        // if such item doesn't exist when use first item with processing state

        const processing = result.filter(x => x.stage === "processing");

        const withPositiveReadCounts = processing.filter(x => x.hasReadCount && x.readCount !== '0');
        if (withPositiveReadCounts.length) {
            return withPositiveReadCounts.map(x => x.name);
        }

        if (processing.length) {
            return [processing[0].name];
        }

        return [];
    }

    private static scrollDown() {
        const messages = $(".export-messages")[0];
        if (messages) {
            messages.scrollTop = messages.scrollHeight;
        }
    }

    toggleDetails() {
        this.detailsVisible(!this.detailsVisible());
    }

    attached() {
        super.attached();

        this.registerDisposable(this.messagesJoined.subscribe(() => {
            if (this.tail()) {
                smugglerDatabaseDetails.scrollDown();
            }
        }));

        this.registerDisposable(this.tail.subscribe(enabled => {
            if (enabled) {
                smugglerDatabaseDetails.scrollDown();
            }
        }));
    }

    private mapToExportListItem(name: string, item: Counts, isNested = false): smugglerListItem {
        if (!item) {
            return null;
        }

        let stage: smugglerListItemStatus = "processing";

        if (item.Skipped) {
            stage = "skipped";
        } else if (item.Processed) {
            stage = "processed";
            if (item.ErroredCount) {
                stage = "processedWithErrors";
            }
        }

        let processingSpeedText = smugglerDatabaseDetails.ProcessingText;

<<<<<<< HEAD
        const skippedCount = isDocuments ? (item as CountsWithSkippedCountAndLastEtag).SkippedCount : 0;

        if (smugglerDatabaseDetails.showSpeed(name) && item.StartTime) {
=======
        const hasSkippedCount = "SkippedCount" in item;
        const skippedCount = hasSkippedCount ? (item as Raven.Client.Documents.Smuggler.SmugglerProgressBase.CountsWithSkippedCountAndLastEtag).SkippedCount : 0;
        
        if (this.showSpeed(name) && item.StartTime) {
>>>>>>> dc1a2195
            const itemsCount = item.ReadCount + skippedCount + item.ErroredCount;

            if (itemsCount === this.itemsLastCount[name]) {
                processingSpeedText = this.lastProcessingSpeedText;
            } else {
                this.itemsLastCount[name] = itemsCount;
                processingSpeedText = this.lastProcessingSpeedText = this.calcSpeedText(itemsCount, item.StartTime);
            }
        }

        return {
            name: name,
            stage: stage,
            hasReadCount: true, // it will be reassigned in post-processing
            readCount: item.ReadCount.toLocaleString(),
            hasSkippedCount: hasSkippedCount,
            skippedCount: hasSkippedCount ? skippedCount.toLocaleString() : "-",
            hasErroredCount: true, // it will be reassigned in post-processing
            erroredCount: item.ErroredCount.toLocaleString(),
            processingSpeedText: processingSpeedText,
            isNested: isNested
        };
    }

    private static showSpeed(name: string) {
        return name === "Documents" || name === "Revisions" || name === "Counters" || name === "TimeSeries";
    }

    private calcSpeedText(count: number, startTime: string) {
        const durationInSeconds = this.op.getElapsedSeconds(startTime);
        const processingSpeed = abstractOperationDetails.calculateProcessingSpeed(durationInSeconds, count);
        return processingSpeed ? `${processingSpeed.toLocaleString()} items/sec` : smugglerDatabaseDetails.ProcessingText;
    }

    static supportsDetailsFor(notification: abstractNotification) {
        return (notification instanceof operation) &&
            (notification.taskType() === "DatabaseExport" ||
                notification.taskType() === "DatabaseImport" ||
                notification.taskType() === "DatabaseMigrationRavenDb" ||
                notification.taskType() === "DatabaseRestore" ||
                notification.taskType() === "MigrationFromLegacyData" ||
                notification.taskType() === "CollectionImportFromCsv" ||
                notification.taskType() === "DatabaseBackup" ||
                notification.taskType() === "DatabaseMigration"
            );
    }

    static showDetailsFor(op: operation, center: notificationCenter) {
        return app.showBootstrapDialog(new smugglerDatabaseDetails(op, center));
    }

    static merge(existing: operation, incoming: OperationChanged): boolean {
        if (!smugglerDatabaseDetails.supportsDetailsFor(existing)) {
            return false;
        }

        const isUpdate = !_.isUndefined(incoming);

        if (!isUpdate) {
            // object was just created  - only copy message -> message field

            if (!existing.isCompleted()) {
                const result = existing.progress() as SmugglerResult;
                result.Messages = result.Message ? [result.Message] : [];
            }

        } else if (incoming.State.Status === "InProgress") { // if incoming operation is in progress, then merge messages into existing item
            const incomingResult = incoming.State.Progress as SmugglerResult;
            const existingResult = existing.progress() as SmugglerResult;

            if (incomingResult.Message) {
                incomingResult.Messages = existingResult.Messages.concat(incomingResult.Message);
            }
        }

        if (isUpdate) {
            existing.updateWith(incoming);
        }

        return true;
    }
}

export = smugglerDatabaseDetails;<|MERGE_RESOLUTION|>--- conflicted
+++ resolved
@@ -523,16 +523,10 @@
 
         let processingSpeedText = smugglerDatabaseDetails.ProcessingText;
 
-<<<<<<< HEAD
-        const skippedCount = isDocuments ? (item as CountsWithSkippedCountAndLastEtag).SkippedCount : 0;
+        const hasSkippedCount = "SkippedCount" in item;
+        const skippedCount = hasSkippedCount ? (item as CountsWithSkippedCountAndLastEtag).SkippedCount : 0;
 
         if (smugglerDatabaseDetails.showSpeed(name) && item.StartTime) {
-=======
-        const hasSkippedCount = "SkippedCount" in item;
-        const skippedCount = hasSkippedCount ? (item as Raven.Client.Documents.Smuggler.SmugglerProgressBase.CountsWithSkippedCountAndLastEtag).SkippedCount : 0;
-        
-        if (this.showSpeed(name) && item.StartTime) {
->>>>>>> dc1a2195
             const itemsCount = item.ReadCount + skippedCount + item.ErroredCount;
 
             if (itemsCount === this.itemsLastCount[name]) {
