--- conflicted
+++ resolved
@@ -69,8 +69,7 @@
     fetchRevisionsBinEntries(skip: number): JQueryPromise<pagedResultWithToken<document>> {
         const task = $.Deferred<pagedResultWithToken<document>>();
 
-<<<<<<< HEAD
-        new getRevisionsBinEntryCommand(this.db, this.revisionsBinEntryNextChangeVector, 101, this.continuationToken)
+        new getRevisionsBinEntryCommand(this.db, this.skip, 101, this.continuationToken)
             .execute()
             .done(result => {
                 let totalCount;
@@ -90,17 +89,7 @@
 
                     if (hasMore) {
                         const nextItem = result.items.pop();
-                        this.revisionsBinEntryNextChangeVector = nextItem.__metadata.changeVector();
                     }
-=======
-        new getRevisionsBinEntryCommand(this.activeDatabase(), skip, 101)
-            .execute()
-            .done(result => {
-                const hasMore = result.items.length === 101;
-                const totalCount = skip + result.items.length;
-                if (hasMore) {
-                    result.items.pop();
->>>>>>> 27545d91
                 }
                 task.resolve({
                     totalResultCount: totalCount,
