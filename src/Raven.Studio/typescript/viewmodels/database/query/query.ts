--- conflicted
+++ resolved
@@ -204,16 +204,11 @@
 
     criteria = ko.observable<queryCriteria>(queryCriteria.empty());
     lastCriteriaExecuted: queryCriteria = queryCriteria.empty();
-<<<<<<< HEAD
     
     cacheEnabled = ko.observable<boolean>(true);
     disableAutoIndexCreation = ko.observable<boolean>(true);
     
     private indexEntriesStateWasTrue: boolean = false; // Used to save current query settings when switching to a 'dynamic' index
-=======
-
-    private indexEntriesStateWasTrue = false; // Used to save current query settings when switching to a 'dynamic' index
->>>>>>> e52d495e
 
     columnsSelector = new columnsSelector<document>();
 
@@ -643,13 +638,8 @@
 
         const documentsProvider = new documentBasedColumnsProvider(this.activeDatabase(), grid, {
             enableInlinePreview: true,
-<<<<<<< HEAD
             detectTimeSeries: true,
             timeSeriesActionHandler: (type, documentId, name, value, event) => {
-=======
-            detectTimeSeries: true, 
-            timeSeriesActionHandler: (type, documentId, name, value) => {
->>>>>>> e52d495e
                 if (type === "plot") {
                     const newChart = new timeSeriesPlotDetails([{ documentId, value, name}]);
 
@@ -1455,60 +1445,7 @@
         const spatialProperties = queryResults.additionalResultInfo.SpatialProperties;
         if (spatialProperties && queryResults.items.length) {
             this.isSpatialQuery(true);
-<<<<<<< HEAD
             this.allSpatialResultsItems([]);
-=======
-
-            // Each spatial markers model will contain the layer of markers per spatial properties pair
-            const spatialMarkersLayers: spatialMarkersLayerModel[] = [];
-            const spatialCirclesLayer: spatialCircleModel[] = [];
-            const spatialPolygonsLayer: spatialPolygonModel[] = [];
-
-            for (let i = 0; i < spatialProperties.length; i++) {
-                const latitudeProperty = spatialProperties[i].LatitudeProperty;
-                const longitudeProperty = spatialProperties[i].LongitudeProperty;
-
-                const pointsArray: geoPointInfo[] = [];
-                for (let i = 0; i < queryResults.items.length; i++) {
-                    const item = queryResults.items[i];
-                    const flatItem = generalUtils.flattenObj(item, "");
-                    
-                    const latitudeValue = _.get(flatItem, latitudeProperty) as number;
-                    const longitudeValue = _.get(flatItem, longitudeProperty) as number;
-                    
-                    if (latitudeValue != null && longitudeValue != null) {
-                        const point: geoPointInfo = { Latitude: latitudeValue, Longitude: longitudeValue, PopupContent: item };
-                        pointsArray.push(point);
-                        markersCount++;
-                    }
-                }
-
-                const layer = new spatialMarkersLayerModel(latitudeProperty, longitudeProperty, pointsArray);
-                spatialMarkersLayers.push(layer);
-            }
-
-            this.totalNumberOfMarkers(markersCount);
-
-            const spatialShapes = queryResults.additionalResultInfo.SpatialShapes;
-            for (let i = 0; i < spatialShapes.length; i++) {
-                const shape = spatialShapes[i];
-                switch (shape.Type) {
-                    case "Circle": {
-                        const circle = new spatialCircleModel(shape as Raven.Server.Documents.Indexes.Spatial.Circle);
-                        spatialCirclesLayer.push(circle);
-                    }
-                        break;
-                    case "Polygon": {
-                        const polygon = new spatialPolygonModel(shape as Raven.Server.Documents.Indexes.Spatial.Polygon);
-                        spatialPolygonsLayer.push(polygon);
-                    }
-                        break;
-                }
-            }
-            
-            const spatialMapView = new spatialQueryMap(spatialMarkersLayers, spatialCirclesLayer, spatialPolygonsLayer);
-            this.spatialMap(spatialMapView);
->>>>>>> e52d495e
         }
     }
     
