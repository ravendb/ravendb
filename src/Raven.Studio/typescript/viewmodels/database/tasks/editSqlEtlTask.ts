--- conflicted
+++ resolved
@@ -309,12 +309,7 @@
         return new getConnectionStringsCommand(this.db)
             .execute()
             .done((result: Raven.Client.Documents.Operations.ConnectionStrings.GetConnectionStringsResult) => {
-<<<<<<< HEAD
-                const connectionStringsNames = Object.keys(result.SqlConnectionStrings);
-                this.sqlEtlConnectionStringsNames(sortBy(connectionStringsNames, (x: string) => x.toUpperCase()));
-=======
                 this.sqlEtlConnectionStrings(result.SqlConnectionStrings);
->>>>>>> e680d1cb
             });
     }
 
