import clusterDashboard = require("viewmodels/resources/clusterDashboard");
import websocketBasedWidget = require("viewmodels/resources/widgets/websocketBasedWidget");
import virtualGridController = require("widgets/virtualGrid/virtualGridController");
import virtualColumn = require("widgets/virtualGrid/columns/virtualColumn");
import iconsPlusTextColumn = require("widgets/virtualGrid/columns/iconsPlusTextColumn");
import textColumn = require("widgets/virtualGrid/columns/textColumn");
import genUtils = require("common/generalUtils");
import clusterDashboardWebSocketClient = require("common/clusterDashboardWebSocketClient");
import multiNodeTagsColumn = require("widgets/virtualGrid/columns/multiNodeTagsColumn");
import taskItem = require("models/resources/widgets/taskItem");

class ongoingTasksWidget extends websocketBasedWidget<Raven.Server.Dashboard.Cluster.Notifications.OngoingTasksPayload> {

    static readonly taskInfoRecord: Record<Raven.Client.Documents.Operations.OngoingTasks.OngoingTaskType, taskInfo> = {
        "Replication": {
            nameForUI: "External Replication",
            icon: "icon-external-replication",
            colorClass: "external-replication"
        },
        "PullReplicationAsHub": {
            nameForUI: "Replication Hub",
            icon: "icon-pull-replication-hub",
            colorClass: "replication-hub"
        },
        "PullReplicationAsSink": {
            nameForUI: "Replication Sink",
            icon: "icon-pull-replication-agent",
            colorClass: "replication-sink"
        },
        "RavenEtl": {
            nameForUI: "RavenDB ETL",
            icon: "icon-ravendb-etl",
            colorClass: "ravendb-etl"
        },
        "OlapEtl": {
            nameForUI: "OLAP ETL",
            icon: "icon-olap-etl",
            colorClass: "olap-etl"
        },
        "SqlEtl": {
            nameForUI: "SQL ETL",
            icon: "icon-sql-etl",
            colorClass: "sql-etl"
        },
        "Backup": {
            nameForUI: "Backup",
            icon: "icon-backups",
            colorClass: "periodic-backup"
        },
        "Subscription": {
            nameForUI: "Subscription",
            icon: "icon-subscription",
            colorClass: "subscription"
        }
    }

    protected gridController = ko.observable<virtualGridController<taskItem>>();
    
    rawData = ko.observableArray<rawTaskItem>([]);
    dataToShow = ko.observableArray<taskItem>([]);

<<<<<<< HEAD
    constructor(name: string, count: number, typeClass: string, iconClass: string) {
        this.taskName(name);
        this.taskCount(count);
        this.taskNodes(new taskNodes());
        
        this.typeClass(typeClass);
        this.iconClass(iconClass);
    }

    getTaskNameForUI(): TasksNamesInUI {
        switch (this.taskName()) {
            case "ExternalReplicationCount": return "External Replication";
            case "ReplicationHubCount": return "Replication Hub";
            case "ReplicationSinkCount": return "Replication Sink";
            case "RavenEtlCount": return "RavenDB ETL";
            case "OlapEtlCount": return "OLAP ETL";
            case "SqlEtlCount": return "SQL ETL";
            case "ElasticSearchEtlCount": return "Elasticsearch ETL";
            case "PeriodicBackupCount": return "Backup";
            case "SubscriptionCount": return "Subscription";
        }
    }
}

class nodeRawData {
    nodeTag = ko.observable<string>();
    databaseItems = ko.observableArray<Raven.Server.Dashboard.DatabaseOngoingTasksInfoItem>([]);
}

class ongoingTasksWidget extends websocketBasedWidget<Raven.Server.Dashboard.Cluster.Notifications.OngoingTasksPayload> {

    view = require("views/resources/widgets/ongoingTasksWidget.html");
    
    allNodesData = ko.observableArray<nodeRawData>();
=======
    spinners = {
        loading: ko.observable<boolean>(true)
    }
>>>>>>> 56ae0dc1
    
    getType(): Raven.Server.Dashboard.Cluster.ClusterDashboardNotificationType {
        return "OngoingTasks";
    }

    constructor(controller: clusterDashboard) {
        super(controller);
<<<<<<< HEAD
        
        this.taskList([
            new ongoingTaskItem("ExternalReplicationCount", 0, "external-replication", "icon-external-replication"),
            new ongoingTaskItem("ReplicationHubCount", 0, "replication-hub", "icon-pull-replication-hub"),
            new ongoingTaskItem("ReplicationSinkCount", 0, "replication-sink", "icon-pull-replication-agent"),
            new ongoingTaskItem("RavenEtlCount", 0, "ravendb-etl", "icon-ravendb-etl"),
            new ongoingTaskItem("OlapEtlCount", 0, "olap-etl", "icon-olap-etl"),
            new ongoingTaskItem("SqlEtlCount", 0, "sql-etl", "icon-sql-etl"),
            new ongoingTaskItem("ElasticSearchEtlCount", 0, "elastic-etl", "icon-elastic-search-etl"),
            new ongoingTaskItem("PeriodicBackupCount", 0, "periodic-backup", "icon-backups"),
            new ongoingTaskItem("SubscriptionCount", 0, "subscription", "icon-subscription")
        ]);
=======
>>>>>>> 56ae0dc1
    }

    compositionComplete() {
        super.compositionComplete();

        const grid = this.gridController();
        grid.headerVisible(true);
        
        grid.customRowClassProvider(item => item.even ? ["even"] : []);
        
        grid.init(() => this.getGridData(), (containerWidth, results) => this.prepareColumns(containerWidth, results));

        this.enableSyncUpdates();

        for (let ws of this.controller.getConnectedLiveClients()) {
            this.onClientConnected(ws);
        }
    }

    protected afterSyncUpdate(updatesCount: number) {
        this.gridController().reset(false);
    }

    afterComponentResized() {
        super.afterComponentResized();
        this.gridController().reset(true, true);
    }

    onClientDisconnected(ws: clusterDashboardWebSocketClient) {
        super.onClientDisconnected(ws);

        this.gridController().reset(false);
    }
    
    private getGridData(): JQueryPromise<pagedResult<taskItem>> {
        const items = this.dataToShow();

        this.applyPerDatabaseStripes(items);
        
        return $.when({
            totalResultCount: items.length,
            items
        });
    }
    
    private getTaskTypeHtml(item: taskItem): iconPlusText[] {
        const name = ongoingTasksWidget.taskInfoRecord[item.taskType()].nameForUI;
        
        return [{
            title: name + " task",
            text: name,
            iconClass: ongoingTasksWidget.taskInfoRecord[item.taskType()].icon,
            textClass: ongoingTasksWidget.taskInfoRecord[item.taskType()].colorClass
        }];
    }

    private getTaskCountHtml(item: taskItem): iconPlusText[] {
        return [{
            title: this.getTaskCountTitle(item),
            text: this.getTaskCountText(item),
            iconClass: this.getTaskCountIcon(item),
            textClass: this.getTaskCountClass(item)
        }];
    }

    private getTaskCountTitle(item: taskItem): string {
        if (item.isTitleItem()) {
            const count = item.taskCount();
            const taskPart = count > 1 ? "tasks" : "task";

            return count > 0 ? `Total of ${count} ${item.taskType()} ${taskPart}` : "";
        }

        return "";
    }
    
    private getTaskCountText(item: taskItem): string {
        const count = item.taskCount();
        
        if (item.isTitleItem() && !item.taskCount()) {
            return "";
        } 

        return count.toLocaleString();
    }

    private getTaskCountIcon(item: taskItem): string {
        if (item.isTitleItem() && !item.taskCount()) {
            return "icon-cancel";
        }
        
        return "";
    }
    
    private getTaskCountClass(item: taskItem): string {
        if (!item.isTitleItem()) {
            return ""
        } 
        
        if (item.taskCount()) {
            return "text-bold";
        }
        
        return "text-muted small";
    }
    
    private prepareColumns(containerWidth: number, results: pagedResult<taskItem>): virtualColumn[] {
        const grid = this.gridController();
        return [
            new iconsPlusTextColumn<taskItem>(grid, x => x.isTitleItem() ? this.getTaskTypeHtml(x) : "", "Task", "30%", {
                headerTitle: "Tasks type"
            }),

            new iconsPlusTextColumn<taskItem>(grid, x => this.getTaskCountHtml(x), "Count", "15%", {
                headerTitle: "Tasks count"
            }),

            new textColumn<taskItem>(grid, x => x.isTitleItem() ? "" : x.databaseName(), "Database", "30%", {
                title: x => x.databaseName()
            }),

            new multiNodeTagsColumn(grid, taskItem.createNodeTagsProvider(), "20%", {
                headerTitle: "Nodes running the tasks"
            })
        ];
    }

    reducePerDatabase(itemsArray: rawTaskItem[]): taskItem[] {
        const output: taskItem[] = [];

        for (let rawItem of itemsArray) {
            const existingItem = output.find(x => x.databaseName() === rawItem.dbName)

            if (existingItem) {
                existingItem.updateWith(rawItem.count, rawItem.node);
            } else {
                output.push(taskItem.itemFromRaw(rawItem));
            }
        }

        return output;
    }
    
    private getTaskType(input: string): Raven.Client.Documents.Operations.OngoingTasks.OngoingTaskType {
        switch (input) {
            case "ExternalReplicationCount":
                return "Replication";
            case "ReplicationHubCount":
                return "PullReplicationAsHub";
            case "ReplicationSinkCount":
                return "PullReplicationAsSink";
            case "RavenEtlCount":
                return "RavenEtl";
            case "SqlEtlCount":
                return "SqlEtl";
            case "OlapEtlCount":
                return "OlapEtl";
            case "PeriodicBackupCount":
                return "Backup";
            case "SubscriptionCount":
                return "Subscription";
            default:
                throw new Error("Unknown task type count received:" + input);
        }
    }
    
    onData(nodeTag: string, data: Raven.Server.Dashboard.Cluster.Notifications.OngoingTasksPayload) {
        this.spinners.loading(false);
            
        // 1. update raw data
        const rawDataWithoutIncomingNode = this.rawData().filter(x => x.node !== nodeTag);
        const tempRawData = rawDataWithoutIncomingNode;

        data.Items.forEach(x => {
            for (let key in x) {
                if (!x.hasOwnProperty(key))
                    continue;

                const value = (x as any)[key];
                
                if (key !== "Database" && value > 0) {
                    const taskType = this.getTaskType(key);
                    
                    tempRawData.push({
                        type: taskType,
                        count: value,
                        dbName: genUtils.escapeHtml(x.Database),
                        node: nodeTag
                    });
                }
            }
        });

        this.rawData(tempRawData);

        // 2. create the data to show
        const tempDataToShow: Array<taskItem> = [];

        for (const taskType in ongoingTasksWidget.taskInfoRecord) {
            const filteredItemsByType = this.rawData().filter(x => x.type === taskType);
            
            const reducedItems = this.reducePerDatabase(filteredItemsByType);

            if (reducedItems && reducedItems.length) {
                reducedItems.sort((a: taskItem, b: taskItem) => genUtils.sortAlphaNumeric(a.databaseName(), b.databaseName()));
                reducedItems.map(x => x.nodeTags().sort((a: string, b: string) => genUtils.sortAlphaNumeric(a, b)));
            }

            const totalTasksPerType = reducedItems.reduce((sum, item) => sum + item.taskCount(), 0);
            const titleItem = new taskItem(taskType as Raven.Client.Documents.Operations.OngoingTasks.OngoingTaskType, totalTasksPerType);

            tempDataToShow.push(titleItem);

            if (reducedItems && reducedItems.length) {
                tempDataToShow.push(...reducedItems);
            }

            this.dataToShow(tempDataToShow);
        }
    }

    protected applyPerDatabaseStripes(items: taskItem[]) {
        // TODO: RavenDB-17013 - stripes not working correctly after scroll

        for (let i = 0; i < items.length; i++) {
            const item = items[i];

            if (item.isTitleItem()) {
                item.even = true;
            } else {
                item.even = false;
            }
        }
    }
}

export = ongoingTasksWidget;<|MERGE_RESOLUTION|>--- conflicted
+++ resolved
@@ -51,7 +51,7 @@
             nameForUI: "Subscription",
             icon: "icon-subscription",
             colorClass: "subscription"
-        }
+    }
     }
 
     protected gridController = ko.observable<virtualGridController<taskItem>>();
@@ -59,73 +59,21 @@
     rawData = ko.observableArray<rawTaskItem>([]);
     dataToShow = ko.observableArray<taskItem>([]);
 
-<<<<<<< HEAD
-    constructor(name: string, count: number, typeClass: string, iconClass: string) {
-        this.taskName(name);
-        this.taskCount(count);
-        this.taskNodes(new taskNodes());
-        
-        this.typeClass(typeClass);
-        this.iconClass(iconClass);
-    }
-
-    getTaskNameForUI(): TasksNamesInUI {
-        switch (this.taskName()) {
-            case "ExternalReplicationCount": return "External Replication";
-            case "ReplicationHubCount": return "Replication Hub";
-            case "ReplicationSinkCount": return "Replication Sink";
-            case "RavenEtlCount": return "RavenDB ETL";
-            case "OlapEtlCount": return "OLAP ETL";
-            case "SqlEtlCount": return "SQL ETL";
-            case "ElasticSearchEtlCount": return "Elasticsearch ETL";
-            case "PeriodicBackupCount": return "Backup";
-            case "SubscriptionCount": return "Subscription";
-        }
-    }
-}
-
-class nodeRawData {
-    nodeTag = ko.observable<string>();
-    databaseItems = ko.observableArray<Raven.Server.Dashboard.DatabaseOngoingTasksInfoItem>([]);
-}
-
-class ongoingTasksWidget extends websocketBasedWidget<Raven.Server.Dashboard.Cluster.Notifications.OngoingTasksPayload> {
-
-    view = require("views/resources/widgets/ongoingTasksWidget.html");
-    
-    allNodesData = ko.observableArray<nodeRawData>();
-=======
     spinners = {
         loading: ko.observable<boolean>(true)
     }
->>>>>>> 56ae0dc1
-    
+
     getType(): Raven.Server.Dashboard.Cluster.ClusterDashboardNotificationType {
         return "OngoingTasks";
     }
 
     constructor(controller: clusterDashboard) {
         super(controller);
-<<<<<<< HEAD
-        
-        this.taskList([
-            new ongoingTaskItem("ExternalReplicationCount", 0, "external-replication", "icon-external-replication"),
-            new ongoingTaskItem("ReplicationHubCount", 0, "replication-hub", "icon-pull-replication-hub"),
-            new ongoingTaskItem("ReplicationSinkCount", 0, "replication-sink", "icon-pull-replication-agent"),
-            new ongoingTaskItem("RavenEtlCount", 0, "ravendb-etl", "icon-ravendb-etl"),
-            new ongoingTaskItem("OlapEtlCount", 0, "olap-etl", "icon-olap-etl"),
-            new ongoingTaskItem("SqlEtlCount", 0, "sql-etl", "icon-sql-etl"),
-            new ongoingTaskItem("ElasticSearchEtlCount", 0, "elastic-etl", "icon-elastic-search-etl"),
-            new ongoingTaskItem("PeriodicBackupCount", 0, "periodic-backup", "icon-backups"),
-            new ongoingTaskItem("SubscriptionCount", 0, "subscription", "icon-subscription")
-        ]);
-=======
->>>>>>> 56ae0dc1
-    }
+}
 
     compositionComplete() {
         super.compositionComplete();
-
+    
         const grid = this.gridController();
         grid.headerVisible(true);
         
@@ -137,13 +85,13 @@
 
         for (let ws of this.controller.getConnectedLiveClients()) {
             this.onClientConnected(ws);
-        }
-    }
+    }
+}
 
     protected afterSyncUpdate(updatesCount: number) {
         this.gridController().reset(false);
     }
-
+    
     afterComponentResized() {
         super.afterComponentResized();
         this.gridController().reset(true, true);
@@ -154,7 +102,7 @@
 
         this.gridController().reset(false);
     }
-    
+        
     private getGridData(): JQueryPromise<pagedResult<taskItem>> {
         const items = this.dataToShow();
 
@@ -165,7 +113,7 @@
             items
         });
     }
-    
+
     private getTaskTypeHtml(item: taskItem): iconPlusText[] {
         const name = ongoingTasksWidget.taskInfoRecord[item.taskType()].nameForUI;
         
@@ -175,7 +123,7 @@
             iconClass: ongoingTasksWidget.taskInfoRecord[item.taskType()].icon,
             textClass: ongoingTasksWidget.taskInfoRecord[item.taskType()].colorClass
         }];
-    }
+        }
 
     private getTaskCountHtml(item: taskItem): iconPlusText[] {
         return [{
@@ -192,40 +140,40 @@
             const taskPart = count > 1 ? "tasks" : "task";
 
             return count > 0 ? `Total of ${count} ${item.taskType()} ${taskPart}` : "";
-        }
+}
 
         return "";
-    }
-    
+}
+
     private getTaskCountText(item: taskItem): string {
         const count = item.taskCount();
         
         if (item.isTitleItem() && !item.taskCount()) {
             return "";
         } 
-
+    
         return count.toLocaleString();
     }
 
     private getTaskCountIcon(item: taskItem): string {
         if (item.isTitleItem() && !item.taskCount()) {
             return "icon-cancel";
-        }
-        
+    }
+
         return "";
     }
-    
+        
     private getTaskCountClass(item: taskItem): string {
         if (!item.isTitleItem()) {
             return ""
-        } 
-        
+    }
+
         if (item.taskCount()) {
             return "text-bold";
         }
-        
+
         return "text-muted small";
-    }
+        }
     
     private prepareColumns(containerWidth: number, results: pagedResult<taskItem>): virtualColumn[] {
         const grid = this.gridController();
@@ -250,20 +198,20 @@
 
     reducePerDatabase(itemsArray: rawTaskItem[]): taskItem[] {
         const output: taskItem[] = [];
-
+        
         for (let rawItem of itemsArray) {
             const existingItem = output.find(x => x.databaseName() === rawItem.dbName)
 
             if (existingItem) {
                 existingItem.updateWith(rawItem.count, rawItem.node);
-            } else {
+        } else {
                 output.push(taskItem.itemFromRaw(rawItem));
-            }
-        }
-
+        }
+        }
+        
         return output;
     }
-    
+        
     private getTaskType(input: string): Raven.Client.Documents.Operations.OngoingTasks.OngoingTaskType {
         switch (input) {
             case "ExternalReplicationCount":
@@ -284,16 +232,16 @@
                 return "Subscription";
             default:
                 throw new Error("Unknown task type count received:" + input);
-        }
+            }
     }
     
     onData(nodeTag: string, data: Raven.Server.Dashboard.Cluster.Notifications.OngoingTasksPayload) {
         this.spinners.loading(false);
-            
+        
         // 1. update raw data
         const rawDataWithoutIncomingNode = this.rawData().filter(x => x.node !== nodeTag);
         const tempRawData = rawDataWithoutIncomingNode;
-
+            
         data.Items.forEach(x => {
             for (let key in x) {
                 if (!x.hasOwnProperty(key))
@@ -309,11 +257,11 @@
                         count: value,
                         dbName: genUtils.escapeHtml(x.Database),
                         node: nodeTag
-                    });
+        });
                 }
             }
         });
-
+        
         this.rawData(tempRawData);
 
         // 2. create the data to show
@@ -327,21 +275,21 @@
             if (reducedItems && reducedItems.length) {
                 reducedItems.sort((a: taskItem, b: taskItem) => genUtils.sortAlphaNumeric(a.databaseName(), b.databaseName()));
                 reducedItems.map(x => x.nodeTags().sort((a: string, b: string) => genUtils.sortAlphaNumeric(a, b)));
-            }
-
+    }
+    
             const totalTasksPerType = reducedItems.reduce((sum, item) => sum + item.taskCount(), 0);
             const titleItem = new taskItem(taskType as Raven.Client.Documents.Operations.OngoingTasks.OngoingTaskType, totalTasksPerType);
-
+        
             tempDataToShow.push(titleItem);
-
+        
             if (reducedItems && reducedItems.length) {
                 tempDataToShow.push(...reducedItems);
+                }
+
+            this.dataToShow(tempDataToShow);
             }
-
-            this.dataToShow(tempDataToShow);
-        }
-    }
-
+        }
+    
     protected applyPerDatabaseStripes(items: taskItem[]) {
         // TODO: RavenDB-17013 - stripes not working correctly after scroll
 
@@ -350,11 +298,11 @@
 
             if (item.isTitleItem()) {
                 item.even = true;
-            } else {
+        } else {
                 item.even = false;
-            }
-        }
-    }
-}
+        }
+    }
+    }
+    }
 
 export = ongoingTasksWidget;