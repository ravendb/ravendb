--- conflicted
+++ resolved
@@ -564,7 +564,13 @@
 }
 
 
-<<<<<<< HEAD
+interface confirmationDialogOptions {
+    buttons?: string[];
+    forceRejectWithResolve?: boolean;
+    defaultOption?: string;
+    html?: boolean;
+}
+
 
 interface getIndexEntriesFieldsCommandResult {
     Static: string[];
@@ -610,12 +616,4 @@
     StackTrace: string[];
 }
 
-type indexStatusFilter = "Normal" | "ErrorOrFaulty" | "Stale" | "Paused" | "Disabled" | "Idle";
-=======
-interface confirmationDialogOptions {
-    buttons?: string[];
-    forceRejectWithResolve?: boolean;
-    defaultOption?: string;
-    html?: boolean;
-}
->>>>>>> eace950c
+type indexStatusFilter = "Normal" | "ErrorOrFaulty" | "Stale" | "Paused" | "Disabled" | "Idle";