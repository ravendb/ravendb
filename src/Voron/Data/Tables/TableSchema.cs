--- conflicted
+++ resolved
@@ -2,12 +2,8 @@
 using System;
 using System.Collections.Generic;
 using System.Linq;
-<<<<<<< HEAD
 using System.Runtime.CompilerServices;
-=======
-using System.Text;
 using Sparrow.Binary;
->>>>>>> 24c0565d
 using Voron.Data.BTrees;
 using Voron.Data.RawData;
 using Voron.Impl;
@@ -63,7 +59,7 @@
             public bool IsGlobal;
             public Slice Name;
 
-            public ByteStringContext.Scope GetSlice(ByteStringContext context, TableValueReader value, out Slice slice)
+            public ByteStringContext.ExternalScope GetSlice(ByteStringContext context, TableValueReader value, out Slice slice)
             {
                 int totalSize;
                 var ptr = value.Read(StartIndex, out totalSize);
@@ -293,7 +289,9 @@
         [MethodImpl(MethodImplOptions.NoInlining)]
         public void Create(Transaction tx, string name)
         {
-            Create(tx, Slice.From(tx.Allocator, name, ByteStringType.Immutable));
+            Slice nameSlice;
+            Slice.From(tx.Allocator, name, ByteStringType.Immutable, out nameSlice);
+            Create(tx, nameSlice);
         }
 
         /// <summary>
@@ -326,7 +324,7 @@
             Slice pageNumber;
             using (Slice.External(tx.Allocator, (byte*)&val, sizeof(long), ByteStringType.Immutable, out pageNumber))
             {
-                tableTree.Add(ActiveSectionSlice, pageNumber);
+            	tableTree.Add(ActiveSectionSlice, pageNumber);
             }
             
             var stats = (TableSchemaStats*)tableTree.DirectAdd(StatsSlice, sizeof(TableSchemaStats));
