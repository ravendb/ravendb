using System;
using System.Collections.Generic;
using System.Diagnostics;
using System.Net.Sockets;
using System.Runtime.CompilerServices;
using System.Runtime.InteropServices;
using System.Runtime.Intrinsics;
using System.Runtime.Intrinsics.X86;
using System.Text;
using Sparrow;
using Sparrow.Compression;
using Sparrow.Server;
using Sparrow.Server.Collections;
using Voron.Data.BTrees;
using Voron.Debugging;
using Voron.Exceptions;
using Voron.Global;
using Voron.Impl;
using static Voron.Data.CompactTrees.CompactTree;

namespace Voron.Data.CompactTrees
{
    public sealed unsafe partial class CompactTree
    {
        private LowLevelTransaction _llt;
        private CompactTreeState _state;

        private struct IteratorCursorState
        {
            internal CursorState[] _stk;
            internal int _pos;
            internal int _len;
        }

        // TODO: Improve interactions with caller code. It is good enough for now but we can encapsulate behavior better to improve readability. 
        private IteratorCursorState _internalCursor = new() { _stk = new CursorState[8], _pos = -1, _len = 0 };
        
        internal CompactTreeState State => _state;
        internal LowLevelTransaction Llt => _llt;

        

        // The reason why we use 2 is that the worst case scenario is caused by splitting pages where a single
        // page split will need 2 simultaneous key encoders. In this way we can get away with not instantiating
        // so many. 
        private EncodedKey _internalKeyCache1;
        private EncodedKey _internalKeyCache2;

        [MethodImpl(MethodImplOptions.AggressiveInlining)]
        private EncodedKey AcquireKey()
        {
            if (_internalKeyCache1 == null && _internalKeyCache2 == null)
                return new EncodedKey(this);

            EncodedKey current;
            if (_internalKeyCache1 != null)
            {
                current = _internalKeyCache1;
                _internalKeyCache1 = null;
            }
            else
            {
                current = _internalKeyCache2;
                _internalKeyCache2 = null;
            }

            return current;
        }

        [MethodImpl(MethodImplOptions.AggressiveInlining)]
        private void ReleaseKey(EncodedKey key)
        {
            if (_internalKeyCache1 != null && _internalKeyCache2 != null)
            {
                key.Dispose();
                return;
            }

            if (_internalKeyCache1 == null)
            {
                _internalKeyCache1 = key;
            }
            else
            {
                // We know we may be forcing the death of a key, but we are doing so because we are 
                // going to be reclaiming one of them anyways. 
                _internalKeyCache2 = key;
            }
        }

        public readonly struct EncodedKeyScope : IDisposable
        {
            public readonly EncodedKey Key;

            [MethodImpl(MethodImplOptions.AggressiveInlining)]
            public EncodedKeyScope(CompactTree tree)
            {
                Key = tree.AcquireKey();
            }

            public EncodedKeyScope(CompactTree tree, ReadOnlySpan<byte> key)
            {
                Key = tree.AcquireKey();
                Key.Set(key);
            }

            public EncodedKeyScope(CompactTree tree, EncodedKey key)
            {
                Key = tree.AcquireKey();
                Key.Set(key);
            }

            [MethodImpl(MethodImplOptions.AggressiveInlining)]
            public void Dispose()
            {
                Key.Owner.ReleaseKey(Key);
            }
        }

        public class EncodedKey : IDisposable
        {
            public readonly CompactTree Owner;

            private ByteString _storage;
            private ByteStringContext<ByteStringMemoryCache>.InternalScope _storageScope;
            
            // The storage data will be used in an arena fashion. If there is no enough, we just create a bigger one and
            // copy the content back. 
            private byte* _currentPtr;
            private byte* _currentEndPtr;

            // The decoded key pointer points toward the actual decoded key (if available). If not we will take the current
            // dictionary and just decode it into the storage. 
            private int _decodedKeyIdx;
            private int _currentKeyIdx;

            private const int MappingTableSize = 64;
            private const int MappingTableMask = MappingTableSize - 1;

            private readonly long* _keyMappingCache;
            private readonly long* _keyMappingCacheIndex;
            private int _lastKeyMappingItem;
            
            public int MaxLength { get; private set; }

            public long Dictionary { get; private set; }

            private const int Invalid = -1;

            public EncodedKey(CompactTree tree)
            {
                Owner = tree;
                Dictionary = Invalid;
                _currentKeyIdx = Invalid;
                _decodedKeyIdx = Invalid;
                _lastKeyMappingItem = Invalid;

                int allocationSize = 2 * Constants.CompactTree.MaximumKeySize + 2 * MappingTableSize * sizeof(long);

                _storageScope = Owner.Llt.Allocator.Allocate(allocationSize, out _storage);
                _currentPtr = _storage.Ptr;
                _currentEndPtr = _currentPtr + Constants.CompactTree.MaximumKeySize * 2;

                _keyMappingCache = (long*)_currentEndPtr;
                _keyMappingCacheIndex = (long*)(_currentEndPtr + MappingTableSize * sizeof(long));

                MaxLength = 0;
            }

            public bool IsValid => Dictionary > 0;

            [MethodImpl(MethodImplOptions.AggressiveInlining)]
            public ReadOnlySpan<byte> EncodedWithCurrent()
            {
                Debug.Assert(IsValid, "Cannot get an encoded key without a current dictionary");
                return EncodedWith(Dictionary);
            }

            [MethodImpl(MethodImplOptions.AggressiveInlining)]
            public byte* EncodedWith(long dictionaryId, out int length)
            {
                [SkipLocalsInit]
                [MethodImpl(MethodImplOptions.NoInlining)]
                byte* EncodeFromDecodedForm()
                {
                    Debug.Assert(IsValid, "At this stage we either created the key using an unencoded version. Current dictionary cannot be invalid.");

                    // We acquire the decoded form. This will lazily evaluate if needed. 
                    ReadOnlySpan<byte> decodedKey = Decoded();

                    // IMPORTANT: Pointers are potentially invalidated by the grow storage call but not the indexes.

                    // We look for an appropriate place to put this key
                    int buckedIdx = SelectBucketForWrite();
                    _keyMappingCache[buckedIdx] = dictionaryId;
                    _keyMappingCacheIndex[buckedIdx] = (int)(_currentPtr - _storage.Ptr);

                    // We will grow the 
                    var dictionary = Owner.GetEncodingDictionary(dictionaryId);
                    int maxSize = dictionary.GetMaxEncodingBytes(decodedKey.Length) + 4;
                    
                    int currentSize = (int)(_currentEndPtr - _currentPtr);
                    if (maxSize > currentSize)
                        UnlikelyGrowStorage(currentSize + maxSize);

                    var encodedStartPtr = _currentPtr;

                    var encodedKey = new Span<byte>(encodedStartPtr + sizeof(int), maxSize);
                    dictionary.Encode(decodedKey, ref encodedKey);

                    *(int*)encodedStartPtr = encodedKey.Length;
                    _currentPtr += encodedKey.Length + sizeof(int);
                    MaxLength = Math.Max(encodedKey.Length, MaxLength);

                    return encodedStartPtr;
                }

                byte* start;
                if (Dictionary == dictionaryId && _currentKeyIdx != Invalid)
                {
                    // This is the fast-path, we are requiring the usage of a dictionary that happens to be the current one. 
                    start = _storage.Ptr + _currentKeyIdx;
                }
                else
                {
                    int bucketIdx = SelectBucketForRead(dictionaryId);
                    if (bucketIdx == Invalid)
                    {
                        start = EncodeFromDecodedForm();
                        bucketIdx = _lastKeyMappingItem;

                        // IMPORTANT: Pointers are potentially invalidated by the grow storage call at EncodeFromDecodedForm, be careful here. 
                    }
                    else
                    {
                        start = _storage.Ptr + _keyMappingCacheIndex[bucketIdx];
                    }

                    // Because we are decoding for the current dictionary, we will update the lazy index to avoid searching again next time. 
                    if (Dictionary == dictionaryId)
                        _currentKeyIdx = (int)_keyMappingCacheIndex[bucketIdx];
                }

                length = *(int*)start;
                return start + sizeof(int); 
            }

            [MethodImpl(MethodImplOptions.AggressiveInlining)]
            public ReadOnlySpan<byte> EncodedWith(long dictionaryId)
            {
                byte* key = EncodedWith(dictionaryId, out int length);
                MaxLength = Math.Max(length, MaxLength);
                return new ReadOnlySpan<byte>(key, length);
            }

            [SkipLocalsInit]
            private void DecodeFromEncodedForm()
            {
                Debug.Assert(IsValid, "At this stage we either created the key using an unencoded version OR we have already pushed 1 encoded key. Current dictionary cannot be invalid.");

                long currentDictionary = Dictionary;
                int currentKeyIdx = _currentKeyIdx;
                if (currentKeyIdx == Invalid && _keyMappingCache[0] != 0)
                {
                    // We don't have any decoded version, so we pick the first one and do it. 
                    currentDictionary = _keyMappingCache[0];
                    currentKeyIdx = (int)_keyMappingCacheIndex[0];
                }

                Debug.Assert(currentKeyIdx != Invalid);

                var dictionary = Owner.GetEncodingDictionary(currentDictionary);

                byte* encodedStartPtr = _storage.Ptr + currentKeyIdx;
                int length = *(int*)encodedStartPtr;

                int maxSize = dictionary.GetMaxDecodingBytes(length) + sizeof(int);
                int currentSize = (int)(_currentEndPtr - _currentPtr);
                if (maxSize > currentSize)
                {
                    // IMPORTANT: Pointers are potentially invalidated by the grow storage call but not the indexes. 
                    UnlikelyGrowStorage(maxSize + currentSize);
                    encodedStartPtr = _storage.Ptr + currentKeyIdx;
                }

                _decodedKeyIdx = (int)(_currentPtr - _storage.Ptr);

                var decodedKey = new Span<byte>(_currentPtr + sizeof(int), maxSize);
                dictionary.Decode(new ReadOnlySpan<byte>(encodedStartPtr + sizeof(int), length), ref decodedKey);

                *(int*)_currentPtr = decodedKey.Length;
                _currentPtr += decodedKey.Length + sizeof(int);
                MaxLength = Math.Max(decodedKey.Length, MaxLength);
            }

            [MethodImpl(MethodImplOptions.AggressiveInlining)]
            public ReadOnlySpan<byte> Decoded()
            {
                if (_decodedKeyIdx == Invalid)
                {
                    DecodeFromEncodedForm();
                }

                // IMPORTANT: Pointers are potentially invalidated by the grow storage call at DecodeFromEncodedForm, be careful here. 
                byte* start = _storage.Ptr + _decodedKeyIdx;
                int length = *((int*)start);

                return new ReadOnlySpan<byte>(start + sizeof(int), length);
            }

            [MethodImpl(MethodImplOptions.AggressiveInlining)]
            public byte* DecodedPtr(out int length)
            {
                if (_decodedKeyIdx == Invalid)
                {
                    DecodeFromEncodedForm();
                }

                // IMPORTANT: Pointers are potentially invalidated by the grow storage call at DecodeFromEncodedForm, be careful here. 
                byte* start = _storage.Ptr + _decodedKeyIdx;
                length = *((int*)start);
                
                return start + sizeof(int);
            }

            private void UnlikelyGrowStorage(int maxSize)
            {
                int memoryUsed = (int)(_currentPtr - _storage.Ptr);

                // Request more memory, copy the content and return it.
                maxSize = Math.Max(maxSize, _storage.Length) * 2;
                var storageScope = Owner.Llt.Allocator.Allocate(maxSize, out var storage);
                Memory.Copy(storage.Ptr, _storage.Ptr, memoryUsed);

                _storageScope.Dispose();

                // Update the new references.
                _storage = storage;
                _storageScope = storageScope;

                // This procedure will invalidate any pointer beyond this point. 
                _currentPtr = _storage.Ptr + memoryUsed;
                _currentEndPtr = _currentPtr + _storage.Length;
            }

            public void Set(EncodedKey key)
            {
                Dictionary = key.Dictionary;
                _currentKeyIdx = key._currentKeyIdx;
                _decodedKeyIdx = key._decodedKeyIdx;
                _lastKeyMappingItem = key._lastKeyMappingItem;

                var originalSize = (int)(key._currentPtr - key._storage.Ptr);
                if (originalSize > _storage.Length)
                    UnlikelyGrowStorage(originalSize);

                // Copy the key mapping and content.
                int lastElementIdx = Math.Min(_lastKeyMappingItem, MappingTableSize - 1);
                if (lastElementIdx >= 0)
                {
                    var srcDictionary = key._keyMappingCache;
                    var destDictionary = _keyMappingCache;
                    var srcIndex = key._keyMappingCacheIndex;
                    var destIndex = _keyMappingCacheIndex;

                    // PERF: Since we are avoiding the cost of general purpose copying, if we have the vector instruction set we should use it. 
                    if (Avx.IsSupported)
                    {
                        int currentElementIdx = 0;
                        while (currentElementIdx <= lastElementIdx)
                        {
                            Avx.Store(_keyMappingCache + currentElementIdx, Avx.LoadDquVector256(key._keyMappingCache + currentElementIdx));
                            Avx.Store(_keyMappingCacheIndex + currentElementIdx, Avx.LoadDquVector256(key._keyMappingCacheIndex + currentElementIdx));
                            currentElementIdx += Vector256<long>.Count;
                        }
                    }
                    else
                    {
                        while (lastElementIdx >= 0)
                        {
                            destDictionary[lastElementIdx] = srcDictionary[lastElementIdx];
                            destIndex[lastElementIdx] = srcIndex[lastElementIdx];
                            lastElementIdx--;
                        }
                    }
                }

                // This is the operation to set an unencoded key, therefore we need to restart everything.
                _currentPtr = _storage.Ptr;
                Memory.Copy(_currentPtr, key._storage.Ptr, originalSize);
                _currentPtr += originalSize;

                MaxLength = originalSize;
            }

            public void Set(ReadOnlySpan<byte> key)
            {
                // This is the operation to set an unencoded key, therefore we need to restart everything.
                var currentPtr = _storage.Ptr;

                _lastKeyMappingItem = Invalid;

                // Since the size is big enough to store the unencoded key, we don't check the remaining size here.
                _decodedKeyIdx = (int)(currentPtr - (long)_storage.Ptr);
                _currentKeyIdx = Invalid;
                Dictionary = Invalid;

                int keyLength = key.Length;

                // We write the size and the key. 
                *((int*)currentPtr) = keyLength;
                currentPtr += sizeof(int);
                
                // PERF: Between pinning the pointer and just execute the Unsafe.CopyBlock unintuitively it is faster to just copy. 
                Unsafe.CopyBlock(ref Unsafe.AsRef<byte>(currentPtr), ref Unsafe.AsRef<byte>(key[0]), (uint)keyLength );

                currentPtr += keyLength; // We update the new pointer. 
                _currentPtr = currentPtr;

                MaxLength = keyLength;
            }

            public void Set(ReadOnlySpan<byte> key, long dictionaryId)
            {
                _lastKeyMappingItem = Invalid;

                // This is the operation to set an unencoded key, therefore we need to restart everything.
                _currentPtr = _storage.Ptr;

                // Since the size is big enough to store twice the unencoded key, we don't check the remaining size here.
                fixed (byte* keyPtr = key)
                {
                    // This is the current state after the setup with the encoded value.
                    _decodedKeyIdx = Invalid;
                    _currentKeyIdx = (int)(_currentPtr - (long)_storage.Ptr);
                    Dictionary = dictionaryId;

                    int keyLength = key.Length;
                    int bucketIdx = SelectBucketForWrite();
                    _keyMappingCache[bucketIdx] = dictionaryId;
                    _keyMappingCacheIndex[bucketIdx] = _currentKeyIdx;

                    // We write the size and the key. 
                    *(int*)_currentPtr = keyLength;
                    _currentPtr += sizeof(int);
                    Memory.Copy(_currentPtr, keyPtr, keyLength);
                    _currentPtr += keyLength; // We update the new pointer. 

                    MaxLength = keyLength;
                }
            }

            [MethodImpl(MethodImplOptions.AggressiveInlining)]
            private int SelectBucketForRead(long dictionaryId)
            {
                // TODO: This can exploit AVX2 instructions.
                int elementIdx = Math.Min(_lastKeyMappingItem, MappingTableSize - 1);
                while (elementIdx >= 0)
                {
                    long currentDictionary = _keyMappingCache[elementIdx];
                    if (currentDictionary == dictionaryId)
                        return elementIdx;

                    elementIdx--;
                }

                return Invalid;
            }

            [MethodImpl(MethodImplOptions.AggressiveInlining)]
            private int SelectBucketForWrite()
            {
                _lastKeyMappingItem++;
                return _lastKeyMappingItem & MappingTableMask;
            }

            [MethodImpl(MethodImplOptions.AggressiveInlining)]
            public void ChangeDictionary(long dictionaryId)
            {
                Debug.Assert( dictionaryId > 0, "The dictionary id must be valid to perform a change.");

                // With this operation we can change the current dictionary which would force a search
                // in the hash structure and if the key is not found setup everything so that it gets
                // lazily reencoded on the next access.

                if (dictionaryId == Dictionary) 
                    return;

                Dictionary = dictionaryId;
                _currentKeyIdx = Invalid;
            }

            public int CompareEncodedWithCurrent(byte* nextEntryPtr, int nextEntryLength)
            {
                if (Dictionary == Invalid)
                    throw new VoronErrorException("The dictionary is not set.");

                if (_currentKeyIdx == Invalid)
                    return CompareEncodedWith(nextEntryPtr, nextEntryLength, Dictionary);

                // This method allows us to compare the key in it's encoded form directly using the current dictionary. 
                byte* encodedStartPtr = _storage.Ptr + _currentKeyIdx;
                int length = *((int*)encodedStartPtr);

                var result = AdvMemory.CompareInline(encodedStartPtr + sizeof(int), nextEntryPtr, Math.Min(length, nextEntryLength));
                return result == 0 ? length - nextEntryLength : result;
            }

            public int CompareEncodedWith(byte* nextEntryPtr, int nextEntryLength, long dictionaryId)
            {
                // This method allow us to compare the key in it's encoded form using an arbitrary dictionary without changing
                // the current dictionary/cached state. 
                byte* encodedStartPtr;
                int encodedLength;
                if (Dictionary == dictionaryId && _currentKeyIdx != Invalid)
                {
                    Debug.Assert(_currentKeyIdx != Invalid, "The current key index is not set and it should be.");
                    
                    encodedStartPtr = _storage.Ptr + _currentKeyIdx;
                    encodedLength = *((int*)encodedStartPtr);
                    encodedStartPtr += sizeof(int);
                }
                else
                {
                    encodedStartPtr = EncodedWith(dictionaryId, out encodedLength);
                    MaxLength = encodedLength;
                }

                var result = AdvMemory.CompareInline(encodedStartPtr, nextEntryPtr, Math.Min(encodedLength, nextEntryLength));
                return result == 0 ? encodedLength - nextEntryLength : result;
            }

            public void Dispose()
            {
                _storageScope.Dispose();
            }
        }

        internal struct CursorState
        {
            public Page Page;
            public int LastMatch;
            public int LastSearchPosition;

            public CompactPageHeader* Header => (CompactPageHeader*)Page.Pointer;
            
            public Span<ushort> EntriesOffsets => new Span<ushort>(Page.Pointer+ PageHeader.SizeOf, Header->NumberOfEntries);
            public ushort* EntriesOffsetsPtr => (ushort*)(Page.Pointer + PageHeader.SizeOf);
            
            public int ComputeFreeSpace()
            {
                var usedSpace = PageHeader.SizeOf + sizeof(ushort) * Header->NumberOfEntries;
                var entriesOffsetsPtr = EntriesOffsetsPtr;
                for (int i = 0; i < Header->NumberOfEntries; i++)
                {
                    GetEntryBuffer(Page, entriesOffsetsPtr[i], out _, out var len);
                    Debug.Assert(len < Constants.CompactTree.MaximumKeySize);
                    usedSpace += len;
                }

                int computedFreeSpace = (Constants.Storage.PageSize - usedSpace);
                Debug.Assert(computedFreeSpace >= 0);
                return computedFreeSpace;
            }
            public string DumpPageDebug(CompactTree tree)
            {
                var dictionary = tree.GetEncodingDictionary(Header->DictionaryId);

                Span<byte> tempBuffer = stackalloc byte[2048];

                var sb = new StringBuilder();
                int total = 0;
                for (int i = 0; i < Header->NumberOfEntries; i++)
                {
                    total += tree.GetEncodedEntry(Page, EntriesOffsets[i], out var key, out var l);

                    var decodedKey = tempBuffer;
                    dictionary.Decode(key, ref decodedKey);

                    sb.AppendLine($" - {Encoding.UTF8.GetString(decodedKey)} - {l}");
                }
                sb.AppendLine($"---- size:{total} ----");
                return sb.ToString();
            }

            public override string ToString()
            {
                if (Page.Pointer == null)
                    return "<null state>";

                return $"{nameof(Page)}: {Page.PageNumber} - {nameof(LastMatch)} : {LastMatch}, " +
                    $"{nameof(LastSearchPosition)} : {LastSearchPosition} - {Header->NumberOfEntries} entries, {Header->Lower}..{Header->Upper}";
            }
        }
        
        private CompactTree(Slice name, Tree parent)
        {
            Name = name.Clone(parent.Llt.Allocator, ByteStringType.Immutable);
            _parent = parent;
        }

        public Slice Name 
        { 
            get; 
            private set;
        }

        private readonly Tree _parent;

        public long NumberOfEntries => _state.NumberOfEntries;

        public static CompactTree Create(LowLevelTransaction llt, string name)
        {
            return llt.RootObjects.CompactTreeFor(name);
        }

        public static CompactTree Create(LowLevelTransaction llt, Slice name)
        {
            return llt.RootObjects.CompactTreeFor(name);
        }

        public static CompactTree Create(Tree parent, string name)
        {
            return parent.CompactTreeFor(name);
        }

        public static CompactTree Create(Tree parent, Slice name)
        {
            return parent.CompactTreeFor(name);
        }

        public static CompactTree InternalCreate(Tree parent, Slice name)
        {
            var llt = parent.Llt;

            CompactTreeState* header;

            var existing = parent.Read(name);
            if (existing == null)
            {
                if (llt.Flags != TransactionFlags.ReadWrite)
                    return null;

                // This will be created a single time and stored in the root page.                 
                var dictionaryId = PersistentDictionary.CreateDefault(llt);

                var newPage = llt.AllocatePage(1);
                var compactPageHeader = (CompactPageHeader*)newPage.Pointer;
                compactPageHeader->PageFlags = CompactPageFlags.Leaf;
                compactPageHeader->Lower = PageHeader.SizeOf;
                compactPageHeader->Upper = Constants.Storage.PageSize;
                compactPageHeader->FreeSpace = Constants.Storage.PageSize - (PageHeader.SizeOf);
                compactPageHeader->DictionaryId = dictionaryId;

                using var _ = parent.DirectAdd(name, sizeof(CompactTreeState), out var p);
                header = (CompactTreeState*)p;
                *header = new CompactTreeState
                {
                    RootObjectType = RootObjectType.CompactTree,
                    Flags = CompactTreeFlags.None,
                    BranchPages = 0,
                    LeafPages = 1,
                    RootPage = newPage.PageNumber,
                    NumberOfEntries = 0,
                    TreeDictionaryId = dictionaryId,
#if DEBUG
                    NextTrainAt = 5000,  // We want this to run far more often in debug to know we are exercising.
#else
                    NextTrainAt = 100000, // We wont try to train the encoder until we have more than 100K entries
#endif
                };
            }
            else
            {
                header = (CompactTreeState*)existing.Reader.Base;
            }

            if (header->RootObjectType != RootObjectType.CompactTree)
                throw new InvalidOperationException($"Tried to open {name} as a compact tree, but it is actually a " +
                                                    header->RootObjectType);

            return new CompactTree(name, parent)
            {
                _llt = llt,
                _state = *header
            };
        }

        public void PrepareForCommit()
        {
            if (_state.NumberOfEntries >= _state.NextTrainAt)
            {
                // Because the size of the tree is really big, we are better of sampling less amount of data because unless we
                // grow the table size there is probably not much improvement we can do adding more samples. Only way to improve
                // under those conditions is in finding a better sample for training. 
                // We also need to limit the amount of time that we are allowed to scan trying to find a better dictionary
                TryImproveDictionaryByRandomlyScanning(Math.Min(_state.NumberOfEntries / 10, 1_000));
            }

            using var _ = _parent.DirectAdd(Name, sizeof(CompactTreeState), out var ptr);
            _state.CopyTo((CompactTreeState*)ptr);

            CompactTreeDumper.WriteCommit(this);
        }

        public static void Delete(CompactTree tree)
        {
            Delete(tree, tree.Llt.RootObjects);
        }

        public static void Delete(CompactTree tree, Tree parent)
        {
            throw new NotImplementedException();
        }

        private bool GoToNextPage(ref IteratorCursorState cstate)
        {
            while (true)
            {
                PopPage(ref cstate); // go to parent
                if (cstate._pos < 0)
                    return false;

                ref var state = ref cstate._stk[cstate._pos];
                Debug.Assert(state.Header->PageFlags.HasFlag(CompactPageFlags.Branch));
                if (++state.LastSearchPosition >= state.Header->NumberOfEntries)
                    continue; // go up
                do
                {
                    var next = GetValue(ref state, state.LastSearchPosition);
                    PushPage(next, ref cstate);
                    state = ref cstate._stk[cstate._pos];
                } while (state.Header->PageFlags.HasFlag(CompactPageFlags.Branch));
                return true;
            }
        }
        
        public bool TryGetValue(string key, out long value)
        {
            using var _ = Slice.From(_llt.Allocator, key, out var slice);
            var span = slice.AsReadOnlySpan();

            return TryGetValue(span, out value);
        }

        
        public bool TryGetValue(ReadOnlySpan<byte> key, out long value)
        {
            FindPageFor(key, ref _internalCursor);

            return ReturnValue(ref _internalCursor._stk[_internalCursor._pos], out value);
        }

        private bool TryGetValue(EncodedKey key, out long value)
        {
            FindPageFor(key, ref _internalCursor);
            return ReturnValue(ref _internalCursor._stk[_internalCursor._pos], out value);
        }

        private static bool ReturnValue(ref CursorState state, out long value)
        {
            if (state.LastMatch != 0)
            {
                value = default;
                return false;
            }

            value = GetValue(ref state, state.LastSearchPosition);
            return true;
        }

        public void InitializeStateForTryGetNextValue()
        {
            _internalCursor._pos = -1;
            _internalCursor._len = 0;
            PushPage(_state.RootPage, ref _internalCursor);
            ref var state = ref _internalCursor._stk[_internalCursor._pos];
            state.LastSearchPosition = 0;
        }

        public bool TryGetNextValue(EncodedKey key, out long value)
        {
            // TODO: Check if this is true, probably it is not. 
            Debug.Assert(key.Owner == this, "We cannot mix key scopes with different trees.");

            ref var state = ref _internalCursor._stk[_internalCursor._pos];
            if (state.Header->PageFlags == CompactPageFlags.Branch)
            {
                // the *previous* search didn't find a value, we are on a branch page that may
                // be correct or not, try first to search *down*
                key.ChangeDictionary(state.Header->DictionaryId);

                FindPageFor(ref _internalCursor, ref state, key);
                state = ref _internalCursor._stk[_internalCursor._pos];

                if (state.LastMatch == 0) // found it
                    return ReturnValue(ref state, out value);
                // did *not* find it, but we are somewhere on the tree that is ensured
                // to be at the key location *or before it*, so we can now start scanning *up*
            }
            Debug.Assert(state.Header->PageFlags == CompactPageFlags.Leaf, $"Got {state.Header->PageFlags} flag instead of {nameof(CompactPageFlags.Leaf)}");

            key.ChangeDictionary(state.Header->DictionaryId);

            SearchInCurrentPage(key, ref state);
            if (state.LastSearchPosition >= 0) // found it, yeah!
            {
                value = GetValue(ref state, state.LastSearchPosition);
                return true;
            }

            var pos = ~state.LastSearchPosition;
            var shouldBeInCurrentPage = pos < state.Header->NumberOfEntries;
            if (shouldBeInCurrentPage)
            {
                var nextEntryLength = GetEncodedKeyPtr(state.Page, state.EntriesOffsetsPtr[pos], out var nextEntryPtr);

                var match = key.CompareEncodedWith(nextEntryPtr, nextEntryLength, state.Header->DictionaryId);

                shouldBeInCurrentPage = match < 0;
            }

            if (shouldBeInCurrentPage == false)
            {
                // if this isn't in this page, it may be in the _next_ one, but we 
                // now need to check the parent page to see that
                shouldBeInCurrentPage = true;

                // TODO: Figure out if we can get rid of this copy and just change the current and restore after the loop. 
                using var currentKeyScope = new EncodedKeyScope(this, key);

                var currentKeyInPageDictionary = currentKeyScope.Key;
                
                for (int i = _internalCursor._pos - 1; i >= 0; i--)
                {
                    ref var cur = ref _internalCursor._stk[i];
                    if (cur.LastSearchPosition + 1 >= cur.Header->NumberOfEntries)
                        continue;

                    // We change the current dictionary for this key. 
                    var currentKeyInPageDictionaryLength = GetEncodedKeyPtr(cur.Page, cur.EntriesOffsetsPtr[cur.LastSearchPosition + 1], out var currentKeyInPageDictionaryPtr);

                    // PERF: The reason why we are changing the dictionary instead of comparing with a dictionary instead is because we want
                    // to explicitly exploit the fact that when dictionaries do not change along the search path, we can use the fast-path
                    // to find the encoded key. 
                    long dictionaryId = cur.Header->DictionaryId;
                    currentKeyInPageDictionary.ChangeDictionary(dictionaryId);
                    var match = currentKeyInPageDictionary.CompareEncodedWith(currentKeyInPageDictionaryPtr, currentKeyInPageDictionaryLength, dictionaryId);
                    if (match < 0)
                        continue;

                    shouldBeInCurrentPage = false;
                    break;
                }
            }

            if (shouldBeInCurrentPage)
            {
                // we didn't find the key, but we found a _greater_ key in the page
                // therefore, we don't have it (we know the previous key was in this page
                // so if there is a greater key in this page, we didn't find it
                value = default;
                return false;
            }

            while (_internalCursor._pos > 0)
            {
                PopPage(ref _internalCursor);
                state = ref _internalCursor._stk[_internalCursor._pos];
                var previousSearchPosition = state.LastSearchPosition;

                key.ChangeDictionary(state.Header->DictionaryId);
                SearchInCurrentPage(key, ref state);

                if (state.LastSearchPosition < 0)
                    state.LastSearchPosition = ~state.LastSearchPosition;

                // is this points to a different page, just search there normally
                if (state.LastSearchPosition > previousSearchPosition && state.LastSearchPosition < state.Header->NumberOfEntries)
                {
                    FindPageFor(ref _internalCursor, ref state, key);
                    return ReturnValue(ref _internalCursor._stk[_internalCursor._pos], out value);
                }
            }

            // if we go to here, we are at the root, so operate normally
            return TryGetValue(key, out value);

        }

        public bool TryGetNextValue(ReadOnlySpan<byte> key, out long value, out EncodedKeyScope scope)
        {
            scope = new EncodedKeyScope(this, key);
            var encodedKey = scope.Key;

            ref var state = ref _internalCursor._stk[_internalCursor._pos];
            if (state.Header->PageFlags == CompactPageFlags.Branch)
            {
                // the *previous* search didn't find a value, we are on a branch page that may
                // be correct or not, try first to search *down*
                encodedKey.ChangeDictionary(state.Header->DictionaryId);

                FindPageFor(ref _internalCursor, ref state, encodedKey);
                state = ref _internalCursor._stk[_internalCursor._pos];

                if (state.LastMatch == 0) // found it
                    return ReturnValue(ref state, out value);
                // did *not* find it, but we are somewhere on the tree that is ensured
                // to be at the key location *or before it*, so we can now start scanning *up*
            }
            Debug.Assert(state.Header->PageFlags == CompactPageFlags.Leaf, $"Got {state.Header->PageFlags} flag instead of {nameof(CompactPageFlags.Leaf)}");

            encodedKey.ChangeDictionary(state.Header->DictionaryId);

            SearchInCurrentPage(encodedKey, ref state);
            if (state.LastSearchPosition  >= 0) // found it, yeah!
            {
                value = GetValue(ref state, state.LastSearchPosition);
                return true;
            }

            var pos = ~state.LastSearchPosition;
            var shouldBeInCurrentPage = pos < state.Header->NumberOfEntries;
            if (shouldBeInCurrentPage)
            {
                var nextEntryLength = GetEncodedKeyPtr(state.Page, state.EntriesOffsetsPtr[pos], out var nextEntryPtr);

                var match = encodedKey.CompareEncodedWith(nextEntryPtr, nextEntryLength, state.Header->DictionaryId);

                shouldBeInCurrentPage = match < 0;
            }

            if (shouldBeInCurrentPage == false)
            {
                // if this isn't in this page, it may be in the _next_ one, but we 
                // now need to check the parent page to see that
                shouldBeInCurrentPage = true;

                // TODO: Figure out if we can get rid of this copy and just change the current and restore after the loop. 
                using var currentKeyScope = new EncodedKeyScope(this, encodedKey);

                var currentKeyInPageDictionary = currentKeyScope.Key;
                for (int i = _internalCursor._pos - 1; i >= 0; i--)
                {
                    ref var cur = ref _internalCursor._stk[i];
                    if (cur.LastSearchPosition + 1 >= cur.Header->NumberOfEntries)
                        continue;

                    // We change the current dictionary for this key. 
                    var currentKeyInPageDictionaryLength = GetEncodedKeyPtr(cur.Page, cur.EntriesOffsetsPtr[cur.LastSearchPosition + 1], out var currentKeyInPageDictionaryPtr);

                    // PERF: The reason why we are changing the dictionary instead of comparing with a dictionary instead is because we want
                    // to explicitly exploit the fact that when dictionaries do not change along the search path, we can use the fast-path
                    // to find the encoded key. 
                    long dictionaryId = cur.Header->DictionaryId;
                    currentKeyInPageDictionary.ChangeDictionary(dictionaryId);
                    var match = currentKeyInPageDictionary.CompareEncodedWith(currentKeyInPageDictionaryPtr, currentKeyInPageDictionaryLength, dictionaryId);
                    if (match < 0)
                        continue;

                    shouldBeInCurrentPage = false;
                    break;
                }
            }

            if (shouldBeInCurrentPage)
            {
                // we didn't find the key, but we found a _greater_ key in the page
                // therefore, we don't have it (we know the previous key was in this page
                // so if there is a greater key in this page, we didn't find it
                value = default;
                return false;
            }

            while (_internalCursor._pos > 0)
            {
                PopPage(ref _internalCursor);
                state = ref _internalCursor._stk[_internalCursor._pos];
                var previousSearchPosition = state.LastSearchPosition;

                encodedKey.ChangeDictionary(state.Header->DictionaryId);
                SearchInCurrentPage(encodedKey, ref state);

                if (state.LastSearchPosition < 0)
                    state.LastSearchPosition = ~state.LastSearchPosition;
        
                // is this points to a different page, just search there normally
                if (state.LastSearchPosition > previousSearchPosition && state.LastSearchPosition < state.Header->NumberOfEntries )
                {
                    FindPageFor(ref _internalCursor, ref state, encodedKey);
                    return ReturnValue(ref _internalCursor._stk[_internalCursor._pos], out value);
                }
            }
            
            // if we go to here, we are at the root, so operate normally
            return TryGetValue(encodedKey, out value);
        }


        public bool TryRemove(string key, out long oldValue)
        {
            using var _ = Slice.From(_llt.Allocator, key, out var slice);
            var span = slice.AsReadOnlySpan();
            return TryRemove(span, out oldValue);
        }

        public bool TryRemove(Slice key, out long oldValue)
        {
            return TryRemove(key.AsReadOnlySpan(), out oldValue);
        }

        public bool TryRemove(ReadOnlySpan<byte> key, out long oldValue)
        {
            using var scope = new EncodedKeyScope(this);
            var encodedKey = scope.Key;
            encodedKey.Set(key);
            FindPageFor(encodedKey, ref _internalCursor);

            return RemoveFromPage(allowRecurse: true, out oldValue);
        }

        public bool TryRemove(EncodedKey key, out long oldValue)
        {
            CompactTreeDumper.WriteRemoval(this, key.Decoded());

            FindPageFor(key, ref _internalCursor);
            return RemoveFromPage(allowRecurse: true, out oldValue);
        }

        private void RemoveFromPage(bool allowRecurse, int pos)
        {
            ref var state = ref _internalCursor._stk[_internalCursor._pos];
            state.LastSearchPosition = pos;
            state.LastMatch = 0;
            RemoveFromPage(allowRecurse, oldValue: out _);
        }

        private bool RemoveFromPage(bool allowRecurse, out long oldValue)
        {
            ref var state = ref _internalCursor._stk[_internalCursor._pos];
            if (state.LastMatch != 0)
            {
                oldValue = default;
                return false;
            }
            state.Page = _llt.ModifyPage(state.Page.PageNumber);

            var entriesOffsets = state.EntriesOffsets;
            var entry = state.Page.Pointer + entriesOffsets[state.LastSearchPosition];

            var keyLen = VariableSizeEncoding.Read<int>(entry, out var lenOfKeyLen);
            entry += keyLen + lenOfKeyLen;
            oldValue = ZigZagEncoding.Decode<long>(entry, out var valLen);

            var totalEntrySize = lenOfKeyLen + keyLen + valLen;
            state.Header->FreeSpace += (ushort)(sizeof(ushort) + totalEntrySize);
            state.Header->Lower -= sizeof(short); // the upper will be fixed on defrag
            
            Debug.Assert(state.Header->Upper - state.Header->Lower >= 0);
            Debug.Assert(state.Header->FreeSpace <= Constants.Storage.PageSize - PageHeader.SizeOf);

            entriesOffsets[(state.LastSearchPosition + 1)..].CopyTo(entriesOffsets[state.LastSearchPosition..]);
            
            if (state.Header->PageFlags.HasFlag(CompactPageFlags.Leaf))
            {
                _state.NumberOfEntries--;
            }

            if (allowRecurse &&
                _internalCursor._pos > 0 && // nothing to do for a single leaf node
                state.Header->FreeSpace > Constants.Storage.PageSize / 2)
            {
                // We check if we need to run defrag by seeing if there is a significant difference between the free space in the page
                // and the actual available space (should have at least 1KB to recover before we run)
                // It is in our best interest to defrag the receiving page to avoid having to  try again and again without achieving any gains.
                if (state.Header->Upper - state.Header->Lower < state.Header->FreeSpace - Constants.Storage.PageSize / 8)
                    DefragPage(_llt, ref state);

                if (MaybeMergeEntries(ref state))
                    InitializeStateForTryGetNextValue(); // we change the structure of the tree, so we can't reuse 
            }

            VerifySizeOf(ref state);
            return true;
        }                

        private bool MaybeMergeEntries(ref CursorState destinationState)
        {
            CursorState sourceState;
            ref var parent = ref _internalCursor._stk[_internalCursor._pos - 1];

            // optimization: not merging right most / left most pages
            // that allows to delete in up / down order without doing any
            // merges, for FIFO / LIFO scenarios
            if (parent.LastSearchPosition == 0 ||
                parent.LastSearchPosition == parent.Header->NumberOfEntries - 1)
            {
                if (destinationState.Header->NumberOfEntries == 0) // just remove the whole thing
                {
                    var sibling = GetValue(ref parent, parent.LastSearchPosition == 0 ? 1 : parent.LastSearchPosition - 1);
                    sourceState = new CursorState
                    {
                        Page = _llt.GetPage(sibling)
                    };
                    FreePageFor(ref sourceState, ref destinationState);
                    return true;
                }

                return false;
            }

            var siblingPage = GetValue(ref parent, parent.LastSearchPosition + 1);
            sourceState = new CursorState
            {
                Page = _llt.ModifyPage(siblingPage)
            };

            if (sourceState.Header->PageFlags != destinationState.Header->PageFlags)
                return false; // cannot merge leaf & branch pages

            using var __ = _llt.Allocator.Allocate(4096, out var buffer);
            var decodeBuffer = new Span<byte>(buffer.Ptr, 2048);
            var encodeBuffer = new Span<byte>(buffer.Ptr + 2048, 2048);

            var destinationPage = destinationState.Page;
            var destinationHeader = destinationState.Header;
            var sourcePage = sourceState.Page;
            var sourceHeader = sourceState.Header;

            // the new entries size is composed of entries from _both_ pages            
            var entries = new Span<ushort>(destinationPage.Pointer + PageHeader.SizeOf, destinationHeader->NumberOfEntries + sourceHeader->NumberOfEntries)
                                .Slice(destinationHeader->NumberOfEntries);

            var srcDictionary = GetEncodingDictionary(sourceHeader->DictionaryId);
            var destDictionary = GetEncodingDictionary(destinationHeader->DictionaryId);
            bool reEncode = sourceHeader->DictionaryId != destinationHeader->DictionaryId;

            int sourceMovedLength = 0;
            int sourceKeysCopied = 0;
            {
                for (; sourceKeysCopied < sourceHeader->NumberOfEntries; sourceKeysCopied++)
                {
                    var copied = reEncode
                        ? MoveEntryWithReEncoding(decodeBuffer, encodeBuffer, ref destinationState, entries)
                        : MoveEntryAsIs(ref destinationState, entries);
                    if (copied == false)
                        break;
                }
            }

            if (sourceKeysCopied == 0)
                return false;

            Memory.Move(sourcePage.Pointer + PageHeader.SizeOf,
                        sourcePage.Pointer + PageHeader.SizeOf + (sourceKeysCopied * sizeof(ushort)),
                        (sourceHeader->NumberOfEntries - sourceKeysCopied) * sizeof(ushort));
            
            // We update the entries offsets on the source page, now that we have moved the entries.
            var oldLower = sourceHeader->Lower;
            sourceHeader->Lower -= (ushort)(sourceKeysCopied * sizeof(ushort));            
            if (sourceHeader->NumberOfEntries == 0) // emptied the sibling entries
            {
                parent.LastSearchPosition++;
                FreePageFor(ref destinationState, ref sourceState);
                return true;
            }

            sourceHeader->FreeSpace += (ushort)(sourceMovedLength + (sourceKeysCopied * sizeof(ushort)));
            Memory.Set(sourcePage.Pointer + sourceHeader->Lower, 0, (oldLower - sourceHeader->Lower));

            // now re-wire the new splitted page key
            using var scope = new EncodedKeyScope(this);
            var newKey = scope.Key;

            newKey.Set(GetEncodedKey(sourcePage, sourceState.EntriesOffsets[0]), sourceHeader->DictionaryId);

            PopPage(ref _internalCursor);
            
            // we aren't _really_ removing, so preventing merging of parents
            RemoveFromPage(allowRecurse: false, parent.LastSearchPosition + 1);

            // Ensure that we got the right key to search. 
            newKey.ChangeDictionary(_internalCursor._stk[_internalCursor._pos].Header->DictionaryId);

            SearchInCurrentPage(newKey, ref _internalCursor._stk[_internalCursor._pos]); // positions changed, re-search
            AddToPage(newKey, siblingPage);
            return true;

            [SkipLocalsInit]
            bool MoveEntryWithReEncoding(Span<byte> decodeBuffer, Span<byte> encodeBuffer, ref CursorState destinationState, Span<ushort> entries)
            {
                // PERF: This method is marked SkipLocalInit because we want to avoid initialize these values
                // as we are going to be writing them anyways.
                byte* valueEncodingBuffer = stackalloc byte[16];
                byte* keyEncodingBuffer = stackalloc byte[16];

                // We get the encoded key and value from the sibling page
                var sourceEntrySize = GetEncodedEntry(sourcePage, sourceState.EntriesOffsetsPtr[sourceKeysCopied], out var encodedKey, out var val);
                
                // If they have a different dictionary, we need to re-encode the entry with the new dictionary.
                if (encodedKey.Length != 0)
                {
                    var decodedKey = decodeBuffer;
                    srcDictionary.Decode(encodedKey, ref decodedKey);

                    encodedKey = encodeBuffer;
                    destDictionary.Encode(decodedKey, ref encodedKey);
                }

                // We encode the length of the key and the value with variable length in order to store them later. 
                int valueLength = ZigZagEncoding.Encode(valueEncodingBuffer, val);
                int keySizeLength = VariableSizeEncoding.Write(keyEncodingBuffer, encodedKey.Length);

                // If we don't have enough free space in the receiving page, we move on. 
                var requiredSize = encodedKey.Length + keySizeLength + valueLength;
                if (requiredSize + sizeof(ushort) > destinationState.Header->Upper - destinationState.Header->Lower)
                    return false; // done moving entries

                sourceMovedLength += sourceEntrySize;

                // We will update the entries offsets in the receiving page.
                destinationHeader->FreeSpace -= (ushort)(requiredSize + sizeof(ushort));
                destinationHeader->Upper -= (ushort)requiredSize;
                destinationHeader->Lower += sizeof(ushort);
                entries[sourceKeysCopied] = destinationHeader->Upper;
                
                // We copy the actual entry <key_size, key, value> to the receiving page.
                var entryPos = destinationPage.Pointer + destinationHeader->Upper;                
                Memory.Copy(entryPos, keyEncodingBuffer, keySizeLength);
                entryPos += keySizeLength;
                encodedKey.CopyTo(new Span<byte>(entryPos, (int)(destinationPage.Pointer + Constants.Storage.PageSize - entryPos)));
                entryPos += encodedKey.Length;
                Memory.Copy(entryPos, valueEncodingBuffer, valueLength);                                                                

                Debug.Assert(destinationHeader->Upper >= destinationHeader->Lower);

                return true;
            }
      
            bool MoveEntryAsIs(ref CursorState destinationState, Span<ushort> entries)
            {
                // We get the encoded key and value from the sibling page
                var entry = GetEncodedEntryBuffer(sourcePage, sourceState.EntriesOffsetsPtr[sourceKeysCopied]);
                
                // If we don't have enough free space in the receiving page, we move on. 
                var requiredSize = entry.Length;
                if (requiredSize + sizeof(ushort) > destinationState.Header->Upper - destinationState.Header->Lower)
                    return false; // done moving entries

                sourceMovedLength += entry.Length;
                // We will update the entries offsets in the receiving page.
                destinationHeader->FreeSpace -= (ushort)(requiredSize + sizeof(ushort));
                destinationHeader->Upper -= (ushort)requiredSize;
                destinationHeader->Lower += sizeof(ushort);
                entries[sourceKeysCopied] = destinationHeader->Upper;
                
                // We copy the actual entry <key_size, key, value> to the receiving page.
                entry.CopyTo(destinationPage.AsSpan().Slice(destinationHeader->Upper));

                Debug.Assert(destinationHeader->Upper >= destinationHeader->Lower);
                return true;
            }
      
         }

        private void FreePageFor(ref CursorState stateToKeep, ref CursorState stateToDelete)
        {
            ref var parent = ref _internalCursor._stk[_internalCursor._pos - 1];
            DecrementPageNumbers(ref stateToDelete);
          
            if (parent.Header->NumberOfEntries == 2)
            {
                // let's reduce the height of the tree entirely...
                DecrementPageNumbers(ref parent);

                var parentPageNumber = parent.Page.PageNumber;
                Memory.Copy(parent.Page.Pointer, stateToKeep.Page.Pointer, Constants.Storage.PageSize);
                parent.Page.PageNumber = parentPageNumber; // we overwrote it...

                _llt.FreePage(stateToDelete.Page.PageNumber);
                _llt.FreePage(stateToKeep.Page.PageNumber);
                var copy = stateToKeep; // we are about to clear this value, but we need to set the search location here
                PopPage(ref _internalCursor);
                _internalCursor._stk[_internalCursor._pos].LastMatch = copy.LastMatch;
                _internalCursor._stk[_internalCursor._pos].LastMatch = copy.LastSearchPosition;
            }
            else
            {
                _llt.FreePage(stateToDelete.Page.PageNumber);
                PopPage(ref _internalCursor);
                RemoveFromPage(allowRecurse: true, parent.LastSearchPosition);
            }
        }

        private void DecrementPageNumbers(ref CursorState state)
        {
            if (state.Header->PageFlags.HasFlag(CompactPageFlags.Leaf))
            {
                _state.LeafPages--;
            }
            else
            {
                _state.BranchPages--;
            }
        }

        private void AssertValueAndKeySize(EncodedKey key, long value)
        {
            if (value < 0)
                throw new ArgumentOutOfRangeException(nameof(value), value, "Only positive values are allowed");
            if (key.MaxLength > Constants.CompactTree.MaximumKeySize)
                throw new ArgumentOutOfRangeException(nameof(key), Encoding.UTF8.GetString(key.Decoded()), $"key must be less than {Constants.CompactTree.MaximumKeySize} bytes in size");
        }

        private void AssertValueAndKeySize(ReadOnlySpan<byte> key, long value)
        {
            if (value < 0)
                throw new ArgumentOutOfRangeException(nameof(value), value, "Only positive values are allowed");
            if (key.Length > Constants.CompactTree.MaximumKeySize)
                throw new ArgumentOutOfRangeException(nameof(key), Encoding.UTF8.GetString(key), $"key must be less than {Constants.CompactTree.MaximumKeySize} bytes in size");
            if (key.Length <= 0)
                throw new ArgumentOutOfRangeException(nameof(key),  "key must be at least 1 byte");
        }

        public void Add(string key, long value)
        {
            using var _ = Slice.From(_llt.Allocator, key, out var slice);
            using var scope = new EncodedKeyScope(this, slice.AsReadOnlySpan());
            Add(scope.Key, value);
        }

        public void Add(ReadOnlySpan<byte> key, long value)
        {
            using var scope = new EncodedKeyScope(this, key);
            Add(scope.Key, value);
        }

        public void Add(EncodedKey key, long value)
        {
            CompactTreeDumper.WriteAddition(this, key.Decoded(), value);

            AssertValueAndKeySize(key, value);

            FindPageFor(key, ref _internalCursor);
            
            // this overload assumes that a previous call to TryGetValue (where you go the encodedKey
            // already placed us in the right place for the value)
            Debug.Assert(_internalCursor._stk[_internalCursor._pos].Header->PageFlags == CompactPageFlags.Leaf,
                $"Got {_internalCursor._stk[_internalCursor._pos].Header->PageFlags} flag instead of {nameof(CompactPageFlags.Leaf)}");

            AddToPage(key, value);
        }

        [SkipLocalsInit]
        private void AddToPage(EncodedKey key, long value)
        {
            ref var state = ref _internalCursor._stk[_internalCursor._pos];

            // Ensure that the key has already been 'updated' this is internal and shouldn't check explicitly that.
            // It is the responsibility of the caller to ensure that is the case. 
            Debug.Assert(key.Dictionary == state.Header->DictionaryId);
            
            state.Page = _llt.ModifyPage(state.Page.PageNumber);

            var valueBufferPtr = stackalloc byte[10];
            int valueBufferLength = ZigZagEncoding.Encode(valueBufferPtr, value);

            if (state.LastSearchPosition >= 0) // update
            {
                GetValuePointer(ref state, state.LastSearchPosition, out var b);
                ZigZagEncoding.Decode<long>(b, out var len);

                if (len == valueBufferLength)
                {
                    Debug.Assert(valueBufferLength <= sizeof(long));
                    Unsafe.CopyBlockUnaligned(b, valueBufferPtr, (uint)valueBufferLength);
                    return;
                }

                // remove the entry, we'll need to add it as new
                int entriesCount = state.Header->NumberOfEntries;
                ushort* stateEntriesOffsetsPtr = state.EntriesOffsetsPtr;
                GetEntryBuffer(state.Page, state.EntriesOffsets[state.LastSearchPosition], out _, out var totalEntrySize);
                for (int i = state.LastSearchPosition; i < entriesCount - 1; i++)
                {
                    stateEntriesOffsetsPtr[i] = stateEntriesOffsetsPtr[i + 1];
                }

                state.Header->Lower -= sizeof(short);
                state.Header->FreeSpace += (ushort)(sizeof(short) + totalEntrySize);
                if (state.Header->PageFlags.HasFlag(CompactPageFlags.Leaf))
                    _state.NumberOfEntries--; // we aren't counting branch entries
            }
            else
            {
                state.LastSearchPosition = ~state.LastSearchPosition;
            }

            var encodedKey = key.EncodedWithCurrent();

            var keySizeBufferPtr = stackalloc byte[10];
            var keySizeBuffer = new Span<byte>(keySizeBufferPtr, 10);
            int keySizeLength = VariableSizeEncoding.Write(keySizeBuffer, encodedKey.Length);

            var requiredSize = encodedKey.Length + keySizeLength + valueBufferLength;
            Debug.Assert(state.Header->FreeSpace >= (state.Header->Upper - state.Header->Lower));
            if (state.Header->Upper - state.Header->Lower < requiredSize + sizeof(short))
            {
                // In splits we will always recompress IF the page has been compressed with an older dictionary.
                bool splitAnyways = true;
                if (state.Header->DictionaryId != _state.TreeDictionaryId)
                {
                    // We will recompress with the new dictionary, which has the side effect of also reclaiming the
                    // free space if there is any available. It may very well happen that this new dictionary
                    // is not as good as the old for this particular page (rare but it can happen). In those cases,
                    // we will not upgrade and just split the pages using the old dictionary. Eventually the new
                    // dictionary will catch up. 
                    if (TryRecompressPage(state))
                    {                        
                        Debug.Assert(state.Header->FreeSpace >= (state.Header->Upper - state.Header->Lower));
  
                        // Since the recompressing has changed the topology of the entire page, we need to reencode the key
                        // to move forward. 
                        key.ChangeDictionary(state.Header->DictionaryId);

                        // We need to recompute this because it will change.
                        encodedKey = key.EncodedWithCurrent();
                        keySizeLength = VariableSizeEncoding.Write(keySizeBuffer, encodedKey.Length);
                        requiredSize = encodedKey.Length + keySizeLength + valueBufferLength;
                        
                        // It may happen that between the more effective dictionary and the reclaimed space we have enough
                        // to avoid the split. 
                        if (state.Header->Upper - state.Header->Lower >= requiredSize + sizeof(short))
                            splitAnyways = false;
                    }
                }
                else
                {
                    // If we are not recompressing, but we still have enough free space available we will go for reclaiming space
                    // by rearranging unused space.
                    if (state.Header->FreeSpace >= requiredSize + sizeof(short) &&
                        // at the same time, we need to avoid spending too much time doing de-frags
                        // so we'll only do that when we have at least 1KB of free space to recover
                        state.Header->FreeSpace > Constants.Storage.PageSize / 8)
                    {
                        DefragPage(_llt, ref state);
                        splitAnyways = state.Header->Upper - state.Header->Lower < requiredSize + sizeof(short);
                    }
                }

                if (splitAnyways)
                {
                    // DebugStuff.RenderAndShow(this);
                    SplitPage(key, value);
                    return;
                    // DebugStuff.RenderAndShow(this);
                }
            }

            AddEntryToPage(key, state, requiredSize, keySizeBufferPtr, keySizeLength, valueBufferPtr, valueBufferLength);
        }

        private void AddEntryToPage(EncodedKey key, CursorState state, int requiredSize,
            byte* keySizeBufferPtr, int keySizeLength, byte* valueBufferPtr, int valueBufferLength)
        {
            // Ensure that the key has already been 'updated' this is internal and shouldn't check explicitly that.
            // It is the responsibility of the method to ensure that is the case. 
            Debug.Assert(key.Dictionary == state.Header->DictionaryId);

            state.Header->Lower += sizeof(short);
            var newEntriesOffsets = state.EntriesOffsets;
            var newNumberOfEntries = state.Header->NumberOfEntries;

            ushort* newEntriesOffsetsPtr = state.EntriesOffsetsPtr;
            for (int i = newNumberOfEntries - 1; i >= state.LastSearchPosition; i--)
                newEntriesOffsetsPtr[i] = newEntriesOffsetsPtr[i - 1];

            if (state.Header->PageFlags.HasFlag(CompactPageFlags.Leaf))
                _state.NumberOfEntries++; // we aren't counting branch entries

            Debug.Assert(state.Header->FreeSpace >= requiredSize + sizeof(ushort));

            state.Header->FreeSpace -= (ushort)(requiredSize + sizeof(ushort));
            state.Header->Upper -= (ushort)requiredSize;

            byte* writePos = state.Page.Pointer + state.Header->Upper;
            Unsafe.CopyBlockUnaligned(writePos, keySizeBufferPtr, (uint)keySizeLength);
            writePos += keySizeLength;

            var encodedKey = key.EncodedWithCurrent();
            encodedKey.CopyTo(new Span<byte>(writePos, encodedKey.Length));
            writePos += encodedKey.Length;
            Unsafe.CopyBlockUnaligned(writePos, valueBufferPtr, (uint)valueBufferLength);
            newEntriesOffsets[state.LastSearchPosition] = state.Header->Upper;
            VerifySizeOf(ref state);
        }

        private EncodedKey SplitPage(EncodedKey currentCauseForSplit, long value)
        {
            if (_internalCursor._pos == 0) // need to create a root page
            {
                // We are going to be creating a root page with our first trained dictionary. 
                CreateRootPage();
            }

            // We create the new dictionary 
            ref var state = ref _internalCursor._stk[_internalCursor._pos];

            // Ensure that the key has already been 'updated' this is internal and shouldn't check explicitly that.
            // It is the responsibility of the caller to ensure that is the case. 
            Debug.Assert(currentCauseForSplit.Dictionary == state.Header->DictionaryId);

            var page = _llt.AllocatePage(1);
            var header = (CompactPageHeader*)page.Pointer;
            header->PageFlags = state.Header->PageFlags;
            header->Lower = PageHeader.SizeOf ;
            header->Upper = Constants.Storage.PageSize;
            header->FreeSpace = Constants.Storage.PageSize - PageHeader.SizeOf;
            
            if (header->PageFlags.HasFlag(CompactPageFlags.Branch))
            {
                _state.BranchPages++;
            }
            else
            {
                _state.LeafPages++;
            }

            // We do this after in case we have been able to gain with compression.
            header->DictionaryId = state.Header->DictionaryId;

            // We need to ensure that we have the correct key before we change the page. 
            var splitKey = SplitPageEncodedEntries(currentCauseForSplit, page, header, value, ref state);

            PopPage(ref _internalCursor); // add to parent

            splitKey.ChangeDictionary(_internalCursor._stk[_internalCursor._pos].Header->DictionaryId);

            SearchInCurrentPage(splitKey, ref _internalCursor._stk[_internalCursor._pos]);
            AddToPage(splitKey, page.PageNumber);

            if (_internalCursor._stk[_internalCursor._pos].Header->PageFlags == CompactPageFlags.Leaf)
            {
                // we change the structure of the tree, so we can't reuse the state
                // but we can only do that as the _last_ part of the operation, otherwise
                // recursive split page will give bad results
                InitializeStateForTryGetNextValue(); 
            }

            VerifySizeOf(ref state);
            return currentCauseForSplit;
        }

        private EncodedKey SplitPageEncodedEntries(EncodedKey causeForSplit, Page page, CompactPageHeader* header, long value, ref CursorState state)
        {
            var valueBufferPtr = stackalloc byte[10];
            int valueBufferLength = ZigZagEncoding.Encode(valueBufferPtr, value);

            var encodedKey = causeForSplit.EncodedWithCurrent();
            var keySizeBufferPtr = stackalloc byte[10];
            var keySizeBuffer = new Span<byte>(keySizeBufferPtr, 10);
            int keySizeLength = VariableSizeEncoding.Write(keySizeBuffer, encodedKey.Length);
            var requiredSize = encodedKey.Length + keySizeLength + valueBufferLength;
          
            var newPageState = new CursorState { Page = page };

            // sequential write up, no need to actually split
            int numberOfEntries = state.Header->NumberOfEntries;
            if (numberOfEntries == state.LastSearchPosition && state.LastMatch > 0)
            {
                newPageState.LastSearchPosition = 0; // add as first
                AddEntryToPage(causeForSplit, newPageState, requiredSize, keySizeBufferPtr, keySizeLength, valueBufferPtr, valueBufferLength);
                return causeForSplit;
            }

            // non sequential write, let's just split in middle
            int entriesCopied = 0;
            int sizeCopied = 0;
            ushort* offsets = newPageState.EntriesOffsetsPtr;
            int i = FindPositionToSplitPageInHalfBasedOfEntriesSize(ref state);

            for (; i < numberOfEntries; i++)
            {
                header->Lower += sizeof(ushort);
                GetEntryBuffer(state.Page, state.EntriesOffsets[i], out var b, out var len);
                header->Upper -= (ushort)len;
                header->FreeSpace -= (ushort)(len + sizeof(ushort));
                sizeCopied += len + sizeof(ushort);
                offsets[entriesCopied++] = header->Upper;
                Memory.Copy(page.Pointer + header->Upper, b, len);
            }
            state.Header->Lower -= (ushort)(sizeof(ushort) * entriesCopied);
            state.Header->FreeSpace += (ushort)(sizeCopied);

            DefragPage(_llt, ref state); // need to ensure that we have enough space to add the new entry in the source page
            
            var lastEntryFromPreviousPage = GetEncodedKey(state.Page, state.EntriesOffsets[state.Header->NumberOfEntries - 1]);
            ref CursorState updatedPageState = ref newPageState; // start with the new page
            if (lastEntryFromPreviousPage.SequenceCompareTo(encodedKey) >= 0)
            {
                // the new entry belong on the *old* page
                updatedPageState = ref state;
            }
            
            SearchInCurrentPage(causeForSplit, ref updatedPageState);
            Debug.Assert(updatedPageState.LastSearchPosition < 0, "There should be no updates here");
            updatedPageState.LastSearchPosition = ~updatedPageState.LastSearchPosition;
            Debug.Assert(updatedPageState.Header->Upper - updatedPageState.Header->Lower >= requiredSize);
            AddEntryToPage(causeForSplit, updatedPageState, requiredSize, keySizeBufferPtr, keySizeLength, valueBufferPtr, valueBufferLength);

            VerifySizeOf(ref newPageState);
            VerifySizeOf(ref state);
            
            var pageEntries = new Span<ushort>(page.Pointer + PageHeader.SizeOf, header->NumberOfEntries);
            GetEncodedEntry(page, pageEntries[0], out var splitKey, out _);

            causeForSplit.Set(splitKey, ((CompactPageHeader*)page.Pointer)->DictionaryId);
            return causeForSplit;
        }

        private static int FindPositionToSplitPageInHalfBasedOfEntriesSize(ref CursorState state)
        {
            int sizeUsed = 0;
            var halfwaySizeMark = (Constants.Storage.PageSize - state.Header->FreeSpace) / 2;
            int numberOfEntries = state.Header->NumberOfEntries;
            // here we have to guard against wildly unbalanced page structure, if the first 6 entries are 1KB each
            // and we have another 100 entries that are a byte each, if we split based on entry count alone, we'll 
            // end up unbalanced, so we compute the halfway mark based on the _size_ of the entries, not their count
            for (int i =0; i < numberOfEntries; i++)
            {
                GetEntryBuffer(state.Page, state.EntriesOffsets[i], out var b, out var len);
                sizeUsed += len;
                if (sizeUsed >= halfwaySizeMark)
                    return i;
            }
            // we should never reach here, but let's have a reasonable default
            Debug.Assert(false, "How did we reach here?");
            return numberOfEntries / 2;
        }

        public void VerifySizeOf(long page)
        {
            var state = new CursorState { Page = _llt.GetPage(page) };
            VerifySizeOf(ref state);
        }

        [Conditional("DEBUG")]
        private static void VerifySizeOf(ref CursorState p)
        {
            if (p.Header == null)
                return; // page may have been released
            var actualFreeSpace = p.ComputeFreeSpace();
            if (p.Header->FreeSpace != actualFreeSpace)
            {
                throw new InvalidOperationException("The sizes do not match! FreeSpace: " + p.Header->FreeSpace + " but actually was space: " + actualFreeSpace);
            }
        }

        [Conditional("DEBUG")]
        public void Render()
        {
            DebugStuff.RenderAndShow(this);
        }

        [SkipLocalsInit]
        private bool TryRecompressPage(in CursorState state)
        {
            var oldDictionary = GetEncodingDictionary(state.Header->DictionaryId);
            var newDictionary = GetEncodingDictionary(_state.TreeDictionaryId);                

            using var _ = _llt.GetTempPage(Constants.Storage.PageSize, out var tmp);
            Memory.Copy(tmp.Base, state.Page.Pointer, Constants.Storage.PageSize);

            Memory.Set(state.Page.DataPointer, 0, Constants.Storage.PageSize - PageHeader.SizeOf);
            state.Header->Upper = Constants.Storage.PageSize;
            state.Header->Lower = PageHeader.SizeOf;
            state.Header->FreeSpace = (ushort)(state.Header->Upper - state.Header->Lower);

            using var __ = _llt.Allocator.Allocate(4096, out var buffer);
            var decodeBuffer = new Span<byte>(buffer.Ptr, 2048);
            var encodeBuffer = new Span<byte>(buffer.Ptr + 2048, 2048);

            var tmpHeader = (CompactPageHeader*)tmp.Base;

            var oldEntries = new Span<ushort>(tmp.Base + PageHeader.SizeOf, tmpHeader->NumberOfEntries);
            var newEntries = new Span<ushort>(state.Page.Pointer + PageHeader.SizeOf, tmpHeader->NumberOfEntries);
            var tmpPage = new Page(tmp.Base);

            var valueBufferPtr = stackalloc byte[16];
            var keySizeBufferPtr = stackalloc byte[16];

            for (int i = 0; i < tmpHeader->NumberOfEntries; i++)
            {
                GetEncodedEntry(tmpPage, oldEntries[i], out var encodedKey, out var val);

                if (encodedKey.Length != 0)
                {
                    var decodedKey = decodeBuffer;
                    oldDictionary.Decode(encodedKey, ref decodedKey);

                    encodedKey = encodeBuffer;
                    newDictionary.Encode(decodedKey, ref encodedKey);
                }

                int valueLength = ZigZagEncoding.Encode(valueBufferPtr, val);
                int keySizeLength = VariableSizeEncoding.Write(keySizeBufferPtr, encodedKey.Length);

                // It may very well happen that there is no enough encoding space to upgrade the page
                // because of an slightly inefficiency at this particular page. In those cases, we wont
                // upgrade the page and just fail. 
                var requiredSize = encodedKey.Length + keySizeLength + valueLength;
                if (requiredSize + sizeof(ushort) > state.Header->FreeSpace)
                    goto Failure;

                state.Header->FreeSpace -= (ushort)(requiredSize + sizeof(ushort));
                state.Header->Lower += sizeof(ushort);
                state.Header->Upper -= (ushort)requiredSize;
                newEntries[i] = state.Header->Upper;
                var entryPos = state.Page.Pointer + state.Header->Upper;
                Memory.Copy(entryPos, keySizeBufferPtr, keySizeLength);
                entryPos += keySizeLength;
                encodedKey.CopyTo(new Span<byte>(entryPos, (int)(state.Page.Pointer + Constants.Storage.PageSize - entryPos)));
                entryPos += encodedKey.Length;
                Memory.Copy(entryPos, valueBufferPtr, valueLength);
            }

            Debug.Assert(state.Header->FreeSpace == (state.Header->Upper - state.Header->Lower));

            state.Header->DictionaryId = newDictionary.PageNumber;
            _llt._persistentDictionariesForCompactTrees.Add(newDictionary.PageNumber, newDictionary);

            return true;

            Failure:
            // TODO: Probably it is best to just not allocate and copy the page afterwards if we use it. 
            Memory.Copy(state.Page.Pointer, tmp.Base, Constants.Storage.PageSize);
            return false;
        }

        private void CreateRootPage()
        {
            _state.BranchPages++;

            ref var state = ref _internalCursor._stk[_internalCursor._pos];

            // we'll copy the current page and reuse it, to avoid changing the root page number
            var page = _llt.AllocatePage(1);
            
            long cpy = page.PageNumber;
            Memory.Copy(page.Pointer, state.Page.Pointer, Constants.Storage.PageSize);
            page.PageNumber = cpy;

            Memory.Set(state.Page.DataPointer, 0, Constants.Storage.PageSize - PageHeader.SizeOf);
            state.Header->PageFlags = CompactPageFlags.Branch;
            state.Header->Lower =  PageHeader.SizeOf + sizeof(ushort);
            state.Header->FreeSpace = Constants.Storage.PageSize - (PageHeader.SizeOf );

            var pageNumberBufferPtr = stackalloc byte[16];
            int pageNumberLength = ZigZagEncoding.Encode(pageNumberBufferPtr, cpy);
            var size = 1 + pageNumberLength;

            state.Header->Upper = (ushort)(Constants.Storage.PageSize - size);
            state.Header->FreeSpace -= (ushort)(size + sizeof(ushort));

            state.EntriesOffsetsPtr[0] = state.Header->Upper;
            byte* entryPos = state.Page.Pointer + state.Header->Upper;
            *entryPos++ = 0; // zero len key
            Memory.Copy(entryPos, pageNumberBufferPtr, pageNumberLength);

            Debug.Assert(state.Header->FreeSpace == (state.Header->Upper - state.Header->Lower));

            InsertToStack(state with { Page = page });
            state.LastMatch = -1;
            state.LastSearchPosition = 0;
        }

        private void InsertToStack(in CursorState newPageState)
        {
            // insert entry and shift other elements
            if (_internalCursor._len + 1 >= _internalCursor._stk.Length)// should never happen
                Array.Resize(ref _internalCursor._stk, _internalCursor._stk.Length * 2); // but let's handle it
            Array.Copy(_internalCursor._stk, _internalCursor._pos + 1, _internalCursor._stk, _internalCursor._pos + 2, _internalCursor._len - (_internalCursor._pos + 1));
            _internalCursor._len++;
            _internalCursor._stk[_internalCursor._pos + 1] = newPageState;
            _internalCursor._pos++;
        }

        private static void DefragPage(LowLevelTransaction llt, ref CursorState state)
        {                     
            using (llt.GetTempPage(Constants.Storage.PageSize, out var tmpPage))
            {
                // Ensure we clean up the page.               
                var tmpPtr = tmpPage.Base;
                Unsafe.InitBlock(tmpPtr, 0, Constants.Storage.PageSize);

                // We copy just the header and start working from there.
                var tmpHeader = (CompactPageHeader*)tmpPtr;
                *tmpHeader = *(CompactPageHeader*)state.Page.Pointer;
                                
                Debug.Assert(tmpHeader->Upper - tmpHeader->Lower >= 0);
                Debug.Assert(tmpHeader->FreeSpace <= Constants.Storage.PageSize - PageHeader.SizeOf);
                
                // We reset the data pointer                
                tmpHeader->Upper = Constants.Storage.PageSize;

                var tmpEntriesOffsets = new Span<ushort>(tmpPtr + PageHeader.SizeOf, state.Header->NumberOfEntries);

                // For each entry in the source page, we copy it to the temporary page.
                var sourceEntriesOffsets = state.EntriesOffsets;
                for (int i = 0; i < sourceEntriesOffsets.Length; i++)
                {
                    // Retrieve the entry data from the source page
                    GetEntryBuffer(state.Page, sourceEntriesOffsets[i], out var entryBuffer, out var len);
                    Debug.Assert((tmpHeader->Upper - len) > 0);

                    ushort lowerIndex = (ushort)(tmpHeader->Upper - len);

<<<<<<< HEAD
                    // Note: Since we are just defragmentating, FreeSpace doesn't change.
                    Unsafe.CopyBlockUnaligned(tmpPtr + lowerIndex, entryBuffer, (uint)len);
=======
                    // Note: Since we are just defragmenting, FreeSpace doesn't change.
                    Unsafe.CopyBlockUnaligned(tmp.TempPagePointer + lowerIndex, entryBuffer, (uint)len);
>>>>>>> 288e5fed

                    tmpEntriesOffsets[i] = lowerIndex;
                    tmpHeader->Upper = lowerIndex;
                }
                // We have consolidated everything therefore we need to update the new free space value.
                tmpHeader->FreeSpace = (ushort)(tmpHeader->Upper - tmpHeader->Lower);

                // We copy back the defragmented structure on the temporary page to the actual page.
                Unsafe.CopyBlockUnaligned(state.Page.Pointer, tmpPtr, Constants.Storage.PageSize);
                Debug.Assert(state.Header->FreeSpace == (state.Header->Upper - state.Header->Lower));
            }
        }

        public List<(string, long)> AllEntriesIn(long p)
        {
            Page page = _llt.GetPage(p);
            var state = new CursorState { Page = page, };

            var results = new List<(string, long)>();

            using var scope = new EncodedKeyScope(this);
            for (ushort i = 0; i < state.Header->NumberOfEntries; i++)
            {
                GetEncodedEntry(page, state.EntriesOffsets[i], out var encodedKey, out var val);
                scope.Key.Set(encodedKey, state.Header->DictionaryId);

                results.Add((Encoding.UTF8.GetString(scope.Key.Decoded()), val));
            }
            return results;
        }

        public List<long> AllPages()
        {
            var results = new List<long>();
            Add(_state.RootPage);
            return results;

            void Add(long p)
            {
                Page page = _llt.GetPage(p);
                var state = new CursorState { Page = page, };

                results.Add(p);
                if (state.Header->PageFlags.HasFlag(CompactPageFlags.Branch))
                {
                    for (int i = 0; i < state.Header->NumberOfEntries; i++)
                    {
                        var next = GetValue(ref state, i);
                        Add(next);
                    }
                }
            }
        }

        [MethodImpl(MethodImplOptions.AggressiveInlining)]
        private void FindPageFor(ReadOnlySpan<byte> key, ref IteratorCursorState cstate)
        {
            using var scope = new EncodedKeyScope(this);
            var encodedKey = scope.Key;
            encodedKey.Set(key);
            FindPageFor(encodedKey, ref cstate);
        }

        private void FindPageFor(EncodedKey key, ref IteratorCursorState cstate)
        {
            cstate._pos = -1;
            cstate._len = 0;
            PushPage(_state.RootPage, ref cstate);

            ref var state = ref cstate._stk[cstate._pos];

            key.ChangeDictionary(state.Header->DictionaryId);

            FindPageFor(ref cstate, ref state, key);
        }

        private void FindPageFor(ReadOnlySpan<byte> key, ref IteratorCursorState cstate, EncodedKey encodedKey)
        {
            cstate._pos = -1;
            cstate._len = 0;
            PushPage(_state.RootPage, ref cstate);

            ref var state = ref cstate._stk[cstate._pos];

            encodedKey.Set(key);
            encodedKey.ChangeDictionary(state.Header->DictionaryId);

            FindPageFor(ref cstate, ref state, encodedKey);
        }

        [MethodImpl(MethodImplOptions.AggressiveInlining)]
        private void FindPageFor(ref IteratorCursorState cstate, ref CursorState state, EncodedKey encodedKey)
        {
            while (state.Header->PageFlags.HasFlag(CompactPageFlags.Branch))
            {
                SearchPageAndPushNext(encodedKey, ref cstate);
                state = ref cstate._stk[cstate._pos];
            }
            SearchInCurrentPage(encodedKey, ref state);
        }

        private void SearchPageAndPushNext(EncodedKey key, ref IteratorCursorState cstate)
        {
            SearchInCurrentPage(key, ref cstate._stk[cstate._pos]);

            ref var state = ref cstate._stk[cstate._pos];
            if (state.LastSearchPosition < 0)
                state.LastSearchPosition = ~state.LastSearchPosition;
            if (state.LastMatch != 0 && state.LastSearchPosition > 0)
                state.LastSearchPosition--; // went too far

            int actualPos = Math.Min(state.Header->NumberOfEntries - 1, state.LastSearchPosition);
            var nextPage = GetValue(ref state, actualPos);

            PushPage(nextPage, ref cstate);

            key.ChangeDictionary(cstate._stk[cstate._pos].Header->DictionaryId);
        }


        [MethodImpl(MethodImplOptions.AggressiveInlining)]
        private void PopPage(ref IteratorCursorState cstate)
        {
            cstate._stk[cstate._pos--] = default;
            cstate._len--;
        }

        [MethodImpl(MethodImplOptions.AggressiveInlining)]
        private void PushPage(long nextPage, ref IteratorCursorState cstate)
        {
            if (cstate._pos > cstate._stk.Length) //  should never actually happen
                Array.Resize(ref cstate._stk, cstate._stk.Length * 2); // but let's be safe

            ref var state = ref cstate._stk[++cstate._pos];
            state.Page = _llt.GetPage(nextPage);

            cstate._len++;
        }

        private PersistentDictionary _lastDictionary;

        [MethodImpl(MethodImplOptions.AggressiveInlining)]
        private PersistentDictionary GetEncodingDictionary(long dictionaryId)
        {
            // PERF: Since this call is very unlikely we are explicitly preventing the JIT to inline this method in order
            // to shrink the size of the generated code, which helps to generate even more efficient at the call site. 
            [MethodImpl(MethodImplOptions.NoInlining)]
            PersistentDictionary GetEncodingDictionaryUnlikely()
            {
                _llt._persistentDictionariesForCompactTrees ??= new WeakSmallSet<long, PersistentDictionary>(16);
                if (_llt._persistentDictionariesForCompactTrees.TryGetValue(dictionaryId, out var dictionary))
                {
                    _lastDictionary = dictionary;
                    return dictionary;
                }

                dictionary = new PersistentDictionary(_llt.GetPage(dictionaryId));
                _llt._persistentDictionariesForCompactTrees.Add(dictionaryId, dictionary);
                _lastDictionary = dictionary;
                return dictionary;
            }

            if (_lastDictionary is not null && _lastDictionary.PageNumber == dictionaryId)
                return _lastDictionary;

            return GetEncodingDictionaryUnlikely();
        }

        [MethodImpl(MethodImplOptions.AggressiveInlining)]
        private static int GetEncodedKeyPtr(Page page, ushort entryOffset, out byte* encodedKey)
        {
            var entryPos = page.Pointer + entryOffset;
            if (*entryPos < 0x80)
            {
                encodedKey = entryPos + 1;
                return *entryPos;
            }

            // PERF: Since this call is very unlikely we are explicitly preventing the JIT to inline this method in order
            // to shrink the size of the generated code, which helps to generate even more efficient at the call site. 
            [MethodImpl(MethodImplOptions.NoInlining)]
            int EncodedKeyPtrUnlikely(out byte* encodedKey)
            {
                var keyLen = VariableSizeEncoding.Read<ushort>(entryPos, out var lenOfKeyLen);
                encodedKey = entryPos + lenOfKeyLen;
                return keyLen;
            }

            return EncodedKeyPtrUnlikely(out encodedKey);
        }

        [MethodImpl(MethodImplOptions.AggressiveInlining)]
        private static ReadOnlySpan<byte> GetEncodedKey(Page page, ushort entryOffset)
        {
            var entryPos = page.Pointer + entryOffset;
            if (*entryPos < 0x80)
                return new ReadOnlySpan<byte>(entryPos + 1, *entryPos);

            return GetEncodedKeyUnlikely();

            // PERF: Since this call is very unlikely we are explicitly preventing the JIT to inline this method in order
            // to shrink the size of the generated code, which helps to generate even more efficient at the call site. 
            [MethodImpl(MethodImplOptions.NoInlining)]
            ReadOnlySpan<byte> GetEncodedKeyUnlikely()
            {
                var keyLen = VariableSizeEncoding.Read<ushort>(entryPos, out var lenOfKeyLen);
                return new ReadOnlySpan<byte>(entryPos + lenOfKeyLen, keyLen);
            }
        }

        private static long GetValue(ref CursorState state, int pos)
        {
            GetValuePointer(ref state, pos, out var p);
            var value = ZigZagEncoding.DecodeCompact<long>(p, out var valLen, out var success);
            if (success == false)
                InvalidBufferContent();

            return value;
        }

        [MethodImpl(MethodImplOptions.AggressiveInlining)]
        private static void GetValuePointer(ref CursorState state, int pos, out byte* p)
        {
            ushort entryOffset = state.EntriesOffsetsPtr[pos];
            p = state.Page.Pointer + entryOffset;

            if (p[0] < 0x80)
            {
                p += p[0] + 1;
            }
            else if (p[1] < 0x80)
            {
                p += ((p[0] & 0x7F) | (p[1] << 7)) + 2;
            }
            else
            {
                // PERF: Since this call is very unlikely we are explicitly preventing the JIT to inline this method in order
                // to shrink the size of the generated code, which helps to generate even more efficient at the call site. 
                [MethodImpl(MethodImplOptions.NoInlining)]
                byte* GetValuePointerUnlikely(byte* p)
                {
                    var keyLen = VariableSizeEncoding.Read<int>(p, out var lenKeyLen);
                    return p + keyLen + lenKeyLen;
                }

                p = GetValuePointerUnlikely(p);
            }
        }

        internal int GetEncodedEntry(Page page, ushort entryOffset, out Span<byte> key, out long value)
        {
            if(entryOffset < PageHeader.SizeOf)
                throw new ArgumentOutOfRangeException();

            int keyLen;
            int lenOfKeyLen;
            byte* entryPos = page.Pointer + entryOffset;
            if (entryPos[0] < 0x80)
            {
                keyLen = entryPos[0];
                lenOfKeyLen = 1;
            }
            else if (entryPos[1] < 0x80)
            {
                keyLen = (entryPos[0] & 0x7F) | (entryPos[1] << 7);
                lenOfKeyLen = 2;
            }
            else
            {
                // PERF: Since this call is very unlikely we are explicitly preventing the JIT to inline this method in order
                // to shrink the size of the generated code, which helps to generate even more efficient at the call site. 
                [MethodImpl(MethodImplOptions.NoInlining)]
                int GetEncodedEntryUnlikely(byte* p, out int length)
                {
                    return VariableSizeEncoding.Read<int>(p, out length);
                }

                keyLen = GetEncodedEntryUnlikely(entryPos, out lenOfKeyLen);
            }

            key = new Span<byte>(entryPos + lenOfKeyLen, keyLen);
            entryPos += keyLen + lenOfKeyLen;

            value = ZigZagEncoding.DecodeCompact<long>(entryPos, out var valLen, out var success);
            if (success == false)
                InvalidBufferContent();

            entryPos += valLen;
            return (int)(entryPos - page.Pointer - entryOffset);
        }

        private static void InvalidBufferContent()
        {
            throw new VoronErrorException("Invalid data found in the buffer.");
        }

        private static Span<byte> GetEncodedEntryBuffer(Page page, ushort entryOffset)
        {
            if(entryOffset < PageHeader.SizeOf)
                throw new ArgumentOutOfRangeException();

            byte* entry = page.Pointer + entryOffset;
            byte* pos = entry;
            var keyLen = VariableSizeEncoding.ReadCompact<int>(pos, out var lenOfKeyLen, out bool success);
            if (success == false)
                InvalidBufferContent();

            pos += keyLen;
            pos += lenOfKeyLen;

            ZigZagEncoding.DecodeCompact<long>(pos, out var lenOfValue, out success);
            if (success == false)
                InvalidBufferContent();

            pos += lenOfValue;

            return new Span<byte>(entry, (int)(pos - entry));
        }

        internal static bool GetEntry(CompactTree tree, Page page, ushort entriesOffset, out Span<byte> encodedKeyStream, out long value)
        {
            tree.GetEncodedEntry(page, entriesOffset, out encodedKeyStream, out value);
            if (encodedKeyStream.Length == 0)
                return false;

            using var scope = new EncodedKeyScope(tree);
            scope.Key.Set(encodedKeyStream, ((CompactPageHeader*)page.Pointer)->DictionaryId);

            var actualKeyPtr = scope.Key.DecodedPtr(out int length);
            tree.Llt.Allocator.AllocateDirect(length, out var output);
            Unsafe.CopyBlockUnaligned(output.Ptr, actualKeyPtr, (uint)length);

            encodedKeyStream = output.ToSpan();
            return true;
        }

        private static void GetEntryBuffer(Page page, ushort entryOffset, out byte* b, out int len)
        {
            byte* entryPos = b = page.Pointer + entryOffset;
            var keyLen = VariableSizeEncoding.ReadCompact<int>(entryPos, out var lenKeyLen, out bool success);
            if (success == false)
                InvalidBufferContent();

            ZigZagEncoding.DecodeCompact<long>(entryPos + keyLen + lenKeyLen, out var valLen, out success);
            if (success == false)
                InvalidBufferContent();

            len = lenKeyLen + keyLen + valLen;
        }

        private void SearchInCurrentPage(EncodedKey key, ref CursorState state)
        {
            // Ensure that the key has already been 'updated' this is internal and shouldn't check explicitly that.
            // It is the responsibility of the caller to ensure that is the case. 
            Debug.Assert(key.Dictionary == state.Header->DictionaryId);

            ushort* @base = state.EntriesOffsetsPtr;
            int length = state.Header->NumberOfEntries;
            if (length == 0)
            {
                state.LastMatch = -1;
                state.LastSearchPosition = -1;
                return;
            }

            byte* keyPtr = key.EncodedWith(state.Header->DictionaryId, out int keyLength);

            int match;
            int bot = 0;
            int top = length;

            byte* encodedKeyPtr;
            int encodedKeyLength;
            while (top > 1)
            {
                int mid = top / 2;

                encodedKeyLength = GetEncodedKeyPtr(state.Page, @base[bot + mid], out encodedKeyPtr);

                match = AdvMemory.CompareInline(keyPtr, encodedKeyPtr, Math.Min(keyLength, encodedKeyLength));
                match = match == 0 ? keyLength - encodedKeyLength : match;

                if (match >= 0)
                    bot += mid;

                top -= mid;
            }

            encodedKeyLength = GetEncodedKeyPtr(state.Page, @base[bot], out encodedKeyPtr);

            match = AdvMemory.CompareInline(keyPtr, encodedKeyPtr, Math.Min(keyLength, encodedKeyLength));
            match = match == 0 ? keyLength - encodedKeyLength : match;
            if (match == 0)
            {
                state.LastMatch = 0;
                state.LastSearchPosition = bot;
                return;
            }

            state.LastMatch = match > 0 ? 1 : -1;
            state.LastSearchPosition = ~(bot + (match > 0).ToInt32());
        }
        private static int DictionaryOrder(ReadOnlySpan<byte> s1, ReadOnlySpan<byte> s2)
        {
            // Bed - Tree: An All-Purpose Index Structure for String Similarity Search Based on Edit Distance
            // https://event.cwi.nl/SIGMOD-RWE/2010/12-16bf4c/paper.pdf

            //  Intuitively, such a sorting counts the total number of strings with length smaller than |s|
            //  plus the number of string with length equal to |s| preceding s in dictionary order.

            int len1 = s1.Length;
            int len2 = s2.Length;

            if (len1 == 0 && len2 == 0)
                return 0;

            if (len1 == 0)
                return -1;

            if (len2 == 0)
                return 1;

            //  Given two strings si and sj, it is sufficient to find the most significant position p where the two string differ
            int minLength = len1 < len2 ? len1 : len2;

            // If π(si[p]) < π(sj[p]), we can assert that si precedes sj in dictionary order φd, and viceversa.
            int i;
            for (i = 0; i < minLength; i++)
            {
                if (s1[i] < s2[i])
                    return -1;
                if (s2[i] < s1[i])
                    return 1;
            }

            if (len1 < len2)
                return -1;

            return 1;
        }

        private void FuzzySearchInCurrentPage(in EncodedKey key, ref CursorState state)
        {
            // Ensure that the key has already been 'updated' this is internal and shouldn't check explicitly that.
            // It is the responsibility of the caller to ensure that is the case. 
            Debug.Assert(key.Dictionary == state.Header->DictionaryId);

            var encodedKey = key.EncodedWithCurrent();

            int high = state.Header->NumberOfEntries - 1, low = 0;
            int match = -1;
            int mid = 0;
            while (low <= high)
            {
                mid = (high + low) / 2;
                
                var cur = GetEncodedKey(state.Page, state.EntriesOffsetsPtr[mid]);

                match = DictionaryOrder(encodedKey, cur);

                if (match == 0)
                {
                    state.LastMatch = 0;
                    state.LastSearchPosition = mid;
                    return;
                }

                if (match > 0)
                {
                    low = mid + 1;
                    match = 1;
                }
                else
                {
                    high = mid - 1;
                    match = -1;
                }
            }
            state.LastMatch = match > 0 ? 1 : -1;
            if (match > 0)
                mid++;
            state.LastSearchPosition = ~mid;
        }

        private void FuzzySearchPageAndPushNext(EncodedKey key, ref IteratorCursorState cstate)
        {
            FuzzySearchInCurrentPage(key, ref cstate._stk[cstate._pos]);

            ref var state = ref cstate._stk[cstate._pos];
            if (state.LastSearchPosition < 0)
                state.LastSearchPosition = ~state.LastSearchPosition;
            if (state.LastMatch != 0 && state.LastSearchPosition > 0)
                state.LastSearchPosition--; // went too far

            int actualPos = Math.Min(state.Header->NumberOfEntries - 1, state.LastSearchPosition);
            var nextPage = GetValue(ref state, actualPos);

            PushPage(nextPage, ref cstate);

            // TODO: Most searches may only require transcoding only, not setting new values as we are looking for the key anyways. 
            key.ChangeDictionary(cstate._stk[cstate._pos].Header->DictionaryId);
        }

        private void FuzzyFindPageFor(ReadOnlySpan<byte> key, ref IteratorCursorState cstate)
        {
            // Algorithm 2: Find Node

            cstate._pos = -1;
            cstate._len = 0;
            PushPage(_state.RootPage, ref cstate);

            ref var state = ref cstate._stk[cstate._pos];

            using var scope = new EncodedKeyScope(this);
            
            var encodedKey = scope.Key;
            encodedKey.Set(key);
            encodedKey.ChangeDictionary(state.Header->DictionaryId);

            while (state.Header->PageFlags.HasFlag(CompactPageFlags.Branch))
            {
                FuzzySearchPageAndPushNext(encodedKey, ref cstate);
                state = ref cstate._stk[cstate._pos];
            }
                        
            // if N is the leaf node then
            //    Return N
            state.LastMatch = 1;
            state.LastSearchPosition = 0;
        }

    }
}<|MERGE_RESOLUTION|>--- conflicted
+++ resolved
@@ -1815,13 +1815,8 @@
 
                     ushort lowerIndex = (ushort)(tmpHeader->Upper - len);
 
-<<<<<<< HEAD
-                    // Note: Since we are just defragmentating, FreeSpace doesn't change.
+                    // Note: Since we are just defragmenting, FreeSpace doesn't change.
                     Unsafe.CopyBlockUnaligned(tmpPtr + lowerIndex, entryBuffer, (uint)len);
-=======
-                    // Note: Since we are just defragmenting, FreeSpace doesn't change.
-                    Unsafe.CopyBlockUnaligned(tmp.TempPagePointer + lowerIndex, entryBuffer, (uint)len);
->>>>>>> 288e5fed
 
                     tmpEntriesOffsets[i] = lowerIndex;
                     tmpHeader->Upper = lowerIndex;
