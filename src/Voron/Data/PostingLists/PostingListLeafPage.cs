--- conflicted
+++ resolved
@@ -171,7 +171,7 @@
         {
             if (BufferIndex >= BufferLength)
                 return 0;
-
+                
             fixed (long* buffer = Buffer)
             {
                 var bufferedMatches = new Span<long>(buffer + BufferIndex, BufferLength - BufferIndex);
@@ -181,12 +181,12 @@
                     countOfItems = bufferedMatches.BinarySearch(pruneGreaterThanOptimization);
                     if (countOfItems < 0)
                         countOfItems = ~countOfItems;
-                }
+            }
                 bufferedMatches[..countOfItems].CopyTo(matches);
                 BufferIndex += countOfItems;
                 return countOfItems;
 
-            }
+        }
         }
 
         [MethodImpl(MethodImplOptions.AggressiveInlining)]
@@ -338,14 +338,10 @@
 
             using var _ = _tx.Allocator.Allocate(Constants.Storage.PageSize, out ByteString tmp);
             var newPagePtr = tmp.Ptr;
-            
+
             PostingListLeafPageHeader* newHeader = (PostingListLeafPageHeader*)newPagePtr;
             Memory.Copy(newPagePtr, Header, PageHeader.SizeOf);
-<<<<<<< HEAD
-            InitLeaf(newHeader, Header->Baseline);
-=======
             InitLeaf(newHeader);
->>>>>>> 9ee983f4
 
             MergeCompressedAdditionsAndRemovals(newHeader);
 
