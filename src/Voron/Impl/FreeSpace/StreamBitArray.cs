--- conflicted
+++ resolved
@@ -1,17 +1,7 @@
-using Sparrow;
-using System;
-using System.Collections;
 using System.Diagnostics;
-using System.IO;
-<<<<<<< HEAD
 using System.Numerics;
 using System.Runtime.Intrinsics;
-=======
-using System.Linq;
 using Sparrow.Json.Parsing;
->>>>>>> 4cbf27a9
-using Sparrow.Server;
-using Sparrow.Server.Utils.VxSort;
 using Voron.Data.Fixed;
 
 namespace Voron.Impl.FreeSpace;
@@ -99,15 +89,15 @@
     {
         return FirstSetBit<Nothing>(bitsToStart);
     }
-    
-    private  int FirstSetBit<TModify>(int bitsToStart)
-        where TModify: struct, IModifyBuffer
+
+    private int FirstSetBit<TModify>(int bitsToStart)
+        where TModify : struct, IModifyBuffer
     {
         int vectorStart = (bitsToStart / 256) * Vector256<int>.Count;
         var scalarSearch = bitsToStart % 256;
         if (scalarSearch != 0)
         {
-            if (TryScalarSearch<TModify>(scalarSearch, vectorStart, out int trailingZeroCount)) 
+            if (TryScalarSearch<TModify>(scalarSearch, vectorStart, out int trailingZeroCount))
                 return trailingZeroCount;
 
             vectorStart += Vector256<int>.Count;
@@ -129,7 +119,7 @@
     }
 
     private bool TryScalarSearch<TModify>(int scalarSearch, int vectorStart, out int trailingZeroCount)
-        where TModify: struct, IModifyBuffer
+        where TModify : struct, IModifyBuffer
     {
         for (int i = scalarSearch / 32; i < Vector256<int>.Count; i++)
         {
@@ -138,7 +128,7 @@
             var bits = default(TModify).Modify(_inner[vectorStart + i]) & (-1 << bitsToZero);
             if (bits != 0)
             {
-                trailingZeroCount = (vectorStart+i) * 32 + BitOperations.TrailingZeroCount(bits);
+                trailingZeroCount = (vectorStart + i) * 32 + BitOperations.TrailingZeroCount(bits);
                 return true;
             }
         }
@@ -146,14 +136,14 @@
         trailingZeroCount = -1;
         return false;
     }
-    
+
     private struct Nothing : IModifyBuffer
     {
         public uint Modify(uint i) => i;
 
         public Vector256<uint> Modify(Vector256<uint> v) => v;
     }
-    
+
     private struct Inverse : IModifyBuffer
     {
         public uint Modify(uint i) => ~i;
@@ -213,38 +203,28 @@
             break;
         }
 
-<<<<<<< HEAD
         return count;
     }
 
     public bool HasStartRangeCount(int max)
     {
         Debug.Assert(max <= 2048, "max <= 2048 - maximum range inside the bit array");
-        
+
         var next = NextUnsetBits(0);
         return next == -1 || next >= max;
-=======
-        public ByteStringContext.InternalScope ToSlice(ByteStringContext context, ByteStringType type, out Slice str)
-        {
-            var buffer = ToBuffer();
-            ByteString byteString;
-            var scope = context.From(buffer, 0, buffer.Length, type, out byteString);
-            str = new Slice(byteString);
-            return scope;
-        }
-
-        public DynamicJsonValue ToJson(long key, bool hex)
-        {
-            IEnumerable collection = hex
-                ? _inner.Select(x => x.ToString("X"))
-                : _inner;
-
-            return new DynamicJsonValue { 
-                ["Key"] = key,
-                [nameof(SetCount)] = SetCount, 
-                ["Data"] = new DynamicJsonArray(collection) 
-            };
-        }
->>>>>>> 4cbf27a9
+    }
+
+    public DynamicJsonValue ToJson(long key, bool hex)
+    {
+        object[] collection = new object[CountOfItems];
+        for (var i = 0; i < CountOfItems; i++)
+            collection[i] = hex ? _inner[i].ToString("X") : _inner[i];
+
+        return new DynamicJsonValue
+        {
+            ["Key"] = key,
+            [nameof(SetCount)] = SetCount,
+            ["Data"] = new DynamicJsonArray(collection)
+        };
     }
 }