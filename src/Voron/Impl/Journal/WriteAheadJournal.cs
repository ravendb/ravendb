--- conflicted
+++ resolved
@@ -254,12 +254,8 @@
                             requireHeaderUpdate = true;
                             break;
                         }
-<<<<<<< HEAD
-=======
+                    }
                         addToInitLog?.Invoke(LogMode.Information, $"Journal {journalNumber:#,#;;0} Recovered");
->>>>>>> 1eb6c951
-                    }
-                    addToInitLog?.Invoke(LogMode.Information, $"Journal {journalNumber} Recovered");
 
                     _env.UpdateDataPagerState(dataPagerState);
                 }
