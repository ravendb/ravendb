using System;
using System.Collections.Generic;
using System.Diagnostics;
using System.IO;
using System.Runtime.CompilerServices;
using System.Runtime.ExceptionServices;
using System.Threading.Tasks;
using Sparrow;
using Sparrow.Platform;
using Sparrow.Server;
using Sparrow.Server.Collections;
using Sparrow.Threading;
using Sparrow.Utils;
using Voron.Data;
using Voron.Data.BTrees;
using Voron.Data.CompactTrees;
using Voron.Data.Fixed;
using Voron.Data.Tables;
using Voron.Exceptions;
using Voron.Impl.FreeSpace;
using Voron.Impl.Journal;
using Voron.Impl.Paging;
using Voron.Impl.Scratch;
using Voron.Debugging;
using Voron.Util;
using Constants = Voron.Global.Constants;

namespace Voron.Impl
{
    public sealed unsafe class LowLevelTransaction : IPagerLevelTransactionState
    {
        public readonly AbstractPager DataPager;
        private readonly StorageEnvironment _env;
        private readonly long _id;
        private readonly ByteStringContext _allocator;
        internal readonly PageLocator _pageLocator;
        private bool _disposeAllocator;
        internal long DecompressedBufferBytes;
        internal TestingStuff _forTestingPurposes;

        public object ImmutableExternalState;

        private Tree _root;
        public Tree RootObjects => _root;

        public bool FlushedToJournal;

        private long _numberOfModifiedPages;

        public long NumberOfModifiedPages => _numberOfModifiedPages;

        private readonly WriteAheadJournal _journal;
        internal readonly List<JournalSnapshot> JournalSnapshots = new List<JournalSnapshot>();

        bool IPagerLevelTransactionState.IsWriteTransaction => Flags == TransactionFlags.ReadWrite;

        Dictionary<AbstractPager, TransactionState> IPagerLevelTransactionState.PagerTransactionState32Bits
        {
            get;
            set;
        }

        Dictionary<AbstractPager, CryptoTransactionState> IPagerLevelTransactionState.CryptoPagerTransactionState { get; set; }

        internal class WriteTransactionPool
        {
#if DEBUG
            public int BuilderUsages;
#endif
            public readonly TableValueBuilder TableValueBuilder = new TableValueBuilder();

            public int ScratchPagesTablePoolIndex = 0;
            public Dictionary<long, PageFromScratchBuffer> ScratchPagesInUse = new Dictionary<long, PageFromScratchBuffer>(NumericEqualityComparer.BoxedInstanceInt64);
            public Dictionary<long, PageFromScratchBuffer> ScratchPagesReadyForNextTx = new Dictionary<long, PageFromScratchBuffer>(NumericEqualityComparer.BoxedInstanceInt64);
            public readonly HashSet<long> DirtyPagesPool = new HashSet<long>(NumericEqualityComparer.BoxedInstanceInt64);

            public void Reset()
            {
                ScratchPagesReadyForNextTx.Clear();
                ScratchPagesInUse.Clear();
                DirtyPagesPool.Clear();
                TableValueBuilder.Reset();
            }
        }

        // BEGIN: Structures that are safe to pool.
        private readonly HashSet<long> _dirtyPages;
        private readonly Stack<long> _pagesToFreeOnCommit;
        private readonly Dictionary<long, PageFromScratchBuffer> _scratchPagesTable;
        private readonly HashSet<PagerState> _pagerStates;
        private readonly Dictionary<int, PagerState> _scratchPagerStates;
        // END: Structures that are safe to pool.

        public event Action<IPagerLevelTransactionState> BeforeCommitFinalization;

        public event Action<LowLevelTransaction> LastChanceToReadFromWriteTransactionBeforeCommit;

        public Size AdditionalMemoryUsageSize
        {
            get
            {
                var cryptoTransactionStates = ((IPagerLevelTransactionState)this).CryptoPagerTransactionState;
                
                var total = DecompressedBufferBytes;

                if (cryptoTransactionStates != null)
                {
                    foreach (var state in cryptoTransactionStates.Values)
                    {
                        total += state.TotalCryptoBufferSize;
                    }
                }

                return new Size(total, SizeUnit.Bytes);
            }
        }
        public event Action<IPagerLevelTransactionState> OnDispose;
        
        /// <summary>
        /// This is called *under the write transaction lock* and will
        /// allow us to clean up any in memory state that shouldn't be preserved
        /// passed the transaction rollback
        /// </summary>
        public event Action<IPagerLevelTransactionState> OnRollBack;
        public event Action<LowLevelTransaction> AfterCommitWhenNewTransactionsPrevented;

        private readonly IFreeSpaceHandling _freeSpaceHandling;
        internal FixedSizeTree _freeSpaceTree;

        private TransactionHeader* _txHeader;

        private readonly HashSet<PageFromScratchBuffer> _transactionPages;
        private readonly HashSet<long> _freedPages;
        private readonly List<PageFromScratchBuffer> _unusedScratchPages;


        private readonly StorageEnvironmentState _state;

        private CommitStats _requestedCommitStats;
        private JournalFile.UpdatePageTranslationTableAndUnusedPagesAction? _updatePageTranslationTableAndUnusedPages;

        public TransactionPersistentContext PersistentContext { get; }
        public TransactionFlags Flags { get; }

        public bool IsLazyTransaction
        {
            get { return _isLazyTransaction; }
            set
            {
                _isLazyTransaction = value;
                if (_isLazyTransaction)
                    _env.Journal.HasLazyTransactions = true;
            }
        }

        public StorageEnvironment Environment => _env;

        public long Id => _id;

        public bool Committed { get; private set; }

        public bool RolledBack { get; private set; }

        public StorageEnvironmentState State => _state;

        public ByteStringContext Allocator => _allocator;

        public ulong Hash => _txHeader->Hash;

        public LowLevelTransaction(LowLevelTransaction previous, TransactionPersistentContext transactionPersistentContext, ByteStringContext allocator = null)
        {
            // this is used to clone a read transaction, so we can dispose the old one.
            // for example, in 32 bits, we may want to have a large transaction, but we 
            // can't keep around and scanning the whole db. So we clone the transaction,
            // create a new one, and release all the mappings associated with the old one
            // the new transaction will create its own mapping, using the existing page translation
            // table and install itself as the same transaction id as the current one. 

            Debug.Assert(previous.Flags == TransactionFlags.Read);

            IsCloned = true;

            PersistentContext = transactionPersistentContext;

            TxStartTime = previous.TxStartTime;
            DataPager = previous.DataPager;
            _env = previous._env;
            _journal = previous._journal;
            _id = previous._id;
            _freeSpaceHandling = previous._freeSpaceHandling;
            _allocator = allocator ?? new ByteStringContext(SharedMultipleUseFlag.None);
            _allocator.AllocationFailed += MarkTransactionAsFailed;
            _disposeAllocator = allocator == null;
            _pagerStates = new HashSet<PagerState>(ReferenceEqualityComparer<PagerState>.Default);

            Flags = TransactionFlags.Read;
            ImmutableExternalState = previous.ImmutableExternalState;

            try
            {
                CopyPagerStatesFromPreviousTx(previous);

                _pageLocator = transactionPersistentContext.AllocatePageLocator(this);

                _scratchPagerStates = previous._scratchPagerStates;

                _state = previous._state.Clone();

                InitializeRoots();

                JournalSnapshots = previous.JournalSnapshots;
            }
            catch
            {
                // need to restore ref counts of already added pager states

                foreach (var pagerState in _pagerStates)
                {
                    pagerState.Release();
                }

                throw;
            }

        }

        private LowLevelTransaction(LowLevelTransaction previous, TransactionPersistentContext persistentContext, long txId)
        {
            // this is meant to be used with transaction merging only
            // so it makes a lot of assumptions about the usage scenario
            // and what it can do

            Debug.Assert(previous.Flags == TransactionFlags.ReadWrite);

            var env = previous._env;
            env.Options.AssertNoCatastrophicFailure();

            FlushInProgressLockTaken = previous.FlushInProgressLockTaken;
            CurrentTransactionHolder = previous.CurrentTransactionHolder;
            TxStartTime = DateTime.UtcNow;
            DataPager = env.Options.DataPager;
            _env = env;
            _journal = env.Journal;
            _id = txId;
            _freeSpaceHandling = previous._freeSpaceHandling;
            Debug.Assert(persistentContext != null, "persistentContext != null");
            PersistentContext = persistentContext;

            _allocator = new ByteStringContext(SharedMultipleUseFlag.None);
            _disposeAllocator = true;
            _allocator.AllocationFailed += MarkTransactionAsFailed;

            Flags = TransactionFlags.ReadWrite;

            _pagerStates = new HashSet<PagerState>(ReferenceEqualityComparer<PagerState>.Default);

            JournalFiles = previous.JournalFiles;

            foreach (var journalFile in JournalFiles)
            {
                journalFile.AddRef();
            }

            try
            {
                CopyPagerStatesFromPreviousTx(previous);

                EnsureNoDuplicateTransactionId(_id);

                // we can reuse those instances, not calling Reset on the pool
                // because we are going to need to scratch buffer pool

                _scratchPagesTable = _env.WriteTransactionPool.ScratchPagesReadyForNextTx;

                foreach (var kvp in previous._scratchPagesTable)
                {
                    if (previous._dirtyPages.Contains(kvp.Key))
                        _scratchPagesTable.Add(kvp.Key, kvp.Value);
                }
                previous._scratchPagesTable.Clear();
                _env.WriteTransactionPool.ScratchPagesInUse = _scratchPagesTable;
                _env.WriteTransactionPool.ScratchPagesReadyForNextTx = previous._scratchPagesTable;

                _dirtyPages = previous._dirtyPages;
                _dirtyPages.Clear();

                _freedPages = new HashSet<long>(NumericEqualityComparer.BoxedInstanceInt64);
                _unusedScratchPages = new List<PageFromScratchBuffer>();
                _transactionPages = new HashSet<PageFromScratchBuffer>(PageFromScratchBufferEqualityComparer.Instance);
                _pagesToFreeOnCommit = new Stack<long>();

                _state = previous._state.Clone();

                _pageLocator = PersistentContext.AllocatePageLocator(this);
                InitializeRoots();
                InitTransactionHeader();
            }
            catch
            {
                // need to restore ref counts of already added pager states

                foreach (var pagerState in _pagerStates)
                {
                    pagerState.Release();
                }

                throw;
            }
        }

        private void CopyPagerStatesFromPreviousTx(LowLevelTransaction previous)
        {
            var pagers = new HashSet<AbstractPager>();

            foreach (var scratchOrDataPagerState in previous._pagerStates)
            {
                // in order to avoid "dragging" pager state ref on non active scratch - we will not copy disposed scratches from previous async tx. RavenDB-6766
                if (scratchOrDataPagerState.DiscardOnTxCopy)
                    continue;

                // copy the "current pager" which is the last pager used, and by that do not "drag" old non used pager state refs to the next async commit (i.e. older views of data file). RavenDB-6949
                var currentPager = scratchOrDataPagerState.CurrentPager;
                if (pagers.Add(currentPager) == false)
                    continue;

                var pagerState = scratchOrDataPagerState;

                EnsurePagerStateReference(ref pagerState);
            }
        }

        public LowLevelTransaction(StorageEnvironment env, long id, TransactionPersistentContext transactionPersistentContext, TransactionFlags flags, IFreeSpaceHandling freeSpaceHandling, ByteStringContext context = null)
        {
            TxStartTime = DateTime.UtcNow;

            if (flags == TransactionFlags.ReadWrite)
                env.Options.AssertNoCatastrophicFailure();

            DataPager = env.Options.DataPager;
            _env = env;
            _journal = env.Journal;
            _id = id;
            _freeSpaceHandling = freeSpaceHandling;
            _allocator = context ?? new ByteStringContext(SharedMultipleUseFlag.None);

            _allocator.AllocationFailed += MarkTransactionAsFailed;

            _disposeAllocator = context == null;
            _pagerStates = new HashSet<PagerState>(ReferenceEqualityComparer<PagerState>.Default);

            PersistentContext = transactionPersistentContext;
            Flags = flags;

            var scratchPagerStates = env.ScratchBufferPool.GetPagerStatesOfAllScratches();

            try
            {
                foreach (var scratchOrDataPagerState in scratchPagerStates.Values)
                {
                    var pagerState = scratchOrDataPagerState;

                    EnsurePagerStateReference(ref pagerState);
                }

                _pageLocator = transactionPersistentContext.AllocatePageLocator(this);

                if (flags != TransactionFlags.ReadWrite)
                {
                    // for read transactions, we need to keep the pager state frozen
                    // for write transactions, we can use the current one (which == null)
                    _scratchPagerStates = scratchPagerStates;

                    _state = env.State.Clone();

                    InitializeRoots();

                    JournalSnapshots = _journal.GetSnapshots();

                    return;
                }

                EnsureNoDuplicateTransactionId(id);
                // we keep this copy to make sure that if we use async commit, we have a stable copy of the jounrals
                // as they were at the time we started the original transaction, this is required because async commit
                // may modify the list of files we have available
                JournalFiles = _journal.Files;
                foreach (var journalFile in JournalFiles)
                {
                    journalFile.AddRef();
                }
                _env.WriteTransactionPool.Reset();
                _scratchPagesTable = _env.WriteTransactionPool.ScratchPagesInUse;
                _dirtyPages = _env.WriteTransactionPool.DirtyPagesPool;
                _freedPages = new HashSet<long>(NumericEqualityComparer.BoxedInstanceInt64);
                _unusedScratchPages = new List<PageFromScratchBuffer>();
                _transactionPages = new HashSet<PageFromScratchBuffer>(PageFromScratchBufferEqualityComparer.Instance);
                _pagesToFreeOnCommit = new Stack<long>();

                _state = env.State.Clone();
                InitializeRoots();
                InitTransactionHeader();
            }
            catch
            {
                // need to restore ref counts of already added pager states

                foreach (var pagerState in _pagerStates)
                {
                    pagerState.Release();
                }

                throw;
            }
        }

        [Conditional("DEBUG")]
        private void EnsureNoDuplicateTransactionId(long id)
        {
            EnsureNoDuplicateTransactionId_Forced(id);
        }

        internal void EnsureNoDuplicateTransactionId_Forced(long id)
        {
            foreach (var journalFile in _journal.Files)
            {
                var lastSeenTxIdByJournal = journalFile.PageTranslationTable.GetLastSeenTransactionId();

                if (id <= lastSeenTxIdByJournal)
                    VoronUnrecoverableErrorException.Raise(this,
                        $"PTT of journal {journalFile.Number} already contains records for a new write tx. " +
                        $"Tx id = {id}, last seen by journal = {lastSeenTxIdByJournal}");

                if (journalFile.PageTranslationTable.IsEmpty)
                    continue;

                var maxTxIdInJournal = journalFile.PageTranslationTable.MaxTransactionId();

                if (id <= maxTxIdInJournal)
                    VoronUnrecoverableErrorException.Raise(this,
                        $"PTT of journal {journalFile.Number} already contains records for a new write tx. " +
                        $"Tx id = {id}, max id in journal = {maxTxIdInJournal}");
            }
        }

        internal void UpdateRootsIfNeeded(Tree root)
        {
            //can only happen during initial transaction that creates Root and FreeSpaceRoot trees
            if (State.Root != null)
                return;

            State.Root = root.State;

            _root = root;
        }

        private void InitializeRoots()
        {
            if (_state.Root != null)
            {
                _root = new Tree(this, null, Constants.RootTreeNameSlice, _state.Root);
            }
        }

        private void InitTransactionHeader()
        {
            Allocator.Allocate(sizeof(TransactionHeader), out _txHeaderMemory);
            Memory.Set(_txHeaderMemory.Ptr, 0, sizeof(TransactionHeader));

            _txHeader = (TransactionHeader*)_txHeaderMemory.Ptr;
            _txHeader->HeaderMarker = Constants.TransactionHeaderMarker;

            if (_id > 1 && _state.NextPageNumber <= 1)
                ThrowNextPageNumberCannotBeSmallerOrEqualThanOne();

            _txHeader->TransactionId = _id;
            _txHeader->NextPageNumber = _state.NextPageNumber;
            _txHeader->LastPageNumber = -1;
            _txHeader->PageCount = -1;
            _txHeader->Hash = 0;
            _txHeader->TimeStampTicksUtc = DateTime.UtcNow.Ticks;
            _txHeader->TxMarker = TransactionMarker.None;
            _txHeader->CompressedSize = 0;
            _txHeader->UncompressedSize = 0;
        }

        internal HashSet<PageFromScratchBuffer> GetTransactionPages()
        {
            VerifyNoDuplicateScratchPages();
            return _transactionPages;
        }

        internal List<PageFromScratchBuffer> GetUnusedScratchPages()
        {
            return _unusedScratchPages;
        }

        internal HashSet<long> GetFreedPagesNumbers()
        {
            return _freedPages;
        }

        public bool IsDirtyPage(long p) => _dirtyPages.Contains(p);

        [MethodImpl(MethodImplOptions.AggressiveInlining)]
        internal Page ModifyPage(long num)
        {
            _env.Options.AssertNoCatastrophicFailure();

            if (_pageLocator.TryGetWritablePage(num, out Page result))
                return result;

            return ModifyPageInternal(num);
        }

        private Page ModifyPageInternal(long num)
        {
            Page currentPage = GetPage(num);

            // Check if we can hit the second level locality cache.            
            if (_dirtyPages.Contains(num))
                return currentPage;

            // No cache hits.
            int pageSize;
            Page newPage;
            if (currentPage.IsOverflow)
            {
                newPage = AllocateOverflowRawPage(currentPage.OverflowSize, out var numberOfAllocatedPages, num, currentPage, zeroPage: false);
                pageSize = Constants.Storage.PageSize * numberOfAllocatedPages;
            }
            else
            {
                newPage = AllocatePage(1, num, currentPage, zeroPage: false); // allocate new page in a log file but with the same number			
                pageSize = Environment.Options.PageSize;
            }

            Memory.Copy(newPage.Pointer, currentPage.Pointer, pageSize);

            ZeroPageHeaderChecksumToEnsureNoUseOfCryptoReservedSpace(newPage.Pointer);

            TrackWritablePage(newPage);

            _pageLocator.SetWritable(num, newPage);

            return newPage;
        }

        [Conditional("DEBUG")]
        private void ZeroPageHeaderChecksumToEnsureNoUseOfCryptoReservedSpace(byte* page)
        {
            if (_env.Options.Encryption.IsEnabled)
            {
                // we don't want to mark all pages as changed by the crypto pager
                // that check for the full page hash, and it isn't relevant for 
                // crypto anyway
                return;
            }

            // in order to ensure that the last 32 bytes of the page are always reserved
            // for crypto, we'll zero them after copying them from the pager. If using 
            // encrypted, we'll always re-write it anyway, and this ensures that we'll
            // get corruption from the system if we try to use it. Note that the normal
            // pager stuff, like ensuring the checksum, is already done at this point
            Sodium.sodium_memzero(page + PageHeader.NonceOffset, (UIntPtr)(PageHeader.SizeOf - PageHeader.NonceOffset));
        }

        private const int InvalidScratchFile = -1;
        private PagerStateCacheItem _lastScratchFileUsed = new PagerStateCacheItem(InvalidScratchFile, null);
        private TxState _disposed;

        [Flags]
        private enum TxState
        {
            None,
            Disposed = 1,
            Errored = 2
        }

        [MethodImpl(MethodImplOptions.AggressiveInlining)]
        public Page GetPage(long pageNumber)
        {
            if (_disposed != TxState.None)
                ThrowObjectDisposed();

            if (_pageLocator.TryGetReadOnlyPage(pageNumber, out Page result))
                return result;

            return GetPageInternal(pageNumber);
        }

        private Page GetPageInternal(long pageNumber)
        {
            // Check if we can hit the lowest level locality cache.
            Page p;
            PageFromScratchBuffer value;
            if (_scratchPagesTable != null && _scratchPagesTable.TryGetValue(pageNumber, out value)) // Scratch Pages Table will be null in read transactions
            {
                Debug.Assert(value != null);
                PagerState state = null;
                if (_scratchPagerStates != null)
                {
                    var lastUsed = _lastScratchFileUsed;
                    if (lastUsed.FileNumber == value.ScratchFileNumber)
                    {
                        state = lastUsed.State;
                    }
                    else
                    {
                        state = _scratchPagerStates[value.ScratchFileNumber];
                        _lastScratchFileUsed = new PagerStateCacheItem(value.ScratchFileNumber, state);
                    }
                }

                p = _env.ScratchBufferPool.ReadPage(this, value.ScratchFileNumber, value.PositionInScratchBuffer, state);
                Debug.Assert(p.PageNumber == pageNumber, string.Format("Requested ReadOnly page #{0}. Got #{1} from scratch", pageNumber, p.PageNumber));
            }
            else
            {
                var pageFromJournal = _journal.ReadPage(this, pageNumber, _scratchPagerStates);
                if (pageFromJournal != null)
                {
                    p = pageFromJournal.Value;
                    Debug.Assert(p.PageNumber == pageNumber, string.Format("Requested ReadOnly page #{0}. Got #{1} from journal", pageNumber, p.PageNumber));
                }
                else
                {
                    p = new Page(DataPager.AcquirePagePointerWithOverflowHandling(this, pageNumber));

                    Debug.Assert(p.PageNumber == pageNumber, string.Format("Requested ReadOnly page #{0}. Got #{1} from data file", pageNumber, p.PageNumber));

                    // When encryption is off, we do validation by checksum
                    if (_env.Options.Encryption.IsEnabled == false)
                        _env.ValidatePageChecksum(pageNumber, (PageHeader*)p.Pointer);
                }
            }

            TrackReadOnlyPage(p);

            _pageLocator.SetReadable(p.PageNumber, p);
            return p;
        }

        private void ThrowObjectDisposed()
        {
            if (_disposed.HasFlag(TxState.Disposed))
                throw new ObjectDisposedException("Transaction is already disposed");

            if (_disposed.HasFlag(TxState.Errored))
                throw new InvalidDataException("The transaction is in error state, and cannot be used further");

            throw new ObjectDisposedException("Transaction state is invalid: " + _disposed);
        }

        public Page AllocatePage(int numberOfPages, long? pageNumber = null, Page? previousPage = null, bool zeroPage = true)
        {
            if (pageNumber == null)
            {
                pageNumber = _freeSpaceHandling.TryAllocateFromFreeSpace(this, numberOfPages);
                if (pageNumber == null) // allocate from end of file
                {
                    pageNumber = State.NextPageNumber;
                    State.NextPageNumber += numberOfPages;
                }
            }
            return AllocatePage(numberOfPages, pageNumber.Value, previousPage, zeroPage);
        }

        public Page AllocateOverflowRawPage(long overflowSize, out int numberOfPages, long? pageNumber = null, Page? previousPage = null, bool zeroPage = true)
        {
            if (overflowSize > int.MaxValue - 1)
                throw new InvalidOperationException($"Cannot allocate chunks bigger than { int.MaxValue / 1024 * 1024 } Mb.");

            Debug.Assert(overflowSize >= 0);

            numberOfPages = VirtualPagerLegacyExtensions.GetNumberOfOverflowPages(overflowSize);

            var overflowPage = AllocatePage(numberOfPages, pageNumber, previousPage, zeroPage);
            overflowPage.Flags = PageFlags.Overflow;
            overflowPage.OverflowSize = (int)overflowSize;

            return overflowPage;
        }

        private Page AllocatePage(int numberOfPages, long pageNumber, Page? previousVersion, bool zeroPage)
        {
            if (_disposed != TxState.None)
                ThrowObjectDisposed();

            try
            {
                var maxAvailablePageNumber = _env.Options.MaxStorageSize / Constants.Storage.PageSize;

                if (pageNumber > maxAvailablePageNumber)
                    ThrowQuotaExceededException(pageNumber, maxAvailablePageNumber);


                Debug.Assert(pageNumber < State.NextPageNumber);

#if VALIDATE
            VerifyNoDuplicateScratchPages();
#endif
                var pageFromScratchBuffer = _env.ScratchBufferPool.Allocate(this, numberOfPages);
                pageFromScratchBuffer.PreviousVersion = previousVersion;
                _transactionPages.Add(pageFromScratchBuffer);

                _numberOfModifiedPages += numberOfPages;

                _scratchPagesTable[pageNumber] = pageFromScratchBuffer;

                _dirtyPages.Add(pageNumber);

                TrackDirtyPage(pageNumber);

                if (numberOfPages != 1)
                {
                    _env.ScratchBufferPool.EnsureMapped(this,
                        pageFromScratchBuffer.ScratchFileNumber,
                        pageFromScratchBuffer.PositionInScratchBuffer,
                        numberOfPages);
                }

                var newPagePointer = _env.ScratchBufferPool.AcquirePagePointerForNewPage(this, pageFromScratchBuffer.ScratchFileNumber,
                    pageFromScratchBuffer.PositionInScratchBuffer, numberOfPages);

                if (zeroPage)
                    Memory.Set(newPagePointer, 0, Constants.Storage.PageSize * numberOfPages);

                var newPage = new Page(newPagePointer)
                {
                    PageNumber = pageNumber,
                    Flags = PageFlags.Single
                };

                _pageLocator.SetWritable(pageNumber, newPage);

                TrackWritablePage(newPage);

#if VALIDATE
            VerifyNoDuplicateScratchPages();
#endif

                return newPage;
            }
            catch
            {
                _disposed |= TxState.Errored;
                throw;
            }
        }

        private void ThrowQuotaExceededException(long pageNumber, long? maxAvailablePageNumber)
        {
            throw new QuotaException(
                string.Format(
                    "The maximum storage size quota ({0} bytes) has been reached. " +
                    "Currently configured storage quota is allowing to allocate the following maximum page number {1}, while the requested page number is {2}. " +
                    "To increase the quota, use the MaxStorageSize property on the storage environment options.",
                    _env.Options.MaxStorageSize, maxAvailablePageNumber, pageNumber));
        }

        internal void BreakLargeAllocationToSeparatePages(long pageNumber)
        {
            if (_disposed != TxState.None)
                ThrowObjectDisposed();

            PageFromScratchBuffer value;
            if (_scratchPagesTable.TryGetValue(pageNumber, out value) == false)
                throw new InvalidOperationException("The page " + pageNumber + " was not previous allocated in this transaction");

            if (value.NumberOfPages == 1)
                return;

            _transactionPages.Remove(value);
            _env.ScratchBufferPool.BreakLargeAllocationToSeparatePages(this, value);

            for (int i = 0; i < value.NumberOfPages; i++)
            {
                var pageFromScratchBuffer = new PageFromScratchBuffer(value.ScratchFileNumber, value.PositionInScratchBuffer + i, 1, 1);
                _transactionPages.Add(pageFromScratchBuffer);
                _scratchPagesTable[pageNumber + i] = pageFromScratchBuffer;
                _dirtyPages.Add(pageNumber + i);
                TrackDirtyPage(pageNumber + i);
                var newPage = _env.ScratchBufferPool.ReadPage(this, value.ScratchFileNumber, value.PositionInScratchBuffer + i);
                newPage.PageNumber = pageNumber + i;
                newPage.Flags = PageFlags.Single;
                TrackWritablePage(newPage);
            }
        }

        internal void ShrinkOverflowPage(long pageNumber, int newSize, TreeMutableState treeState)
        {
            if (_disposed != TxState.None)
                ThrowObjectDisposed();

            PageFromScratchBuffer value;
            if (_scratchPagesTable.TryGetValue(pageNumber, out value) == false)
                throw new InvalidOperationException("The page " + pageNumber + " was not previous allocated in this transaction");

            var page = _env.ScratchBufferPool.ReadPage(this, value.ScratchFileNumber, value.PositionInScratchBuffer);
            if (page.IsOverflow == false || page.OverflowSize < newSize)
                throw new InvalidOperationException("The page " + pageNumber +
                                                    " was is not an overflow page greater than " + newSize);

            var prevNumberOfPages = VirtualPagerLegacyExtensions.GetNumberOfOverflowPages(page.OverflowSize);
            page.OverflowSize = newSize;
            var lowerNumberOfPages = VirtualPagerLegacyExtensions.GetNumberOfOverflowPages(newSize);

            Debug.Assert(lowerNumberOfPages != 0);

            if (prevNumberOfPages == lowerNumberOfPages)
                return;

            for (int i = lowerNumberOfPages; i < prevNumberOfPages; i++)
            {
                FreePage(page.PageNumber + i);
            }

            // need to set the proper number of pages in the scratch page

            var shrinked = _env.ScratchBufferPool.ShrinkOverflowPage(value, lowerNumberOfPages);

            _scratchPagesTable[pageNumber] = shrinked;
            _transactionPages.Remove(value);
            _transactionPages.Add(shrinked);

            treeState.OverflowPages -= prevNumberOfPages - lowerNumberOfPages;
        }

        [Conditional("DEBUG")]
        public void VerifyNoDuplicateScratchPages()
        {
            var pageNums = new HashSet<long>();
            foreach (var txPage in _transactionPages)
            {
                var scratchPage = Environment.ScratchBufferPool.ReadPage(this, txPage.ScratchFileNumber,
                    txPage.PositionInScratchBuffer);
                if (pageNums.Add(scratchPage.PageNumber) == false)
                    throw new InvalidDataException("Duplicate page in transaction: " + scratchPage.PageNumber);
            }
        }


        public bool IsDisposed => _disposed != TxState.None;
        public NativeMemory.ThreadStats CurrentTransactionHolder { get; set; }

        public void Dispose()
        {
            if (_disposed.HasFlag(TxState.Disposed))
                return;

            try
            {
                if (!Committed && !RolledBack && Flags == TransactionFlags.ReadWrite)
                    Rollback();

                _disposed |= TxState.Disposed;

                PersistentContext.FreePageLocator(_pageLocator);
            }
            finally
            {
                _env.TransactionCompleted(this);

                foreach (var pagerState in _pagerStates)
                {
                    pagerState.Release();
                }

                if (JournalFiles != null)
                {
                    foreach (var journalFile in JournalFiles)
                    {
                        journalFile.Release();
                    }
                }

                _root?.Dispose();
                _freeSpaceTree?.Dispose();

                _allocator.AllocationFailed -= MarkTransactionAsFailed;
              
                if (_disposeAllocator)
                {
                    if (_env.Options.Encryption.IsEnabled)
                    {
                        _allocator.Wipe();
                    }
                    _allocator.Dispose();
                }

                OnDispose?.Invoke(this);

                ImmutableExternalState = null;
            }
        }

        public void MarkTransactionAsFailed()
        {
            _disposed |= TxState.Errored;
        }

        internal void FreePageOnCommit(long pageNumber)
        {
            _pagesToFreeOnCommit.Push(pageNumber);
        }

        internal void DiscardScratchModificationOn(long pageNumber)
        {
            if (_scratchPagesTable.TryGetValue(pageNumber, out var scratchPage))
            {
                if (_transactionPages.Remove(scratchPage))
                    _unusedScratchPages.Add(scratchPage);

                _scratchPagesTable.Remove(pageNumber);

                if (_env.Options.Encryption.IsEnabled)
                {
                    // need to mark buffers as invalid for commit

                    var scratchFile = _env.ScratchBufferPool.GetScratchBufferFile(scratchPage.ScratchFileNumber);

                    var encryptionBuffers = ((IPagerLevelTransactionState)this).CryptoPagerTransactionState[scratchFile.File.Pager];

                    encryptionBuffers[scratchPage.PositionInScratchBuffer].SkipOnTxCommit = true;
                }
            }

            _dirtyPages.Remove(pageNumber);

            UntrackDirtyPage(pageNumber);
        }

        public void FreePage(long pageNumber)
        {
            if (_disposed != TxState.None)
                ThrowObjectDisposed();

            try
            {
                UntrackPage(pageNumber);
                Debug.Assert(pageNumber >= 0);

                _pageLocator.Reset(pageNumber); // Remove it from the page locator.

                _freeSpaceHandling.FreePage(this, pageNumber);
                _freedPages.Add(pageNumber);

                DiscardScratchModificationOn(pageNumber);
            }
            catch
            {
                _disposed |= TxState.Errored;
                throw;
            }
        }

        // We don't really know how many compact keys we are gonna need, therefore the safe bet is to
        // provide a full blown object pool to handle them. 
        private ObjectPool<CompactKey> _compactKeyPool;

        public CompactKey AcquireCompactKey()
        {
            // Since Compact keys are tied to the underlying low level transaction, it makes
            // sense to create the object pool upon needing it to avoid wasteful allocations.

            // PERF: If proper profiling indicates a high traffic pathway that could benefit
            // from it, we should consider changing the behavior to reset the compact key's
            // underlying owner. This would improve reuse, even though it adds complexity.
            _compactKeyPool ??= new ObjectPool<CompactKey>(() => new CompactKey(this));

            return _compactKeyPool.Allocate();
        }

        public void ReleaseCompactKey(CompactKey key)
        {
            _compactKeyPool.Free(key);
        }

        private class PagerStateCacheItem
        {
            public readonly int FileNumber;
            public readonly PagerState State;

            public PagerStateCacheItem(int file, PagerState state)
            {
                FileNumber = file;
                State = state;
            }
        }

        internal void PrepareForCommit()
        {
            _root.PrepareForCommit();
        }

        public void Commit()
        {
            if (Flags != TransactionFlags.ReadWrite)
                return;// nothing to do

            CommitStage1_CompleteTransaction();

            if (WriteToJournalIsRequired())
            {
                Environment.LastWorkTime = DateTime.UtcNow;
                CommitStage2_WriteToJournal();
            }

            BeforeCommitFinalization?.Invoke(this);
            CommitStage3_DisposeTransactionResources();
        }

        internal Task<bool> AsyncCommit;
        private LowLevelTransaction _asyncCommitNextTransaction;
        private static readonly Task<bool> NoWriteToJournalRequiredTask = Task.FromResult(false);

        /// <summary>
        /// This begins an async commit and starts a new transaction immediately.
        /// The current transaction is considered completed in memory but not yet
        /// committed to disk. This *must* be completed by calling EndAsyncCommit.
        /// </summary>
        public LowLevelTransaction BeginAsyncCommitAndStartNewTransaction(TransactionPersistentContext persistentContext)
        {
            if (Flags != TransactionFlags.ReadWrite)
                ThrowReadTranscationCannotDoAsyncCommit();
            if (_asyncCommitNextTransaction != null)
                ThrowAsyncCommitAlreadyCalled();

            // we have to check the state before we complete the transaction
            // because that would change whether we need to write to the journal
            var writeToJournalIsRequired = WriteToJournalIsRequired();

            CommitStage1_CompleteTransaction();

            var nextTx = new LowLevelTransaction(this, persistentContext,
                writeToJournalIsRequired ? Id + 1 : Id
                );
            _asyncCommitNextTransaction = nextTx;
            AsyncCommit = writeToJournalIsRequired
                  ? Task.Run(() => { CommitStage2_WriteToJournal(); return true; })
                  : NoWriteToJournalRequiredTask;

            var usageIncremented = false;

            try
            {
                _forTestingPurposes?.ActionToCallDuringBeginAsyncCommitAndStartNewTransaction?.Invoke();

                _env.IncrementUsageOnNewTransaction();
                usageIncremented = true;

                _env.ActiveTransactions.Add(nextTx);
                _env.WriteTransactionStarted();


                return nextTx;
            }
            catch (Exception)
            {
                // failure here means that we'll try to complete the current transaction normally
                // then throw as if commit was called normally and the next transaction failed

                try
                {
                    if (usageIncremented)
                        _env.DecrementUsageOnTransactionCreationFailure();

                    EndAsyncCommit();
                }
                finally
                {
                    AsyncCommit = null;
                }

                _disposed |= TxState.Errored;

                throw;
            }
        }

        private static void ThrowAsyncCommitAlreadyCalled()
        {
            throw new InvalidOperationException("Cannot start a new async commit because one was already started");
        }

        private static void ThrowReadTranscationCannotDoAsyncCommit()
        {
            throw new InvalidOperationException("Only write transactions can do async commit");
        }

        /// <summary>
        /// Completes the async commit began previously. Must be called *within* the 
        /// write lock, and must happen *before* the new transaction call its own commit
        /// method.
        /// </summary>
        public void EndAsyncCommit()
        {
            if (AsyncCommit == null)
            {
                _disposed |= TxState.Errored;
                ThrowInvalidAsyncEndWithoutBegin();
                return;// never reached
            }

            try
            {
                AsyncCommit.Wait();
            }
            catch (Exception e)
            {
                // an exception being thrown while / after / somewhere in the middle 
                // of writing to the journal means that we don't know what the current
                // state of the journal is. We have to shut down and run recovery to 
                // come to a known good state
                _disposed |= TxState.Errored;
                _env.Options.SetCatastrophicFailure(ExceptionDispatchInfo.Capture(e));

                throw;
            }

            if (AsyncCommit.Result)
                Environment.LastWorkTime = DateTime.UtcNow;

            BeforeCommitFinalization?.Invoke(this);
            CommitStage3_DisposeTransactionResources();
        }

        private static void ThrowInvalidAsyncEndWithoutBegin()
        {
            throw new InvalidOperationException("Cannot call EndAsyncCommit when we don't have an async op running");
        }

        private bool WriteToJournalIsRequired()
        {
            return _dirtyPages.Count > 0
                   || _freedPages.Count > 0
                   // nothing changed in this transaction
                   // allow call to writeToJournal for flushing lazy tx
                   || (IsLazyTransaction == false && _journal?.HasDataInLazyTxBuffer() == true);
        }

        private void CommitStage2_WriteToJournal()
        {
            // In the case of non-lazy transactions, we must flush the data from older lazy transactions
            // to ensure the sequentiality of the data.

            try
            {
                var numberOfWrittenPages = _journal.WriteToJournal(this, out var journalFilePath, out var writeToJournalDuration);
                FlushedToJournal = true;
                _updatePageTranslationTableAndUnusedPages = numberOfWrittenPages.UpdatePageTranslationTableAndUnusedPages;
                if (_forTestingPurposes?.SimulateThrowingOnCommitStage2 == true)
                    _forTestingPurposes.ThrowSimulateErrorOnCommitStage2();

                if (_requestedCommitStats != null)
                {
                    _requestedCommitStats.WriteToJournalDuration = writeToJournalDuration;
                    _requestedCommitStats.NumberOfModifiedPages = numberOfWrittenPages.NumberOfUncompressedPages;
                    _requestedCommitStats.NumberOf4KbsWrittenToDisk = numberOfWrittenPages.NumberOf4Kbs;
                    _requestedCommitStats.JournalFilePath = journalFilePath;
                }
            }
            catch
            {
                _disposed |= TxState.Errored;
                throw;
            }
        }

        private void CommitStage1_CompleteTransaction()
        {
            if (_disposed != TxState.None)
                ThrowObjectDisposed();

            if (Committed)
                ThrowAlreadyCommitted();

            if (RolledBack)
                ThrowAlreadyRolledBack();

            while (_pagesToFreeOnCommit.Count > 0)
            {
                FreePage(_pagesToFreeOnCommit.Pop());
            }

            if (_state.NextPageNumber <= 1)
                ThrowNextPageNumberCannotBeSmallerOrEqualThanOne();

            _txHeader->LastPageNumber = _state.NextPageNumber - 1;
            _state.Root.CopyTo(&_txHeader->Root);

            _txHeader->TxMarker |= TransactionMarker.Commit;

            LastChanceToReadFromWriteTransactionBeforeCommit?.Invoke(this);
        }

        private static void ThrowNextPageNumberCannotBeSmallerOrEqualThanOne([CallerMemberName] string caller = null)
        {
            throw new InvalidOperationException($"{nameof(StorageEnvironmentState.NextPageNumber)} cannot be <= 1 on {caller}.");
        }

        private void CommitStage3_DisposeTransactionResources()
        {
            // an exception being thrown after the transaction has been committed to disk 
            // will corrupt the in memory state, and require us to restart (and recover) to 
            // be in a valid state
            try
            {
                ValidateAllPages();

                Allocator.Release(ref _txHeaderMemory);

                Committed = true;

                _updatePageTranslationTableAndUnusedPages?.ExecuteAfterCommit();

                _env.TransactionAfterCommit(this);

                if (_asyncCommitNextTransaction != null)
                {
                    var old = _asyncCommitNextTransaction.JournalFiles;
                    _asyncCommitNextTransaction.JournalFiles = _env.Journal.Files;
                    foreach (var journalFile in _asyncCommitNextTransaction.JournalFiles)
                    {
                        journalFile.AddRef();
                    }
                    foreach (var journalFile in old)
                    {
                        journalFile.Release();
                    }
                }
            }
            catch (Exception e)
            {
                _disposed |= TxState.Errored;
                _env.Options.SetCatastrophicFailure(ExceptionDispatchInfo.Capture(e));
                throw;
            }
        }

        private static void ThrowAlreadyRolledBack()
        {
            throw new InvalidOperationException("Cannot commit rolled-back transaction.");
        }

        private static void ThrowAlreadyCommitted()
        {
            throw new InvalidOperationException("Cannot commit already committed transaction.");
        }


        public void Rollback()
        {
            // here we allow rolling back of errored transaction
            if (_disposed.HasFlag(TxState.Disposed))
                ThrowObjectDisposed();


            if (Committed || RolledBack || Flags != (TransactionFlags.ReadWrite))
                return;

            OnRollBack?.Invoke(this);

            ValidateReadOnlyPages();

            foreach (var pageFromScratch in _transactionPages)
            {
                _env.ScratchBufferPool.Free(this, pageFromScratch.ScratchFileNumber, pageFromScratch.PositionInScratchBuffer, null);
            }

            foreach (var pageFromScratch in _unusedScratchPages)
            {
                _env.ScratchBufferPool.Free(this, pageFromScratch.ScratchFileNumber, pageFromScratch.PositionInScratchBuffer, null);
            }

            // release scratch file page allocated for the transaction header
            Allocator.Release(ref _txHeaderMemory);

            using (_env.PreventNewTransactions())
            {
                _env.ScratchBufferPool.UpdateCacheForPagerStatesOfAllScratches();
                _env.Journal.UpdateCacheForJournalSnapshots();
            }

            RolledBack = true;
        }

        public void RetrieveCommitStats(out CommitStats stats)
        {
            _requestedCommitStats = stats = new CommitStats();
        }

        public string GetTxState()
        {
            return _disposed.ToString();
        }

        private PagerState _lastState;
        private bool _isLazyTransaction;

        internal bool FlushInProgressLockTaken;
        private ByteString _txHeaderMemory;
        internal ImmutableAppendOnlyList<JournalFile> JournalFiles;
        internal bool AlreadyAllowedDisposeWithLazyTransactionRunning;
        public DateTime TxStartTime;
        public bool IsCloned;
        internal long? LocalPossibleOldestReadTransaction;
        internal RacyConcurrentBag.Node ActiveTransactionNode;
        public Transaction Transaction;

        public void EnsurePagerStateReference(ref PagerState state)
        {
            if (state == _lastState || state == null)
                return;

            _forTestingPurposes?.ActionToCallDuringEnsurePagerStateReference?.Invoke();

            if (_pagerStates.Contains(state))
            {
                _lastState = state;
                return;
            }

            state = state.CurrentPager.GetPagerStateAndAddRefAtomically(); // state might hold released pagerState, and we want to add ref to the current (i.e. data file was re-allocated and a new state is now available). RavenDB-6950

            _lastState = state;

            if (_pagerStates.Add(state) == false)
            {
                // the state is already on the list but we already added a reference to it so now we need to release it

                state.Release();
            }
        }

        [MethodImpl(MethodImplOptions.AggressiveInlining)]
        internal void OnAfterCommitWhenNewTransactionsPrevented()
        {
            // the event cannot be called outside this class while we need to call it in 
            // StorageEnvironment.TransactionAfterCommit
            AfterCommitWhenNewTransactionsPrevented?.Invoke(this);
        }


#if VALIDATE_PAGES

        private Dictionary<long, ulong> readOnlyPages = new Dictionary<long, ulong>();
        private Dictionary<long, ulong> writablePages = new Dictionary<long, ulong>();
        private readonly HashSet<long> dirtyPagesValidate = new HashSet<long>();

        private void ValidateAllPages()
        {
            ValidateWritablePages();
            ValidateReadOnlyPages();
        }

        private void ValidateReadOnlyPages()
        {
            foreach (var readOnlyKey in readOnlyPages)
            {
                long pageNumber = readOnlyKey.Key;
                if (dirtyPagesValidate.Contains(pageNumber))
                    VoronUnrecoverableErrorException.Raise(_env, "Read only page is dirty (which means you are modifying a page directly in the data -- non transactionally -- ).");

                var page = GetPage(pageNumber);
                
                ulong pageHash = StorageEnvironment.CalculatePageChecksum(page.Pointer, page.PageNumber, page.Flags, page.OverflowSize);
                if (pageHash != readOnlyKey.Value)
                    VoronUnrecoverableErrorException.Raise(_env, "Read only page content is different (which means you are modifying a page directly in the data -- non transactionally -- ).");
            }
        }

        private void ValidateWritablePages()
        {
            foreach (var writableKey in writablePages)
            {
                long pageNumber = writableKey.Key;
                if (!dirtyPagesValidate.Contains(pageNumber))
                    VoronUnrecoverableErrorException.Raise(_env, "Writable key is not dirty (which means you are asking for a page modification for no reason).");
            }
        }

        private void UntrackPage(long pageNumber)
        {
            readOnlyPages.Remove(pageNumber);
            writablePages.Remove(pageNumber);
        }

        private void TrackWritablePage(Page page)
        {
            if (readOnlyPages.ContainsKey(page.PageNumber))
                readOnlyPages.Remove(page.PageNumber);

            if (writablePages.ContainsKey(page.PageNumber) == false)
            {
                ulong pageHash = StorageEnvironment.CalculatePageChecksum(page.Pointer, page.PageNumber, page.Flags, page.OverflowSize);
                writablePages[page.PageNumber] = pageHash;
            }
        }

        private void TrackReadOnlyPage(Page page)
        {
            if (writablePages.ContainsKey(page.PageNumber))
                return;

            ulong pageHash = StorageEnvironment.CalculatePageChecksum(page.Pointer, page.PageNumber, page.Flags, page.OverflowSize);

            ulong storedHash;
            if (readOnlyPages.TryGetValue(page.PageNumber, out storedHash))
            {
                if (pageHash != storedHash)
                    VoronUnrecoverableErrorException.Raise(_env, "Read Only Page has change between tracking requests. Page #" + page.PageNumber);
            }
            else
            {
                readOnlyPages[page.PageNumber] = pageHash;
            }
        }

        private void TrackDirtyPage(long page)
        {
            dirtyPagesValidate.Add(page);
        }

        private void UntrackDirtyPage(long page)
        {
            dirtyPagesValidate.Remove(page);
        }

#else
        // This will only be used as placeholder for compilation when not running with validation started.

        [Conditional("VALIDATE_PAGES")]
        private void ValidateAllPages() { }

        [Conditional("VALIDATE_PAGES")]
        private void ValidateReadOnlyPages() { }

        [Conditional("VALIDATE_PAGES")]
        private void TrackWritablePage(Page page) { }

        [Conditional("VALIDATE_PAGES")]
        private void TrackReadOnlyPage(Page page) { }

        [Conditional("VALIDATE_PAGES")]
        private void UntrackPage(long pageNumber) { }

        [Conditional("VALIDATE_PAGES")]
        private void TrackDirtyPage(long page) { }

        [Conditional("VALIDATE_PAGES")]
        private void UntrackDirtyPage(long page) { }
#endif

        internal TransactionHeader* GetTransactionHeader()
        {
            return _txHeader;
        }

        internal TestingStuff ForTestingPurposesOnly()
        {
            if (_forTestingPurposes != null)
                return _forTestingPurposes;

            return _forTestingPurposes = new TestingStuff(this);
        }

        internal class TestingStuff
        {
            private readonly LowLevelTransaction _tx;
            internal bool SimulateThrowingOnCommitStage2 = false;

            internal Action ActionToCallDuringEnsurePagerStateReference;
            internal Action ActionToCallJustBeforeWritingToJournal;
            internal Action ActionToCallDuringBeginAsyncCommitAndStartNewTransaction;

            public TestingStuff(LowLevelTransaction tx)
            {
                _tx = tx;
            }

            internal void ThrowSimulateErrorOnCommitStage2()
            {
                throw new InvalidOperationException("Simulation error");
            }

            internal IDisposable CallDuringEnsurePagerStateReference(Action action)
            {
                ActionToCallDuringEnsurePagerStateReference = action;

                return new DisposableAction(() => ActionToCallDuringEnsurePagerStateReference = null);
            }

            internal IDisposable CallJustBeforeWritingToJournal(Action action)
            {
                ActionToCallJustBeforeWritingToJournal = action;

                return new DisposableAction(() => ActionToCallJustBeforeWritingToJournal = null);
            }

            internal IDisposable CallDuringBeginAsyncCommitAndStartNewTransaction(Action action)
            {
                ActionToCallDuringBeginAsyncCommitAndStartNewTransaction = action;

                return new DisposableAction(() => ActionToCallDuringBeginAsyncCommitAndStartNewTransaction = null);
            }

            internal HashSet<PagerState> GetPagerStates()
            {
                return _tx._pagerStates;
            }
        }

<<<<<<< HEAD
        public ByteStringContext<ByteStringMemoryCache>.InternalScope GetTempPage(int pageSize, out TreePage page)
        {
            var dispose = Allocator.Allocate(pageSize, out ByteString tmp);
            // Callers are fine with getting "dirty" data, but will actually make compressing for journal better
            tmp.Clear();
            TreePage.Initialize(tmp.Ptr, pageSize);
            page = new TreePage(tmp.Ptr, pageSize);
            return dispose;
=======
        [MethodImpl(MethodImplOptions.AggressiveInlining)]
        internal PersistentDictionary GetEncodingDictionary(long dictionaryId)
        {
            var dictionaryLocator = _env.DictionaryLocator;
            if (dictionaryLocator.TryGet(dictionaryId, out var dictionary))
                return dictionary;

            return _env.CreateEncodingDictionary(GetPage(dictionaryId));
>>>>>>> ec614499
        }
    }
}<|MERGE_RESOLUTION|>--- conflicted
+++ resolved
@@ -37,7 +37,7 @@
         private bool _disposeAllocator;
         internal long DecompressedBufferBytes;
         internal TestingStuff _forTestingPurposes;
-
+        
         public object ImmutableExternalState;
 
         private Tree _root;
@@ -1511,7 +1511,16 @@
             }
         }
 
-<<<<<<< HEAD
+        [MethodImpl(MethodImplOptions.AggressiveInlining)]
+        internal PersistentDictionary GetEncodingDictionary(long dictionaryId)
+        {
+            var dictionaryLocator = _env.DictionaryLocator;
+            if (dictionaryLocator.TryGet(dictionaryId, out var dictionary))
+                return dictionary;
+
+            return _env.CreateEncodingDictionary(GetPage(dictionaryId));
+        }
+
         public ByteStringContext<ByteStringMemoryCache>.InternalScope GetTempPage(int pageSize, out TreePage page)
         {
             var dispose = Allocator.Allocate(pageSize, out ByteString tmp);
@@ -1520,16 +1529,6 @@
             TreePage.Initialize(tmp.Ptr, pageSize);
             page = new TreePage(tmp.Ptr, pageSize);
             return dispose;
-=======
-        [MethodImpl(MethodImplOptions.AggressiveInlining)]
-        internal PersistentDictionary GetEncodingDictionary(long dictionaryId)
-        {
-            var dictionaryLocator = _env.DictionaryLocator;
-            if (dictionaryLocator.TryGet(dictionaryId, out var dictionary))
-                return dictionary;
-
-            return _env.CreateEncodingDictionary(GetPage(dictionaryId));
->>>>>>> ec614499
         }
     }
 }