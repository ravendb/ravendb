﻿using System;
using System.Collections.Concurrent;
using System.Collections.Generic;
using System.Runtime.ExceptionServices;
using System.Threading;
<<<<<<< HEAD
using System.Threading.Tasks;
=======
using Sparrow;
>>>>>>> 6459270b
using Sparrow.Logging;
using Sparrow.Utils;
using Voron.Exceptions;
using Voron.Impl.Journal;

namespace Voron
{
    public class GlobalFlushingBehavior
    {
        private const string FlushingThreadName = "Voron Global Flushing Thread";

        internal static readonly Lazy<GlobalFlushingBehavior> GlobalFlusher = new Lazy<GlobalFlushingBehavior>(() =>
        {
            var flusher = new GlobalFlushingBehavior();
            var thread = new Thread(flusher.VoronEnvironmentFlushing)
            {
                IsBackground = true,
                Name = FlushingThreadName
            };
            thread.Start();
            return flusher;
        });

        private class EnvSyncReq
        {
            public StorageEnvironment Env;
            public long LastKnownSyncCounter;
        }

        private readonly ConcurrentQueue<StorageEnvironment> _maybeNeedToFlush = new ConcurrentQueue<StorageEnvironment>();
        private readonly ManualResetEventSlim _flushWriterEvent = new ManualResetEventSlim();
        private readonly int _lowNumberOfFlushingResources = Math.Max(StorageEnvironment.MaxConcurrentFlushes / 10, 3);
        private readonly SemaphoreSlim _concurrentFlushes = new SemaphoreSlim(StorageEnvironment.MaxConcurrentFlushes);
        private readonly HashSet<StorageEnvironment> _avoidDuplicates = new HashSet<StorageEnvironment>();
        private readonly ConcurrentQueue<EnvSyncReq> _maybeNeedToSync = new ConcurrentQueue<EnvSyncReq>();
        private readonly ConcurrentQueue<EnvSyncReq> _syncIsRequired = new ConcurrentQueue<EnvSyncReq>();
        private readonly ConcurrentDictionary<uint, MountPointInfo> _mountPoints = new ConcurrentDictionary<uint, MountPointInfo>();

        private readonly Logger _log = LoggingSource.Instance.GetLogger<GlobalFlushingBehavior>("Global Flusher");

        private class MountPointInfo
        {
            public readonly ConcurrentQueue<EnvSyncReq> StorageEnvironments = new ConcurrentQueue<EnvSyncReq>();
        }

        public bool HasLowNumberOfFlushingResources => _concurrentFlushes.CurrentCount <= _lowNumberOfFlushingResources;

        public void VoronEnvironmentFlushing()
        {
            NativeMemory.EnsureRegistered();
            // We want this to always run, even if we dispose / create new storage env, this is 
            // static for the life time of the process, and environments will register / unregister from
            // it as needed
            while (true)
            {
                _avoidDuplicates.Clear();
                var maybeNeedSync = _maybeNeedToSync.Count;
                var millisecondsTimeout = 15000 - maybeNeedSync;
                if (millisecondsTimeout <= 0 ||
                    _flushWriterEvent.Wait(millisecondsTimeout) == false)
                {
                    if (_maybeNeedToSync.Count == 0)
                        continue;

                    if (_log.IsInfoEnabled)
                    {
                        _log.Info($"Starting desired sync with {_maybeNeedToSync.Count:#,#} items to sync after {millisecondsTimeout:#,#} ms with no activity");
                    }

                    // sync after 5 seconds if no flushing occured, or if there has been a LOT of
                    // writes that we would like to run
                    SyncDesiredEnvironments();
                    continue;
                }
                _flushWriterEvent.Reset();

                FlushEnvironments();

                SyncRequiredEnvironments();
            }
            // ReSharper disable once FunctionNeverReturns

            // Note that we intentionally don't have error handling here.
            // If this code throw an exception that bubbles up to here, we WANT the process
            // to die, since we can't recover from the flusher thread dying.
        }

        private void SyncDesiredEnvironments()
        {
            _avoidDuplicates.Clear();
            EnvSyncReq envToSync;
            var limit = _maybeNeedToSync.Count;
            while (
                // if there is high traffic into the queue, we want to abort after 
                // we processed whatever was already in there, to avoid holding up
                // the rest of the operations
                limit-- > 0 &&
                _maybeNeedToSync.TryDequeue(out envToSync))
            {
                if (_avoidDuplicates.Add(envToSync.Env) == false)
                    continue; // already seen

                if (envToSync.Env.Disposed)
                    continue;

                var mpi = _mountPoints.GetOrAdd(envToSync.Env.Options.DataPager.UniquePhysicalDriveId,
                    _ => new MountPointInfo());

                mpi.StorageEnvironments.Enqueue(envToSync);
            }

            foreach (var mountPoint in _mountPoints)
            {
                int parallelSyncsPerIo = Math.Min(StorageEnvironment.NumOfCocurrentSyncsPerPhysDrive, mountPoint.Value.StorageEnvironments.Count);

                for (int i = 0; i < parallelSyncsPerIo; i++)
                {
                    ThreadPool.QueueUserWorkItem(SyncAllEnvironmentsInMountPoint, mountPoint.Value); 
                }
            }
        }

        private void SyncRequiredEnvironments()
        {
            _avoidDuplicates.Clear();

            var limit = _syncIsRequired.Count;
            while (
                // if there is high traffic into the queue, we want to abort after 
                // we processed whatever was already in there, to avoid holding up
                // the rest of the operations
                limit-- > 0 &&
                _syncIsRequired.TryDequeue(out EnvSyncReq item))
            {
                if (_avoidDuplicates.Add(item.Env) == false)
                    continue; // avoid duplicates in batch

                ThreadPool.QueueUserWorkItem(state => SyncEnvironment((EnvSyncReq)state), item);
            }
        }

        private void SyncAllEnvironmentsInMountPoint(object mt)
        {
            var mountPointInfo = (MountPointInfo)mt;
            EnvSyncReq req;
            while (mountPointInfo.StorageEnvironments.TryDequeue(out req))
            {
                SyncEnvironment(req);

                // we have mutliple threads racing for this value, no a concern, the last one wins is probably
                // going to be the latest, or close enough that we don't care
                Volatile.Write(ref req.Env.LastSyncTimeInTicks, DateTime.UtcNow.Ticks);
            }
        }

        private void SyncEnvironment(EnvSyncReq req)
        {
            if (req.Env.Disposed)
                return;

            if (req.Env.LastSyncCounter > req.LastKnownSyncCounter)
                return; // we already a sync after this was scheduled

            try
            {
                using (var operation = new WriteAheadJournal.JournalApplicator.SyncOperation(req.Env.Journal.Applicator))
                {
                    operation.SyncDataFile();
                }
            }
            catch (Exception e)
            {
                if (_log.IsOperationsEnabled)
                    _log.Operations($"Failed to sync data file for {req.Env.Options.BasePath}", e);
                req.Env.Options.SetCatastrophicFailure(ExceptionDispatchInfo.Capture(e));
                throw;
            }
        }


        private void FlushEnvironments()
        {
            _avoidDuplicates.Clear();
            StorageEnvironment envToFlush;
            var limit = _maybeNeedToFlush.Count;
            while (
                // if there is high traffic into the queue, we want to abort after 
                // we processed whatever was already in there, to avoid holding up
                // the rest of the operations
                limit-- > 0 &&
                _maybeNeedToFlush.TryDequeue(out envToFlush))
            {
                if (_avoidDuplicates.Add(envToFlush) == false)
                    continue; // avoid duplicates
                if (envToFlush.Disposed || envToFlush.Options.ManualFlushing)
                    continue;

                var sizeOfUnflushedTransactionsInJournalFile = Volatile.Read(ref envToFlush.SizeOfUnflushedTransactionsInJournalFile);

                if (sizeOfUnflushedTransactionsInJournalFile == 0)
                    continue; // nothing to do


                if (sizeOfUnflushedTransactionsInJournalFile < envToFlush.Options.MaxNumberOfPagesInJournalBeforeFlush)
                {
                    // we haven't reached the point where we have to flush, but we might want to, if we have enough 
                    // resources available, if we have more than half the flushing capacity, we can do it now, otherwise, we'll wait
                    // until it is actually required.
                    if (_concurrentFlushes.CurrentCount < StorageEnvironment.MaxConcurrentFlushes / 2)
                        continue;

                    // At the same time, we want to avoid excessive flushes, so we'll limit it to once in a while if we don't
                    // have a lot to flush
                    if ((DateTime.UtcNow - envToFlush.LastFlushTime).TotalSeconds < StorageEnvironment.TimeToSyncAfterFlashInSeconds)
                        continue;
                }

                envToFlush.LastFlushTime = DateTime.UtcNow;
                Interlocked.Add(ref envToFlush.SizeOfUnflushedTransactionsInJournalFile, -sizeOfUnflushedTransactionsInJournalFile);

                _concurrentFlushes.Wait();

                ThreadPool.QueueUserWorkItem(env =>
                {
                    var storageEnvironment = ((StorageEnvironment)env);
                    try
                    {
                        if (storageEnvironment.Disposed)
                            return;

                        storageEnvironment.BackgroundFlushWritesToDataFile();

                    }
                    catch (Exception e)
                    {
                        if (_log.IsOperationsEnabled)
                            _log.Operations($"Failed to flush {storageEnvironment.Options.BasePath}", e);

                        storageEnvironment.Options.SetCatastrophicFailure(ExceptionDispatchInfo.Capture(e));
                    }
                    finally
                    {
                        _concurrentFlushes.Release();
                    }
                }, envToFlush);
            }
        }

        public void MaybeFlushEnvironment(StorageEnvironment env)
        {
            if (env.Options.ManualFlushing)
                return;

            _maybeNeedToFlush.Enqueue(env);
            _flushWriterEvent.Set();
        }

        public void MaybeSyncEnvironment(StorageEnvironment env)
        {
            _maybeNeedToSync.Enqueue(new EnvSyncReq
            {
                Env = env,
                LastKnownSyncCounter = env.LastSyncCounter
            });
        }

        public void ForceFlushAndSyncEnvironment(StorageEnvironment env)
        {
            _syncIsRequired.Enqueue(new EnvSyncReq
            {
                Env = env,
                LastKnownSyncCounter = env.LastSyncCounter
            });
            _flushWriterEvent.Set();
        }
    }
}<|MERGE_RESOLUTION|>--- conflicted
+++ resolved
@@ -3,14 +3,9 @@
 using System.Collections.Generic;
 using System.Runtime.ExceptionServices;
 using System.Threading;
-<<<<<<< HEAD
-using System.Threading.Tasks;
-=======
 using Sparrow;
->>>>>>> 6459270b
 using Sparrow.Logging;
 using Sparrow.Utils;
-using Voron.Exceptions;
 using Voron.Impl.Journal;
 
 namespace Voron
@@ -183,7 +178,6 @@
                 if (_log.IsOperationsEnabled)
                     _log.Operations($"Failed to sync data file for {req.Env.Options.BasePath}", e);
                 req.Env.Options.SetCatastrophicFailure(ExceptionDispatchInfo.Capture(e));
-                throw;
             }
         }
 
