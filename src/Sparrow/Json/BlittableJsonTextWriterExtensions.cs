--- conflicted
+++ resolved
@@ -140,12 +140,8 @@
             writer.WriteEndArray();
         }
 
-<<<<<<< HEAD
-        public static async Task WriteArrayAsync(this AsyncBlittableJsonTextWriter writer, string name, IEnumerable<BlittableJsonReaderObject> items)
-=======
         [MethodImpl(MethodImplOptions.AggressiveInlining)]
         public static void WriteArray(this AbstractBlittableJsonTextWriter writer, string name, IEnumerable<long> items)
->>>>>>> 9afd2ccb
         {
             writer.WritePropertyName(name);
 
@@ -157,12 +153,25 @@
                     writer.WriteComma();
                 first = false;
 
-<<<<<<< HEAD
+                writer.WriteInteger(item);
+            }
+            writer.WriteEndArray();
+        }
+
+        public static async Task WriteArrayAsync(this AsyncBlittableJsonTextWriter writer, string name, IEnumerable<BlittableJsonReaderObject> items)
+        {
+            writer.WritePropertyName(name);
+
+            writer.WriteStartArray();
+            var first = true;
+            foreach (var item in items)
+            {
+                if (first == false)
+                    writer.WriteComma();
+                first = false;
+
                 writer.WriteObject(item);
                 await writer.MaybeOuterFlushAsync().ConfigureAwait(false);
-=======
-                writer.WriteInteger(item);
->>>>>>> 9afd2ccb
             }
             writer.WriteEndArray();
         }
