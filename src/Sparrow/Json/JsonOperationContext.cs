﻿using System;
using System.Collections.Generic;
using System.IO;
using System.Net.WebSockets;
using System.Text;
using System.Threading;
using System.Threading.Tasks;
using Sparrow.Binary;
using Sparrow.Compression;
using Sparrow.Json.Parsing;

namespace Sparrow.Json
{
    /// <summary>
    /// Single threaded for contexts
    /// </summary>
    public class JsonOperationContext : IDisposable
    {
        private const int InitialStreamSize = 4096;

        private readonly int _initialSize;
        private readonly int _longLivedSize;
        private readonly ArenaMemoryAllocator _arenaAllocator;
        private ArenaMemoryAllocator _arenaAllocatorForLongLivedValues;
        private AllocatedMemoryData _tempBuffer;

        private readonly Dictionary<string, LazyStringValue> _fieldNames =
            new Dictionary<string, LazyStringValue>(StringComparer.Ordinal);

        private bool _disposed;

        private byte[] _managedBuffer;
        private byte[] _parsingBuffer;

        private readonly LinkedList<BlittableJsonReaderObject> _liveReaders =
            new LinkedList<BlittableJsonReaderObject>();

        public LZ4 Lz4 = new LZ4();
        public UTF8Encoding Encoding;

        public CachedProperties CachedProperties;
        public ByteStringContext Allocator;

        //private int _lastStreamSize = InitialStreamSize;


        internal DateTime InPoolSince;
        internal int InUse;
        private readonly JsonParserState _jsonParserState;
        private readonly ObjectJsonParser _objectJsonParser;
        private BlittableJsonDocumentBuilder _writer;

        public static JsonOperationContext ShortTermSingleUse()
        {
            return new JsonOperationContext(4096, 1024);
        }

        public JsonOperationContext(int initialSize, int longLivedSize)
        {
            _initialSize = initialSize;
            _longLivedSize = longLivedSize;
            _arenaAllocator = new ArenaMemoryAllocator(initialSize);
            _arenaAllocatorForLongLivedValues = new ArenaMemoryAllocator(longLivedSize);
            Encoding = new UTF8Encoding();
            CachedProperties = new CachedProperties(this);
<<<<<<< HEAD
            Allocator = new ByteStringContext();
=======

            _jsonParserState = new JsonParserState();
            _objectJsonParser = new ObjectJsonParser(_jsonParserState, this);
            _writer = new BlittableJsonDocumentBuilder(this, _jsonParserState, _objectJsonParser);
>>>>>>> cd1bebc3
        }

        public byte[] GetParsingBuffer()
        {
            if (_parsingBuffer == null)
                _parsingBuffer = new byte[4096];
            return _parsingBuffer;
        }

        public byte[] GetManagedBuffer()
        {
            if (_managedBuffer == null)
                _managedBuffer = new byte[4096];
            return _managedBuffer;
        }

        /// <summary>
        /// Returns memory buffer to work with, be aware, this buffer is not thread safe
        /// </summary>
        /// <param name="requestedSize"></param>
        /// <returns></returns>
        public unsafe byte* GetNativeTempBuffer(int requestedSize)
        {
            if (_tempBuffer == null ||
                _tempBuffer.Address == null ||
                _tempBuffer.SizeInBytes < requestedSize)
            {
                _tempBuffer = GetMemory(Math.Max(_tempBuffer?.SizeInBytes ?? 0, requestedSize));
            }

            return _tempBuffer.Address;
        }

        public AllocatedMemoryData GetMemory(int requestedSize)
        {
            return GetMemory(requestedSize, longLived: false);
        }

        private AllocatedMemoryData GetMemory(int requestedSize, bool longLived)
        {
            if (requestedSize <= 0)
                throw new ArgumentException(nameof(requestedSize));

            return longLived
                ? _arenaAllocatorForLongLivedValues.Allocate(requestedSize)
                : _arenaAllocator.Allocate(requestedSize);
        }

        /// <summary>
        /// Generates new unmanaged stream. Should be disposed at the end of the usage.
        /// </summary>
        public UnmanagedWriteBuffer GetStream()
        {
            return new UnmanagedWriteBuffer(this, GetMemory(InitialStreamSize));
        }

        public virtual void Dispose()
        {
            if (_disposed)
                return;

            Reset();
<<<<<<< HEAD
            Allocator.Dispose();
=======

            _objectJsonParser.Dispose();
            _writer.Dispose();
>>>>>>> cd1bebc3
            _arenaAllocator.Dispose();
            _arenaAllocatorForLongLivedValues?.Dispose();

            _disposed = true;
        }

        public LazyStringValue GetLazyStringForFieldWithCaching(string field)
        {
            LazyStringValue value;

            if (_fieldNames.TryGetValue(field, out value))
                return value;

            var key = new StringSegment(field, 0, field.Length);
            value = GetLazyString(key, longLived: true);
            _fieldNames[field] = value;
            return value;
        }

        public LazyStringValue GetLazyString(string field)
        {
            if (field == null)
                return null;

            return GetLazyString(field, longLived: false);
        }

        private unsafe LazyStringValue GetLazyString(StringSegment field, bool longLived)
        {
            var state = new JsonParserState();
            state.FindEscapePositionsIn(field);
            var maxByteCount = Encoding.GetMaxByteCount(field.Length);
            var memory = GetMemory(maxByteCount + state.GetEscapePositionsSize(), longLived: longLived);

            fixed (char* pField = field.String)
            {
                var address = memory.Address;
                var actualSize = Encoding.GetBytes(pField + field.Start, field.Length, address, memory.SizeInBytes);
                state.WriteEscapePositionsTo(address + actualSize);
                var result = new LazyStringValue(field, address, actualSize, this)
                {
                    AllocatedMemoryData = memory,
                };

                if (state.EscapePositions.Count > 0)
                {
                    result.EscapePositions = state.EscapePositions.ToArray();
                }
                return result;
            }
        }

        public BlittableJsonReaderObject ReadForDisk(Stream stream, string documentId)
        {
            return ParseToMemory(stream, documentId, BlittableJsonDocumentBuilder.UsageMode.ToDisk);
        }

        public Task<BlittableJsonReaderObject> ReadForDiskAsync(Stream stream, string documentId)
        {
            return ParseToMemoryAsync(stream, documentId, BlittableJsonDocumentBuilder.UsageMode.ToDisk);
        }

        public Task<BlittableJsonReaderObject> ReadForMemoryAsync(Stream stream, string documentId)
        {
            return ParseToMemoryAsync(stream, documentId, BlittableJsonDocumentBuilder.UsageMode.None);
        }

        public BlittableJsonReaderObject ReadForMemory(Stream stream, string documentId)
        {
            return ParseToMemory(stream, documentId, BlittableJsonDocumentBuilder.UsageMode.None);
        }

        public BlittableJsonReaderObject ReadObject(DynamicJsonValue builder, string documentId,
            BlittableJsonDocumentBuilder.UsageMode mode = BlittableJsonDocumentBuilder.UsageMode.None)
        {
            return ReadObjectInternal(builder, documentId, mode);
        }

        public BlittableJsonReaderObject ReadObject(BlittableJsonReaderObject obj, string documentId,
            BlittableJsonDocumentBuilder.UsageMode mode = BlittableJsonDocumentBuilder.UsageMode.None)
        {
            return ReadObjectInternal(obj, documentId, mode);
        }

        private BlittableJsonReaderObject ReadObjectInternal(object builder, string documentId,
            BlittableJsonDocumentBuilder.UsageMode mode)
        {
            _jsonParserState.Reset();
            _objectJsonParser.Reset(builder);
            _writer.Reset(documentId, mode);
            CachedProperties.NewDocument();
            _writer.ReadObject();
            if (_writer.Read() == false)
                throw new InvalidOperationException("Partial content in object json parser shouldn't happen");
            _writer.FinalizeDocument();
            var reader = _writer.CreateReader();
            reader.DisposeTrackingReference = _liveReaders.AddFirst(reader);
            return reader;
        }

        public async Task<BlittableJsonReaderObject> ReadFromWebSocket(
            WebSocket webSocket,
            string debugTag,
            CancellationToken cancellationToken)
        {
            _jsonParserState.Reset();
            using (var parser = new UnmanagedJsonParser(this, _jsonParserState, debugTag))
            {
                var buffer = new ArraySegment<byte>(GetManagedBuffer());

                var writer = new BlittableJsonDocumentBuilder(this,
                    BlittableJsonDocumentBuilder.UsageMode.None, debugTag, parser, _jsonParserState);
                try
                {

                    writer.ReadObject();
                    var result = await webSocket.ReceiveAsync(buffer, cancellationToken);

                    if (result.MessageType == WebSocketMessageType.Close)
                        return null;

                    parser.SetBuffer(buffer.Array, result.Count);
                    while (writer.Read() == false)
                    {
                        result = await webSocket.ReceiveAsync(buffer, cancellationToken);
                        parser.SetBuffer(buffer.Array, result.Count);
                    }
                    writer.FinalizeDocument();
                    return writer.CreateReader();
                }
                catch (Exception)
                {
                    writer.Dispose();   
                    throw;
                }
            }
        }


        public BlittableJsonReaderObject Read(Stream stream, string documentId)
        {
            var state = BlittableJsonDocumentBuilder.UsageMode.ToDisk;
            return ParseToMemory(stream, documentId, state);
        }

        private BlittableJsonReaderObject ParseToMemory(Stream stream, string debugTag, BlittableJsonDocumentBuilder.UsageMode mode)
        {
            var buffer = GetParsingBuffer();
            _jsonParserState.Reset();
            using (var parser = new UnmanagedJsonParser(this, _jsonParserState, debugTag))
            {
                var builder = new BlittableJsonDocumentBuilder(this, mode, debugTag, parser, _jsonParserState);
                try
                {
                    CachedProperties.NewDocument();
                    builder.ReadObject();
                    while (true)
                    {
                        var read = stream.Read(buffer, 0, buffer.Length);
                        if (read == 0)
                            throw new EndOfStreamException("Stream ended without reaching end of json content");
                        parser.SetBuffer(buffer, read);
                        if (builder.Read())
                            break;
                    }
                    builder.FinalizeDocument();

                    var reader = builder.CreateReader();
                    reader.DisposeTrackingReference = _liveReaders.AddFirst(reader);
                    return reader;
                }
                catch (Exception)
                {
                    builder.Dispose();
                    throw;
                }
            }
        }

        private async Task<BlittableJsonReaderObject> ParseToMemoryAsync(Stream stream, string documentId, BlittableJsonDocumentBuilder.UsageMode mode)
        {
            var buffer = GetParsingBuffer();
            _jsonParserState.Reset();
            using (var parser = new UnmanagedJsonParser(this, _jsonParserState, documentId))
            {
                var writer = new BlittableJsonDocumentBuilder(this, mode, documentId, parser, _jsonParserState);
                try
                {
                    CachedProperties.NewDocument();
                    writer.ReadObject();
                    while (true)
                    {
                        var read = await stream.ReadAsync(buffer, 0, buffer.Length);
                        if (read == 0)
                            throw new EndOfStreamException("Stream ended without reaching end of json content");
                        parser.SetBuffer(buffer, read);
                        if (writer.Read())
                            break;
                    }
                    writer.FinalizeDocument();

                    var reader = writer.CreateReader();
                    reader.DisposeTrackingReference = _liveReaders.AddFirst(reader);

                    return reader;
                }
                catch (Exception)
                {
                    writer.Dispose();
                    throw;
                }
            }
        }


        public async Task<BlittableJsonReaderArray> ParseArrayToMemoryAsync(Stream stream, string debugTag,
            BlittableJsonDocumentBuilder.UsageMode mode)
        {
            var buffer = GetParsingBuffer();
            _jsonParserState.Reset();
            using (var parser = new UnmanagedJsonParser(this, _jsonParserState, debugTag))
            {
                var writer = new BlittableJsonDocumentBuilder(this, mode, debugTag, parser, _jsonParserState);
                try
                {
                    CachedProperties.NewDocument();
                    writer.ReadArray();
                    while (true)
                    {
                        var read = await stream.ReadAsync(buffer, 0, buffer.Length);
                        if (read == 0)
                            throw new EndOfStreamException("Stream ended without reaching end of json content");
                        parser.SetBuffer(buffer, read);
                        if (writer.Read())
                            break;
                    }
                    writer.FinalizeDocument();
                    // here we "leak" the memory used by the array, in practice this is used
                    // in short scoped context, so we don't care
                    return writer.CreateArrayReader();
                }
                catch (Exception)
                {
                    writer.Dispose();
                    throw;
                }
            }
        }

        public MultiDocumentParser ParseMultiFrom(Stream stream)
        {
            return new MultiDocumentParser(this, stream);
        }

        public class MultiDocumentParser : IDisposable
        {
            private readonly JsonOperationContext _context;
            private readonly Stream _stream;
            private readonly byte[] _buffer;
            private readonly UnmanagedJsonParser _parser;
            private readonly BlittableJsonDocumentBuilder _writer;

            public MultiDocumentParser(JsonOperationContext context, Stream stream)
            {
                _context = context;
                _stream = stream;
                var state = new JsonParserState();
                _buffer = context.GetParsingBuffer();
                _parser = new UnmanagedJsonParser(context, state, "parse/multi");
                _writer = new BlittableJsonDocumentBuilder(_context, state, _parser);
            }

            public BlittableJsonReaderObject ParseToMemory(string debugTag = null) =>
                Parse(BlittableJsonDocumentBuilder.UsageMode.None, debugTag);

            public Task<BlittableJsonReaderObject> ParseToMemoryAsync(string debugTag = null) =>
                ParseAsync(BlittableJsonDocumentBuilder.UsageMode.None, debugTag);

            public Task<int> ReadAsync(byte[] buffer, int offset, int count)
            {
                if (_parser.BufferOffset != _parser.BufferSize)
                    return Task.FromResult(_parser.ReadBuffer(buffer, offset, count));
                return _stream.ReadAsync(buffer, offset, count);
            }

            public int Read(byte[] buffer, int offset, int count)
            {
                if (_parser.BufferOffset != _parser.BufferSize)
                    return _parser.ReadBuffer(buffer, offset, count);
                return _stream.Read(buffer, offset, count);
            }

            public void ReadExactly(byte[] buffer, int offset, int count)
            {
                int internalOffset = 0;
                while (count != internalOffset)
                {
                    var read = Read(buffer, offset + internalOffset, count - internalOffset);
                    if (read == 0)
                        throw new EndOfStreamException();
                    internalOffset += read;
                }
            }

            public int ReadByte()
            {
                if (_parser.BufferOffset != _parser.BufferSize)
                    return _parser.ReadByte();
                return _stream.ReadByte();
            }

            public async Task<BlittableJsonReaderObject> ParseAsync(BlittableJsonDocumentBuilder.UsageMode mode, string debugTag)
            {
                _writer.Reset(debugTag, mode);
                _parser.NewDocument();
                _writer.ReadObject();
                _context.CachedProperties.NewDocument();
                while (true)
                {
                    if (_parser.BufferOffset == _parser.BufferSize)
                    {
                        var read = await _stream.ReadAsync(_buffer, 0, _buffer.Length);
                        if (read == 0)
                            throw new EndOfStreamException("Stream ended without reaching end of json content");
                        _parser.SetBuffer(_buffer, read);
                    }
                    else
                    {
                        _parser.SetBuffer(new ArraySegment<byte>(_buffer, _parser.BufferOffset, _parser.BufferSize));
                    }
                    if (_writer.Read())
                        break;
                }
                _writer.FinalizeDocument();
                return _writer.CreateReader();
            }

            public BlittableJsonReaderObject Parse(BlittableJsonDocumentBuilder.UsageMode mode, string debugTag)
            {
                _writer.Reset(debugTag, mode);
                _writer.ReadObject();
                _context.CachedProperties.NewDocument();
                while (true)
                {
                    if (_parser.BufferOffset == _parser.BufferSize)
                    {
                        var read = _stream.Read(_buffer, 0, _buffer.Length);
                        if (read == 0)
                            throw new EndOfStreamException("Stream ended without reaching end of json content");
                        _parser.SetBuffer(_buffer, read);
                    }
                    else
                    {
                        _parser.SetBuffer(new ArraySegment<byte>(_buffer, _parser.BufferOffset, _parser.BufferSize));
                    }
                    if (_writer.Read())
                        break;
                }
                _writer.FinalizeDocument();
                return _writer.CreateReader();
            }

            public void Dispose()
            {
                _parser?.Dispose();
                _writer?.Dispose();
            }
        }

        internal void ReaderDisposed(LinkedListNode<BlittableJsonReaderObject> disposedNode)
        {
            if (disposedNode.List == _liveReaders)
                _liveReaders.Remove(disposedNode);
        }

        public virtual void ResetAndRenew()
        {
            Reset();
            Renew();
        }

        protected internal virtual void Renew()
        {
            _arenaAllocator.RenewArena();
            if (_arenaAllocatorForLongLivedValues == null)
            {
                _arenaAllocatorForLongLivedValues = new ArenaMemoryAllocator(_longLivedSize);
                CachedProperties = new CachedProperties(this);
            }
        }

        protected internal virtual unsafe void Reset()
        {
            if (_tempBuffer != null)
                _tempBuffer.Address = null;

            foreach (var builder in _liveReaders)
            {
                builder.DisposeTrackingReference = null;
                builder.Dispose();
            }

            _liveReaders.Clear();
            _arenaAllocator.ResetArena();

            // We don't reset _arenaAllocatorForLongLivedValues. It's used as a cache buffer for long lived strings like field names.
            // When a context is re-used, the buffer containing those field names was not reset and the strings are still valid and alive.

            if (_arenaAllocatorForLongLivedValues.Allocated > _initialSize)
            {
                // at this point, the long lived section is far too large, this is something that can happen
                // if we have dynamic properties. A back of the envelope calculation gives us roughly 32K 
                // property names before this kicks in, which is a true abuse of the system. In this case, 
                // in order to avoid unlimited growth, we'll reset the long lived section
                _arenaAllocatorForLongLivedValues.Dispose();
                _arenaAllocatorForLongLivedValues = null;
                _fieldNames.Clear();
                CachedProperties = null; // need to release this so can be collected
            }

            Allocator?.Dispose();
            Allocator = new ByteStringContext();
        }

        public void Write(Stream stream, BlittableJsonReaderObject json)
        {
            using (var writer = new BlittableJsonTextWriter(this, stream))
            {
                writer.WriteObjectOrdered(json);
            }
        }

        public void Write(BlittableJsonTextWriter writer, BlittableJsonReaderObject json)
        {
            WriteInternal(writer, json);
        }

        private void WriteInternal(BlittableJsonTextWriter writer, object json)
        {
            _jsonParserState.Reset();
            _objectJsonParser.Reset(json);

            _objectJsonParser.Read();

            WriteObject(writer, _jsonParserState, _objectJsonParser);
        }

        public void Write(BlittableJsonTextWriter writer, DynamicJsonValue json)
        {
            WriteInternal(writer, json);
        }

        public void Write(BlittableJsonTextWriter writer, DynamicJsonArray json)
        {
            _jsonParserState.Reset();
            _objectJsonParser.Reset(json);

            _objectJsonParser.Read();

            WriteArray(writer, _jsonParserState, _objectJsonParser);
        }

        public unsafe void WriteObject(BlittableJsonTextWriter writer, JsonParserState state, ObjectJsonParser parser)
        {
            if (state.CurrentTokenType != JsonParserToken.StartObject)
                throw new InvalidOperationException("StartObject expected, but got " + state.CurrentTokenType);

            writer.WriteStartObject();
            bool first = true;
            while (true)
            {
                if (parser.Read() == false)
                    throw new InvalidOperationException("Object json parser can't return partial results");
                if (state.CurrentTokenType == JsonParserToken.EndObject)
                    break;

                if (state.CurrentTokenType != JsonParserToken.String)
                    throw new InvalidOperationException("Property expected, but got " + state.CurrentTokenType);

                if (first == false)
                    writer.WriteComma();
                first = false;

                var lazyStringValue = new LazyStringValue(null, state.StringBuffer, state.StringSize, this);
                writer.WritePropertyName(lazyStringValue);

                if (parser.Read() == false)
                    throw new InvalidOperationException("Object json parser can't return partial results");

                WriteValue(writer, state, parser);
            }
            writer.WriteEndObject();
        }

        private unsafe void WriteValue(BlittableJsonTextWriter writer, JsonParserState state, ObjectJsonParser parser)
        {
            switch (state.CurrentTokenType)
            {
                case JsonParserToken.Null:
                    writer.WriteNull();
                    break;
                case JsonParserToken.False:
                    writer.WriteBool(false);
                    break;
                case JsonParserToken.True:
                    writer.WriteBool(true);
                    break;
                case JsonParserToken.String:
                    if (state.CompressedSize.HasValue)
                    {
                        var lazyCompressedStringValue = new LazyCompressedStringValue(null, state.StringBuffer,
                            state.StringSize, state.CompressedSize.Value, this);
                        writer.WriteString(lazyCompressedStringValue);
                    }
                    else
                    {
                        writer.WriteString(new LazyStringValue(null, state.StringBuffer, state.StringSize, this));
                    }
                    break;
                case JsonParserToken.Float:
                    writer.WriteDouble(new LazyDoubleValue(new LazyStringValue(null, state.StringBuffer, state.StringSize, this)));
                    break;
                case JsonParserToken.Integer:
                    writer.WriteInteger(state.Long);
                    break;
                case JsonParserToken.StartObject:
                    WriteObject(writer, state, parser);
                    break;
                case JsonParserToken.StartArray:
                    WriteArray(writer, state, parser);
                    break;
                default:
                    throw new ArgumentOutOfRangeException("Could not understand " + state.CurrentTokenType);
            }
        }

        public void WriteArray(BlittableJsonTextWriter writer, JsonParserState state, ObjectJsonParser parser)
        {
            if (state.CurrentTokenType != JsonParserToken.StartArray)
                throw new InvalidOperationException("StartArray expected, but got " + state.CurrentTokenType);

            writer.WriteStartArray();
            bool first = true;
            while (true)
            {
                if (parser.Read() == false)
                    throw new InvalidOperationException("Object json parser can't return partial results");

                if (state.CurrentTokenType == JsonParserToken.EndArray)
                    break;

                if (first == false)
                    writer.WriteComma();
                first = false;

                WriteValue(writer, state, parser);
            }
            writer.WriteEndArray();
        }

        public bool GrowAllocation(AllocatedMemoryData allocation, int sizeIncrease)
        {
            return _arenaAllocator.GrowAllocation(allocation, sizeIncrease);
        }


        public void ReturnMemory(AllocatedMemoryData allocation)
        {
            _arenaAllocator.Return(allocation);
        }
    }
}<|MERGE_RESOLUTION|>--- conflicted
+++ resolved
@@ -63,14 +63,11 @@
             _arenaAllocatorForLongLivedValues = new ArenaMemoryAllocator(longLivedSize);
             Encoding = new UTF8Encoding();
             CachedProperties = new CachedProperties(this);
-<<<<<<< HEAD
             Allocator = new ByteStringContext();
-=======
 
             _jsonParserState = new JsonParserState();
             _objectJsonParser = new ObjectJsonParser(_jsonParserState, this);
             _writer = new BlittableJsonDocumentBuilder(this, _jsonParserState, _objectJsonParser);
->>>>>>> cd1bebc3
         }
 
         public byte[] GetParsingBuffer()
@@ -133,13 +130,9 @@
                 return;
 
             Reset();
-<<<<<<< HEAD
             Allocator.Dispose();
-=======
-
             _objectJsonParser.Dispose();
             _writer.Dispose();
->>>>>>> cd1bebc3
             _arenaAllocator.Dispose();
             _arenaAllocatorForLongLivedValues?.Dispose();
 
@@ -219,7 +212,7 @@
         }
 
         public BlittableJsonReaderObject ReadObject(BlittableJsonReaderObject obj, string documentId,
-            BlittableJsonDocumentBuilder.UsageMode mode = BlittableJsonDocumentBuilder.UsageMode.None)
+         BlittableJsonDocumentBuilder.UsageMode mode = BlittableJsonDocumentBuilder.UsageMode.None)
         {
             return ReadObjectInternal(obj, documentId, mode);
         }
@@ -230,15 +223,15 @@
             _jsonParserState.Reset();
             _objectJsonParser.Reset(builder);
             _writer.Reset(documentId, mode);
-            CachedProperties.NewDocument();
+                    CachedProperties.NewDocument();
             _writer.ReadObject();
             if (_writer.Read() == false)
-                throw new InvalidOperationException("Partial content in object json parser shouldn't happen");
+                        throw new InvalidOperationException("Partial content in object json parser shouldn't happen");
             _writer.FinalizeDocument();
             var reader = _writer.CreateReader();
             reader.DisposeTrackingReference = _liveReaders.AddFirst(reader);
             return reader;
-        }
+                }
 
         public async Task<BlittableJsonReaderObject> ReadFromWebSocket(
             WebSocket webSocket,
@@ -255,26 +248,26 @@
                 try
                 {
 
-                    writer.ReadObject();
-                    var result = await webSocket.ReceiveAsync(buffer, cancellationToken);
-
-                    if (result.MessageType == WebSocketMessageType.Close)
-                        return null;
-
+                writer.ReadObject();
+                var result = await webSocket.ReceiveAsync(buffer, cancellationToken);
+
+                if (result.MessageType == WebSocketMessageType.Close)
+                    return null;
+
+                parser.SetBuffer(buffer.Array, result.Count);
+                while (writer.Read() == false)
+                {
+                    result = await webSocket.ReceiveAsync(buffer, cancellationToken);
                     parser.SetBuffer(buffer.Array, result.Count);
-                    while (writer.Read() == false)
-                    {
-                        result = await webSocket.ReceiveAsync(buffer, cancellationToken);
-                        parser.SetBuffer(buffer.Array, result.Count);
-                    }
-                    writer.FinalizeDocument();
-                    return writer.CreateReader();
-                }
+                }
+                writer.FinalizeDocument();
+                return writer.CreateReader();
+            }
                 catch (Exception)
                 {
                     writer.Dispose();   
                     throw;
-                }
+        }
             }
         }
 
@@ -454,66 +447,66 @@
             public async Task<BlittableJsonReaderObject> ParseAsync(BlittableJsonDocumentBuilder.UsageMode mode, string debugTag)
             {
                 _writer.Reset(debugTag, mode);
-                _parser.NewDocument();
+                    _parser.NewDocument();
                 _writer.ReadObject();
-                _context.CachedProperties.NewDocument();
-                while (true)
-                {
-                    if (_parser.BufferOffset == _parser.BufferSize)
+                    _context.CachedProperties.NewDocument();
+                    while (true)
                     {
-                        var read = await _stream.ReadAsync(_buffer, 0, _buffer.Length);
-                        if (read == 0)
-                            throw new EndOfStreamException("Stream ended without reaching end of json content");
-                        _parser.SetBuffer(_buffer, read);
+                        if (_parser.BufferOffset == _parser.BufferSize)
+                        {
+                            var read = await _stream.ReadAsync(_buffer, 0, _buffer.Length);
+                            if (read == 0)
+                                throw new EndOfStreamException("Stream ended without reaching end of json content");
+                            _parser.SetBuffer(_buffer, read);
+                        }
+                        else
+                        {
+                            _parser.SetBuffer(new ArraySegment<byte>(_buffer, _parser.BufferOffset, _parser.BufferSize));
+                        }
+                    if (_writer.Read())
+                            break;
                     }
-                    else
-                    {
-                        _parser.SetBuffer(new ArraySegment<byte>(_buffer, _parser.BufferOffset, _parser.BufferSize));
-                    }
-                    if (_writer.Read())
-                        break;
-                }
                 _writer.FinalizeDocument();
                 return _writer.CreateReader();
-            }
+                }
 
             public BlittableJsonReaderObject Parse(BlittableJsonDocumentBuilder.UsageMode mode, string debugTag)
             {
                 _writer.Reset(debugTag, mode);
                 _writer.ReadObject();
-                _context.CachedProperties.NewDocument();
-                while (true)
-                {
-                    if (_parser.BufferOffset == _parser.BufferSize)
+                    _context.CachedProperties.NewDocument();
+                    while (true)
                     {
-                        var read = _stream.Read(_buffer, 0, _buffer.Length);
-                        if (read == 0)
-                            throw new EndOfStreamException("Stream ended without reaching end of json content");
-                        _parser.SetBuffer(_buffer, read);
+                        if (_parser.BufferOffset == _parser.BufferSize)
+                        {
+                            var read = _stream.Read(_buffer, 0, _buffer.Length);
+                            if (read == 0)
+                                throw new EndOfStreamException("Stream ended without reaching end of json content");
+                            _parser.SetBuffer(_buffer, read);
+                        }
+                        else
+                        {
+                            _parser.SetBuffer(new ArraySegment<byte>(_buffer, _parser.BufferOffset, _parser.BufferSize));
+                        }
+                    if (_writer.Read())
+                            break;
                     }
-                    else
-                    {
-                        _parser.SetBuffer(new ArraySegment<byte>(_buffer, _parser.BufferOffset, _parser.BufferSize));
-                    }
-                    if (_writer.Read())
-                        break;
-                }
                 _writer.FinalizeDocument();
                 return _writer.CreateReader();
-            }
+                }
 
             public void Dispose()
-            {
+                {
                 _parser?.Dispose();
                 _writer?.Dispose();
-            }
-        }
+                }
+            }
 
         internal void ReaderDisposed(LinkedListNode<BlittableJsonReaderObject> disposedNode)
-        {
+            {
             if (disposedNode.List == _liveReaders)
                 _liveReaders.Remove(disposedNode);
-        }
+            }
 
         public virtual void ResetAndRenew()
         {
@@ -528,7 +521,7 @@
             {
                 _arenaAllocatorForLongLivedValues = new ArenaMemoryAllocator(_longLivedSize);
                 CachedProperties = new CachedProperties(this);
-            }
+        }
         }
 
         protected internal virtual unsafe void Reset()
@@ -585,7 +578,7 @@
             _objectJsonParser.Read();
 
             WriteObject(writer, _jsonParserState, _objectJsonParser);
-        }
+            }
 
         public void Write(BlittableJsonTextWriter writer, DynamicJsonValue json)
         {
@@ -600,7 +593,7 @@
             _objectJsonParser.Read();
 
             WriteArray(writer, _jsonParserState, _objectJsonParser);
-        }
+            }
 
         public unsafe void WriteObject(BlittableJsonTextWriter writer, JsonParserState state, ObjectJsonParser parser)
         {
