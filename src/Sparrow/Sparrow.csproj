--- conflicted
+++ resolved
@@ -27,22 +27,10 @@
     <Optimize>true</Optimize>
   </PropertyGroup>
   <ItemGroup>
-<<<<<<< HEAD
-    <PackageReference Include="Microsoft.CSharp" Version="4.5.0" />
+    <PackageReference Include="Microsoft.CSharp" Version="4.6.0" />
     <PackageReference Include="System.Buffers" Version="4.5.0" />
     <PackageReference Include="System.Memory" Version="4.5.3" />
-    <PackageReference Include="System.Runtime.CompilerServices.Unsafe" Version="4.5.2" />
-=======
-    <None Include="Sodium.tt">
-      <Generator>TextTemplatingFileGenerator</Generator>
-      <LastGenOutput>Sodium.cs</LastGenOutput>
-    </None>
-  </ItemGroup>
-  <ItemGroup>
-    <PackageReference Include="Microsoft.CSharp" Version="4.6.0" />
-    <PackageReference Include="System.Buffers" Version="4.5.0" />
     <PackageReference Include="System.Runtime.CompilerServices.Unsafe" Version="4.6.0" />
->>>>>>> 968fe5cb
     <PackageReference Include="System.Threading.Tasks.Extensions" Version="4.5.3" />
     <PackageReference Include="Raven.CodeAnalysis" Version="1.0.11">
       <PrivateAssets>All</PrivateAssets>
