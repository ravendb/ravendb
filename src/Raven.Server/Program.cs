--- conflicted
+++ resolved
@@ -39,6 +39,12 @@
     {
         private static readonly RavenLogger Logger;
 
+        static Program()
+        {
+            RavenLogManager.Set(RavenNLogLogManager.Instance);
+            Logger = RavenLogManager.Instance.GetLoggerForServer<Program>();
+        }
+
         public static unsafe int Main(string[] args)
         {
             bool useLegacyHttpClientFactory = false;
@@ -49,13 +55,6 @@
             RequestExecutor.HttpClientFactory = useLegacyHttpClientFactory
                 ? DefaultRavenHttpClientFactory.Instance
                 : RavenServerHttpClientFactory.Instance;
-<<<<<<< HEAD
-
-            RavenLogManager.Set(RavenNLogLogManager.Instance);
-            Logger = RavenLogManager.Instance.GetLoggerForServer<Program>();
-        }
-=======
->>>>>>> 55f32213
 
             NativeMemory.GetCurrentUnmanagedThreadId = () => (ulong)Pal.rvn_get_current_thread_id();
             ZstdLib.CreateDictionaryException = message => new VoronErrorException(message);
