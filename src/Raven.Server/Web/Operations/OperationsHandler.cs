﻿using System.Threading.Tasks;
using Raven.Server.Documents;
using Raven.Server.Routing;
using Raven.Server.Web.Operations.Processors;

namespace Raven.Server.Web.Operations
{
    public class OperationsHandler : DatabaseRequestHandler
    {
        [RavenAction("/databases/*/operations/next-operation-id", "GET", AuthorizationStatus.ValidUser, EndpointType.Read)]
        public async Task GetNextOperationId()
        {
<<<<<<< HEAD
            using (var processor = new OperationsHandlerProcessorForGetNextOperationId(this))
                await processor.ExecuteAsync();
=======
            var nextId = Database.Operations.GetNextOperationId();

            using (ContextPool.AllocateOperationContext(out DocumentsOperationContext context))
            {
                await using (var writer = new AsyncBlittableJsonTextWriter(context, ResponseBodyStream()))
                {
                    writer.WriteStartObject();
                    writer.WritePropertyName("Id");
                    writer.WriteInteger(nextId);
                    writer.WriteComma();
                    writer.WritePropertyName(nameof(GetNextOperationIdCommand.NodeTag));
                    writer.WriteString(Server.ServerStore.NodeTag);
                    writer.WriteEndObject();

                    if (TrafficWatchManager.HasRegisteredClients)
                        AddStringToHttpContext(writer.ToString(), TrafficWatchChangeType.Operations);

                }
            }
>>>>>>> 7ec9c6d9
        }

        [RavenAction("/databases/*/operations/kill", "POST", AuthorizationStatus.ValidUser, EndpointType.Write)]
        public async Task Kill()
        {
            using (var processor = new OperationsHandlerProcessorForKill(this))
                await processor.ExecuteAsync();
        }

        [RavenAction("/databases/*/operations", "GET", AuthorizationStatus.ValidUser, EndpointType.Read)]
        public async Task GetAll()
        {
            using (var processor = new OperationsHandlerProcessorForGetAll(this))
                await processor.ExecuteAsync();
        }

        [RavenAction("/databases/*/operations/state", "GET", AuthorizationStatus.ValidUser, EndpointType.Read)]
        public async Task State()
        {
            using (var processor = new OperationsHandlerProcessorForState(this))
                await processor.ExecuteAsync();
        }
    }
}<|MERGE_RESOLUTION|>--- conflicted
+++ resolved
@@ -10,30 +10,12 @@
         [RavenAction("/databases/*/operations/next-operation-id", "GET", AuthorizationStatus.ValidUser, EndpointType.Read)]
         public async Task GetNextOperationId()
         {
-<<<<<<< HEAD
             using (var processor = new OperationsHandlerProcessorForGetNextOperationId(this))
                 await processor.ExecuteAsync();
-=======
-            var nextId = Database.Operations.GetNextOperationId();
-
-            using (ContextPool.AllocateOperationContext(out DocumentsOperationContext context))
-            {
-                await using (var writer = new AsyncBlittableJsonTextWriter(context, ResponseBodyStream()))
-                {
-                    writer.WriteStartObject();
-                    writer.WritePropertyName("Id");
-                    writer.WriteInteger(nextId);
-                    writer.WriteComma();
-                    writer.WritePropertyName(nameof(GetNextOperationIdCommand.NodeTag));
-                    writer.WriteString(Server.ServerStore.NodeTag);
-                    writer.WriteEndObject();
 
                     if (TrafficWatchManager.HasRegisteredClients)
                         AddStringToHttpContext(writer.ToString(), TrafficWatchChangeType.Operations);
 
-                }
-            }
->>>>>>> 7ec9c6d9
         }
 
         [RavenAction("/databases/*/operations/kill", "POST", AuthorizationStatus.ValidUser, EndpointType.Write)]
