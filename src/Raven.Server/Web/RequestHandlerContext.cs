using Microsoft.AspNetCore.Http;
using Raven.Server.Documents;
using Raven.Server.Documents.Sharding;
using Raven.Server.Routing;
using Raven.Server.Utils;

namespace Raven.Server.Web
{
    public sealed class RequestHandlerContext
    {
        public HttpContext HttpContext;
        public RavenServer RavenServer;
        public RouteMatch RouteMatch;
        public DocumentDatabase Database;
        public bool CheckForChanges = true;
<<<<<<< HEAD
        public ShardedDatabaseContext DatabaseContext;

        public string DatabaseName => Database?.Name ?? DatabaseContext?.DatabaseName;
        public MetricCounters DatabaseMetrics => Database?.Metrics ?? DatabaseContext?.Metrics;
=======

        public string ClusterTransactionId => Database?.ClusterTransactionId;
>>>>>>> 8d428b91
    }
}<|MERGE_RESOLUTION|>--- conflicted
+++ resolved
@@ -13,14 +13,11 @@
         public RouteMatch RouteMatch;
         public DocumentDatabase Database;
         public bool CheckForChanges = true;
-<<<<<<< HEAD
         public ShardedDatabaseContext DatabaseContext;
 
         public string DatabaseName => Database?.Name ?? DatabaseContext?.DatabaseName;
         public MetricCounters DatabaseMetrics => Database?.Metrics ?? DatabaseContext?.Metrics;
-=======
 
         public string ClusterTransactionId => Database?.ClusterTransactionId;
->>>>>>> 8d428b91
     }
 }