﻿using System;
using System.IO;
using System.Net;
using System.Net.Sockets;
using System.Threading.Tasks;
using Raven.Client.Documents;
using Raven.Client.Server.Commands;
using Raven.Client.Server.Tcp;
using Raven.Server.Json;
using Raven.Server.Routing;
using Raven.Server.Utils;
using Sparrow.Json;
using Sparrow.Json.Parsing;
using Sparrow.Utils;

namespace Raven.Server.Web.System
{
    public class TestConnectionHandler : RequestHandler
    {
        [RavenAction("/admin/test-connection", "GET", "/admin/test-connection?url={serverUrl:string}")]
        public async Task TestConnection()
        {
            var url = GetQueryStringValueAndAssertIfSingleAndNotEmpty("url");
            DynamicJsonValue result;

            try
            {
                var timeout = TimeoutManager.WaitFor(ServerStore.Configuration.Cluster.ClusterOperationTimeout.AsTimeSpan);
                var connectionInfo = ReplicationUtils.GetTcpInfoAsync(url, null, "Test-Connection", Server.ServerCertificateHolder.Certificate);
                if (await Task.WhenAny(timeout, connectionInfo) == timeout)
                {
                    throw new TimeoutException($"Waited for {ServerStore.Configuration.Cluster.ClusterOperationTimeout.AsTimeSpan} to receive tcp info from {url} and got no response");
                }
                using (var tcpClient = new TcpClient())
                {
                    result = await ConnectToClientNodeAsync(connectionInfo.Result, tcpClient);
                }
            }
            catch (Exception e)
            {
                result = new DynamicJsonValue
                {
                    [nameof(NodeConnectionTestResult.Success)] = false,
                    [nameof(NodeConnectionTestResult.Error)] = $"An exception was thrown while trying to connect to {url} : {e}",
                };
            }

            using (ServerStore.ContextPool.AllocateOperationContext(out JsonOperationContext context))
            using (var writer = new BlittableJsonTextWriter(context, ResponseBodyStream()))
            {
                context.Write(writer, result);
            }
        }


        private static async Task<Stream> ConnectAndGetNetworkStreamAsync(TcpConnectionInfo tcpConnectionInfo, TcpClient tcpClient)
        {
            await TcpUtils.ConnectSocketAsync(tcpConnectionInfo, tcpClient, null);
            return await TcpUtils.WrapStreamWithSslAsync(tcpClient, tcpConnectionInfo);
        }

        private async Task<DynamicJsonValue> ConnectToClientNodeAsync(TcpConnectionInfo tcpConnectionInfo, TcpClient tcpClient)
        {
            var connection = await ConnectAndGetNetworkStreamAsync(tcpConnectionInfo, tcpClient);
            var result = new DynamicJsonValue();

            using (ServerStore.ContextPool.AllocateOperationContext(out JsonOperationContext ctx))
            using (var writer = new BlittableJsonTextWriter(ctx, connection))
            {
                WriteOperationHeaderToRemote(writer);
                using (var responseJson = await ctx.ReadForMemoryAsync(connection, $"TestConnectionHandler/{tcpConnectionInfo.Url}/Read-Handshake-Response"))
                {
                    var headerResponse = JsonDeserializationServer.TcpConnectionHeaderResponse(responseJson);

                    if(headerResponse.AuthorizationSuccessful)
                    {
<<<<<<< HEAD
                        HttpContext.Response.StatusCode = (int)HttpStatusCode.BadRequest;
                        result["Success"] = false;
                        result["Error"] = $"Connection to {tcpConnectionInfo.Url} failed because of authorization failure: {headerResponse.Message}";
                        
                    }
                    else
                    {
                        HttpContext.Response.StatusCode = (int)HttpStatusCode.OK;
                        result["Success"] = true;
=======
                        case TcpConnectionHeaderResponse.AuthorizationStatus.Success:
                            HttpContext.Response.StatusCode = (int)HttpStatusCode.OK;
                            result[nameof(NodeConnectionTestResult.Success)] = true;
                            break;
                        default:
                            result[nameof(NodeConnectionTestResult.Success)] = false;
                            result[nameof(NodeConnectionTestResult.Error)] = $"Connection to {tcpConnectionInfo.Url} failed because of bad credentials. AuthorizationStatus: {headerResponse.Status}";
                            break;
>>>>>>> f910d0a3
                    }
                }

            }

            return result;
        }

        private void WriteOperationHeaderToRemote(BlittableJsonTextWriter writer)
        {
            writer.WriteStartObject();
            {
                writer.WritePropertyName(nameof(TcpConnectionHeaderMessage.Operation));
                writer.WriteString(TcpConnectionHeaderMessage.OperationTypes.Heartbeats.ToString());
                writer.WritePropertyName(nameof(TcpConnectionHeaderMessage.DatabaseName));
                writer.WriteNull();
            }
            writer.WriteEndObject();
            writer.Flush();
        }
    }

    public class NodeConnectionTestResult
    {
        public bool Success;
        public string Error;
    }
}<|MERGE_RESOLUTION|>--- conflicted
+++ resolved
@@ -74,7 +74,6 @@
 
                     if(headerResponse.AuthorizationSuccessful)
                     {
-<<<<<<< HEAD
                         HttpContext.Response.StatusCode = (int)HttpStatusCode.BadRequest;
                         result["Success"] = false;
                         result["Error"] = $"Connection to {tcpConnectionInfo.Url} failed because of authorization failure: {headerResponse.Message}";
@@ -84,16 +83,6 @@
                     {
                         HttpContext.Response.StatusCode = (int)HttpStatusCode.OK;
                         result["Success"] = true;
-=======
-                        case TcpConnectionHeaderResponse.AuthorizationStatus.Success:
-                            HttpContext.Response.StatusCode = (int)HttpStatusCode.OK;
-                            result[nameof(NodeConnectionTestResult.Success)] = true;
-                            break;
-                        default:
-                            result[nameof(NodeConnectionTestResult.Success)] = false;
-                            result[nameof(NodeConnectionTestResult.Error)] = $"Connection to {tcpConnectionInfo.Url} failed because of bad credentials. AuthorizationStatus: {headerResponse.Status}";
-                            break;
->>>>>>> f910d0a3
                     }
                 }
 
