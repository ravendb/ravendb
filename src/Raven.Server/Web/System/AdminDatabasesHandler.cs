--- conflicted
+++ resolved
@@ -414,19 +414,17 @@
                     "remove this and introduce a dedicated command for updating Sharding.Prefixed");
                 await ServerStore.Sharding.UpdatePrefixedShardingIfNeeded(context, databaseRecord, clusterTopology);
             }
-<<<<<<< HEAD
-=======
+
+            if (databaseRecord.IsSharded)
+            {
+                Server.ServerStore.Sharding.FillShardingConfiguration(clusterTopology, databaseRecord.Sharding, databaseRecord.DatabaseName, databaseRecord.Encrypted);
+            }
             else
             {
                 databaseRecord.Topology ??= new DatabaseTopology();
                 databaseRecord.Topology.ReplicationFactor = Math.Min(replicationFactor, clusterTopology.AllNodes.Count);
-
-                Server.ServerStore.AssignNodesToDatabase(clusterTopology, databaseRecord);
-            }
-
-            databaseRecord.Topology.ClusterTransactionIdBase64 ??= Guid.NewGuid().ToBase64Unpadded();
-            databaseRecord.Topology.DatabaseTopologyIdBase64 ??= Guid.NewGuid().ToBase64Unpadded();
->>>>>>> f7965cb8
+                Server.ServerStore.AssignNodesToDatabase(clusterTopology, databaseRecord.DatabaseName, databaseRecord.Encrypted, databaseRecord.Topology);
+            }
 
             var (newIndex, result) = await ServerStore.WriteDatabaseRecordAsync(name, databaseRecord, index, raftRequestId);
             await ServerStore.WaitForCommitIndexChange(RachisConsensus.CommitIndexModification.GreaterOrEqual, newIndex);
