﻿using System.Collections.Generic;
using System.Diagnostics;
using System.Net;
using System.Threading.Tasks;
using Raven.Client.Documents.Operations.CompareExchange;
using Raven.Server.Documents;
using Raven.Server.NotificationCenter.Notifications.Details;
using Raven.Server.Routing;
using Raven.Server.ServerWide;
using Raven.Server.ServerWide.Commands;
using Raven.Server.ServerWide.Context;
using Sparrow.Json;
using Sparrow.Json.Parsing;

namespace Raven.Server.Web.System
{
    internal class CompareExchangeHandler : DatabaseRequestHandler
    {
        [RavenAction("/databases/*/cmpxchg", "GET", AuthorizationStatus.ValidUser, DisableOnCpuCreditsExhaustion = true)]
        public async Task GetCompareExchangeValues()
        {
            var keys = GetStringValuesQueryString("key", required: false);

            using (ServerStore.ContextPool.AllocateOperationContext(out TransactionOperationContext context))
            using (context.OpenReadTransaction())
            {
                if (keys.Count > 0)
                    await GetCompareExchangeValuesByKey(context, keys);
                else
                    await GetCompareExchangeValues(context);
            }
        }

        private async Task GetCompareExchangeValues(TransactionOperationContext context)
        {
            var sw = Stopwatch.StartNew();

            var start = GetStart();
            var pageSize = GetPageSize();

            var startsWithKey = GetStringQueryString("startsWith", false);
            var items = ServerStore.Cluster.GetCompareExchangeValuesStartsWith(context, Database.Name, CompareExchangeKey.GetStorageKey(Database.Name, startsWithKey), start, pageSize);

            var numberOfResults = 0;
<<<<<<< HEAD
            await using (var writer = new AsyncBlittableJsonTextWriter(context, ResponseBodyStream()))
=======
            long totalDocumentsSizeInBytes = 0;
            using (var writer = new BlittableJsonTextWriter(context, ResponseBodyStream()))
>>>>>>> a29104ef
            {
                writer.WriteStartObject();

                writer.WriteArray(context, "Results", items,
                    (textWriter, operationContext, item) =>
                    {
                        numberOfResults++;
                        totalDocumentsSizeInBytes += item.Value.Size;
                        operationContext.Write(textWriter, new DynamicJsonValue
                        {
                            [nameof(CompareExchangeListItem.Key)] = item.Key.Key,
                            [nameof(CompareExchangeListItem.Value)] = item.Value,
                            [nameof(CompareExchangeListItem.Index)] = item.Index
                        });
                    });

                writer.WriteEndObject();
            }

<<<<<<< HEAD
            AddPagingPerformanceHint(PagingOperationType.CompareExchange, nameof(ClusterStateMachine.GetCompareExchangeValuesStartsWith),
                HttpContext.Request.QueryString.Value, numberOfResults, pageSize, sw.ElapsedMilliseconds);
=======
            AddPagingPerformanceHint(PagingOperationType.CompareExchange, nameof(ClusterStateMachine.GetCompareExchangeValuesStartsWith), 
                HttpContext.Request.QueryString.Value, numberOfResults, pageSize, sw.ElapsedMilliseconds, totalDocumentsSizeInBytes);
>>>>>>> a29104ef
        }

        public class CompareExchangeListItem
        {
            public string Key { get; set; }
            public object Value { get; set; }
            public long Index { get; set; }
        }

        private async Task GetCompareExchangeValuesByKey(TransactionOperationContext context, Microsoft.Extensions.Primitives.StringValues keys)
        {
            var sw = Stopwatch.StartNew();

            var items = new List<(string Key, long Index, BlittableJsonReaderObject Value)>(keys.Count);
            foreach (var key in keys)
            {
                var item = ServerStore.Cluster.GetCompareExchangeValue(context, CompareExchangeKey.GetStorageKey(Database.Name, key));
                if (item.Value == null && keys.Count == 1)
                {
                    HttpContext.Response.StatusCode = (int)HttpStatusCode.NotFound;
                    return;
                }

                items.Add((key, item.Index, item.Value));
            }

            var numberOfResults = 0;
<<<<<<< HEAD
            await using (var writer = new AsyncBlittableJsonTextWriter(context, ResponseBodyStream()))
=======
            long totalDocumentsSizeInBytes = 0;
            using (var writer = new BlittableJsonTextWriter(context, ResponseBodyStream()))
>>>>>>> a29104ef
            {
                writer.WriteStartObject();

                writer.WriteArray(context, "Results", items,
                    (textWriter, operationContext, item) =>
                    {
                        numberOfResults++;
                        totalDocumentsSizeInBytes += item.Value.Size;
                        operationContext.Write(textWriter, new DynamicJsonValue
                        {
                            ["Key"] = item.Key,
                            ["Value"] = item.Value,
                            ["Index"] = item.Index
                        });
                    });

                writer.WriteEndObject();
            }

<<<<<<< HEAD
            AddPagingPerformanceHint(PagingOperationType.CompareExchange, nameof(GetCompareExchangeValuesByKey), HttpContext.Request.QueryString.Value,
                numberOfResults, keys.Count, sw.ElapsedMilliseconds);
=======
            AddPagingPerformanceHint(PagingOperationType.CompareExchange, nameof(GetCompareExchangeValuesByKey), HttpContext.Request.QueryString.Value, 
                numberOfResults, keys.Count, sw.ElapsedMilliseconds, totalDocumentsSizeInBytes);
>>>>>>> a29104ef
        }

        [RavenAction("/databases/*/cmpxchg", "PUT", AuthorizationStatus.ValidUser, DisableOnCpuCreditsExhaustion = true)]
        public async Task PutCompareExchangeValue()
        {
            var key = GetStringQueryString("key");
            var raftRequestId = GetRaftRequestIdFromQuery();

            // ReSharper disable once PossibleInvalidOperationException
            var index = GetLongQueryString("index", true).Value;

            await ServerStore.EnsureNotPassiveAsync();

            using (ServerStore.ContextPool.AllocateOperationContext(out TransactionOperationContext context))
            {
                var updateJson = await context.ReadForMemoryAsync(RequestBodyStream(), "read-unique-value");
                var command = new AddOrUpdateCompareExchangeCommand(Database.Name, key, updateJson, index, context, raftRequestId);
                await using (var writer = new AsyncBlittableJsonTextWriter(context, ResponseBodyStream()))
                {
                    (var raftIndex, var response) = await ServerStore.SendToLeaderAsync(context, command);
                    await ServerStore.Cluster.WaitForIndexNotification(raftIndex);

                    var result = (CompareExchangeCommandBase.CompareExchangeResult)response;
                    context.Write(writer, new DynamicJsonValue
                    {
                        [nameof(CompareExchangeResult<object>.Index)] = result.Index,
                        [nameof(CompareExchangeResult<object>.Value)] = result.Value,
                        [nameof(CompareExchangeResult<object>.Successful)] = result.Index == raftIndex
                    });
                }
            }
        }

        [RavenAction("/databases/*/cmpxchg", "DELETE", AuthorizationStatus.ValidUser, DisableOnCpuCreditsExhaustion = true)]
        public async Task DeleteCompareExchangeValue()
        {
            var key = GetStringQueryString("key");
            var raftRequestId = GetRaftRequestIdFromQuery();

            // ReSharper disable once PossibleInvalidOperationException
            var index = GetLongQueryString("index", true).Value;

            await ServerStore.EnsureNotPassiveAsync();

            using (ServerStore.ContextPool.AllocateOperationContext(out TransactionOperationContext context))
            {
                var command = new RemoveCompareExchangeCommand(Database.Name, key, index, context, raftRequestId);
                await using (var writer = new AsyncBlittableJsonTextWriter(context, ResponseBodyStream()))
                {
                    (var raftIndex, var response) = await ServerStore.SendToLeaderAsync(context, command);
                    await ServerStore.Cluster.WaitForIndexNotification(raftIndex);

                    var result = (CompareExchangeCommandBase.CompareExchangeResult)response;
                    context.Write(writer, new DynamicJsonValue
                    {
                        [nameof(CompareExchangeResult<object>.Index)] = result.Index,
                        [nameof(CompareExchangeResult<object>.Value)] = result.Value,
                        [nameof(CompareExchangeResult<object>.Successful)] = result.Index == raftIndex
                    });
                }
            }
        }
    }
}<|MERGE_RESOLUTION|>--- conflicted
+++ resolved
@@ -42,12 +42,8 @@
             var items = ServerStore.Cluster.GetCompareExchangeValuesStartsWith(context, Database.Name, CompareExchangeKey.GetStorageKey(Database.Name, startsWithKey), start, pageSize);
 
             var numberOfResults = 0;
-<<<<<<< HEAD
+            long totalDocumentsSizeInBytes = 0;
             await using (var writer = new AsyncBlittableJsonTextWriter(context, ResponseBodyStream()))
-=======
-            long totalDocumentsSizeInBytes = 0;
-            using (var writer = new BlittableJsonTextWriter(context, ResponseBodyStream()))
->>>>>>> a29104ef
             {
                 writer.WriteStartObject();
 
@@ -67,13 +63,8 @@
                 writer.WriteEndObject();
             }
 
-<<<<<<< HEAD
             AddPagingPerformanceHint(PagingOperationType.CompareExchange, nameof(ClusterStateMachine.GetCompareExchangeValuesStartsWith),
-                HttpContext.Request.QueryString.Value, numberOfResults, pageSize, sw.ElapsedMilliseconds);
-=======
-            AddPagingPerformanceHint(PagingOperationType.CompareExchange, nameof(ClusterStateMachine.GetCompareExchangeValuesStartsWith), 
                 HttpContext.Request.QueryString.Value, numberOfResults, pageSize, sw.ElapsedMilliseconds, totalDocumentsSizeInBytes);
->>>>>>> a29104ef
         }
 
         public class CompareExchangeListItem
@@ -101,12 +92,8 @@
             }
 
             var numberOfResults = 0;
-<<<<<<< HEAD
+            long totalDocumentsSizeInBytes = 0;
             await using (var writer = new AsyncBlittableJsonTextWriter(context, ResponseBodyStream()))
-=======
-            long totalDocumentsSizeInBytes = 0;
-            using (var writer = new BlittableJsonTextWriter(context, ResponseBodyStream()))
->>>>>>> a29104ef
             {
                 writer.WriteStartObject();
 
@@ -126,13 +113,8 @@
                 writer.WriteEndObject();
             }
 
-<<<<<<< HEAD
             AddPagingPerformanceHint(PagingOperationType.CompareExchange, nameof(GetCompareExchangeValuesByKey), HttpContext.Request.QueryString.Value,
-                numberOfResults, keys.Count, sw.ElapsedMilliseconds);
-=======
-            AddPagingPerformanceHint(PagingOperationType.CompareExchange, nameof(GetCompareExchangeValuesByKey), HttpContext.Request.QueryString.Value, 
                 numberOfResults, keys.Count, sw.ElapsedMilliseconds, totalDocumentsSizeInBytes);
->>>>>>> a29104ef
         }
 
         [RavenAction("/databases/*/cmpxchg", "PUT", AuthorizationStatus.ValidUser, DisableOnCpuCreditsExhaustion = true)]
