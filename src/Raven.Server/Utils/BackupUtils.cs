--- conflicted
+++ resolved
@@ -232,10 +232,7 @@
     public static NextBackup GetNextBackupDetails(NextBackupDetailsParameters parameters)
     {
         var nowUtc = DateTime.UtcNow;
-<<<<<<< HEAD
-
-=======
->>>>>>> 54fb47e0
+
         var lastFullBackupUtc = parameters.BackupStatus.LastFullBackupInternal ?? parameters.DatabaseWakeUpTimeUtc ?? parameters.Configuration.CreatedAt ?? nowUtc;
         var lastIncrementalBackupUtc = parameters.BackupStatus.LastIncrementalBackupInternal ?? parameters.BackupStatus.LastFullBackupInternal ?? parameters.DatabaseWakeUpTimeUtc ?? nowUtc;
         var nextFullBackup = GetNextBackupOccurrence(new NextBackupOccurrenceParameters
@@ -263,10 +260,6 @@
 
         var isFullBackup = IsFullBackup(parameters.BackupStatus, parameters.Configuration, nextFullBackup, nextIncrementalBackup, parameters.ResponsibleNodeTag);
         var nextBackupTimeUtc = GetNextBackupDateTime(nextFullBackup, nextIncrementalBackup, parameters.BackupStatus.DelayUntil);
-<<<<<<< HEAD
-
-=======
->>>>>>> 54fb47e0
         var timeSpan = nextBackupTimeUtc - nowUtc;
 
         TimeSpan nextBackupTimeSpan;
@@ -290,10 +283,6 @@
         {
             nextBackupTimeSpan = timeSpan;
         }
-<<<<<<< HEAD
-
-=======
->>>>>>> 54fb47e0
         nextBackupTimeUtc = DateTime.SpecifyKind(nextBackupTimeUtc, DateTimeKind.Utc);
         return new NextBackup
         {
