--- conflicted
+++ resolved
@@ -714,13 +714,8 @@
         {
             var type = value.GetType();
 
-<<<<<<< HEAD
             if (type == typeof(JsObject)) // We don't cache JS types
-                return PropertyAccessor.CreateMapReduceOutputAccessor(type, value, groupByFields, true);
-=======
-            if (type == typeof(ObjectInstance)) // We don't cache JS types
                 return PropertyAccessor.CreateMapReduceOutputAccessor(type, value, orderedMapFields, groupByFields, true);
->>>>>>> 962278b7
 
             if (value is Dictionary<string, object>) // don't use cache when using dictionaries
                 return PropertyAccessor.CreateMapReduceOutputAccessor(type, value, orderedMapFields, groupByFields);
