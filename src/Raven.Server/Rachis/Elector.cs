--- conflicted
+++ resolved
@@ -44,11 +44,7 @@
                 }
                 catch (Exception e)
                 {
-<<<<<<< HEAD
-                    using (_engine.ContextPool.AllocateOperationContext(out ClusterOperationContext context))
-=======
                     if (_engine.Log.IsInfoEnabled)
->>>>>>> 289bb3a9
                     {
                         _engine.Log.Info("Elector was unable to set the thread priority, will continue with the same priority", e);
                     }
@@ -59,80 +55,80 @@
                     while (_engine.IsDisposed == false)
                     {
                         using (_engine.ContextPool.AllocateOperationContext(out TransactionOperationContext context))
-                        {
-                            var rv = _connection.Read<RequestVote>(context);
-
-                            if (_engine.Log.IsInfoEnabled)
-                            {
-                                var election = rv.IsTrialElection ? "Trial" : "Real";
-                                _engine.Log.Info($"Received ({election}) 'RequestVote' from {rv.Source}: Election is {rv.ElectionResult} in term {rv.Term} while our current term is {_engine.CurrentTerm}, " +
-                                    $"Forced election is {rv.IsForcedElection}. (Sent from:{rv.SendingThread})");
-                            }
-
-                            //We are getting a request to vote for our known leader
-                            if (_engine.LeaderTag == rv.Source)
-                            {
-                                _engine.LeaderTag = null;
-                                //If we are followers we want to drop the connection with the leader right away.
-                                //We shouldn't be in any other state since if we are candidate our leaderTag should be null but its safer to verify.
-                                if (_engine.CurrentState == RachisState.Follower)
-                                    _engine.SetNewState(RachisState.Follower, null, _engine.CurrentTerm, $"We got a vote request from our leader {rv.Source} so we switch to leaderless state.");
-                            }
-
-                            ClusterTopology clusterTopology;
-                            long lastLogIndex;
-                            long lastLogTerm;
-                            string whoGotMyVoteIn;
-                            long lastVotedTerm;
-
-                            using (context.OpenReadTransaction())
-                            {
-                                lastLogIndex = _engine.GetLastEntryIndex(context);
-                                lastLogTerm = _engine.GetTermForKnownExisting(context, lastLogIndex);
-                                (whoGotMyVoteIn, lastVotedTerm) = _engine.GetWhoGotMyVoteIn(context, rv.Term);
-
-                                clusterTopology = _engine.GetTopology(context);
-                            }
-
-                            // this should be only the case when we where once in a cluster, then we were brought down and our data was wiped.
-                            if (clusterTopology.TopologyId == null)
-                            {
-                                _connection.Send(context, new RequestVoteResponse
-                                {
-                                    Term = rv.Term,
-                                    VoteGranted = true,
-                                    Message = "I might vote for you, because I'm not part of any cluster."
-                                });
-                                continue;
-                            }
-
-                            if (clusterTopology.Members.ContainsKey(rv.Source) == false &&
-                                clusterTopology.Promotables.ContainsKey(rv.Source) == false &&
-                                clusterTopology.Watchers.ContainsKey(rv.Source) == false)
-                            {
-                                _connection.Send(context, new RequestVoteResponse
-                                {
-                                    Term = _engine.CurrentTerm,
-                                    VoteGranted = false,
-                                    // we only report to the node asking for our vote if we are the leader, this gives
-                                    // the oust node a authoritative confirmation that they were removed from the cluster
-                                    NotInTopology = _engine.CurrentState == RachisState.Leader,
-                                    Message = $"Node {rv.Source} is not in my topology, cannot vote for it"
-                                });
-                                return;
-                            }
-
-                            var currentTerm = _engine.CurrentTerm;
-                            if (rv.Term == currentTerm && rv.ElectionResult == ElectionResult.Won)
-                            {
-                                if (Follower.CheckIfValidLeader(_engine, _connection, out var negotiation))
-                                {
+                    {
+                        var rv = _connection.Read<RequestVote>(context);
+
+                        if (_engine.Log.IsInfoEnabled)
+                        {
+                            var election = rv.IsTrialElection ? "Trial" : "Real";
+                            _engine.Log.Info($"Received ({election}) 'RequestVote' from {rv.Source}: Election is {rv.ElectionResult} in term {rv.Term} while our current term is {_engine.CurrentTerm}, " +
+                                             $"Forced election is {rv.IsForcedElection}. (Sent from:{rv.SendingThread})");
+                        }
+
+                        //We are getting a request to vote for our known leader
+                        if (_engine.LeaderTag == rv.Source)
+                        {
+                            _engine.LeaderTag = null;
+                            //If we are followers we want to drop the connection with the leader right away.
+                            //We shouldn't be in any other state since if we are candidate our leaderTag should be null but its safer to verify.
+                            if (_engine.CurrentState == RachisState.Follower)
+                                _engine.SetNewState(RachisState.Follower, null, _engine.CurrentTerm, $"We got a vote request from our leader {rv.Source} so we switch to leaderless state.");
+                        }
+
+                        ClusterTopology clusterTopology;
+                        long lastLogIndex;
+                        long lastLogTerm;
+                        string whoGotMyVoteIn;
+                        long lastVotedTerm;
+
+                        using (context.OpenReadTransaction())
+                        {
+                            lastLogIndex = _engine.GetLastEntryIndex(context);
+                            lastLogTerm = _engine.GetTermForKnownExisting(context, lastLogIndex);
+                            (whoGotMyVoteIn, lastVotedTerm) = _engine.GetWhoGotMyVoteIn(context, rv.Term);
+
+                            clusterTopology = _engine.GetTopology(context);
+                        }
+
+                        // this should be only the case when we where once in a cluster, then we were brought down and our data was wiped.
+                        if (clusterTopology.TopologyId == null)
+                        {
+                            _connection.Send(context, new RequestVoteResponse
+                            {
+                                Term = rv.Term,
+                                VoteGranted = true,
+                                Message = "I might vote for you, because I'm not part of any cluster."
+                            });
+                            continue;
+                        }
+
+                        if (clusterTopology.Members.ContainsKey(rv.Source) == false &&
+                            clusterTopology.Promotables.ContainsKey(rv.Source) == false &&
+                            clusterTopology.Watchers.ContainsKey(rv.Source) == false)
+                        {
+                            _connection.Send(context, new RequestVoteResponse
+                            {
+                                Term = _engine.CurrentTerm,
+                                VoteGranted = false,
+                                // we only report to the node asking for our vote if we are the leader, this gives
+                                // the oust node a authoritative confirmation that they were removed from the cluster
+                                NotInTopology = _engine.CurrentState == RachisState.Leader,
+                                Message = $"Node {rv.Source} is not in my topology, cannot vote for it"
+                            });
+                            return;
+                        }
+
+                        var currentTerm = _engine.CurrentTerm;
+                        if (rv.Term == currentTerm && rv.ElectionResult == ElectionResult.Won)
+                        {
+                            if (Follower.CheckIfValidLeader(_engine, _connection, out var negotiation))
+                            {
                                     _electionWon = true;
                                     try
                                     {
-                                        var follower = new Follower(_engine, negotiation.Term, _connection);
-                                        follower.AcceptConnection(negotiation);
-                                    }
+                                var follower = new Follower(_engine, negotiation.Term, _connection);
+                                follower.AcceptConnection(negotiation);
+                            }
                                     catch
                                     {
                                         _electionWon = false;
@@ -140,169 +136,169 @@
                                     }
                                 }
 
-                                return;
-                            }
-
-                            if (rv.ElectionResult != ElectionResult.InProgress)
-                            {
-                                return;
-                            }
-
-                            if (rv.Term <= _engine.CurrentTerm)
+                            return;
+                        }
+
+                        if (rv.ElectionResult != ElectionResult.InProgress)
+                        {
+                            return;
+                        }
+
+                        if (rv.Term <= _engine.CurrentTerm)
+                        {
+                            _connection.Send(context, new RequestVoteResponse
+                            {
+                                Term = _engine.CurrentTerm,
+                                VoteGranted = false,
+                                Message = "My term is higher or equals to yours"
+                            });
+                            return;
+                        }
+
+                        if (rv.LastLogTerm < lastLogTerm)
+                        {
+                            _connection.Send(context, new RequestVoteResponse
+                            {
+                                Term = _engine.CurrentTerm,
+                                VoteGranted = false,
+                                Message = $"My last log term is {lastLogTerm} and higher than yours {rv.LastLogTerm}"
+                            });
+                            return;
+                        }
+
+
+                        if (rv.IsForcedElection == false &&
+                            (
+                                _engine.CurrentState == RachisState.Leader ||
+                                _engine.CurrentState == RachisState.LeaderElect
+                            )
+                        )
+                        {
+                            _connection.Send(context, new RequestVoteResponse
+                            {
+                                Term = _engine.CurrentLeader.Term,
+                                VoteGranted = false,
+                                Message = "I'm a leader in good standing, coup will be resisted"
+                            });
+                            return;
+                        }
+
+                        if (whoGotMyVoteIn != null && whoGotMyVoteIn != rv.Source)
+                        {
+                            _connection.Send(context, new RequestVoteResponse
+                            {
+                                Term = _engine.CurrentTerm,
+                                VoteGranted = false,
+                                Message = $"Already voted in {rv.LastLogTerm}, for {whoGotMyVoteIn}"
+                            });
+                            continue;
+                        }
+
+                        if (lastVotedTerm > rv.Term)
+                        {
+                            _connection.Send(context, new RequestVoteResponse
+                            {
+                                Term = _engine.CurrentTerm,
+                                VoteGranted = false,
+                                Message = $"Already voted for another node in {lastVotedTerm}"
+                            });
+                            continue;
+                        }
+
+                        if (rv.Term > _engine.CurrentTerm + 1)
+                        {
+                            // trail election is often done on the current term + 1, but if there is any
+                            // election on a term that is greater than the current term plus one, we should
+                            // consider this an indication that the cluster was able to move past our term
+                            // and update the term accordingly
+                            using (context.OpenWriteTransaction())
+                            {
+                                // double checking things under the transaction lock
+                                if (rv.Term > _engine.CurrentTerm + 1)
+                                {
+                                    _engine.CastVoteInTerm(context, rv.Term - 1, null, "Noticed that the term in the cluster grew beyond what I was familiar with, increasing it");
+                                }
+                                context.Transaction.Commit();
+                            }
+
+                            _connection.Send(context, new RequestVoteResponse
+                            {
+                                Term = _engine.CurrentTerm,
+                                VoteGranted = false,
+                                Message = $"Increasing my term to {_engine.CurrentTerm}"
+                            });
+                            continue;
+                        }
+
+                        if (rv.IsTrialElection)
+                        {
+                            if (_engine.Timeout.ExpiredLastDeferral(_engine.ElectionTimeout.TotalMilliseconds / 2, out string currentLeader) == false
+                                && string.IsNullOrEmpty(currentLeader) == false) // if we are leaderless we can't refuse to cast our vote.
                             {
                                 _connection.Send(context, new RequestVoteResponse
                                 {
                                     Term = _engine.CurrentTerm,
                                     VoteGranted = false,
-                                    Message = "My term is higher or equals to yours"
+                                    Message = $"My leader {currentLeader} is keeping me up to date, so I don't want to vote for you"
                                 });
-                                return;
-                            }
-
-                            if (rv.LastLogTerm < lastLogTerm)
+                                continue;
+                            }
+
+                            if (lastLogTerm == rv.LastLogTerm && lastLogIndex > rv.LastLogIndex)
                             {
                                 _connection.Send(context, new RequestVoteResponse
                                 {
                                     Term = _engine.CurrentTerm,
                                     VoteGranted = false,
-                                    Message = $"My last log term is {lastLogTerm} and higher than yours {rv.LastLogTerm}"
-                                });
-                                return;
-                            }
-
-
-                            if (rv.IsForcedElection == false &&
-                                (
-                                    _engine.CurrentState == RachisState.Leader ||
-                                    _engine.CurrentState == RachisState.LeaderElect
-                                )
-                            )
-                            {
-                                _connection.Send(context, new RequestVoteResponse
-                                {
-                                    Term = _engine.CurrentLeader.Term,
-                                    VoteGranted = false,
-                                    Message = "I'm a leader in good standing, coup will be resisted"
-                                });
-                                return;
-                            }
-
-                            if (whoGotMyVoteIn != null && whoGotMyVoteIn != rv.Source)
-                            {
-                                _connection.Send(context, new RequestVoteResponse
-                                {
-                                    Term = _engine.CurrentTerm,
-                                    VoteGranted = false,
-                                    Message = $"Already voted in {rv.LastLogTerm}, for {whoGotMyVoteIn}"
+                                    Message = $"My log {lastLogIndex} is more up to date than yours {rv.LastLogIndex}"
                                 });
                                 continue;
                             }
 
-                            if (lastVotedTerm > rv.Term)
-                            {
-                                _connection.Send(context, new RequestVoteResponse
-                                {
-                                    Term = _engine.CurrentTerm,
-                                    VoteGranted = false,
-                                    Message = $"Already voted for another node in {lastVotedTerm}"
-                                });
-                                continue;
-                            }
-
-                            if (rv.Term > _engine.CurrentTerm + 1)
-                            {
-                                // trail election is often done on the current term + 1, but if there is any
-                                // election on a term that is greater than the current term plus one, we should
-                                // consider this an indication that the cluster was able to move past our term
-                                // and update the term accordingly
-                                using (context.OpenWriteTransaction())
-                                {
-                                    // double checking things under the transaction lock
-                                    if (rv.Term > _engine.CurrentTerm + 1)
-                                    {
-                                        _engine.CastVoteInTerm(context, rv.Term - 1, null, "Noticed that the term in the cluster grew beyond what I was familiar with, increasing it");
-                                    }
-                                    context.Transaction.Commit();
-                                }
-
-                                _connection.Send(context, new RequestVoteResponse
-                                {
-                                    Term = _engine.CurrentTerm,
-                                    VoteGranted = false,
-                                    Message = $"Increasing my term to {_engine.CurrentTerm}"
-                                });
-                                continue;
-                            }
-
-                            if (rv.IsTrialElection)
-                            {
-                                if (_engine.Timeout.ExpiredLastDeferral(_engine.ElectionTimeout.TotalMilliseconds / 2, out string currentLeader) == false
-                                    && string.IsNullOrEmpty(currentLeader) == false) // if we are leaderless we can't refuse to cast our vote.
-                                {
-                                    _connection.Send(context, new RequestVoteResponse
-                                    {
-                                        Term = _engine.CurrentTerm,
-                                        VoteGranted = false,
-                                        Message = $"My leader {currentLeader} is keeping me up to date, so I don't want to vote for you"
-                                    });
-                                    continue;
-                                }
-
-                                if (lastLogTerm == rv.LastLogTerm && lastLogIndex > rv.LastLogIndex)
-                                {
-                                    _connection.Send(context, new RequestVoteResponse
-                                    {
-                                        Term = _engine.CurrentTerm,
-                                        VoteGranted = false,
-                                        Message = $"My log {lastLogIndex} is more up to date than yours {rv.LastLogIndex}"
-                                    });
-                                    continue;
-                                }
-
-                                _connection.Send(context, new RequestVoteResponse
-                                {
-                                    Term = rv.Term,
-                                    VoteGranted = true,
-                                    Message = "I might vote for you"
-                                });
-                                continue;
-                            }
-
-
-                            _engine.ForTestingPurposes?.BeforeCastingForRealElection();
-
-                            HandleVoteResult result;
-                            using (context.OpenWriteTransaction())
-                            {
-                                result = ShouldGrantVote(context, lastLogIndex, rv);
-                                if (result.DeclineVote == false)
-                                {
-                                    _engine.CastVoteInTerm(context, rv.Term, rv.Source, "Casting vote as elector");
-                                    context.Transaction.Commit();
-                                }
-                            }
-
-                            if (result.DeclineVote)
-                            {
-                                _connection.Send(context, new RequestVoteResponse
-                                {
-                                    Term = result.VotedTerm,
-                                    VoteGranted = false,
-                                    Message = result.DeclineReason
-                                });
-                            }
-                            else
-                            {
-                                _connection.Send(context, new RequestVoteResponse
-                                {
-                                    Term = rv.Term,
-                                    VoteGranted = true,
-                                    Message = "I've voted for you"
-                                });
-                            }
+                            _connection.Send(context, new RequestVoteResponse
+                            {
+                                Term = rv.Term,
+                                VoteGranted = true,
+                                Message = "I might vote for you"
+                            });
+                            continue;
+                        }
+
+
+                        _engine.ForTestingPurposes?.BeforeCastingForRealElection();
+
+                        HandleVoteResult result;
+                        using (context.OpenWriteTransaction())
+                        {
+                            result = ShouldGrantVote(context, lastLogIndex, rv);
+                            if (result.DeclineVote == false)
+                            {
+                                _engine.CastVoteInTerm(context, rv.Term, rv.Source, "Casting vote as elector");
+                                context.Transaction.Commit();
+                            }
+                        }
+
+                        if (result.DeclineVote)
+                        {
+                            _connection.Send(context, new RequestVoteResponse
+                            {
+                                Term = result.VotedTerm,
+                                VoteGranted = false,
+                                Message = result.DeclineReason
+                            });
+                        }
+                        else
+                        {
+                            _connection.Send(context, new RequestVoteResponse
+                            {
+                                Term = rv.Term,
+                                VoteGranted = true,
+                                Message = "I've voted for you"
+                            });
                         }
                     }
                 }
+            }
             }
             catch (Exception e) when (IsExpectedException(e))
             {
@@ -314,7 +310,7 @@
                     _engine.Log.Info($"Failed to talk to candidate: {_engine.Tag}", e);
                 }
             }
-        }
+                }
 
         private static bool IsExpectedException(Exception e)
         {
@@ -386,10 +382,10 @@
             if (_engine.Log.IsInfoEnabled)
             {
                 _engine.Log.Info($"{ToString()}: Disposing");
-            }
+    }
 
             if (_electorLongRunningWork != null && _electorLongRunningWork.ManagedThreadId != Thread.CurrentThread.ManagedThreadId)
                 _electorLongRunningWork.Join(int.MaxValue);
-        }
+}
     }
 }