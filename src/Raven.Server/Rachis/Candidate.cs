--- conflicted
+++ resolved
@@ -63,11 +63,8 @@
                     if (clusterTopology.Members.Count == 1)
                     {
                         CastVoteForSelf(ElectionTerm + 1, "Single member cluster, natural leader");
-<<<<<<< HEAD
-                        _engine.SwitchToLeaderState(ElectionTerm, _engine.CommandsVersionManager.CurrentClusterMinimalVersion,
-=======
+
                         _engine.SwitchToLeaderState(ElectionTerm, ClusterCommandsVersionManager.MyCommandsVersion,
->>>>>>> 343e7456
                             "I'm the only one in the cluster, so no need for elections, I rule.");
                         return;
                     }
