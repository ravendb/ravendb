--- conflicted
+++ resolved
@@ -31,18 +31,14 @@
 using Sparrow.Platform;
 using Sparrow.Server.Json.Sync;
 using Sparrow.Utils;
-<<<<<<< HEAD
-=======
 using Voron.Platform.Posix;
-using StudioConfiguration = Raven.Client.Documents.Operations.Configuration.StudioConfiguration;
->>>>>>> bc946aca
 
 namespace Raven.Server.Commercial
 {
     public static class SetupManager
     {
         internal static readonly Logger Logger = LoggingSource.Instance.GetLogger<LicenseManager>("Server");
-        
+
         private static string BuildHostName(string nodeTag, string userDomain, string rootDomain)
         {
             return $"{nodeTag}.{userDomain}.{rootDomain}".ToLower();
@@ -64,7 +60,7 @@
             var zipOnly = unsecuredSetupInfo.ZipOnly;
             var progress = new SetupProgressAndResult(tuple =>
             {
-                if (Logger is {IsInfoEnabled: true})
+                if (Logger is { IsInfoEnabled: true })
                     Logger.Info(tuple.Message, tuple.Exception);
             });
 
@@ -78,7 +74,7 @@
 
                 try
                 {
-                    unsecuredSetupInfo.ValidateInfo(new CreateSetupPackageParameters {UnsecuredSetupInfo = unsecuredSetupInfo});
+                    unsecuredSetupInfo.ValidateInfo(new CreateSetupPackageParameters { UnsecuredSetupInfo = unsecuredSetupInfo });
                 }
                 catch (Exception e)
                 {
@@ -148,7 +144,7 @@
         {
             var progress = new SetupProgressAndResult(tuple =>
             {
-                if (Logger is {IsInfoEnabled: true})
+                if (Logger is { IsInfoEnabled: true })
                     Logger.Info(tuple.Message, tuple.Exception);
             });
 
@@ -202,7 +198,7 @@
                                 Environment = studioEnvironment
                             }, RaftIdGenerator.DontCareId));
                             await serverStore.Cluster.WaitForIndexNotification(res.Index);
-                }
+                        }
                     });
                 }
                 catch (Exception e)
@@ -259,9 +255,9 @@
                 {
                     OnValidationSuccessful = () =>
                     {
-                    if (Logger.IsOperationsEnabled)
-                        Logger.Operations("Let's encrypt validation successful, acquiring certificate now...");
-                },
+                        if (Logger.IsOperationsEnabled)
+                            Logger.Operations("Let's encrypt validation successful, acquiring certificate now...");
+                    },
                     SetupInfo = setupInfo,
                     Client = acmeClient,
                     ChallengeResult = challengeResult,
@@ -279,14 +275,14 @@
         {
             var progress = new SetupProgressAndResult(tuple =>
             {
-                if (Logger is {IsInfoEnabled: true})
+                if (Logger is { IsInfoEnabled: true })
                     Logger.Info(tuple.Message, tuple.Exception);
             })
             {
                 Processed = 0,
                 Total = 4
             };
-            
+
             try
             {
                 AssertNoClusterDefined(serverStore);
@@ -380,7 +376,7 @@
         {
             var progress = new SetupProgressAndResult(tuple =>
             {
-                if (Logger is {IsInfoEnabled: true})
+                if (Logger is { IsInfoEnabled: true })
                     Logger.Info(tuple.Message, tuple.Exception);
             })
             {
@@ -422,10 +418,10 @@
                     try
                     {
                         settingsJsonObject = ExtractCertificatesAndSettingsJsonFromZip(
-                            zipBytes: zipBytes, 
+                            zipBytes: zipBytes,
                             currentNodeTag: continueSetupInfo.NodeTag,
                             context: context,
-                            certBytes: out serverCertBytes, 
+                            certBytes: out serverCertBytes,
                             serverCert: out serverCert,
                             clientCert: out clientCert,
                             firstNodeTag: out firstNodeTag,
@@ -439,7 +435,7 @@
 
                     progress.Processed++;
                     progress.AddInfo("Starting validation.");
-                    onProgress(progress);     
+                    onProgress(progress);
 
                     try
                     {
@@ -535,14 +531,14 @@
                     {
                         if (endpoint.Port == node.Port)
                         {
-                            throw new PortInUseException(endpoint.Port, endpoint.Address.ToString() ," Port is already in use");
+                            throw new PortInUseException(endpoint.Port, endpoint.Address.ToString(), " Port is already in use");
                         }
                     }
                 }
             }
             catch (Exception ex)
             {
-                throw new InvalidOperationException("Failed to validate running the server with the supplied settings: ",ex);
+                throw new InvalidOperationException("Failed to validate running the server with the supplied settings: ", ex);
             }
 
             return Task.CompletedTask;
@@ -591,7 +587,7 @@
                     // In case an external ip was specified, this is the ip we update in the dns records. (not the one we bind to)
                     var ips = localNode.ExternalIpAddress == null
                         ? localIps.ToArray()
-                        : new[] {new IPEndPoint(IPAddress.Parse(localNode.ExternalIpAddress), localNode.ExternalPort)};
+                        : new[] { new IPEndPoint(IPAddress.Parse(localNode.ExternalIpAddress), localNode.ExternalPort) };
 
                     await RavenDnsRecordHelper.AssertDnsUpdatedSuccessfully(localServerUrl, ips, token);
                 }
@@ -607,157 +603,157 @@
             }
         }
 
-    public static async Task<IOperationResult> SetupLetsEncryptTask(Action<IOperationProgress> onProgress, SetupInfo setupInfo, ServerStore serverStore,
-        CancellationToken token)
-        {
-        var progress = new SetupProgressAndResult(tuple =>
-            {
-            if (Logger is {IsInfoEnabled: true})
-                Logger.Info(tuple.Message, tuple.Exception);
-        })
-                {
-            Processed = 0,
-            Total = 4
-        };
-
-        try
-                {
-            var updatedLicense = new Reference<License>();
-            await GetUpdatedLicenseStatus(serverStore, setupInfo.License, updatedLicense).ConfigureAwait(false);
-            setupInfo.License = updatedLicense.Value;
-
-            AssertNoClusterDefined(serverStore);
-            progress.AddInfo("Setting up RavenDB in Let's Encrypt security mode.");
-            onProgress(progress);
-            try
-            {
-                await LetsEncryptValidationHelper.ValidateSetupInfo(SetupMode.LetsEncrypt, setupInfo, serverStore);
-            }
-            catch (Exception e)
-                {
-                throw new InvalidOperationException("Validation of supplied settings failed.", e);
-            }
-
-            progress.AddInfo($"Getting challenge(s) from Let's Encrypt. Using e-mail: {setupInfo.Email}.");
-            onProgress(progress);
-
-            var acmeClient = new LetsEncryptClient(serverStore.Configuration.Core.AcmeUrl);
-            await acmeClient.Init(setupInfo.Email, token);
-
-            var challengeResult = await LetsEncryptSetupUtils.InitialLetsEncryptChallenge(setupInfo, acmeClient, token);
-
-            progress.Processed++;
-            progress.AddInfo(challengeResult.Challenge != null ? "Successfully received challenge(s) information from Let's Encrypt." : "Using cached Let's Encrypt certificate.");
-
-            progress.AddInfo($"Updating DNS record(s) and challenge(s) in {setupInfo.Domain.ToLower()}.{setupInfo.RootDomain.ToLower()}.");
-
-            onProgress(progress);
-
-            try
-        {
-                await RavenDnsRecordHelper.UpdateDnsRecordsTask(new UpdateDnsRecordParameters
-            {
-                    OnProgress = onProgress,
-                    Progress = progress,
-                    Challenge = challengeResult.Challenge,
+        public static async Task<IOperationResult> SetupLetsEncryptTask(Action<IOperationProgress> onProgress, SetupInfo setupInfo, ServerStore serverStore,
+            CancellationToken token)
+        {
+            var progress = new SetupProgressAndResult(tuple =>
+                {
+                    if (Logger is { IsInfoEnabled: true })
+                        Logger.Info(tuple.Message, tuple.Exception);
+                })
+            {
+                Processed = 0,
+                Total = 4
+            };
+
+            try
+            {
+                var updatedLicense = new Reference<License>();
+                await GetUpdatedLicenseStatus(serverStore, setupInfo.License, updatedLicense).ConfigureAwait(false);
+                setupInfo.License = updatedLicense.Value;
+
+                AssertNoClusterDefined(serverStore);
+                progress.AddInfo("Setting up RavenDB in Let's Encrypt security mode.");
+                onProgress(progress);
+                try
+                {
+                    await LetsEncryptValidationHelper.ValidateSetupInfo(SetupMode.LetsEncrypt, setupInfo, serverStore);
+                }
+                catch (Exception e)
+                {
+                    throw new InvalidOperationException("Validation of supplied settings failed.", e);
+                }
+
+                progress.AddInfo($"Getting challenge(s) from Let's Encrypt. Using e-mail: {setupInfo.Email}.");
+                onProgress(progress);
+
+                var acmeClient = new LetsEncryptClient(serverStore.Configuration.Core.AcmeUrl);
+                await acmeClient.Init(setupInfo.Email, token);
+
+                var challengeResult = await LetsEncryptSetupUtils.InitialLetsEncryptChallenge(setupInfo, acmeClient, token);
+
+                progress.Processed++;
+                progress.AddInfo(challengeResult.Challenge != null ? "Successfully received challenge(s) information from Let's Encrypt." : "Using cached Let's Encrypt certificate.");
+
+                progress.AddInfo($"Updating DNS record(s) and challenge(s) in {setupInfo.Domain.ToLower()}.{setupInfo.RootDomain.ToLower()}.");
+
+                onProgress(progress);
+
+                try
+                {
+                    await RavenDnsRecordHelper.UpdateDnsRecordsTask(new UpdateDnsRecordParameters
+                    {
+                        OnProgress = onProgress,
+                        Progress = progress,
+                        Challenge = challengeResult.Challenge,
+                        SetupInfo = setupInfo,
+                        Token = token
+                    });
+                }
+                catch (Exception e)
+                {
+                    throw new InvalidOperationException($"Failed to update DNS record(s) and challenge(s) in {setupInfo.Domain.ToLower()}.{setupInfo.RootDomain.ToLower()}", e);
+                }
+
+                progress.Processed++;
+                progress.AddInfo($"Successfully updated DNS record(s) and challenge(s) in {setupInfo.Domain.ToLower()}.{setupInfo.RootDomain.ToLower()}");
+                progress.AddInfo("Completing Let's Encrypt challenge(s)...");
+                onProgress(progress);
+
+                await CertificateUtils.CompleteAuthorizationAndGetCertificate(new CompleteAuthorizationAndGetCertificateParameters
+                {
+                    OnValidationSuccessful = () =>
+                    {
+                        progress.AddInfo("Let's Encrypt challenge(s) completed successfully.");
+                        progress.AddInfo("Acquiring certificate.");
+                        onProgress(progress);
+                    },
                     SetupInfo = setupInfo,
+                    Client = acmeClient,
+                    ChallengeResult = challengeResult,
+                    ExistingPrivateKey = serverStore.Server.Certificate?.Certificate?.GetRSAPrivateKey(),
                     Token = token
                 });
-                }
-            catch (Exception e)
-            {
-                throw new InvalidOperationException($"Failed to update DNS record(s) and challenge(s) in {setupInfo.Domain.ToLower()}.{setupInfo.RootDomain.ToLower()}", e);
-            }
-
-            progress.Processed++;
-            progress.AddInfo($"Successfully updated DNS record(s) and challenge(s) in {setupInfo.Domain.ToLower()}.{setupInfo.RootDomain.ToLower()}");
-            progress.AddInfo("Completing Let's Encrypt challenge(s)...");
-            onProgress(progress);
-
-            await CertificateUtils.CompleteAuthorizationAndGetCertificate(new CompleteAuthorizationAndGetCertificateParameters
-            {
-                OnValidationSuccessful = () =>
-                {
-                    progress.AddInfo("Let's Encrypt challenge(s) completed successfully.");
-                    progress.AddInfo("Acquiring certificate.");
-                    onProgress(progress);
+
+
+                progress.Processed++;
+                progress.AddInfo("Successfully acquired certificate from Let's Encrypt.");
+                progress.AddInfo("Starting validation.");
+                onProgress(progress);
+
+                try
+                {
+                    await ValidateServerCanRunWithSuppliedSettings(setupInfo, serverStore, SetupMode.LetsEncrypt, token);
+                }
+                catch (Exception e)
+                {
+                    throw new InvalidOperationException("Validation failed.", e);
+                }
+
+                progress.Processed++;
+                progress.AddInfo("Validation is successful.");
+                progress.AddInfo("Creating new RavenDB configuration settings.");
+
+                onProgress(progress);
+
+                try
+                {
+                    var completeClusterConfigurationResult = await CompleteClusterConfigurationAndGetSettingsZipSecuredSetup(onProgress, progress, SetupMode.LetsEncrypt, setupInfo, serverStore, token);
+
+                    progress.SettingsZipFile = await SettingsZipFileHelper.GetSetupZipFileSecuredSetup(new GetSetupZipFileParameters
+                    {
+                        CompleteClusterConfigurationResult = completeClusterConfigurationResult,
+                        Progress = progress,
+                        OnProgress = onProgress,
+                        OnSettingsPath = () => serverStore.Configuration.ConfigPath,
+                        SetupInfo = setupInfo,
+                        SetupMode = SetupMode.LetsEncrypt,
+                        ZipOnly = true,
+                        OnWriteSettingsJsonLocally = indentedJson => SettingsZipFileHelper.WriteSettingsJsonLocally(serverStore.Configuration.ConfigPath, indentedJson),
+                        OnGetCertificatePath = certificateFileName =>
+                {
+                    return serverStore.Configuration.GetSetting(RavenConfiguration.GetKey(x => x.Core.SetupResultingServerCertificatePath)) ??
+                       Path.Combine(AppContext.BaseDirectory, certificateFileName);
                 },
-                SetupInfo = setupInfo,
-                Client = acmeClient,
-                ChallengeResult = challengeResult,
-                ExistingPrivateKey = serverStore.Server.Certificate?.Certificate?.GetRSAPrivateKey(),
-                Token = token
-            });
-
-
-            progress.Processed++;
-            progress.AddInfo("Successfully acquired certificate from Let's Encrypt.");
-            progress.AddInfo("Starting validation.");
-            onProgress(progress);
-
-            try
-            {
-                await ValidateServerCanRunWithSuppliedSettings(setupInfo, serverStore, SetupMode.LetsEncrypt, token);
-            }
-            catch (Exception e)
-            {
-                throw new InvalidOperationException("Validation failed.", e);
-            }
-
-            progress.Processed++;
-            progress.AddInfo("Validation is successful.");
-            progress.AddInfo("Creating new RavenDB configuration settings.");
-
-            onProgress(progress);
-
-            try
-            {
-                var completeClusterConfigurationResult = await CompleteClusterConfigurationAndGetSettingsZipSecuredSetup(onProgress, progress, SetupMode.LetsEncrypt, setupInfo, serverStore, token);
-
-                progress.SettingsZipFile = await SettingsZipFileHelper.GetSetupZipFileSecuredSetup(new GetSetupZipFileParameters
-                {
-                    CompleteClusterConfigurationResult = completeClusterConfigurationResult,
-                    Progress = progress,
-                    OnProgress = onProgress,
-                    OnSettingsPath = () => serverStore.Configuration.ConfigPath,
-                    SetupInfo = setupInfo,
-                    SetupMode = SetupMode.LetsEncrypt,
-                    ZipOnly = true,
-                    OnWriteSettingsJsonLocally = indentedJson => SettingsZipFileHelper.WriteSettingsJsonLocally(serverStore.Configuration.ConfigPath, indentedJson),
-                    OnGetCertificatePath = certificateFileName =>
-            {
-                        return serverStore.Configuration.GetSetting(RavenConfiguration.GetKey(x => x.Core.SetupResultingServerCertificatePath)) ??
-                               Path.Combine(AppContext.BaseDirectory, certificateFileName);
-                    },
-                    OnPutServerWideStudioConfigurationValues = async studioEnvironment =>
-                {
+                        OnPutServerWideStudioConfigurationValues = async studioEnvironment =>
+                    {
                         var res = await serverStore.PutValueInClusterAsync(new PutServerWideStudioConfigurationCommand(new ServerWideStudioConfiguration
-            {
+                        {
                             Disabled = false,
                             Environment = studioEnvironment
                         }, RaftIdGenerator.DontCareId));
 
                         await serverStore.Cluster.WaitForIndexNotification(res.Index);
                     },
-                    Token = token
-                });
-            }
-            catch (Exception e)
-            {
-                throw new InvalidOperationException("Failed to create the configuration settings.", e);
-            }
-
-            progress.Processed++;
-            progress.AddInfo("Configuration settings created.");
-            progress.AddInfo("Setting up RavenDB in Let's Encrypt security mode finished successfully.");
-            onProgress(progress);
-            }
-        catch (Exception e)
-            {
-            LogErrorAndThrow(onProgress, progress, "Setting up RavenDB in Let's Encrypt security mode failed.", e);
-            }
-
-        return progress;
+                        Token = token
+                    });
+                }
+                catch (Exception e)
+                {
+                    throw new InvalidOperationException("Failed to create the configuration settings.", e);
+                }
+
+                progress.Processed++;
+                progress.AddInfo("Configuration settings created.");
+                progress.AddInfo("Setting up RavenDB in Let's Encrypt security mode finished successfully.");
+                onProgress(progress);
+            }
+            catch (Exception e)
+            {
+                LogErrorAndThrow(onProgress, progress, "Setting up RavenDB in Let's Encrypt security mode failed.", e);
+            }
+
+            return progress;
         }
 
         private static async Task CompleteSecuredConfigurationForNewNode(
@@ -905,7 +901,7 @@
 
                 if (currentHasKey)
                 {
-                    settingsJsonObject.Modifications = new DynamicJsonValue(settingsJsonObject) {[dataDirKey] = currentDataDir};
+                    settingsJsonObject.Modifications = new DynamicJsonValue(settingsJsonObject) { [dataDirKey] = currentDataDir };
                 }
                 else if (settingsJsonObject.TryGet(dataDirKey, out string _))
                 {
@@ -944,17 +940,17 @@
             }
         }
 
-        
-          private static async Task CompleteUnsecuredConfigurationForNewNode(
-            Action<IOperationProgress> onProgress,
-            SetupProgressAndResult progress,
-            ContinueSetupInfo continueSetupInfo,
-            BlittableJsonReaderObject settingsJsonObject,
-            ServerStore serverStore,
-            string firstNodeTag,
-            Dictionary<string, string> otherNodesUrls,
-            License license,
-            JsonOperationContext context)
+
+        private static async Task CompleteUnsecuredConfigurationForNewNode(
+          Action<IOperationProgress> onProgress,
+          SetupProgressAndResult progress,
+          ContinueSetupInfo continueSetupInfo,
+          BlittableJsonReaderObject settingsJsonObject,
+          ServerStore serverStore,
+          string firstNodeTag,
+          Dictionary<string, string> otherNodesUrls,
+          License license,
+          JsonOperationContext context)
         {
             try
             {
@@ -1009,7 +1005,7 @@
 
                 if (currentHasKey)
                 {
-                    settingsJsonObject.Modifications = new DynamicJsonValue(settingsJsonObject) {[dataDirKey] = currentDataDir};
+                    settingsJsonObject.Modifications = new DynamicJsonValue(settingsJsonObject) { [dataDirKey] = currentDataDir };
                 }
                 else if (settingsJsonObject.TryGet(dataDirKey, out string _))
                 {
@@ -1047,7 +1043,7 @@
                 throw new InvalidOperationException("Failed to create the readme text.", e);
             }
         }
-          
+
         private static async Task<CompleteClusterConfigurationResult> CompleteClusterConfigurationUnsecuredSetup(
             Action<IOperationProgress> onProgress,
             SetupProgressAndResult progress,
@@ -1088,7 +1084,7 @@
 
                     if (unsecuredSetupInfo.LocalNodeTag != null)
                         await serverStore.EnsureNotPassiveAsync(publicServerUrl, unsecuredSetupInfo.LocalNodeTag);
-                   
+
                     await DeleteAllExistingCertificates(serverStore);
 
                     serverStore.HasFixedPort = unsecuredSetupInfo.NodeSetupInfos[localNodeTag].Port != 0;
@@ -1107,7 +1103,7 @@
                 },
             });
         }
-                
+
         private static async Task<CompleteClusterConfigurationResult> CompleteClusterConfigurationAndGetSettingsZipSecuredSetup(
             Action<IOperationProgress> onProgress,
             SetupProgressAndResult progress,
@@ -1131,11 +1127,11 @@
                 },
                 OnPutServerWideStudioConfigurationValues = async studioEnvironment =>
                     {
-                    var res = await serverStore.PutValueInClusterAsync(new PutServerWideStudioConfigurationCommand(
-                        new ServerWideStudioConfiguration {Disabled = false, Environment = studioEnvironment}, RaftIdGenerator.DontCareId));
-
-                    await serverStore.Cluster.WaitForIndexNotification(res.Index);
-                },
+                        var res = await serverStore.PutValueInClusterAsync(new PutServerWideStudioConfigurationCommand(
+                            new ServerWideStudioConfiguration { Disabled = false, Environment = studioEnvironment }, RaftIdGenerator.DontCareId));
+
+                        await serverStore.Cluster.WaitForIndexNotification(res.Index);
+                    },
                 OnBeforeAddingNodesToCluster = async (publicServerUrl, localNodeTag) =>
                         {
                             try
@@ -1158,36 +1154,36 @@
                             }
 
                             serverStore.HasFixedPort = setupInfo.NodeSetupInfos[localNodeTag].Port != 0;
-                },
+                        },
                 PutCertificateInCluster = async (selfSignedCertificate, newCertDef) =>
                             {
                                 try
                                 {
-                        var res = await serverStore.PutValueInClusterAsync(new PutCertificateCommand(selfSignedCertificate.Thumbprint, newCertDef, RaftIdGenerator.DontCareId));
-                        await serverStore.Cluster.WaitForIndexNotification(res.Index);
+                                    var res = await serverStore.PutValueInClusterAsync(new PutCertificateCommand(selfSignedCertificate.Thumbprint, newCertDef, RaftIdGenerator.DontCareId));
+                                    await serverStore.Cluster.WaitForIndexNotification(res.Index);
                                 }
                                 catch (Exception e)
                                 {
-                        throw new InvalidOperationException($"Failed to to put certificate in cluster. self signed certificate thumbprint'{selfSignedCertificate.Thumbprint}'.", e);
+                                    throw new InvalidOperationException($"Failed to to put certificate in cluster. self signed certificate thumbprint'{selfSignedCertificate.Thumbprint}'.", e);
                                 }
-                },
+                            },
                 AddNodeToCluster = async nodeTag =>
                         {
-                        try
-                        {
-                        await serverStore.AddNodeToClusterAsync(setupInfo.NodeSetupInfos[nodeTag].PublicServerUrl, nodeTag, validateNotInTopology: false, token: token);
-                        }
-                        catch (Exception e)
-                        {
-                        throw new InvalidOperationException($"Failed to add node '{nodeTag}' to the cluster.", e);
-                        }
-                },
+                            try
+                            {
+                                await serverStore.AddNodeToClusterAsync(setupInfo.NodeSetupInfos[nodeTag].PublicServerUrl, nodeTag, validateNotInTopology: false, token: token);
+                            }
+                            catch (Exception e)
+                            {
+                                throw new InvalidOperationException($"Failed to add node '{nodeTag}' to the cluster.", e);
+                            }
+                        },
                 RegisterClientCertInOs = (onProgressCopy, progressCopy, clientCert) => CertificateUtils.RegisterClientCertInOs(onProgressCopy, progressCopy, clientCert)
             });
-                            }
+        }
 
         public static async Task<byte[]> GenerateCertificateTask(string name, ServerStore serverStore, SetupInfo setupInfo)
-                        {
+        {
             if (serverStore.Server.Certificate?.Certificate == null)
                 throw new InvalidOperationException($"Cannot generate the client certificate '{name}' because the server certificate is not loaded.");
 
@@ -1196,7 +1192,7 @@
                 setupInfo.ClientCertNotAfter ?? DateTime.UtcNow.Date.AddYears(5));
 
             var newCertDef = new CertificateDefinition
-                        {
+            {
                 Name = name,
                 // this does not include the private key, that is only for the client
                 Certificate = Convert.ToBase64String(selfSignedCertificate.Export(X509ContentType.Cert)),
@@ -1209,28 +1205,28 @@
             };
 
             var res = await serverStore.PutValueInClusterAsync(new PutCertificateCommand(selfSignedCertificate.Thumbprint, newCertDef, RaftIdGenerator.DontCareId));
-                            await serverStore.Cluster.WaitForIndexNotification(res.Index);
+            await serverStore.Cluster.WaitForIndexNotification(res.Index);
 
             return certBytes;
-                        }
+        }
         internal static async Task DeleteAllExistingCertificates(ServerStore serverStore)
-                        {
+        {
             // If a user repeats the setup process, there might be certificate leftovers in the cluster
 
             List<string> existingCertificateKeys;
             using (serverStore.ContextPool.AllocateOperationContext(out TransactionOperationContext context))
             using (context.OpenReadTransaction())
-                            {
+            {
                 existingCertificateKeys = serverStore.Cluster.GetCertificateThumbprintsFromCluster(context).ToList();
-                            }
+            }
 
             if (existingCertificateKeys.Count == 0)
                 return;
 
-            var res = await serverStore.SendToLeaderAsync(new DeleteCertificateCollectionFromClusterCommand(RaftIdGenerator.NewId()) {Names = existingCertificateKeys});
+            var res = await serverStore.SendToLeaderAsync(new DeleteCertificateCollectionFromClusterCommand(RaftIdGenerator.NewId()) { Names = existingCertificateKeys });
 
             await serverStore.Cluster.WaitForIndexNotification(res.Index);
-                                }
+        }
 
         public static BlittableJsonReaderObject ExtractCertificatesAndSettingsJsonFromZip(byte[] zipBytes, string currentNodeTag, JsonOperationContext context,
             out byte[] certBytes, out X509Certificate2 serverCert, out X509Certificate2 clientCert, out string firstNodeTag,
@@ -1248,12 +1244,12 @@
 
             using (var msZip = new MemoryStream(zipBytes))
             using (var archive = new ZipArchive(msZip, ZipArchiveMode.Read, false))
-                                {
+            {
                 foreach (var entry in archive.Entries)
-                            {
+                {
                     // try to find setup.json file first, as we make decisions based on its contents
                     if (entry.Name.Equals("setup.json"))
-                        {
+                    {
                         var json = context.Sync.ReadForMemory(entry.Open(), "license/json");
 
                         SetupSettings setupSettings = JsonDeserializationServer.SetupSettings(json);
@@ -1262,46 +1258,46 @@
                         // Since we allow to customize node tags, we stored information about the order of nodes into setup.json file
                         // The first node is the one in which the cluster should be initialized.
                         // If the file isn't found, it means we are using a zip which was created in the old codebase => first node has the tag 'A'
-                            }
-                        }
+                    }
+                }
 
                 foreach (var entry in archive.Entries)
-        {
+                {
                     if (entry.FullName.StartsWith($"{currentNodeTag}/") && entry.Name.EndsWith(".pfx"))
-        {
+                    {
                         using (var ms = new MemoryStream())
-        {
+                        {
                             entry.Open().CopyTo(ms);
                             certBytes = ms.ToArray();
-                }
-                }
+                        }
+                    }
 
                     if (entry.Name.StartsWith("admin.client.certificate") && entry.Name.EndsWith(".pfx"))
-        {
+                    {
                         using (var ms = new MemoryStream())
-            {
+                        {
                             entry.Open().CopyTo(ms);
                             clientCertBytes = ms.ToArray();
-            }
-            }
+                        }
+                    }
 
                     if (entry.Name.Equals("license.json"))
-            {
+                    {
                         var json = context.Sync.ReadForMemory(entry.Open(), "license/json");
                         license = JsonDeserializationServer.License(json);
-            }
+                    }
 
                     if (entry.Name.Equals("settings.json"))
-        {
+                    {
                         using (var settingsJson = context.Sync.ReadForMemory(entry.Open(), "settings-json-from-zip"))
-            {
+                        {
                             settingsJson.TryGet(RavenConfiguration.GetKey(x => x.Core.PublicServerUrl), out string publicServerUrl);
                             settingsJson.TryGet(RavenConfiguration.GetKey(x => x.Core.ServerUrls), out string serverUrl);
 
                             if (entry.FullName.StartsWith($"{currentNodeTag}/"))
-            {
+                            {
                                 currentNodeSettingsJson = settingsJson.Clone(context);
-            }
+                            }
 
                             // This is for the case where we take the zip file and use it to setup the first node as well.
                             // If this is the first node, we must collect the urls of the other nodes so that
@@ -1328,13 +1324,13 @@
                 if (isSecured)
                 {
                     currentNodeSettingsJson.TryGet(RavenConfiguration.GetKey(x => x.Security.CertificatePassword), out string certPassword);
-                    serverCert = CertificateLoaderUtil.CreateCertificate(certBytes, certPassword, CertificateLoaderUtil.FlagsForPersist);   
+                    serverCert = CertificateLoaderUtil.CreateCertificate(certBytes, certPassword, CertificateLoaderUtil.FlagsForPersist);
                 }
             }
             catch (Exception e)
             {
                 throw new InvalidOperationException($"Unable to load the server certificate of node '{currentNodeTag}'.", e);
-                            }
+            }
 
             try
             {
@@ -1346,9 +1342,9 @@
             catch (Exception e)
             {
                 throw new InvalidOperationException("Unable to load the client certificate.", e);
-                }
+            }
 
             return currentNodeSettingsJson;
-            }
-        }
-        }+        }
+    }
+}