﻿using System;
using System.Collections.Generic;
using System.Diagnostics;
using System.IO;
using System.Linq;
using System.Net.Http;
using System.Runtime.InteropServices;
using System.Security.Cryptography;
using System.Security.Cryptography.X509Certificates;
using System.Text;
using System.Threading;
using System.Threading.Tasks;
using Newtonsoft.Json;
using Raven.Client;
using Raven.Client.Documents.Conventions;
using Raven.Client.Documents.Indexes;
using Raven.Client.Documents.Operations.Backups;
using Raven.Client.Documents.Operations.ETL;
using Raven.Client.Documents.Operations.ETL.SQL;
using Raven.Client.Documents.Operations.Replication;
using Raven.Client.Documents.Operations.TimeSeries;
using Raven.Client.Documents.Subscriptions;
using Raven.Client.Exceptions.Commercial;
using Raven.Client.Extensions;
using Raven.Client.Http;
using Raven.Client.Properties;
using Raven.Client.ServerWide;
using Raven.Client.ServerWide.Commands;
using Raven.Client.ServerWide.Operations;
using Raven.Client.ServerWide.Operations.Certificates;
using Raven.Client.Util;
using Raven.Server.Commercial.LetsEncrypt;
using Raven.Server.Config;
using Raven.Server.Json;
using Raven.Server.NotificationCenter.Notifications;
using Raven.Server.NotificationCenter.Notifications.Details;
using Raven.Server.Rachis;
using Raven.Server.ServerWide;
using Raven.Server.ServerWide.Commands;
using Raven.Server.ServerWide.Context;
using Raven.Server.Utils;
using Raven.Server.Web.System;
using Sparrow;
using Sparrow.Json;
using Sparrow.Json.Parsing;
using Sparrow.Logging;
using Sparrow.LowMemory;
using Sparrow.Utils;
using Voron;
using static Raven.Server.Monitoring.Snmp.SnmpOids;
using StudioConfiguration = Raven.Client.Documents.Operations.Configuration.StudioConfiguration;

namespace Raven.Server.Commercial
{
    public sealed class LicenseManager : IDisposable
    {
        private static readonly Logger Logger = LoggingSource.Instance.GetLogger<LicenseManager>("Server");
        private static readonly RSAParameters _rsaParameters;
        private readonly LicenseStorage _licenseStorage = new LicenseStorage();
        private Timer _leaseLicenseTimer;
        private readonly ServerStore _serverStore;
        private readonly LicenseHelper _licenseHelper;

        private readonly SemaphoreSlim _leaseLicenseSemaphore = new SemaphoreSlim(1);
        private readonly SemaphoreSlim _licenseLimitsSemaphore = new SemaphoreSlim(1);
        private readonly bool _skipLeasingErrorsLogging;
        private DateTime? _lastPerformanceHint;
        private bool _eulaAcceptedButHasPendingRestart;

        private readonly SemaphoreSlim _locker = new SemaphoreSlim(1, 1);
        private LicenseSupportInfo _lastKnownSupportInfo;

        public event Action LicenseChanged;

        public event Action OnBeforeInitialize;

        public static readonly OsInfo OsInfo = OsInfoExtensions.GetOsInfo();

        public static readonly BuildNumber BuildInfo = new BuildNumber
        {
            BuildVersion = ServerVersion.Build,
            ProductVersion = ServerVersion.Version,
            CommitHash = ServerVersion.CommitHash,
            FullVersion = ServerVersion.FullVersion,
            AssemblyVersion = ServerVersion.AssemblyVersion
        };

        public LicenseStatus LicenseStatus { get; private set; } = new LicenseStatus();

        internal static bool IgnoreProcessorAffinityChanges = false;

        internal static bool AddLicenseStatusToLicenseLimitsException = false;

        static LicenseManager()
        {
            string publicKeyString;
            const string publicKeyPath = "Raven.Server.Commercial.RavenDB.public.json";
            using (var stream = typeof(LicenseManager).Assembly.GetManifestResourceStream(publicKeyPath))
            {
                if (stream == null)
                    throw new InvalidOperationException("Could not find public key for the license");
                publicKeyString = new StreamReader(stream).ReadToEnd();
            }

            var rsaPublicParameters = JsonConvert.DeserializeObject<RSAPublicParameters>(publicKeyString);
            _rsaParameters = new RSAParameters
            {
                Modulus = rsaPublicParameters.RsaKeyValue.Modulus,
                Exponent = rsaPublicParameters.RsaKeyValue.Exponent
            };
        }

        public LicenseManager(ServerStore serverStore)
        {
            _serverStore = serverStore;
            _licenseHelper = new LicenseHelper(serverStore);
            _skipLeasingErrorsLogging = serverStore.Configuration.Licensing.SkipLeasingErrorsLogging;
        }

        public bool IsEulaAccepted => _eulaAcceptedButHasPendingRestart || _serverStore.Configuration.Licensing.EulaAccepted;

        public void Initialize(StorageEnvironment environment, TransactionContextPool contextPool)
        {
            try
            {
                OnBeforeInitialize?.Invoke();

                _licenseStorage.Initialize(environment, contextPool);

                var firstServerStartDate = _licenseStorage.GetFirstServerStartDate();
                if (firstServerStartDate == null)
                {
                    firstServerStartDate = SystemTime.UtcNow;
                    _licenseStorage.SetFirstServerStartDate(firstServerStartDate.Value);
                }

                LicenseStatus.FirstServerStartDate = firstServerStartDate.Value;
                _licenseStorage.SetBuildInfo(BuildInfo);

                // on a fresh server we are setting the amount of cores in the default license (3)
                ReloadLicense(firstRun: true);
                ReloadLicenseLimits(firstRun: true);

                Task.Run(PutMyNodeInfoAsync).IgnoreUnobservedExceptions();
            }
            catch (Exception e)
            {
                if (Logger.IsOperationsEnabled)
                    Logger.Operations("Failed to initialize license manager", e);
            }
            finally
            {
                _leaseLicenseTimer = new Timer(state =>
                    AsyncHelpers.RunSync(ExecuteTasks), null,
                    (int)TimeSpan.FromMinutes(1).TotalMilliseconds,
                    (int)TimeSpan.FromHours(24).TotalMilliseconds);
            }
        }

        public async Task PutMyNodeInfoAsync()
        {
            if (_serverStore.IsPassive())
                return;

            if (await _licenseLimitsSemaphore.WaitAsync(0) == false)
                return;

            try
            {
                var nodeInfo = _serverStore.GetNodeInfo();
                var detailsPerNode = new DetailsPerNode
                {
                    UtilizedCores = UpdateLicenseLimitsCommand.NodeInfoUpdate,
                    NumberOfCores = nodeInfo.NumberOfCores,
                    InstalledMemoryInGb = nodeInfo.InstalledMemoryInGb,
                    UsableMemoryInGb = nodeInfo.UsableMemoryInGb,
                    BuildInfo = nodeInfo.BuildInfo,
                    OsInfo = nodeInfo.OsInfo
                };

                await _serverStore.PutNodeLicenseLimitsAsync(_serverStore.NodeTag, detailsPerNode, LicenseStatus);
            }
            catch (Exception e)
            {
                if (Logger.IsOperationsEnabled && _serverStore.IsPassive() == false)
                    Logger.Operations("Failed to put my node info, will try again later", e);
            }
            finally
            {
                _licenseLimitsSemaphore.Release();
            }
        }

        public void ReloadLicense(bool firstRun = false)
        {
            var license = _serverStore.LoadLicense();
            if (license == null)
            {
                // license is not active
                ResetLicense(error: null);

                CreateAgplAlert();

                return;
            }

            try
            {
                SetLicense(GetLicenseStatus(license));
                _serverStore.Configuration.UpdateLicenseType(LicenseStatus.Type);
            }
            catch (Exception e)
            {
                ResetLicense(e.Message);

                if (Logger.IsInfoEnabled)
                    Logger.Info("Could not validate license", e);

                var alert = AlertRaised.Create(
                     null,
                    "License manager initialization error",
                    "Could not initialize the license manager",
                    AlertType.LicenseManager_InitializationError,
                    NotificationSeverity.Warning,
                    details: new ExceptionDetails(e));

                _serverStore.NotificationCenter.Add(alert);
            }

            RemoveAgplAlert();
            LicenseChanged?.Invoke();

            if (firstRun == false)
                _licenseHelper.UpdateLocalLicense(license, _rsaParameters);
        }

        private void CreateAgplAlert()
        {
            var alert = AlertRaised.Create(
                null,
                "Your server is running without a license",
                null,
                AlertType.LicenseManager_AGPL3,
                NotificationSeverity.Warning);

            _serverStore.NotificationCenter.Add(alert);
        }

        private void RemoveAgplAlert()
        {
            var id = AlertRaised.GetKey(AlertType.LicenseManager_AGPL3, null);
            if (_serverStore.NotificationCenter.Exists(id) == false)
                return;

            try
            {
                _serverStore.NotificationCenter.Dismiss(id);
            }
            catch (Exception e)
            {
                // nothing we do can here, we'll try to remove it on next restart or when reloading the license
                if (Logger.IsOperationsEnabled)
                    Logger.Operations("Failed to remove the AGPL alert", e);
            }
        }

        public void ReloadLicenseLimits(bool firstRun = false)
        {
            try
            {
                using (var process = Process.GetCurrentProcess())
                {
                    var utilizedCores = GetCoresLimitForNode(out var licenseLimits, firstRun == false);
                    var clusterSize = GetClusterSize();
                    var maxWorkingSet = Math.Min(LicenseStatus.MaxMemory / (double)clusterSize, utilizedCores * LicenseStatus.Ratio);

                    SetAffinity(process, utilizedCores, licenseLimits);
                    SetMaxWorkingSet(process, Math.Max(1, maxWorkingSet));
                }

                ValidateLicenseStatus();
            }
            catch (Exception e)
            {
                Logger.Info("Failed to reload license limits", e);
            }
        }

        public int GetCoresLimitForNode(out LicenseLimits licenseLimits, bool shouldPutNodeInfoIfNotExist = true)
        {
            licenseLimits = _serverStore.LoadLicenseLimits();
            if (licenseLimits?.NodeLicenseDetails != null &&
                licenseLimits.NodeLicenseDetails.TryGetValue(_serverStore.NodeTag, out var detailsPerNode))
            {
                return Math.Min(detailsPerNode.UtilizedCores, LicenseStatus.MaxCoresPerNode ?? LicenseStatus.MaxCores);
            }

            // we don't have any license limits for this node, let's put our info to update it
            if (shouldPutNodeInfoIfNotExist)
                Task.Run(async () => await PutMyNodeInfoAsync()).IgnoreUnobservedExceptions();
            return Math.Min(ProcessorInfo.ProcessorCount, LicenseStatus.MaxCores);
        }

        private int GetClusterSize()
        {
            if (_serverStore.IsPassive())
                return 1;

            return _serverStore.GetClusterTopology().AllNodes.Count;
        }

        public async Task ChangeLicenseLimits(string nodeTag, int? maxUtilizedCores, string raftRequestId)
        {
            var licenseLimits = _serverStore.LoadLicenseLimits();

            DetailsPerNode detailsPerNode = null;
            licenseLimits?.NodeLicenseDetails.TryGetValue(nodeTag, out detailsPerNode);

            using (_serverStore.ContextPool.AllocateOperationContext(out TransactionOperationContext context))
            using (context.OpenReadTransaction())
            {
                var allNodes = _serverStore.GetClusterTopology(context).AllNodes;
                if (allNodes.TryGetValue(nodeTag, out var nodeUrl) == false)
                    throw new ArgumentException($"Node tag `{nodeTag}` isn't part of the cluster");

                if (nodeTag == _serverStore.NodeTag)
                {
                    detailsPerNode ??= new DetailsPerNode();
                    detailsPerNode.NumberOfCores = ProcessorInfo.ProcessorCount;

                    var memoryInfo = _serverStore.Server.MetricCacher.GetValue<MemoryInfoResult>(MetricCacher.Keys.Server.MemoryInfo);
                    detailsPerNode.InstalledMemoryInGb = memoryInfo.InstalledMemory.GetDoubleValue(SizeUnit.Gigabytes);
                    detailsPerNode.UsableMemoryInGb = memoryInfo.TotalPhysicalMemory.GetDoubleValue(SizeUnit.Gigabytes);
                    detailsPerNode.BuildInfo = BuildInfo;
                    detailsPerNode.OsInfo = OsInfo;
                }
                else
                {
                    var nodeInfo = await GetNodeInfo(nodeUrl, context);
                    if (nodeInfo != null)
                    {
                        detailsPerNode ??= new DetailsPerNode();
                        detailsPerNode.NumberOfCores = nodeInfo.NumberOfCores;
                        detailsPerNode.InstalledMemoryInGb = nodeInfo.InstalledMemoryInGb;
                        detailsPerNode.UsableMemoryInGb = nodeInfo.UsableMemoryInGb;
                        detailsPerNode.BuildInfo = nodeInfo.BuildInfo;
                        detailsPerNode.OsInfo = nodeInfo.OsInfo;
                    }
                    else if (detailsPerNode == null)
                    {
                        throw new InvalidOperationException($"Node tag: {nodeTag} with node url: {nodeUrl} cannot be reached");
                    }
                }

                Debug.Assert(detailsPerNode != null);
                Debug.Assert(detailsPerNode.NumberOfCores > 0);

                detailsPerNode.MaxUtilizedCores = maxUtilizedCores;
            }

            await _serverStore.PutNodeLicenseLimitsAsync(nodeTag, detailsPerNode, LicenseStatus, raftRequestId);
        }

        private async Task<Client.ServerWide.Commands.NodeInfo> GetNodeInfo(string nodeUrl, TransactionOperationContext ctx)
        {
            using (var requestExecutor = ClusterRequestExecutor.CreateForShortTermUse(nodeUrl, _serverStore.Server.Certificate.Certificate, DocumentConventions.DefaultForServer))
            {
                var infoCmd = new GetNodeInfoCommand(TimeSpan.FromSeconds(15));

                try
                {
                    await requestExecutor.ExecuteAsync(infoCmd, ctx);
                }
                catch (Exception)
                {
                    return null;
                }

                return infoCmd.Result;
            }
        }

        public async Task ActivateAsync(License license, string raftRequestId, bool skipGettingUpdatedLicense = false, bool fromApi = false)
        {
            var licenseStatus = GetLicenseStatus(license);
            if (licenseStatus.Expiration.HasValue == false)
                throw new LicenseExpiredException("License doesn't have an expiration date!");

            if (licenseStatus.CanActivate(out DateTime? canBeActivateUntil) == false)
            {
                throw new LicenseExpiredException($"Cannot activate license because its max activation date has passed: {canBeActivateUntil}");
            }

            if (licenseStatus.Expired)
            {
                if (skipGettingUpdatedLicense)
                    throw new LicenseExpiredException($"License already expired on: {licenseStatus.Expiration}");

                try
                {
                    // license expired, we'll try to update it
                    var updatedLicense = await GetUpdatedLicenseForActivation(license);
                    if (updatedLicense.license == null)
                    {
                        var errorMessage =
                            $"License already expired on: {licenseStatus.FormattedExpiration} and we failed to get an updated one from {ApiHttpClient.ApiRavenDbNet}.";
                        if (licenseStatus.IsIsv)
                        {
                            errorMessage += $" Since this is an ISV license, you can use this license with any RavenDB version that was released prior to {licenseStatus.FormattedExpiration}";
                        }

                        throw new LicenseExpiredException(errorMessage);
                    }

                    await ActivateAsync(updatedLicense.license, raftRequestId, skipGettingUpdatedLicense: true, updatedLicense.FromApi);
                    return;
                }
                catch (LicenseExpiredException)
                {
                    throw;
                }
                catch (Exception e)
                {
                    if (e is HttpRequestException)
                        throw new LicenseExpiredException($"License already expired on: {licenseStatus.FormattedExpiration} and we were unable to get an updated license. Please make sure you that you have access to {ApiHttpClient.ApiRavenDbNet}.", e);

                    throw new LicenseExpiredException($"License already expired on: {licenseStatus.FormattedExpiration} and we were unable to get an updated license.", e);
                }
            }

            if (licenseStatus.Version.Major < 6 && licenseStatus.IsCloud == false)
            {
                if (skipGettingUpdatedLicense)
                {
                    throw new LicenseLimitException($"Your license ('{licenseStatus.Id}') version '{licenseStatus.Version}' doesn't allow you to upgrade to server version '{RavenVersionAttribute.Instance.FullVersion}'. " +
                                                    $"Please proceed to the https://ravendb.net/l/8O2YU1 website to perform the license upgrade first.");
                }

                try
                {
                    var updatedLicense = await GetUpdatedLicenseForActivation(license);
                    if (updatedLicense.license == null)
                    {
                        throw new LicenseLimitException($"Your license ('{licenseStatus.Id}') version '{licenseStatus.Version}' doesn't allow you to upgrade to server version '{RavenVersionAttribute.Instance.FullVersion}'. " +
                                                        $"We failed to get an updated one from {ApiHttpClient.ApiRavenDbNet}. " +
                                                        $"Please proceed to the https://ravendb.net/l/8O2YU1 website to perform the license upgrade first.");
                    }

                    await ActivateAsync(updatedLicense.license, raftRequestId, skipGettingUpdatedLicense: true, updatedLicense.FromApi);
                    return;
                }
                catch (Exception e)
                {
                    throw new LicenseLimitException($"Your license ('{licenseStatus.Id}') version '{licenseStatus.Version}' doesn't allow you to upgrade to server version '{RavenVersionAttribute.Instance.FullVersion}'. " +
                                                    $"We failed to get an updated one from {ApiHttpClient.ApiRavenDbNet}. " +
                                                    $"Please proceed to the https://ravendb.net/l/8O2YU1 website to perform the license upgrade first.", e);
                }
            }

            ThrowIfCannotActivateLicense(licenseStatus);

            try
            {
                await _serverStore.PutLicenseAsync(license, raftRequestId, fromApi).ConfigureAwait(false);
            }
            catch (Exception e)
            {
                var message = $"Could not save the following license:{Environment.NewLine}" +
                              $"Id: {license.Id}{Environment.NewLine}" +
                              $"Name: {license.Name}{Environment.NewLine}" +
                              $"Keys: [{(license.Keys != null ? string.Join(", ", license.Keys) : "N/A")}]";

                if (Logger.IsInfoEnabled)
                    Logger.Info(message, e);

                throw new InvalidOperationException("Could not save license!", e);
            }
        }

        private void ResetLicense(string error)
        {
            LicenseStatus = new LicenseStatus
            {
                FirstServerStartDate = LicenseStatus.FirstServerStartDate,
                ErrorMessage = error,
            };
        }

        private void SetLicense(LicenseStatus licenseStatus)
        {
            LicenseStatus = new LicenseStatus
            {
                Id = licenseStatus.Id,
                LicensedTo = licenseStatus.LicensedTo,
                ErrorMessage = null,
                Attributes = licenseStatus.Attributes,
                FirstServerStartDate = LicenseStatus.FirstServerStartDate,
            };
        }

        public static LicenseStatus GetLicenseStatus(License license)
        {
            Dictionary<LicenseAttribute, object> licenseAttributes;

            try
            {
                licenseAttributes = LicenseValidator.Validate(license, _rsaParameters);
            }
            catch (Exception e)
            {
                var message = $"Could not validate the following license:{Environment.NewLine}" +
                              $"Id: {license.Id}{Environment.NewLine}" +
                              $"Name: {license.Name}{Environment.NewLine}" +
                              $"Keys: [{(license.Keys != null ? string.Join(", ", license.Keys) : "N/A")}]";

                if (Logger.IsInfoEnabled)
                    Logger.Info(message, e);

                throw new InvalidDataException("Could not validate license!", e);
            }

            var licenseStatus = new LicenseStatus
            {
                Id = license.Id,
                Attributes = licenseAttributes,
                LicensedTo = license.Name
            };

            return licenseStatus;
        }

        public async Task TryActivateLicenseAsync(bool throwOnActivationFailure)
        {
            if (LicenseStatus.Type != LicenseType.None)
                return;

            var license = _licenseHelper.TryGetLicenseFromString(throwOnActivationFailure) ??
                          _licenseHelper.TryGetLicenseFromPath(throwOnActivationFailure);
            if (license == null)
                return;

            try
            {
                await ActivateAsync(license, RaftIdGenerator.NewId());
            }
            catch (Exception e)
            {
                if (Logger.IsInfoEnabled)
                    Logger.Info("Failed to activate license", e);

                if (throwOnActivationFailure)
                    throw new LicenseActivationException("Failed to activate license", e);
            }
        }

        public static async Task<HttpResponseMessage> GetUpdatedLicenseResponseMessage(License currentLicense, TransactionContextPool contextPool)
        {
            var leaseLicenseInfo = GetLeaseLicenseInfo(currentLicense, contextPool);

            var response = await ApiHttpClient.Instance.PostAsync("/api/v2/license/lease",
                    new StringContent(JsonConvert.SerializeObject(leaseLicenseInfo), Encoding.UTF8, "application/json"), _serverStore.ServerShutdown)
                .ConfigureAwait(false);

            return response;
        }

        public async Task<License> GetUpdatedLicense(License currentLicense)
        {
            var response = await GetUpdatedLicenseResponseMessage(currentLicense, _serverStore.ContextPool).ConfigureAwait(false);
            if (response.IsSuccessStatusCode == false)
                return null;

            var leasedLicense = await ConvertResponseToLeasedLicense(response).ConfigureAwait(false);
            return leasedLicense.License;
        }

<<<<<<< HEAD
        public static async Task<LeasedLicense> ConvertResponseToLeasedLicense(HttpResponseMessage httpResponseMessage)
        {
            var leasedLicenseAsStream = await httpResponseMessage.Content.ReadAsStreamWithZstdSupportAsync().ConfigureAwait(false);
=======
        private async Task<LeasedLicense> ConvertResponseToLeasedLicense(HttpResponseMessage httpResponseMessage)
        {
            var leasedLicenseAsStream = await httpResponseMessage.Content.ReadAsStreamAsync(_serverStore.ServerShutdown).ConfigureAwait(false);
>>>>>>> 48fb9b6a
            using (var context = JsonOperationContext.ShortTermSingleUse())
            {
                var json = await context.ReadForMemoryAsync(leasedLicenseAsStream, "leased license info", _serverStore.ServerShutdown);
                var leasedLicense = JsonDeserializationServer.LeasedLicense(json);
                return leasedLicense;
            }
        }

        private static LeaseLicenseInfo GetLeaseLicenseInfo(License license, TransactionContextPool contextPool)
        {
            using (contextPool.AllocateOperationContext(out TransactionOperationContext context))
            using (context.OpenReadTransaction())
            {
                return new LeaseLicenseInfo
                {
                    License = license,
                    BuildInfo = BuildInfo,
                    OsInfo = OsInfo,
                    ClusterId = RachisConsensus.GetClusterTopology(context).TopologyId,
                    UtilizedCores = GetUtilizedCores(context),
                    NodeTag = RachisConsensus.ReadNodeTag(context),
                    StudioEnvironment = GetStudioEnvironment(context)
                };
            }
        }

        private static int GetUtilizedCores(TransactionOperationContext context)
        {
            var lowerName = ServerStore.LicenseLimitsStorageKey.ToLowerInvariant();

            using (Slice.From(context.Allocator, lowerName, out Slice key))
            {
                var licenseLimitsBlittable = ClusterStateMachine.ReadInternal(context, out _, key);
                if (licenseLimitsBlittable == null)
                    return 0;

                var licenseLimits = JsonDeserializationServer.LicenseLimits(licenseLimitsBlittable);
                var detailsPerNode = licenseLimits?.NodeLicenseDetails;
                if (detailsPerNode == null)
                    return 0;

                return detailsPerNode.Sum(x => x.Value.UtilizedCores);
            }
        }

        private static StudioConfiguration.StudioEnvironment GetStudioEnvironment(TransactionOperationContext context)
        {
            var lowerName = Constants.Configuration.StudioId.ToLowerInvariant();

            using (Slice.From(context.Allocator, lowerName, out Slice key))
            {
                var studioConfigurationJson = ClusterStateMachine.ReadInternal(context, out _, key);

                if (studioConfigurationJson == null)
                    return StudioConfiguration.StudioEnvironment.None;

                var studioConfiguration = JsonDeserializationServer.ServerWideStudioConfiguration(studioConfigurationJson);

                return studioConfiguration.Disabled ? StudioConfiguration.StudioEnvironment.None : studioConfiguration.Environment;
            }
        }

        private async Task<(License license, bool FromApi)> GetUpdatedLicenseForActivation(License currentLicense)
        {
            try
            {
                if (_serverStore.Configuration.Licensing.DisableAutoUpdate)
                {
                    if (_skipLeasingErrorsLogging == false && Logger.IsInfoEnabled)
                    {
                        // ReSharper disable once MethodHasAsyncOverload
                        var configurationKey = RavenConfiguration.GetKey(x => x.Licensing.DisableAutoUpdate);
                        Logger.Info($"Skipping updating of the license from string or path or from api.ravendb.net because '{configurationKey}' was set to true");
                    }

                    return (null, false);
                }

                if (_serverStore.Configuration.Licensing.DisableAutoUpdateFromApi)
                {
                    var license = TryGetUpdatedLicenseFromStringOrPath(currentLicense);
                    if (license != null)
                        return (license, false);

                    if (_skipLeasingErrorsLogging == false && Logger.IsInfoEnabled)
                    {
                        // ReSharper disable once MethodHasAsyncOverload
                        var configurationKey = RavenConfiguration.GetKey(x => x.Licensing.DisableAutoUpdateFromApi);
                        Logger.Info($"Skipping updating of the license from api.ravendb.net because '{configurationKey}' was set to true");
                    }
                    return (null, false);
                }

                var response = await GetUpdatedLicenseResponseMessage(currentLicense, _serverStore.ContextPool).ConfigureAwait(false);

                if (response.IsSuccessStatusCode == false)
                {
                    // we failed to get an update license from api.ravendb.net
                    // we'll try to get it from the json string or path
                    var license = TryGetUpdatedLicenseFromStringOrPath(currentLicense);
                    if (license != null)
                        return (license, false);

<<<<<<< HEAD
                    var responseString = await response.Content.ReadAsStringWithZstdSupportAsync().ConfigureAwait(false);
=======
                    var responseString = await response.Content.ReadAsStringAsync(_serverStore.ServerShutdown).ConfigureAwait(false);
>>>>>>> 48fb9b6a
                    AddLeaseLicenseError($"status code: {response.StatusCode}, response: {responseString}");
                    return (null, false);
                }

                var leasedLicense = await ConvertResponseToLeasedLicense(response).ConfigureAwait(false);
                var newLicense = leasedLicense.License;
                var licenseChanged = newLicense.Equals(currentLicense) == false;

                if (string.IsNullOrWhiteSpace(leasedLicense.Message) == false)
                {
                    var severity =
                        leasedLicense.NotificationSeverity == NotificationSeverity.None
                            ? NotificationSeverity.Info
                            : leasedLicense.NotificationSeverity;
                    var alert = AlertRaised.Create(
                        null,
                        leasedLicense.Title,
                        leasedLicense.Message,
                        AlertType.LicenseManager_LicenseUpdateMessage,
                        severity);

                    _serverStore.NotificationCenter.Add(alert);
                }

                if (string.IsNullOrWhiteSpace(leasedLicense.ErrorMessage) == false)
                {
                    LicenseStatus.ErrorMessage = leasedLicense.ErrorMessage;
                }

                return licenseChanged ? (leasedLicense.License, true) : (null,false);
            }
            catch (HttpRequestException)
            {
                var license = TryGetUpdatedLicenseFromStringOrPath(currentLicense);
                if (license != null)
                    return (license, false);

                throw;
            }
        }

        private License TryGetUpdatedLicenseFromStringOrPath(License currentLicense)
        {
            var license = _licenseHelper.TryGetLicenseFromString(throwOnFailure: false) ??
                          _licenseHelper.TryGetLicenseFromPath(throwOnFailure: false);

            // since we are updating NOT from api.ravendb.net, we are enforcing:
            // - the same license id (can cause issues when updating the let's encrypt certificate)
            // - higher expiration date

            if (license == null)
                return null;

            if (license.Id != currentLicense.Id)
                throw new InvalidOperationException("Updating a license from string or path by using a different license id isn't supported");

            var licenseStatus = GetLicenseStatus(license);
            ThrowIfCannotActivateLicense(licenseStatus);

            if (licenseStatus.Expired)
                return null;

            if (licenseStatus.Expiration < GetLicenseStatus(currentLicense).Expiration)
                return null;

            if (license.Equals(currentLicense))
                return null;

            if (licenseStatus.CanActivate(out _) == false)
                return null;

            return license;
        }

        private async Task ExecuteTasks()
        {
            try
            {
                await LeaseLicense(RaftIdGenerator.NewId(), throwOnError: false);

                await PutMyNodeInfoAsync();

                ReloadLicenseLimits();
            }
            catch (Exception e)
            {
                if (Logger.IsInfoEnabled)
                    Logger.Info("Failed to execute tasks", e);
            }
        }

        public async Task<LicenseRenewalResult> RenewLicense()
        {
            var license = _serverStore.LoadLicense();

            if (license == null)
                throw new InvalidOperationException("License not found");

            var requestUri = $"/api/v2/license/renew?&build={ServerVersion.Build}";
            var response = await ApiHttpClient.Instance.PostAsync(requestUri,
                    new StringContent(JsonConvert.SerializeObject(license), Encoding.UTF8, "application/json"))
                .ConfigureAwait(false);

            var responseString = await response.Content.ReadAsStringWithZstdSupportAsync().ConfigureAwait(false);
            if (response.IsSuccessStatusCode == false)
                throw new InvalidOperationException($"Failed to renew license, error: {responseString}");

            return JsonConvert.DeserializeObject<LicenseRenewalResult>(responseString);
        }

        public async Task<LicenseLeaseResult> LeaseLicense(string raftRequestId, bool throwOnError)
        {
            var leaseStatus = new LicenseLeaseResult() { Status = LeaseStatus.NotModified };
            if (await _leaseLicenseSemaphore.WaitAsync(0) == false)
                return leaseStatus;

            try
            {
                var loadedLicense = _serverStore.LoadLicense();
                if (loadedLicense == null)
                    return leaseStatus;

                var updatedLicense = await GetUpdatedLicenseForActivation(loadedLicense);
                if (updatedLicense.license == null)
                    return leaseStatus;

                var licenseStatus = GetLicenseStatus(updatedLicense.license);

                try
                {
                    // we'll activate the license from the license server
                    await _serverStore.PutLicenseAsync(updatedLicense.license, raftRequestId, updatedLicense.FromApi).ConfigureAwait(false);
                }
                catch
                {
                    // we want to set the new license status anyway
                    SetLicense(licenseStatus);
                    throw;
                }

                var alert = AlertRaised.Create(
                    null,
                    "License was updated",
                    "Successfully leased license",
                    AlertType.LicenseManager_LeaseLicenseSuccess,
                    NotificationSeverity.Info);

                _serverStore.NotificationCenter.Add(alert);

                leaseStatus.Status = LeaseStatus.Updated;
            }
            catch (Exception e)
            {
                var message = e is HttpRequestException ? "failed to connect to api.ravendb.net" : "see exception details";
                AddLeaseLicenseError(message, e);

                if (throwOnError)
                    throw;
            }
            finally
            {
                _leaseLicenseSemaphore.Release();
            }

            return leaseStatus;
        }

        private void ValidateLicenseStatus()
        {
            var licenseLimits = _serverStore.LoadLicenseLimits();
            if (licenseLimits == null)
                return;

            var utilizedCores = licenseLimits.NodeLicenseDetails.Sum(x => x.Value.UtilizedCores);
            string errorMessage = null;
            if (utilizedCores > LicenseStatus.MaxCores)
            {
                errorMessage = $"The number of utilized cores is {utilizedCores}, " +
                              $"while the license limit is {LicenseStatus.MaxCores} cores";
            }
            else if (licenseLimits.NodeLicenseDetails.Count > LicenseStatus.MaxClusterSize)
            {
                errorMessage = $"The cluster size is {licenseLimits.NodeLicenseDetails.Count}, " +
                              $"while the license limit is {LicenseStatus.MaxClusterSize}";
            }

            if (errorMessage != null)
                LicenseStatus.ErrorMessage = errorMessage;
        }

        private void AddLeaseLicenseError(string errorMessage, Exception exception = null)
        {
            if (_skipLeasingErrorsLogging)
                return;

            if (LicenseStatus.Expired == false &&
                LicenseStatus.Expiration != null &&
                LicenseStatus.Expiration.Value.Subtract(DateTime.UtcNow).TotalDays > 3 &&
                (exception == null || exception is HttpRequestException))
            {
                // ignore the error if the license isn't expired yet
                // and we don't have access to api.ravendb.net from this machine
                return;
            }

            const string title = "Failed to lease license";
            if (Logger.IsInfoEnabled)
            {
                Logger.Info($"{title}, {errorMessage}", exception);
            }

            var alert = AlertRaised.Create(
                null,
                title,
                "Could not lease license",
                AlertType.LicenseManager_LeaseLicenseError,
                NotificationSeverity.Warning,
                details: new ExceptionDetails(
                    new InvalidOperationException(errorMessage, exception)));

            _serverStore.NotificationCenter.Add(alert);
        }

        private void SetAffinity(Process process, int cores, LicenseLimits licenseLimits)
        {
            if (cores > ProcessorInfo.ProcessorCount)
                cores = ProcessorInfo.ProcessorCount;

            try
            {
                if (ShouldIgnoreProcessorAffinityChanges(cores, licenseLimits))
                    return;

                AffinityHelper.SetProcessAffinity(process, cores, _serverStore.Configuration.Server.ProcessAffinityMask, out var currentlyAssignedCores);

                if (cores == ProcessorInfo.ProcessorCount)
                {
                    _serverStore.NotificationCenter.Dismiss(PerformanceHint.GetKey(PerformanceHintType.UnusedCapacity, nameof(LicenseManager)));
                    _lastPerformanceHint = null;
                    return;
                }

                if (currentlyAssignedCores == cores &&
                    _lastPerformanceHint != null &&
                    _lastPerformanceHint.Value.AddDays(7) > DateTime.UtcNow)
                {
                    return;
                }

                _lastPerformanceHint = DateTime.UtcNow;

                _serverStore.NotificationCenter.Add(PerformanceHint.Create(
                    null,
                    "Your database can be faster - not all cores are used",
                    $"Your server is currently using only {cores} core{Pluralize(cores)} " +
                    $"out of the {Environment.ProcessorCount} that it has available",
                    PerformanceHintType.UnusedCapacity,
                    NotificationSeverity.Info,
                    nameof(LicenseManager)));
            }
            catch (PlatformNotSupportedException)
            {
                // nothing to do
            }
            catch (NotSupportedException)
            {
                // nothing to do
            }
            catch (Exception e)
            {
                Logger.Info($"Failed to set affinity for {cores} cores, error code: {Marshal.GetLastWin32Error()}", e);
            }
        }

        private bool ShouldIgnoreProcessorAffinityChanges(int cores, LicenseLimits licenseLimits)
        {
            if (IgnoreProcessorAffinityChanges)
            {
                if (ProcessorInfo.ProcessorCount != cores)
                {
                    var basicMessage = "Ignore request for setting processor affinity. " +
                                       $"Requested cores: {cores}. " +
                                       $"Number of cores on the machine: {ProcessorInfo.ProcessorCount}. ";
                    var licenseMessage = string.Empty;

                    if (licenseLimits != null)
                    {
                        licenseMessage = $"License limits: {string.Join(", ", licenseLimits.NodeLicenseDetails.Select(x => $"{x.Key}: {x.Value.UtilizedCores}/{x.Value.NumberOfCores}"))}. " +
                                         $"Total utilized cores: {licenseLimits.TotalUtilizedCores}. " +
                                         $"Max licensed cores: {LicenseStatus.MaxCores}";
                    }
                    Console.WriteLine(basicMessage + " " + licenseMessage);
                }

                return true;
            }

            return false;
        }

        private static void SetMaxWorkingSet(Process process, double ramInGb)
        {
            try
            {
                Extensions.MemoryExtensions.SetWorkingSet(process, ramInGb, Logger);
            }
            catch (Exception e)
            {
                Logger.Info($"Failed to set max working set to {ramInGb}GB, error code: {Marshal.GetLastWin32Error()}", e);
            }
        }

        public void Dispose()
        {
            _leaseLicenseTimer?.Dispose();
        }

        private void ThrowIfCannotActivateLicense(LicenseStatus newLicenseStatus)
        {
            DateTime certificateNotBefore = new();
            DateTime certificateNotAfter = new();
            X509Certificate2 certificate = null;
            if (_serverStore.Server.Certificate.Certificate != null)
            {
                certificateNotBefore = _serverStore.Server.Certificate.Certificate.NotBefore.ToUniversalTime();
                certificateNotAfter = _serverStore.Server.Certificate.Certificate.NotAfter.ToUniversalTime();
                certificate = _serverStore.Server.Certificate.Certificate;
            }

            var clusterSize = GetClusterSize();
            var maxClusterSize = newLicenseStatus.MaxClusterSize;
            if (clusterSize > maxClusterSize)
            {
                var message = "Cannot activate license because the maximum allowed cluster size is: " +
                              $"{maxClusterSize} while the current cluster size is: {clusterSize}";
                throw GenerateLicenseLimit(LimitType.ClusterSize, message);
            }

            var maxCores = newLicenseStatus.MaxCores;
            if (clusterSize > maxCores)
            {
                var message = "Cannot activate license because the cores limit is: " +
                              $"{maxCores} while the current cluster size is: {clusterSize}!";
                throw GenerateLicenseLimit(LimitType.Cores, message);
            }

            if (_serverStore.Configuration.Monitoring.Snmp.Enabled &&
                newLicenseStatus.HasSnmpMonitoring == false)
            {
                const string message = "SNMP Monitoring is currently enabled. " +
                                       "The provided license cannot be activated as it doesn't contain this feature. " +
                                       "In order to use this license please disable SNMP Monitoring in the server configuration";
                throw GenerateLicenseLimit(LimitType.Snmp, message);
            }

            SecretProtection.ValidateExpiration(nameof(LicenseManager), _serverStore.GetLicenseType(), newLicenseStatus.Type, certificate, certificateNotBefore, certificateNotAfter);

            var encryptedDatabasesCount = 0;
            var externalReplicationCount = 0;
            var delayedExternalReplicationCount = 0;
            var pullReplicationAsHubCount = 0;
            var documentsCompressionCount = 0;
            var pullReplicationAsSinkCount = 0;
            var timeSeriesRollupsAndRetentionCount = 0;
            var ravenEtlCount = 0;
            var sqlEtlCount = 0;
            var olapEtlCount = 0;
            var elasticSearchEtlCount = 0;
            var queueEtlCount = 0;
            var snapshotBackupsCount = 0;
            var cloudBackupsCount = 0;
            var encryptedBackupsCount = 0;
            var dynamicNodesDistributionCount = 0;
            var additionalAssembliesFromNuGetCount = 0;
            var revisionCompressionCount = 0;

            using (_serverStore.ContextPool.AllocateOperationContext(out TransactionOperationContext context))
            using (context.OpenReadTransaction())
            {
                foreach (var databaseRecord in _serverStore.Cluster.GetAllDatabases(context))
                {
                    if (databaseRecord.Encrypted)
                        encryptedDatabasesCount++;

                    if (databaseRecord.Topology != null && databaseRecord.Topology.DynamicNodesDistribution)
                        dynamicNodesDistributionCount++;

                    if (databaseRecord.ExternalReplications != null &&
                        databaseRecord.ExternalReplications.Count > 0)
                        externalReplicationCount++;

                    if (databaseRecord.ExternalReplications != null &&
                        databaseRecord.ExternalReplications.Count(x => x.DelayReplicationFor != TimeSpan.Zero) > 0)
                        delayedExternalReplicationCount++;

                    if (databaseRecord.HubPullReplications != null &&
                        databaseRecord.HubPullReplications.Count > 0)
                        pullReplicationAsHubCount++;

                    if (HasDocumentsCompression(databaseRecord.DocumentsCompression))
                        documentsCompressionCount++;

                    var hasRevisionConfiguration = databaseRecord.Revisions is { Default.Disabled: false } ||
                                                   databaseRecord.Revisions?.Collections is { Count: > 0 };

                    if (HasRevisionCompression(databaseRecord.DocumentsCompression) && hasRevisionConfiguration)
                        revisionCompressionCount++;

                    if (databaseRecord.SinkPullReplications != null &&
                        databaseRecord.SinkPullReplications.Count > 0)
                        pullReplicationAsSinkCount++;

                    if (HasTimeSeriesRollupsAndRetention(databaseRecord.TimeSeries))
                        timeSeriesRollupsAndRetentionCount++;

                    if (HasRavenEtl(databaseRecord.RavenEtls,
                        databaseRecord.RavenConnectionStrings))
                        ravenEtlCount++;

                    if (HasAdditionalAssembliesFromNuGet(databaseRecord.Indexes))
                        additionalAssembliesFromNuGetCount++;

                    if (databaseRecord.SqlEtls != null &&
                        databaseRecord.SqlEtls.Count > 0)
                        sqlEtlCount++;

                    if (databaseRecord.OlapEtls != null &&
                        databaseRecord.OlapEtls.Count > 0)
                        olapEtlCount++;

                    if (databaseRecord.ElasticSearchEtls != null &&
                        databaseRecord.ElasticSearchEtls.Count > 0)
                        elasticSearchEtlCount++;

                    if (databaseRecord.QueueEtls != null &&
                        databaseRecord.QueueEtls.Count > 0)
                        queueEtlCount++;

                    var backupTypes = GetBackupTypes(databaseRecord.PeriodicBackups);
                    if (backupTypes.HasSnapshotBackup)
                        snapshotBackupsCount++;

                    if (backupTypes.HasCloudBackup)
                        cloudBackupsCount++;

                    if (backupTypes.HasEncryptedBackup)
                        encryptedBackupsCount++;
                }
            }

            if (encryptedDatabasesCount > 0 && newLicenseStatus.HasEncryption == false)
            {
                var message = GenerateDetails(encryptedDatabasesCount, "encryption");
                throw GenerateLicenseLimit(LimitType.Encryption, message);
            }

            if (externalReplicationCount > 0 && newLicenseStatus.HasExternalReplication == false)
            {
                var message = GenerateDetails(externalReplicationCount, "external replication");
                throw GenerateLicenseLimit(LimitType.ExternalReplication, message);
            }

            if (delayedExternalReplicationCount > 0 && newLicenseStatus.HasDelayedExternalReplication == false)
            {
                var message = GenerateDetails(externalReplicationCount, "delayed external replication");
                throw GenerateLicenseLimit(LimitType.DelayedExternalReplication, message);
            }

            if (pullReplicationAsHubCount > 0 && newLicenseStatus.HasPullReplicationAsHub == false)
            {
                var message = GenerateDetails(pullReplicationAsHubCount, "pull replication as hub");
                throw GenerateLicenseLimit(LimitType.PullReplicationAsHub, message);
            }

            if (pullReplicationAsSinkCount > 0 && newLicenseStatus.HasPullReplicationAsSink == false)
            {
                var message = GenerateDetails(pullReplicationAsSinkCount, "pull replication as sink");
                throw GenerateLicenseLimit(LimitType.PullReplicationAsSink, message);
            }

            if (timeSeriesRollupsAndRetentionCount > 0 && newLicenseStatus.HasTimeSeriesRollupsAndRetention == false)
            {
                var message = GenerateDetails(timeSeriesRollupsAndRetentionCount, "time series rollups and retention");
                throw GenerateLicenseLimit(LimitType.TimeSeriesRollupsAndRetention, message);
            }

            if (additionalAssembliesFromNuGetCount > 0 && newLicenseStatus.HasAdditionalAssembliesFromNuGet == false)
            {
                var message = GenerateDetails(additionalAssembliesFromNuGetCount, "additional assemblies from NuGet");
                throw GenerateLicenseLimit(LimitType.AdditionalAssembliesFromNuGet, message);
            }

            if (ravenEtlCount > 0 && newLicenseStatus.HasRavenEtl == false)
            {
                var message = GenerateDetails(ravenEtlCount, "Raven ETL");
                throw GenerateLicenseLimit(LimitType.RavenEtl, message);
            }

            if (sqlEtlCount > 0 && newLicenseStatus.HasSqlEtl == false)
            {
                var message = GenerateDetails(sqlEtlCount, "SQL ETL");
                throw GenerateLicenseLimit(LimitType.SqlEtl, message);
            }

            if (olapEtlCount > 0 && newLicenseStatus.HasOlapEtl == false)
            {
                var message = GenerateDetails(olapEtlCount, "OLAP ETL");
                throw GenerateLicenseLimit(LimitType.OlapEtl, message);
            }

            if (elasticSearchEtlCount > 0 && newLicenseStatus.HasElasticSearchEtl == false)
            {
                var message = GenerateDetails(elasticSearchEtlCount, "ElasticSearch ETL");
                throw GenerateLicenseLimit(LimitType.ElasticSearchEtl, message);
            }

            if (queueEtlCount > 0 && newLicenseStatus.HasQueueEtl == false)
            {
                var message = GenerateDetails(queueEtlCount, "Queue ETL");
                throw GenerateLicenseLimit(LimitType.QueueEtl, message);
            }

            if (snapshotBackupsCount > 0 && newLicenseStatus.HasSnapshotBackups == false)
            {
                var message = GenerateDetails(snapshotBackupsCount, "snapshot backups");
                throw GenerateLicenseLimit(LimitType.SnapshotBackup, message);
            }

            if (cloudBackupsCount > 0 && newLicenseStatus.HasCloudBackups == false)
            {
                var message = GenerateDetails(cloudBackupsCount, "cloud backups");
                throw GenerateLicenseLimit(LimitType.CloudBackup, message);
            }

            if (encryptedBackupsCount > 0 && newLicenseStatus.HasEncryptedBackups == false)
            {
                var message = GenerateDetails(cloudBackupsCount, "encrypted backups");
                throw GenerateLicenseLimit(LimitType.EncryptedBackup, message);
            }

            if (dynamicNodesDistributionCount > 0 && newLicenseStatus.HasDynamicNodesDistribution == false)
            {
                var message = GenerateDetails(dynamicNodesDistributionCount, "dynamic database distribution");
                throw GenerateLicenseLimit(LimitType.DynamicNodeDistribution, message);
            }

            if (documentsCompressionCount > 0 && newLicenseStatus.HasDocumentsCompression == false)
            {
                var message = GenerateDetails(documentsCompressionCount, "documents compression");
                throw GenerateLicenseLimit(LimitType.DocumentsCompression, message);
            }

            if (revisionCompressionCount > 0 && newLicenseStatus.HasDocumentsCompression == false)
            {
                var message = GenerateDetails(revisionCompressionCount, "Revision compression");
                throw GenerateLicenseLimit(LimitType.DocumentsCompression, message);
            }
        }

        private static string GenerateDetails(int count, string feature)
        {
            return $"Cannot activate license because there {(count == 1 ? "is" : "are")} " +
                   $"{count} database{Pluralize(count)} that use{(count == 1 ? "s" : string.Empty)} {feature} " +
                   $"while the new license doesn't include the usage of {feature}";
        }

        private static string Pluralize(int count)
        {
            return count == 1 ? string.Empty : "s";
        }

        private static bool HasRavenEtl(List<RavenEtlConfiguration> ravenEtls,
            Dictionary<string, RavenConnectionString> ravenConnectionStrings)
        {
            if (ravenEtls == null)
                return false;

            foreach (var ravenEtl in ravenEtls)
            {
                if (ravenConnectionStrings.TryGetValue(ravenEtl.ConnectionStringName, out var _) == false)
                    continue;

                return true;
            }

            return false;
        }

        private static bool HasDocumentsCompression(DocumentsCompressionConfiguration documentsCompression)
        {
            return documentsCompression?.CompressAllCollections == true ||
                   documentsCompression?.Collections?.Length > 0;
        }

        private static bool HasRevisionCompression(DocumentsCompressionConfiguration documentsCompression)
        {
            return documentsCompression?.CompressRevisions == true;
        }

        private static bool HasTimeSeriesRollupsAndRetention(TimeSeriesConfiguration configuration)
        {
            if (configuration?.Collections == null)
                return false;

            return configuration.Collections.Any(x => x.Value != null && x.Value.Disabled == false);
        }

        private static bool HasAdditionalAssembliesFromNuGet(Dictionary<string, IndexDefinition> indexes)
        {
            if (indexes == null || indexes.Count == 0)
                return false;

            foreach (var kvp in indexes)
            {
                if (HasAdditionalAssembliesFromNuGet(kvp.Value))
                    return true;
            }

            return false;
        }

        private static bool HasAdditionalAssembliesFromNuGet(IndexDefinition indexDefinition)
        {
            if (indexDefinition == null)
                return false;

            var additionalAssemblies = indexDefinition.AdditionalAssemblies;
            if (additionalAssemblies == null || additionalAssemblies.Count == 0)
                return false;

            foreach (var additionalAssembly in additionalAssemblies)
            {
                if (string.IsNullOrEmpty(additionalAssembly.PackageName))
                    continue;

                return true;
            }

            return false;
        }

        private static (bool HasSnapshotBackup, bool HasCloudBackup, bool HasEncryptedBackup) GetBackupTypes(
            IEnumerable<PeriodicBackupConfiguration> periodicBackups)
        {
            var hasSnapshotBackup = false;
            var hasCloudBackup = false;
            var hasEncryptedBackup = false;
            foreach (var configuration in periodicBackups)
            {
                hasSnapshotBackup |= configuration.BackupType == BackupType.Snapshot;
                hasCloudBackup |= configuration.HasCloudBackup();
                hasEncryptedBackup |= HasEncryptedBackup(configuration);

                if (hasSnapshotBackup && hasCloudBackup && hasEncryptedBackup)
                    return (true, true, true);
            }

            return (hasSnapshotBackup, hasCloudBackup, hasEncryptedBackup);
        }

        public void AssertCanAddNode()
        {
            if (IsValid(out var licenseLimit) == false)
                throw licenseLimit;

            var allNodesCount = _serverStore.GetClusterTopology().AllNodes.Count;
            if (LicenseStatus.MaxCores <= allNodesCount)
            {
                var message = $"Cannot add the node to the cluster because the number of licensed cores is {LicenseStatus.MaxCores} " +
                              $"while the number of nodes is {allNodesCount}. This will bring the number of utilized cores over the limit";
                throw GenerateLicenseLimit(LimitType.Cores, message);
            }

            if (LicenseStatus.DistributedCluster == false)
            {
                var message = $"Your current license ({LicenseStatus.Type}) does not allow adding nodes to the cluster";
                throw GenerateLicenseLimit(LimitType.ForbiddenHost, message);
            }

            var maxClusterSize = LicenseStatus.MaxClusterSize;
            var clusterSize = GetClusterSize();
            if (++clusterSize > maxClusterSize)
            {
                var message = $"Your current license allows up to {maxClusterSize} nodes in a cluster";
                throw GenerateLicenseLimit(LimitType.ClusterSize, message);
            }
        }

        public void AssertCanAddAdditionalAssembliesFromNuGet(IndexDefinition indexDefinition)
        {
            if (IsValid(out var licenseLimit) == false)
                throw licenseLimit;

            if (LicenseStatus.HasAdditionalAssembliesFromNuGet)
                return;

            if (HasAdditionalAssembliesFromNuGet(indexDefinition) == false)
                return;

            const string details = "Your current license doesn't include the additional assemblies from NuGet feature";
            throw GenerateLicenseLimit(LimitType.AdditionalAssembliesFromNuGet, details);
        }

        public void AssertCanAddPeriodicBackup(Client.Documents.Operations.Backups.BackupConfiguration configuration)
        {
            if (IsValid(out var licenseLimit) == false)
                throw licenseLimit;

            if (configuration.BackupType == BackupType.Snapshot &&
                LicenseStatus.HasSnapshotBackups == false)
            {
                const string details = "Your current license doesn't include the snapshot backups feature";
                throw GenerateLicenseLimit(LimitType.SnapshotBackup, details);
            }

            if (configuration.HasCloudBackup() && LicenseStatus.HasCloudBackups == false)
            {
                const string details = "Your current license doesn't include the backup to cloud or ftp feature!";
                throw GenerateLicenseLimit(LimitType.CloudBackup, details);
            }

            if (HasEncryptedBackup(configuration) && LicenseStatus.HasEncryptedBackups == false)
            {
                const string details = "Your current license doesn't include the encrypted backup feature!";
                throw GenerateLicenseLimit(LimitType.CloudBackup, details);
            }
        }

        public static bool HasEncryptedBackup(Client.Documents.Operations.Backups.BackupConfiguration configuration)
        {
            if (configuration.BackupEncryptionSettings == null)
                return false;

            if (configuration.BackupEncryptionSettings.EncryptionMode == EncryptionMode.None)
                return false;

            return true;
        }

        public void AssertCanAddExternalReplication(TimeSpan delayReplicationFor)
        {
            if (IsValid(out var licenseLimit) == false)
                throw licenseLimit;

            if (LicenseStatus.HasExternalReplication == false)
            {
                var details = $"Your current license ({LicenseStatus.Type}) does not allow adding external replication";
                throw GenerateLicenseLimit(LimitType.ExternalReplication, details);
            }

            AssertCanDelayReplication(delayReplicationFor);
        }

        public void AssertCanDelayReplication(TimeSpan delayReplicationFor)
        {
            if (IsValid(out var licenseLimit) == false)
                throw licenseLimit;

            if (LicenseStatus.HasDelayedExternalReplication)
                return;

            if (delayReplicationFor.Ticks == 0)
                return;

            const string message = "Your current license doesn't include the delayed replication feature";
            throw GenerateLicenseLimit(LimitType.DelayedExternalReplication, message, addNotification: true);
        }

        public void AssertCanUseDocumentsCompression(DocumentsCompressionConfiguration documentsCompression)
        {
            var hasDocumentsCompression = HasDocumentsCompression(documentsCompression);

            if (IsValid(out var licenseLimit) == false)
                throw licenseLimit;

            if (LicenseStatus.HasDocumentsCompression)
                return;

            if (hasDocumentsCompression == false)
                return;

            var details = $"Your current license ({LicenseStatus.Type}) does not allow documents compression";
            throw GenerateLicenseLimit(LimitType.DocumentsCompression, details);
        }

        public void AssertCanAddPullReplicationAsHub()
        {
            if (IsValid(out var licenseLimit) == false)
                throw licenseLimit;

            if (LicenseStatus.HasPullReplicationAsHub)
                return;

            var details = $"Your current license ({LicenseStatus.Type}) does not allow adding pull replication as hub";
            throw GenerateLicenseLimit(LimitType.PullReplicationAsHub, details);
        }

        public void AssertCanAddPullReplicationAsSink()
        {
            if (IsValid(out var licenseLimit) == false)
                throw licenseLimit;

            if (LicenseStatus.HasPullReplicationAsSink)
                return;

            var details = $"Your current license ({LicenseStatus.Type}) does not allow adding pull replication as sink";
            throw GenerateLicenseLimit(LimitType.PullReplicationAsSink, details);
        }

        public void AssertCanAddTimeSeriesRollupsAndRetention(TimeSeriesConfiguration configuration)
        {
            if (IsValid(out var licenseLimit) == false)
                throw licenseLimit;

            if (LicenseStatus.HasTimeSeriesRollupsAndRetention)
                return;

            if (HasTimeSeriesRollupsAndRetention(configuration) == false)
                return;

            var details = $"Your current license ({LicenseStatus.Type}) does not allow adding time series rollups and retention";
            throw GenerateLicenseLimit(LimitType.TimeSeriesRollupsAndRetention, details);
        }

        public void AssertCanAddRavenEtl()
        {
            if (IsValid(out var licenseLimit) == false)
                throw licenseLimit;

            if (LicenseStatus.HasRavenEtl)
                return;

            const string message = "Your current license doesn't include the RavenDB ETL feature";
            throw GenerateLicenseLimit(LimitType.RavenEtl, message);
        }

        public void AssertCanAddSqlEtl()
        {
            if (IsValid(out var licenseLimit) == false)
                throw licenseLimit;

            if (LicenseStatus.HasSqlEtl)
                return;

            const string message = "Your current license doesn't include the SQL ETL feature";
            throw GenerateLicenseLimit(LimitType.SqlEtl, message);
        }

        public void AssertCanAddElasticSearchEtl()
        {
            if (IsValid(out var licenseLimit) == false)
                throw licenseLimit;

            if (LicenseStatus.HasElasticSearchEtl)
                return;

            const string message = "Your current license doesn't include the ElasticSearch ETL feature";
            throw GenerateLicenseLimit(LimitType.ElasticSearchEtl, message);
        }

        public void AssertCanAddQueueEtl()
        {
            if (IsValid(out var licenseLimit) == false)
                throw licenseLimit;

            if (LicenseStatus.HasQueueEtl)
                return;

            const string message = "Your current license doesn't include the Queue ETL feature";
            throw GenerateLicenseLimit(LimitType.QueueEtl, message);
        }

        public void AssertCanAddConcurrentDataSubscriptions()
        {
            if (IsValid(out var licenseLimit) == false)
                throw licenseLimit;

            if (LicenseStatus.HasConcurrentDataSubscriptions)
                return;

            const string message = "Your current license doesn't include the Concurrent Subscriptions feature";
            throw GenerateLicenseLimit(LimitType.ConcurrentSubscriptions, message);
        }

        public void AssertCanAddOlapEtl()
        {
            if (IsValid(out var licenseLimit) == false)
                throw licenseLimit;

            if (LicenseStatus.HasOlapEtl)
                return;

            const string message = "Your current license doesn't include the OLAP ETL feature";
            throw GenerateLicenseLimit(LimitType.OlapEtl, message);
        }

        public void AssertCanUseMonitoringEndpoints()
        {
            if (IsValid(out var licenseLimit) == false)
                throw licenseLimit;

            if (LicenseStatus.HasMonitoringEndpoints)
                return;

            const string details = "Your current license doesn't include the monitoring endpoints feature";
            throw GenerateLicenseLimit(LimitType.MonitoringEndpoints, details, addNotification: false);
        }

        public void AssertCanAddReadOnlyCertificates(CertificateDefinition certificate)
        {
            if (certificate.Permissions.Count == 0 ||
                certificate.Permissions.All(x => x.Value == DatabaseAccess.Read) == false)
                return;

            if (IsValid(out var licenseLimit) == false)
                throw licenseLimit;

            if (LicenseStatus.HasReadOnlyCertificates)
                return;

            const string details = "Your current license doesn't include the read-only certificates feature";
            throw GenerateLicenseLimit(LimitType.ReadOnlyCertificates, details);
        }

        public bool CanUseSnmpMonitoring(bool withNotification)
        {
            if (IsValid(out _) == false)
                return false;

            var value = LicenseStatus.HasSnmpMonitoring;
            if (withNotification == false)
                return value;

            if (value)
            {
                DismissLicenseLimit(LimitType.Snmp);
                return true;
            }

            const string details = "Your current license doesn't include the SNMP monitoring feature";
            GenerateLicenseLimit(LimitType.Snmp, details, addNotification: true);
            return false;
        }

        public bool CanUsePostgreSqlIntegration(bool withNotification)
        {
            if (IsValid(out _) == false)
                return false;

            var value = LicenseStatus.HasPostgreSqlIntegration;
            if (withNotification == false)
                return value;

            if (value)
            {
                DismissLicenseLimit(LimitType.PostgreSqlIntegration);
                return true;
            }

            const string details = "Your current license doesn't include the PostgreSql integration feature";
            GenerateLicenseLimit(LimitType.PostgreSqlIntegration, details, addNotification: true);
            return false;
        }

        public bool CanUsePowerBi(bool withNotification, out LicenseLimitException licenseLimitException)
        {
            if (IsValid(out licenseLimitException) == false)
                return false;

            var value = LicenseStatus.HasPowerBI;
            if (withNotification == false)
                return value;

            if (value)
            {
                DismissLicenseLimit(LimitType.PowerBI);
                return true;
            }

            const string details = "Your current license doesn't include the Power BI feature";
            licenseLimitException = GenerateLicenseLimit(LimitType.PowerBI, details, addNotification: true);
            return false;
        }

        public bool CanDynamicallyDistributeNodes(bool withNotification, out LicenseLimitException licenseLimit)
        {
            if (IsValid(out licenseLimit) == false)
                return false;

            var value = LicenseStatus.HasDynamicNodesDistribution;
            if (withNotification == false)
                return value;

            if (value)
            {
                DismissLicenseLimit(LimitType.DynamicNodeDistribution);
                return true;
            }

            const string message = "Your current license doesn't include the dynamic database distribution feature";
            GenerateLicenseLimit(LimitType.DynamicNodeDistribution, message, addNotification: true);
            return false;
        }

        public bool HasHighlyAvailableTasks()
        {
            return LicenseStatus.HasHighlyAvailableTasks;
        }

        public static AlertRaised CreateHighlyAvailableTasksAlert(DatabaseTopology databaseTopology, IDatabaseTask databaseTask, string lastResponsibleNode)
        {
            var taskName = databaseTask.GetTaskName();
            var taskType = GetTaskType(databaseTask);
            var nodeState = GetNodeState(databaseTopology, lastResponsibleNode);
            var message = $"Cannot redistribute the {taskType} task: '{taskName}'";
            var alert = AlertRaised.Create(
                null,
                $@"You've reached a license limit ({EnumHelper.GetDescription(LimitType.HighlyAvailableTasks)})",
                message,
                AlertType.LicenseManager_HighlyAvailableTasks,
                NotificationSeverity.Warning,
                key: message,
                details: new MessageDetails
                {
                    Message = $"The {taskType} task: '{taskName}' will not be redistributed " +
                              $"to a healthy node because the current license doesn't include the highly available tasks feature." + Environment.NewLine +
                              $"Task's last responsible node '{lastResponsibleNode}', is currently {nodeState} and will continue to execute the {GetTaskType(databaseTask, lower: true)} task." + Environment.NewLine +
                              $"You can choose a different mentor node that will execute this task " +
                              $"(current mentor node state: {GetMentorNodeState(databaseTask, databaseTopology, nodeState)}). " + Environment.NewLine + Environment.NewLine +
                              $"Upgrading the license will allow RavenDB to manage that automatically."
                });
            return alert;
        }

        private static string GetTaskType(IDatabaseTask databaseTask, bool lower = false)
        {
            switch (databaseTask)
            {
                case PeriodicBackupConfiguration _:
                    return lower == false ? "Backup" : "backup";

                case SubscriptionState _:
                    return lower == false ? "Subscription" : "subscription";

                case RavenEtlConfiguration _:
                    return "Raven ETL";

                case SqlEtlConfiguration _:
                    return "SQL ETL";

                case ExternalReplication _:
                    return lower == false ? "External Replication" : "external replication";

                default:
                    return string.Empty;
            }
        }

        private static string GetMentorNodeState(IDatabaseTask databaseTask, DatabaseTopology databaseTopology, string nodeState)
        {
            var mentorNode = databaseTask.GetMentorNode();
            return mentorNode == null ? "wasn't set" : $"'{mentorNode}' is {nodeState}";
        }

        private static string GetNodeState(DatabaseTopology databaseTopology, string nodeTag)
        {
            if (databaseTopology.Promotables.Contains(nodeTag))
                return "in a 'promotable' state";

            if (databaseTopology.Rehabs.Contains(nodeTag))
                return "in a 'rehab' state";

            return "not a part of the cluster";
        }

        public void AssertCanCreateEncryptedDatabase()
        {
            if (IsValid(out var licenseLimit) == false)
                throw licenseLimit;

            if (LicenseStatus.HasEncryption)
                return;

            const string message = "Your current license doesn't include the encryption feature";
            throw GenerateLicenseLimit(LimitType.Encryption, message);
        }

        private void DismissLicenseLimit(LimitType limitType)
        {
            LicenseLimitWarning.DismissLicenseLimitNotification(_serverStore.NotificationCenter, limitType);
        }

        private LicenseLimitException GenerateLicenseLimit(
            LimitType limitType,
            string message,
            bool addNotification = false)
        {
            if (AddLicenseStatusToLicenseLimitsException)
            {
                var licenseStatus = LicenseStatus;
                if (licenseStatus != null)
                {
                    var djv = licenseStatus.ToJson();
                    using (var context = JsonOperationContext.ShortTermSingleUse())
                    {
                        var licenseStatusJson = context.ReadObject(djv, "license/status");

                        message += $"{Environment.NewLine}License:{Environment.NewLine}{licenseStatusJson}";
                    }
                }
            }

            var licenseLimit = new LicenseLimitException(limitType, message);

            if (addNotification)
                LicenseLimitWarning.AddLicenseLimitNotification(_serverStore.NotificationCenter, licenseLimit);

            return licenseLimit;
        }

        private bool IsValid(out LicenseLimitException licenseLimit)
        {
            if (LicenseStatus.Type != LicenseType.Invalid)
            {
                licenseLimit = null;
                return true;
            }

            const string message = "Cannot perform operation while the license is in invalid state!";
            licenseLimit = GenerateLicenseLimit(LimitType.InvalidLicense, message);
            return false;
        }

        public async Task<LicenseSupportInfo> GetLicenseSupportInfo()
        {
            var license = _serverStore.LoadLicense();
            if (license == null)
            {
                throw new InvalidOperationException("License doesn't exist");
            }

            if (_serverStore.Configuration.Licensing.DisableLicenseSupportCheck)
            {
                if (_skipLeasingErrorsLogging == false && Logger.IsInfoEnabled)
                {
                    var configurationKey = RavenConfiguration.GetKey(x => x.Licensing.DisableLicenseSupportCheck);
                    Logger.Info($"Skipping checking the license support options because '{configurationKey}' is set to true");
                }
                return GetDefaultLicenseSupportInfo();
            }

            var leaseLicenseInfo = GetLeaseLicenseInfo(license, _serverStore.ContextPool);
            const int timeoutInSec = 5;
            try
            {
                using (var cts = new CancellationTokenSource(timeoutInSec * 1000))
                {
                    var response = await ApiHttpClient.Instance.PostAsync("/api/v2/license/support",
                            new StringContent(JsonConvert.SerializeObject(leaseLicenseInfo), Encoding.UTF8, "application/json"), cts.Token)
                        .ConfigureAwait(false);

                    if (response.IsSuccessStatusCode == false)
                    {
                        var responseString = await response.Content.ReadAsStringWithZstdSupportAsync().ConfigureAwait(false);

                        var message = $"Couldn't get license support info, response: {responseString}, status code: {response.StatusCode}";
                        if (_skipLeasingErrorsLogging == false && Logger.IsInfoEnabled)
                            Logger.Info(message);

                        return GetDefaultLicenseSupportInfo();
                    }

                    var licenseSupportStream = await response.Content.ReadAsStreamWithZstdSupportAsync().ConfigureAwait(false);
                    using (var context = JsonOperationContext.ShortTermSingleUse())
                    {
                        var json = await context.ReadForMemoryAsync(licenseSupportStream, "license support info");
                        return _lastKnownSupportInfo = JsonDeserializationServer.LicenseSupportInfo(json);
                    }
                }
            }
            catch (Exception e)
            {
                if (e is HttpRequestException == false && e is OperationCanceledException == false)
                    throw;

                // couldn't reach api.ravendb.net
                if (_skipLeasingErrorsLogging == false && Logger.IsInfoEnabled)
                {
                    var message = @"Couldn't reach api.ravendb.net to get the support info";
                    if (e is TaskCanceledException)
                        message += $", the request was aborted after {timeoutInSec} seconds";
                    Logger.Info(message);
                }

                return GetDefaultLicenseSupportInfo();
            }
        }

        private LicenseSupportInfo GetDefaultLicenseSupportInfo()
        {
            if (_lastKnownSupportInfo != null)
                return _lastKnownSupportInfo;

            return _lastKnownSupportInfo = new LicenseSupportInfo
            {
                Status = Status.NoSupport
            };
        }

        public async Task AcceptEulaAsync()
        {
            if (_eulaAcceptedButHasPendingRestart)
                return;

            await _locker.WaitAsync();

            try
            {
                if (_eulaAcceptedButHasPendingRestart)
                    return;

                var settingsPath = _serverStore.Configuration.ConfigPath;
                if (File.Exists(settingsPath))
                {
                    using (_serverStore.ContextPool.AllocateOperationContext(out JsonOperationContext context))
                    {
                        BlittableJsonReaderObject settingsJson;

                        await using (var fs = SafeFileStream.Create(settingsPath, FileMode.Open, FileAccess.Read))
                        {
                            settingsJson = await context.ReadForMemoryAsync(fs, "settings-json");
                            settingsJson.Modifications = new DynamicJsonValue(settingsJson);
                            settingsJson.Modifications[RavenConfiguration.GetKey(x => x.Licensing.EulaAccepted)] = true;
                        }

                        var modifiedJsonObj = context.ReadObject(settingsJson, "modified-settings-json");

                        var indentedJson = JsonStringHelper.Indent(modifiedJsonObj.ToString());
                        SettingsZipFileHelper.WriteSettingsJsonLocally(settingsPath, indentedJson);
                    }
                }

                _eulaAcceptedButHasPendingRestart = true;
            }
            finally
            {
                _locker.Release();
            }
        }

        public int GetNumberOfUtilizedCores()
        {
            int defaultNumberOfCores = ProcessorInfo.ProcessorCount;

            try
            {
                var licenseLimits = _serverStore.LoadLicenseLimits();

                return licenseLimits != null && licenseLimits.NodeLicenseDetails.TryGetValue(_serverStore.NodeTag, out DetailsPerNode detailsPerNode)
                    ? detailsPerNode.UtilizedCores
                    : defaultNumberOfCores;
            }
            catch (Exception e)
            {
                if (e.IsOutOfMemory() == false)
                {
                    if (Logger.IsOperationsEnabled)
                        Logger.Operations($"Failed to get number of utilized cores. Defaulting to {defaultNumberOfCores} cores", e);
                }

                return defaultNumberOfCores;
            }
        }
    }
}<|MERGE_RESOLUTION|>--- conflicted
+++ resolved
@@ -553,12 +553,12 @@
             }
         }
 
-        public static async Task<HttpResponseMessage> GetUpdatedLicenseResponseMessage(License currentLicense, TransactionContextPool contextPool)
+        public static async Task<HttpResponseMessage> GetUpdatedLicenseResponseMessage(License currentLicense, TransactionContextPool contextPool, CancellationToken token)
         {
             var leaseLicenseInfo = GetLeaseLicenseInfo(currentLicense, contextPool);
 
             var response = await ApiHttpClient.Instance.PostAsync("/api/v2/license/lease",
-                    new StringContent(JsonConvert.SerializeObject(leaseLicenseInfo), Encoding.UTF8, "application/json"), _serverStore.ServerShutdown)
+                    new StringContent(JsonConvert.SerializeObject(leaseLicenseInfo), Encoding.UTF8, "application/json"), token)
                 .ConfigureAwait(false);
 
             return response;
@@ -566,26 +566,20 @@
 
         public async Task<License> GetUpdatedLicense(License currentLicense)
         {
-            var response = await GetUpdatedLicenseResponseMessage(currentLicense, _serverStore.ContextPool).ConfigureAwait(false);
+            var response = await GetUpdatedLicenseResponseMessage(currentLicense, _serverStore.ContextPool, _serverStore.ServerShutdown).ConfigureAwait(false);
             if (response.IsSuccessStatusCode == false)
                 return null;
 
-            var leasedLicense = await ConvertResponseToLeasedLicense(response).ConfigureAwait(false);
+            var leasedLicense = await ConvertResponseToLeasedLicense(response, _serverStore.ServerShutdown).ConfigureAwait(false);
             return leasedLicense.License;
         }
 
-<<<<<<< HEAD
-        public static async Task<LeasedLicense> ConvertResponseToLeasedLicense(HttpResponseMessage httpResponseMessage)
-        {
-            var leasedLicenseAsStream = await httpResponseMessage.Content.ReadAsStreamWithZstdSupportAsync().ConfigureAwait(false);
-=======
-        private async Task<LeasedLicense> ConvertResponseToLeasedLicense(HttpResponseMessage httpResponseMessage)
-        {
-            var leasedLicenseAsStream = await httpResponseMessage.Content.ReadAsStreamAsync(_serverStore.ServerShutdown).ConfigureAwait(false);
->>>>>>> 48fb9b6a
+        public static async Task<LeasedLicense> ConvertResponseToLeasedLicense(HttpResponseMessage httpResponseMessage, CancellationToken token)
+        {
+            var leasedLicenseAsStream = await httpResponseMessage.Content.ReadAsStreamWithZstdSupportAsync(token).ConfigureAwait(false);
             using (var context = JsonOperationContext.ShortTermSingleUse())
             {
-                var json = await context.ReadForMemoryAsync(leasedLicenseAsStream, "leased license info", _serverStore.ServerShutdown);
+                var json = await context.ReadForMemoryAsync(leasedLicenseAsStream, "leased license info", token);
                 var leasedLicense = JsonDeserializationServer.LeasedLicense(json);
                 return leasedLicense;
             }
@@ -676,7 +670,7 @@
                     return (null, false);
                 }
 
-                var response = await GetUpdatedLicenseResponseMessage(currentLicense, _serverStore.ContextPool).ConfigureAwait(false);
+                var response = await GetUpdatedLicenseResponseMessage(currentLicense, _serverStore.ContextPool, _serverStore.ServerShutdown).ConfigureAwait(false);
 
                 if (response.IsSuccessStatusCode == false)
                 {
@@ -686,16 +680,12 @@
                     if (license != null)
                         return (license, false);
 
-<<<<<<< HEAD
-                    var responseString = await response.Content.ReadAsStringWithZstdSupportAsync().ConfigureAwait(false);
-=======
-                    var responseString = await response.Content.ReadAsStringAsync(_serverStore.ServerShutdown).ConfigureAwait(false);
->>>>>>> 48fb9b6a
+                    var responseString = await response.Content.ReadAsStringWithZstdSupportAsync(_serverStore.ServerShutdown).ConfigureAwait(false);
                     AddLeaseLicenseError($"status code: {response.StatusCode}, response: {responseString}");
                     return (null, false);
                 }
 
-                var leasedLicense = await ConvertResponseToLeasedLicense(response).ConfigureAwait(false);
+                var leasedLicense = await ConvertResponseToLeasedLicense(response, _serverStore.ServerShutdown).ConfigureAwait(false);
                 var newLicense = leasedLicense.License;
                 var licenseChanged = newLicense.Equals(currentLicense) == false;
 
