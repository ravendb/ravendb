﻿using System;
using System.Collections.Generic;
using System.Diagnostics;
using System.IO;
using System.Linq;
using System.Net.Http;
using System.Runtime.InteropServices;
using System.Security.Cryptography;
using System.Security.Cryptography.X509Certificates;
using System.Text;
using System.Threading;
using System.Threading.Tasks;
using Newtonsoft.Json;
using Raven.Client;
using Raven.Client.Documents.Conventions;
using Raven.Client.Documents.Indexes;
using Raven.Client.Documents.Operations.Backups;
using Raven.Client.Documents.Operations.ETL;
using Raven.Client.Documents.Operations.ETL.SQL;
using Raven.Client.Documents.Operations.Replication;
using Raven.Client.Documents.Operations.TimeSeries;
using Raven.Client.Documents.Subscriptions;
using Raven.Client.Exceptions.Commercial;
using Raven.Client.Extensions;
using Raven.Client.Http;
using Raven.Client.Properties;
using Raven.Client.ServerWide;
using Raven.Client.ServerWide.Commands;
using Raven.Client.ServerWide.Operations;
using Raven.Client.ServerWide.Operations.Certificates;
using Raven.Client.Util;
using Raven.Server.Commercial.LetsEncrypt;
using Raven.Server.Config;
using Raven.Server.Json;
using Raven.Server.NotificationCenter.Notifications;
using Raven.Server.NotificationCenter.Notifications.Details;
using Raven.Server.Rachis;
using Raven.Server.ServerWide;
using Raven.Server.ServerWide.Commands;
using Raven.Server.ServerWide.Context;
using Raven.Server.Utils;
using Raven.Server.Web.System;
using Sparrow;
using Sparrow.Json;
using Sparrow.Json.Parsing;
using Sparrow.Logging;
using Sparrow.LowMemory;
using Sparrow.Utils;
using Voron;
using StudioConfiguration = Raven.Client.Documents.Operations.Configuration.StudioConfiguration;

namespace Raven.Server.Commercial
{
    public sealed class LicenseManager : IDisposable
    {
        private static readonly Logger Logger = LoggingSource.Instance.GetLogger<LicenseManager>("Server");
        private static readonly RSAParameters _rsaParameters;
        private readonly LicenseStorage _licenseStorage = new LicenseStorage();
        private Timer _leaseLicenseTimer;
        private readonly ServerStore _serverStore;
        private readonly LicenseHelper _licenseHelper;

        private readonly SemaphoreSlim _leaseLicenseSemaphore = new SemaphoreSlim(1);
        private readonly SemaphoreSlim _licenseLimitsSemaphore = new SemaphoreSlim(1);
        private readonly bool _skipLeasingErrorsLogging;
        private DateTime? _lastPerformanceHint;
        private bool _eulaAcceptedButHasPendingRestart;

        private readonly SemaphoreSlim _locker = new SemaphoreSlim(1, 1);
        private LicenseSupportInfo _lastKnownSupportInfo;

        public event Action LicenseChanged;

        public event Action OnBeforeInitialize;

        public static readonly OsInfo OsInfo = OsInfoExtensions.GetOsInfo();

        public static readonly BuildNumber BuildInfo = new BuildNumber
        {
            BuildVersion = ServerVersion.Build,
            ProductVersion = ServerVersion.Version,
            CommitHash = ServerVersion.CommitHash,
            FullVersion = ServerVersion.FullVersion,
            AssemblyVersion = ServerVersion.AssemblyVersion
        };

        public LicenseStatus LicenseStatus { get; private set; } = new LicenseStatus();

        internal static bool IgnoreProcessorAffinityChanges = false;

        internal static bool AddLicenseStatusToLicenseLimitsException = false;

        static LicenseManager()
        {
            string publicKeyString;
            const string publicKeyPath = "Raven.Server.Commercial.RavenDB.public.json";
            using (var stream = typeof(LicenseManager).Assembly.GetManifestResourceStream(publicKeyPath))
            {
                if (stream == null)
                    throw new InvalidOperationException("Could not find public key for the license");
                publicKeyString = new StreamReader(stream).ReadToEnd();
            }

            var rsaPublicParameters = JsonConvert.DeserializeObject<RSAPublicParameters>(publicKeyString);
            _rsaParameters = new RSAParameters
            {
                Modulus = rsaPublicParameters.RsaKeyValue.Modulus,
                Exponent = rsaPublicParameters.RsaKeyValue.Exponent
            };
        }

        public LicenseManager(ServerStore serverStore)
        {
            _serverStore = serverStore;
            _licenseHelper = new LicenseHelper(serverStore);
            _skipLeasingErrorsLogging = serverStore.Configuration.Licensing.SkipLeasingErrorsLogging;
        }

        public bool IsEulaAccepted => _eulaAcceptedButHasPendingRestart || _serverStore.Configuration.Licensing.EulaAccepted;

        public void Initialize(StorageEnvironment environment, TransactionContextPool contextPool)
        {
            try
            {
                OnBeforeInitialize?.Invoke();

                _licenseStorage.Initialize(environment, contextPool);

                var firstServerStartDate = _licenseStorage.GetFirstServerStartDate();
                if (firstServerStartDate == null)
                {
                    firstServerStartDate = SystemTime.UtcNow;
                    _licenseStorage.SetFirstServerStartDate(firstServerStartDate.Value);
                }

                LicenseStatus.FirstServerStartDate = firstServerStartDate.Value;
                _licenseStorage.SetBuildInfo(BuildInfo);

                // on a fresh server we are setting the amount of cores in the default license (3)
                ReloadLicense(firstRun: true);
                ReloadLicenseLimits(firstRun: true);

                Task.Run(PutMyNodeInfoAsync).IgnoreUnobservedExceptions();
            }
            catch (Exception e)
            {
                if (Logger.IsOperationsEnabled)
                    Logger.Operations("Failed to initialize license manager", e);
            }
            finally
            {
                _leaseLicenseTimer = new Timer(state =>
                    AsyncHelpers.RunSync(ExecuteTasks), null,
                    (int)TimeSpan.FromMinutes(1).TotalMilliseconds,
                    (int)TimeSpan.FromHours(24).TotalMilliseconds);
            }
        }

        public async Task PutMyNodeInfoAsync()
        {
            if (_serverStore.IsPassive())
                return;

            if (await _licenseLimitsSemaphore.WaitAsync(0) == false)
                return;

            try
            {
                var nodeInfo = _serverStore.GetNodeInfo();
                var detailsPerNode = new DetailsPerNode
                {
                    UtilizedCores = UpdateLicenseLimitsCommand.NodeInfoUpdate,
                    NumberOfCores = nodeInfo.NumberOfCores,
                    InstalledMemoryInGb = nodeInfo.InstalledMemoryInGb,
                    UsableMemoryInGb = nodeInfo.UsableMemoryInGb,
                    BuildInfo = nodeInfo.BuildInfo,
                    OsInfo = nodeInfo.OsInfo
                };

                await _serverStore.PutNodeLicenseLimitsAsync(_serverStore.NodeTag, detailsPerNode, LicenseStatus);
            }
            catch (Exception e)
            {
                if (Logger.IsOperationsEnabled && _serverStore.IsPassive() == false)
                    Logger.Operations("Failed to put my node info, will try again later", e);
            }
            finally
            {
                _licenseLimitsSemaphore.Release();
            }
        }

        public void ReloadLicense(bool firstRun = false)
        {
            var license = _serverStore.LoadLicense();
            if (license == null)
            {
                // license is not active
                ResetLicense(error: null);

                CreateAgplAlert();

                return;
            }

            try
            {
                SetLicense(GetLicenseStatus(license));
                _serverStore.Configuration.UpdateLicenseType(LicenseStatus.Type);
            }
            catch (Exception e)
            {
                ResetLicense(e.Message);

                if (Logger.IsInfoEnabled)
                    Logger.Info("Could not validate license", e);

                var alert = AlertRaised.Create(
                     null,
                    "License manager initialization error",
                    "Could not initialize the license manager",
                    AlertType.LicenseManager_InitializationError,
                    NotificationSeverity.Warning,
                    details: new ExceptionDetails(e));

                _serverStore.NotificationCenter.Add(alert);
            }

            RemoveAgplAlert();
            LicenseChanged?.Invoke();

            if (firstRun == false)
                _licenseHelper.UpdateLocalLicense(license, _rsaParameters);
        }

        private void CreateAgplAlert()
        {
            var alert = AlertRaised.Create(
                null,
                "Your server is running without a license",
                null,
                AlertType.LicenseManager_AGPL3,
                NotificationSeverity.Warning);

            _serverStore.NotificationCenter.Add(alert);
        }

        private void RemoveAgplAlert()
        {
            var id = AlertRaised.GetKey(AlertType.LicenseManager_AGPL3, null);
            if (_serverStore.NotificationCenter.Exists(id) == false)
                return;

            try
            {
                _serverStore.NotificationCenter.Dismiss(id);
            }
            catch (Exception e)
            {
                // nothing we do can here, we'll try to remove it on next restart or when reloading the license
                if (Logger.IsOperationsEnabled)
                    Logger.Operations("Failed to remove the AGPL alert", e);
            }
        }

        public void ReloadLicenseLimits(bool firstRun = false)
        {
            try
            {
                using (var process = Process.GetCurrentProcess())
                {
                    var utilizedCores = GetCoresLimitForNode(out var licenseLimits, firstRun == false);
                    var clusterSize = GetClusterSize();
                    var maxWorkingSet = Math.Min(LicenseStatus.MaxMemory / (double)clusterSize, utilizedCores * LicenseStatus.Ratio);

                    SetAffinity(process, utilizedCores, licenseLimits);
                    SetMaxWorkingSet(process, Math.Max(1, maxWorkingSet));
                }

                ValidateLicenseStatus();
            }
            catch (Exception e)
            {
                Logger.Info("Failed to reload license limits", e);
            }
        }

        public int GetCoresLimitForNode(out LicenseLimits licenseLimits, bool shouldPutNodeInfoIfNotExist = true)
        {
            licenseLimits = _serverStore.LoadLicenseLimits();
            if (licenseLimits?.NodeLicenseDetails != null &&
                licenseLimits.NodeLicenseDetails.TryGetValue(_serverStore.NodeTag, out var detailsPerNode))
            {
                return Math.Min(detailsPerNode.UtilizedCores, LicenseStatus.MaxCoresPerNode ?? LicenseStatus.MaxCores);
            }

            // we don't have any license limits for this node, let's put our info to update it
            if (shouldPutNodeInfoIfNotExist)
                Task.Run(async () => await PutMyNodeInfoAsync()).IgnoreUnobservedExceptions();
            return Math.Min(ProcessorInfo.ProcessorCount, LicenseStatus.MaxCores);
        }

        private int GetClusterSize()
        {
            if (_serverStore.IsPassive())
                return 1;

            return _serverStore.GetClusterTopology().AllNodes.Count;
        }

        public async Task ChangeLicenseLimits(string nodeTag, int? maxUtilizedCores, string raftRequestId)
        {
            var licenseLimits = _serverStore.LoadLicenseLimits();

            DetailsPerNode detailsPerNode = null;
            licenseLimits?.NodeLicenseDetails.TryGetValue(nodeTag, out detailsPerNode);

            using (_serverStore.ContextPool.AllocateOperationContext(out TransactionOperationContext context))
            using (context.OpenReadTransaction())
            {
                var allNodes = _serverStore.GetClusterTopology(context).AllNodes;
                if (allNodes.TryGetValue(nodeTag, out var nodeUrl) == false)
                    throw new ArgumentException($"Node tag `{nodeTag}` isn't part of the cluster");

                if (nodeTag == _serverStore.NodeTag)
                {
                    detailsPerNode ??= new DetailsPerNode();
                    detailsPerNode.NumberOfCores = ProcessorInfo.ProcessorCount;

                    var memoryInfo = _serverStore.Server.MetricCacher.GetValue<MemoryInfoResult>(MetricCacher.Keys.Server.MemoryInfo);
                    detailsPerNode.InstalledMemoryInGb = memoryInfo.InstalledMemory.GetDoubleValue(SizeUnit.Gigabytes);
                    detailsPerNode.UsableMemoryInGb = memoryInfo.TotalPhysicalMemory.GetDoubleValue(SizeUnit.Gigabytes);
                    detailsPerNode.BuildInfo = BuildInfo;
                    detailsPerNode.OsInfo = OsInfo;
                }
                else
                {
                    var nodeInfo = await GetNodeInfo(nodeUrl, context);
                    if (nodeInfo != null)
                    {
                        detailsPerNode ??= new DetailsPerNode();
                        detailsPerNode.NumberOfCores = nodeInfo.NumberOfCores;
                        detailsPerNode.InstalledMemoryInGb = nodeInfo.InstalledMemoryInGb;
                        detailsPerNode.UsableMemoryInGb = nodeInfo.UsableMemoryInGb;
                        detailsPerNode.BuildInfo = nodeInfo.BuildInfo;
                        detailsPerNode.OsInfo = nodeInfo.OsInfo;
                    }
                    else if (detailsPerNode == null)
                    {
                        throw new InvalidOperationException($"Node tag: {nodeTag} with node url: {nodeUrl} cannot be reached");
                    }
                }

                Debug.Assert(detailsPerNode != null);
                Debug.Assert(detailsPerNode.NumberOfCores > 0);

                detailsPerNode.MaxUtilizedCores = maxUtilizedCores;
            }

            await _serverStore.PutNodeLicenseLimitsAsync(nodeTag, detailsPerNode, LicenseStatus, raftRequestId);
        }

        private async Task<Client.ServerWide.Commands.NodeInfo> GetNodeInfo(string nodeUrl, TransactionOperationContext ctx)
        {
            using (var requestExecutor = ClusterRequestExecutor.CreateForShortTermUse(nodeUrl, _serverStore.Server.Certificate.Certificate, DocumentConventions.DefaultForServer))
            {
                var infoCmd = new GetNodeInfoCommand(TimeSpan.FromSeconds(15));

                try
                {
                    await requestExecutor.ExecuteAsync(infoCmd, ctx);
                }
                catch (Exception)
                {
                    return null;
                }

                return infoCmd.Result;
            }
        }

        public async Task ActivateAsync(License license, string raftRequestId, bool skipGettingUpdatedLicense = false, bool fromApi = false)
        {
            var licenseStatus = GetLicenseStatus(license);
            if (licenseStatus.Expiration.HasValue == false)
                throw new LicenseExpiredException("License doesn't have an expiration date!");

            if (licenseStatus.CanActivate(out DateTime? canBeActivateUntil) == false)
            {
                throw new LicenseExpiredException($"Cannot activate license because its max activation date has passed: {canBeActivateUntil}");
            }

            if (licenseStatus.Expired)
            {
                if (skipGettingUpdatedLicense)
                    throw new LicenseExpiredException($"License already expired on: {licenseStatus.Expiration}");

                try
                {
                    // license expired, we'll try to update it
                    var updatedLicense = await GetUpdatedLicenseForActivation(license);
                    if (updatedLicense.license == null)
                    {
                        var errorMessage =
                            $"License already expired on: {licenseStatus.FormattedExpiration} and we failed to get an updated one from {ApiHttpClient.ApiRavenDbNet}.";
                        if (licenseStatus.IsIsv)
                        {
                            errorMessage += $" Since this is an ISV license, you can use this license with any RavenDB version that was released prior to {licenseStatus.FormattedExpiration}";
                        }

                        throw new LicenseExpiredException(errorMessage);
                    }

                    await ActivateAsync(updatedLicense.license, raftRequestId, skipGettingUpdatedLicense: true, updatedLicense.FromApi);
                    return;
                }
                catch (LicenseExpiredException)
                {
                    throw;
                }
                catch (Exception e)
                {
                    if (e is HttpRequestException)
                        throw new LicenseExpiredException($"License already expired on: {licenseStatus.FormattedExpiration} and we were unable to get an updated license. Please make sure you that you have access to {ApiHttpClient.ApiRavenDbNet}.", e);

                    throw new LicenseExpiredException($"License already expired on: {licenseStatus.FormattedExpiration} and we were unable to get an updated license.", e);
                }
            }

            if (licenseStatus.Version.Major < 6 && licenseStatus.IsCloud == false)
            {
                if (skipGettingUpdatedLicense)
                {
                    throw new LicenseLimitException($"Your license ('{licenseStatus.Id}') version '{licenseStatus.Version}' doesn't allow you to upgrade to server version '{RavenVersionAttribute.Instance.FullVersion}'. " +
                                                    $"Please proceed to the https://ravendb.net/l/8O2YU1 website to perform the license upgrade first.");
                }

                try
                {
                    var updatedLicense = await GetUpdatedLicenseForActivation(license);
                    if (updatedLicense.license == null)
                    {
                        throw new LicenseLimitException($"Your license ('{licenseStatus.Id}') version '{licenseStatus.Version}' doesn't allow you to upgrade to server version '{RavenVersionAttribute.Instance.FullVersion}'. " +
                                                        $"We failed to get an updated one from {ApiHttpClient.ApiRavenDbNet}. " +
                                                        $"Please proceed to the https://ravendb.net/l/8O2YU1 website to perform the license upgrade first.");
                    }

                    await ActivateAsync(updatedLicense.license, raftRequestId, skipGettingUpdatedLicense: true, updatedLicense.FromApi);
                    return;
                }
                catch (Exception e)
                {
                    throw new LicenseLimitException($"Your license ('{licenseStatus.Id}') version '{licenseStatus.Version}' doesn't allow you to upgrade to server version '{RavenVersionAttribute.Instance.FullVersion}'. " +
                                                    $"We failed to get an updated one from {ApiHttpClient.ApiRavenDbNet}. " +
                                                    $"Please proceed to the https://ravendb.net/l/8O2YU1 website to perform the license upgrade first.", e);
                }
            }

            ThrowIfCannotActivateLicense(licenseStatus);

            try
            {
                await _serverStore.PutLicenseAsync(license, raftRequestId, fromApi).ConfigureAwait(false);
            }
            catch (Exception e)
            {
                var message = $"Could not save the following license:{Environment.NewLine}" +
                              $"Id: {license.Id}{Environment.NewLine}" +
                              $"Name: {license.Name}{Environment.NewLine}" +
                              $"Keys: [{(license.Keys != null ? string.Join(", ", license.Keys) : "N/A")}]";

                if (Logger.IsInfoEnabled)
                    Logger.Info(message, e);

                throw new InvalidOperationException("Could not save license!", e);
            }
        }

        private void ResetLicense(string error)
        {
            LicenseStatus = new LicenseStatus
            {
                FirstServerStartDate = LicenseStatus.FirstServerStartDate,
                ErrorMessage = error,
            };
        }

        private void SetLicense(LicenseStatus licenseStatus)
        {
            LicenseStatus = new LicenseStatus
            {
                Id = licenseStatus.Id,
                LicensedTo = licenseStatus.LicensedTo,
                ErrorMessage = null,
                Attributes = licenseStatus.Attributes,
                FirstServerStartDate = LicenseStatus.FirstServerStartDate,
            };
        }

        public static LicenseStatus GetLicenseStatus(License license)
        {
            Dictionary<LicenseAttribute, object> licenseAttributes;

            try
            {
                licenseAttributes = LicenseValidator.Validate(license, _rsaParameters);
            }
            catch (Exception e)
            {
                var message = $"Could not validate the following license:{Environment.NewLine}" +
                              $"Id: {license.Id}{Environment.NewLine}" +
                              $"Name: {license.Name}{Environment.NewLine}" +
                              $"Keys: [{(license.Keys != null ? string.Join(", ", license.Keys) : "N/A")}]";

                if (Logger.IsInfoEnabled)
                    Logger.Info(message, e);

                throw new InvalidDataException("Could not validate license!", e);
            }

            var licenseStatus = new LicenseStatus
            {
                Id = license.Id,
                Attributes = licenseAttributes,
                LicensedTo = license.Name
            };

            return licenseStatus;
        }

        public async Task TryActivateLicenseAsync(bool throwOnActivationFailure)
        {
            if (LicenseStatus.Type != LicenseType.None)
                return;

            var license = _licenseHelper.TryGetLicenseFromString(throwOnActivationFailure) ??
                          _licenseHelper.TryGetLicenseFromPath(throwOnActivationFailure);
            if (license == null)
                return;

            try
            {
                await ActivateAsync(license, RaftIdGenerator.NewId());
            }
            catch (Exception e)
            {
                if (Logger.IsInfoEnabled)
                    Logger.Info("Failed to activate license", e);

                if (throwOnActivationFailure)
                    throw new LicenseActivationException("Failed to activate license", e);
            }
        }

        public static async Task<HttpResponseMessage> GetUpdatedLicenseResponseMessage(License currentLicense, TransactionContextPool contextPool, CancellationToken token)
        {
            var leaseLicenseInfo = GetLeaseLicenseInfo(currentLicense, contextPool);

<<<<<<< HEAD
            var response = await ApiHttpClient.Instance.PostAsync("/api/v2/license/lease",
                    new StringContent(JsonConvert.SerializeObject(leaseLicenseInfo), Encoding.UTF8, "application/json"), token)
=======
            var response = await ApiHttpClient.PostAsync("/api/v2/license/lease",
                    new StringContent(JsonConvert.SerializeObject(leaseLicenseInfo), Encoding.UTF8, "application/json"), _serverStore.ServerShutdown)
>>>>>>> 63f6ce39
                .ConfigureAwait(false);

            return response;
        }

        public async Task<License> GetUpdatedLicense(License currentLicense)
        {
            var response = await GetUpdatedLicenseResponseMessage(currentLicense, _serverStore.ContextPool, _serverStore.ServerShutdown).ConfigureAwait(false);
            if (response.IsSuccessStatusCode == false)
                return null;

            var leasedLicense = await ConvertResponseToLeasedLicense(response, _serverStore.ServerShutdown).ConfigureAwait(false);
            return leasedLicense.License;
        }

        public static async Task<LeasedLicense> ConvertResponseToLeasedLicense(HttpResponseMessage httpResponseMessage, CancellationToken token)
        {
            var leasedLicenseAsStream = await httpResponseMessage.Content.ReadAsStreamWithZstdSupportAsync(token).ConfigureAwait(false);
            using (var context = JsonOperationContext.ShortTermSingleUse())
            {
                var json = await context.ReadForMemoryAsync(leasedLicenseAsStream, "leased license info", token);
                var leasedLicense = JsonDeserializationServer.LeasedLicense(json);
                return leasedLicense;
            }
        }

        private static LeaseLicenseInfo GetLeaseLicenseInfo(License license, TransactionContextPool contextPool)
        {
            using (contextPool.AllocateOperationContext(out TransactionOperationContext context))
            using (context.OpenReadTransaction())
            {
                return new LeaseLicenseInfo
                {
                    License = license,
                    BuildInfo = BuildInfo,
                    OsInfo = OsInfo,
                    ClusterId = RachisConsensus.GetClusterTopology(context).TopologyId,
                    UtilizedCores = GetUtilizedCores(context),
                    NodeTag = RachisConsensus.ReadNodeTag(context),
                    StudioEnvironment = GetStudioEnvironment(context)
                };
            }
        }

        private static int GetUtilizedCores(TransactionOperationContext context)
        {
            var lowerName = ServerStore.LicenseLimitsStorageKey.ToLowerInvariant();

            using (Slice.From(context.Allocator, lowerName, out Slice key))
            {
                var licenseLimitsBlittable = ClusterStateMachine.ReadInternal(context, out _, key);
                if (licenseLimitsBlittable == null)
                    return 0;

                var licenseLimits = JsonDeserializationServer.LicenseLimits(licenseLimitsBlittable);
                var detailsPerNode = licenseLimits?.NodeLicenseDetails;
                if (detailsPerNode == null)
                    return 0;

                return detailsPerNode.Sum(x => x.Value.UtilizedCores);
            }
        }

        private static StudioConfiguration.StudioEnvironment GetStudioEnvironment(TransactionOperationContext context)
        {
            var lowerName = Constants.Configuration.StudioId.ToLowerInvariant();

            using (Slice.From(context.Allocator, lowerName, out Slice key))
            {
                var studioConfigurationJson = ClusterStateMachine.ReadInternal(context, out _, key);

                if (studioConfigurationJson == null)
                    return StudioConfiguration.StudioEnvironment.None;

                var studioConfiguration = JsonDeserializationServer.ServerWideStudioConfiguration(studioConfigurationJson);

                return studioConfiguration.Disabled ? StudioConfiguration.StudioEnvironment.None : studioConfiguration.Environment;
            }
        }

        private async Task<(License license, bool FromApi)> GetUpdatedLicenseForActivation(License currentLicense)
        {
            try
            {
                if (_serverStore.Configuration.Licensing.DisableAutoUpdate)
                {
                    if (_skipLeasingErrorsLogging == false && Logger.IsInfoEnabled)
                    {
                        // ReSharper disable once MethodHasAsyncOverload
                        var configurationKey = RavenConfiguration.GetKey(x => x.Licensing.DisableAutoUpdate);
                        Logger.Info($"Skipping updating of the license from string or path or from api.ravendb.net because '{configurationKey}' was set to true");
                    }

                    return (null, false);
                }

                if (_serverStore.Configuration.Licensing.DisableAutoUpdateFromApi)
                {
                    var license = TryGetUpdatedLicenseFromStringOrPath(currentLicense);
                    if (license != null)
                        return (license, false);

                    if (_skipLeasingErrorsLogging == false && Logger.IsInfoEnabled)
                    {
                        // ReSharper disable once MethodHasAsyncOverload
                        var configurationKey = RavenConfiguration.GetKey(x => x.Licensing.DisableAutoUpdateFromApi);
                        Logger.Info($"Skipping updating of the license from api.ravendb.net because '{configurationKey}' was set to true");
                    }
                    return (null, false);
                }

                var response = await GetUpdatedLicenseResponseMessage(currentLicense, _serverStore.ContextPool, _serverStore.ServerShutdown).ConfigureAwait(false);

                if (response.IsSuccessStatusCode == false)
                {
                    // we failed to get an update license from api.ravendb.net
                    // we'll try to get it from the json string or path
                    var license = TryGetUpdatedLicenseFromStringOrPath(currentLicense);
                    if (license != null)
                        return (license, false);

                    var responseString = await response.Content.ReadAsStringWithZstdSupportAsync(_serverStore.ServerShutdown).ConfigureAwait(false);
                    AddLeaseLicenseError($"status code: {response.StatusCode}, response: {responseString}");
                    return (null, false);
                }

                var leasedLicense = await ConvertResponseToLeasedLicense(response, _serverStore.ServerShutdown).ConfigureAwait(false);
                var newLicense = leasedLicense.License;
                var licenseChanged = newLicense.Equals(currentLicense) == false;

                if (string.IsNullOrWhiteSpace(leasedLicense.Message) == false)
                {
                    var severity =
                        leasedLicense.NotificationSeverity == NotificationSeverity.None
                            ? NotificationSeverity.Info
                            : leasedLicense.NotificationSeverity;
                    var alert = AlertRaised.Create(
                        null,
                        leasedLicense.Title,
                        leasedLicense.Message,
                        AlertType.LicenseManager_LicenseUpdateMessage,
                        severity);

                    _serverStore.NotificationCenter.Add(alert);
                }

                if (string.IsNullOrWhiteSpace(leasedLicense.ErrorMessage) == false)
                {
                    LicenseStatus.ErrorMessage = leasedLicense.ErrorMessage;
                }

                return licenseChanged ? (leasedLicense.License, true) : (null,false);
            }
            catch (HttpRequestException)
            {
                var license = TryGetUpdatedLicenseFromStringOrPath(currentLicense);
                if (license != null)
                    return (license, false);

                throw;
            }
        }

        private License TryGetUpdatedLicenseFromStringOrPath(License currentLicense)
        {
            var license = _licenseHelper.TryGetLicenseFromString(throwOnFailure: false) ??
                          _licenseHelper.TryGetLicenseFromPath(throwOnFailure: false);

            // since we are updating NOT from api.ravendb.net, we are enforcing:
            // - the same license id (can cause issues when updating the let's encrypt certificate)
            // - higher expiration date

            if (license == null)
                return null;

            if (license.Id != currentLicense.Id)
                throw new InvalidOperationException("Updating a license from string or path by using a different license id isn't supported");

            var licenseStatus = GetLicenseStatus(license);
            ThrowIfCannotActivateLicense(licenseStatus);

            if (licenseStatus.Expired)
                return null;

            if (licenseStatus.Expiration < GetLicenseStatus(currentLicense).Expiration)
                return null;

            if (license.Equals(currentLicense))
                return null;

            if (licenseStatus.CanActivate(out _) == false)
                return null;

            return license;
        }

        private async Task ExecuteTasks()
        {
            try
            {
                await LeaseLicense(RaftIdGenerator.NewId(), throwOnError: false);

                await PutMyNodeInfoAsync();

                ReloadLicenseLimits();
            }
            catch (Exception e)
            {
                if (Logger.IsInfoEnabled)
                    Logger.Info("Failed to execute tasks", e);
            }
        }

        public async Task<LicenseRenewalResult> RenewLicense()
        {
            var license = _serverStore.LoadLicense();

            if (license == null)
                throw new InvalidOperationException("License not found");

<<<<<<< HEAD
            var requestUri = $"/api/v2/license/renew?&build={ServerVersion.Build}";
            var response = await ApiHttpClient.Instance.PostAsync(requestUri,
=======
            var response = await ApiHttpClient.PostAsync("/api/v2/license/renew",
>>>>>>> 63f6ce39
                    new StringContent(JsonConvert.SerializeObject(license), Encoding.UTF8, "application/json"))
                .ConfigureAwait(false);

            var responseString = await response.Content.ReadAsStringWithZstdSupportAsync().ConfigureAwait(false);
            if (response.IsSuccessStatusCode == false)
                throw new InvalidOperationException($"Failed to renew license, error: {responseString}");

            return JsonConvert.DeserializeObject<LicenseRenewalResult>(responseString);
        }

        public async Task<LicenseLeaseResult> LeaseLicense(string raftRequestId, bool throwOnError)
        {
            var leaseStatus = new LicenseLeaseResult() { Status = LeaseStatus.NotModified };
            if (await _leaseLicenseSemaphore.WaitAsync(0) == false)
                return leaseStatus;

            try
            {
                var loadedLicense = _serverStore.LoadLicense();
                if (loadedLicense == null)
                    return leaseStatus;

                var updatedLicense = await GetUpdatedLicenseForActivation(loadedLicense);
                if (updatedLicense.license == null)
                    return leaseStatus;

                var licenseStatus = GetLicenseStatus(updatedLicense.license);

                try
                {
                    // we'll activate the license from the license server
                    await _serverStore.PutLicenseAsync(updatedLicense.license, raftRequestId, updatedLicense.FromApi).ConfigureAwait(false);
                }
                catch
                {
                    // we want to set the new license status anyway
                    SetLicense(licenseStatus);
                    throw;
                }

                var alert = AlertRaised.Create(
                    null,
                    "License was updated",
                    "Successfully leased license",
                    AlertType.LicenseManager_LeaseLicenseSuccess,
                    NotificationSeverity.Info);

                _serverStore.NotificationCenter.Add(alert);

                leaseStatus.Status = LeaseStatus.Updated;
            }
            catch (Exception e)
            {
                var message = e is HttpRequestException ? "failed to connect to api.ravendb.net" : "see exception details";
                AddLeaseLicenseError(message, e);

                if (throwOnError)
                    throw;
            }
            finally
            {
                _leaseLicenseSemaphore.Release();
            }

            return leaseStatus;
        }

        private void ValidateLicenseStatus()
        {
            var licenseLimits = _serverStore.LoadLicenseLimits();
            if (licenseLimits == null)
                return;

            var utilizedCores = licenseLimits.NodeLicenseDetails.Sum(x => x.Value.UtilizedCores);
            string errorMessage = null;
            if (utilizedCores > LicenseStatus.MaxCores)
            {
                errorMessage = $"The number of utilized cores is {utilizedCores}, " +
                              $"while the license limit is {LicenseStatus.MaxCores} cores";
            }
            else if (licenseLimits.NodeLicenseDetails.Count > LicenseStatus.MaxClusterSize)
            {
                errorMessage = $"The cluster size is {licenseLimits.NodeLicenseDetails.Count}, " +
                              $"while the license limit is {LicenseStatus.MaxClusterSize}";
            }

            if (errorMessage != null)
                LicenseStatus.ErrorMessage = errorMessage;
        }

        private void AddLeaseLicenseError(string errorMessage, Exception exception = null)
        {
            if (_skipLeasingErrorsLogging)
                return;

            if (LicenseStatus.Expired == false &&
                LicenseStatus.Expiration != null &&
                LicenseStatus.Expiration.Value.Subtract(DateTime.UtcNow).TotalDays > 3 &&
                (exception == null || exception is HttpRequestException))
            {
                // ignore the error if the license isn't expired yet
                // and we don't have access to api.ravendb.net from this machine
                return;
            }

            const string title = "Failed to lease license";
            if (Logger.IsInfoEnabled)
            {
                Logger.Info($"{title}, {errorMessage}", exception);
            }

            var alert = AlertRaised.Create(
                null,
                title,
                "Could not lease license",
                AlertType.LicenseManager_LeaseLicenseError,
                NotificationSeverity.Warning,
                details: new ExceptionDetails(
                    new InvalidOperationException(errorMessage, exception)));

            _serverStore.NotificationCenter.Add(alert);
        }

        private void SetAffinity(Process process, int cores, LicenseLimits licenseLimits)
        {
            if (cores > ProcessorInfo.ProcessorCount)
                cores = ProcessorInfo.ProcessorCount;

            try
            {
                if (ShouldIgnoreProcessorAffinityChanges(cores, licenseLimits))
                    return;

                AffinityHelper.SetProcessAffinity(process, cores, _serverStore.Configuration.Server.ProcessAffinityMask, out var currentlyAssignedCores);

                if (cores == ProcessorInfo.ProcessorCount)
                {
                    _serverStore.NotificationCenter.Dismiss(PerformanceHint.GetKey(PerformanceHintType.UnusedCapacity, nameof(LicenseManager)));
                    _lastPerformanceHint = null;
                    return;
                }

                if (currentlyAssignedCores == cores &&
                    _lastPerformanceHint != null &&
                    _lastPerformanceHint.Value.AddDays(7) > DateTime.UtcNow)
                {
                    return;
                }

                _lastPerformanceHint = DateTime.UtcNow;

                _serverStore.NotificationCenter.Add(PerformanceHint.Create(
                    null,
                    "Your database can be faster - not all cores are used",
                    $"Your server is currently using only {cores} core{Pluralize(cores)} " +
                    $"out of the {Environment.ProcessorCount} that it has available",
                    PerformanceHintType.UnusedCapacity,
                    NotificationSeverity.Info,
                    nameof(LicenseManager)));
            }
            catch (PlatformNotSupportedException)
            {
                // nothing to do
            }
            catch (NotSupportedException)
            {
                // nothing to do
            }
            catch (Exception e)
            {
                Logger.Info($"Failed to set affinity for {cores} cores, error code: {Marshal.GetLastWin32Error()}", e);
            }
        }

        private bool ShouldIgnoreProcessorAffinityChanges(int cores, LicenseLimits licenseLimits)
        {
            if (IgnoreProcessorAffinityChanges)
            {
                if (ProcessorInfo.ProcessorCount != cores)
                {
                    var basicMessage = "Ignore request for setting processor affinity. " +
                                       $"Requested cores: {cores}. " +
                                       $"Number of cores on the machine: {ProcessorInfo.ProcessorCount}. ";
                    var licenseMessage = string.Empty;

                    if (licenseLimits != null)
                    {
                        licenseMessage = $"License limits: {string.Join(", ", licenseLimits.NodeLicenseDetails.Select(x => $"{x.Key}: {x.Value.UtilizedCores}/{x.Value.NumberOfCores}"))}. " +
                                         $"Total utilized cores: {licenseLimits.TotalUtilizedCores}. " +
                                         $"Max licensed cores: {LicenseStatus.MaxCores}";
                    }
                    Console.WriteLine(basicMessage + " " + licenseMessage);
                }

                return true;
            }

            return false;
        }

        private static void SetMaxWorkingSet(Process process, double ramInGb)
        {
            try
            {
                Extensions.MemoryExtensions.SetWorkingSet(process, ramInGb, Logger);
            }
            catch (Exception e)
            {
                Logger.Info($"Failed to set max working set to {ramInGb}GB, error code: {Marshal.GetLastWin32Error()}", e);
            }
        }

        public void Dispose()
        {
            _leaseLicenseTimer?.Dispose();
        }

        private void ThrowIfCannotActivateLicense(LicenseStatus newLicenseStatus)
        {
            DateTime certificateNotBefore = new();
            DateTime certificateNotAfter = new();
            X509Certificate2 certificate = null;
            if (_serverStore.Server.Certificate.Certificate != null)
            {
                certificateNotBefore = _serverStore.Server.Certificate.Certificate.NotBefore.ToUniversalTime();
                certificateNotAfter = _serverStore.Server.Certificate.Certificate.NotAfter.ToUniversalTime();
                certificate = _serverStore.Server.Certificate.Certificate;
            }

            var clusterSize = GetClusterSize();
            var maxClusterSize = newLicenseStatus.MaxClusterSize;
            if (clusterSize > maxClusterSize)
            {
                var message = "Cannot activate license because the maximum allowed cluster size is: " +
                              $"{maxClusterSize} while the current cluster size is: {clusterSize}";
                throw GenerateLicenseLimit(LimitType.ClusterSize, message);
            }

            var maxCores = newLicenseStatus.MaxCores;
            if (clusterSize > maxCores)
            {
                var message = "Cannot activate license because the cores limit is: " +
                              $"{maxCores} while the current cluster size is: {clusterSize}!";
                throw GenerateLicenseLimit(LimitType.Cores, message);
            }

            if (_serverStore.Configuration.Monitoring.Snmp.Enabled &&
                newLicenseStatus.HasSnmpMonitoring == false)
            {
                const string message = "SNMP Monitoring is currently enabled. " +
                                       "The provided license cannot be activated as it doesn't contain this feature. " +
                                       "In order to use this license please disable SNMP Monitoring in the server configuration";
                throw GenerateLicenseLimit(LimitType.Snmp, message);
            }

            SecretProtection.ValidateExpiration(nameof(LicenseManager), _serverStore.GetLicenseType(), newLicenseStatus.Type, certificate, certificateNotBefore, certificateNotAfter);

            var encryptedDatabasesCount = 0;
            var externalReplicationCount = 0;
            var delayedExternalReplicationCount = 0;
            var pullReplicationAsHubCount = 0;
            var documentsCompressionCount = 0;
            var pullReplicationAsSinkCount = 0;
            var timeSeriesRollupsAndRetentionCount = 0;
            var ravenEtlCount = 0;
            var sqlEtlCount = 0;
            var olapEtlCount = 0;
            var elasticSearchEtlCount = 0;
            var queueEtlCount = 0;
            var snapshotBackupsCount = 0;
            var cloudBackupsCount = 0;
            var encryptedBackupsCount = 0;
            var dynamicNodesDistributionCount = 0;
            var additionalAssembliesFromNuGetCount = 0;
            var revisionCompressionCount = 0;

            using (_serverStore.ContextPool.AllocateOperationContext(out TransactionOperationContext context))
            using (context.OpenReadTransaction())
            {
                foreach (var databaseRecord in _serverStore.Cluster.GetAllDatabases(context))
                {
                    if (databaseRecord.Encrypted)
                        encryptedDatabasesCount++;

                    if (databaseRecord.Topology != null && databaseRecord.Topology.DynamicNodesDistribution)
                        dynamicNodesDistributionCount++;

                    if (databaseRecord.ExternalReplications != null &&
                        databaseRecord.ExternalReplications.Count > 0)
                        externalReplicationCount++;

                    if (databaseRecord.ExternalReplications != null &&
                        databaseRecord.ExternalReplications.Count(x => x.DelayReplicationFor != TimeSpan.Zero) > 0)
                        delayedExternalReplicationCount++;

                    if (databaseRecord.HubPullReplications != null &&
                        databaseRecord.HubPullReplications.Count > 0)
                        pullReplicationAsHubCount++;

                    if (HasDocumentsCompression(databaseRecord.DocumentsCompression))
                        documentsCompressionCount++;

                    var hasRevisionConfiguration = databaseRecord.Revisions is { Default.Disabled: false } ||
                                                   databaseRecord.Revisions?.Collections is { Count: > 0 };

                    if (HasRevisionCompression(databaseRecord.DocumentsCompression) && hasRevisionConfiguration)
                        revisionCompressionCount++;

                    if (databaseRecord.SinkPullReplications != null &&
                        databaseRecord.SinkPullReplications.Count > 0)
                        pullReplicationAsSinkCount++;

                    if (HasTimeSeriesRollupsAndRetention(databaseRecord.TimeSeries))
                        timeSeriesRollupsAndRetentionCount++;

                    if (HasRavenEtl(databaseRecord.RavenEtls,
                        databaseRecord.RavenConnectionStrings))
                        ravenEtlCount++;

                    if (HasAdditionalAssembliesFromNuGet(databaseRecord.Indexes))
                        additionalAssembliesFromNuGetCount++;

                    if (databaseRecord.SqlEtls != null &&
                        databaseRecord.SqlEtls.Count > 0)
                        sqlEtlCount++;

                    if (databaseRecord.OlapEtls != null &&
                        databaseRecord.OlapEtls.Count > 0)
                        olapEtlCount++;

                    if (databaseRecord.ElasticSearchEtls != null &&
                        databaseRecord.ElasticSearchEtls.Count > 0)
                        elasticSearchEtlCount++;

                    if (databaseRecord.QueueEtls != null &&
                        databaseRecord.QueueEtls.Count > 0)
                        queueEtlCount++;

                    var backupTypes = GetBackupTypes(databaseRecord.PeriodicBackups);
                    if (backupTypes.HasSnapshotBackup)
                        snapshotBackupsCount++;

                    if (backupTypes.HasCloudBackup)
                        cloudBackupsCount++;

                    if (backupTypes.HasEncryptedBackup)
                        encryptedBackupsCount++;
                }
            }

            if (encryptedDatabasesCount > 0 && newLicenseStatus.HasEncryption == false)
            {
                var message = GenerateDetails(encryptedDatabasesCount, "encryption");
                throw GenerateLicenseLimit(LimitType.Encryption, message);
            }

            if (externalReplicationCount > 0 && newLicenseStatus.HasExternalReplication == false)
            {
                var message = GenerateDetails(externalReplicationCount, "external replication");
                throw GenerateLicenseLimit(LimitType.ExternalReplication, message);
            }

            if (delayedExternalReplicationCount > 0 && newLicenseStatus.HasDelayedExternalReplication == false)
            {
                var message = GenerateDetails(externalReplicationCount, "delayed external replication");
                throw GenerateLicenseLimit(LimitType.DelayedExternalReplication, message);
            }

            if (pullReplicationAsHubCount > 0 && newLicenseStatus.HasPullReplicationAsHub == false)
            {
                var message = GenerateDetails(pullReplicationAsHubCount, "pull replication as hub");
                throw GenerateLicenseLimit(LimitType.PullReplicationAsHub, message);
            }

            if (pullReplicationAsSinkCount > 0 && newLicenseStatus.HasPullReplicationAsSink == false)
            {
                var message = GenerateDetails(pullReplicationAsSinkCount, "pull replication as sink");
                throw GenerateLicenseLimit(LimitType.PullReplicationAsSink, message);
            }

            if (timeSeriesRollupsAndRetentionCount > 0 && newLicenseStatus.HasTimeSeriesRollupsAndRetention == false)
            {
                var message = GenerateDetails(timeSeriesRollupsAndRetentionCount, "time series rollups and retention");
                throw GenerateLicenseLimit(LimitType.TimeSeriesRollupsAndRetention, message);
            }

            if (additionalAssembliesFromNuGetCount > 0 && newLicenseStatus.HasAdditionalAssembliesFromNuGet == false)
            {
                var message = GenerateDetails(additionalAssembliesFromNuGetCount, "additional assemblies from NuGet");
                throw GenerateLicenseLimit(LimitType.AdditionalAssembliesFromNuGet, message);
            }

            if (ravenEtlCount > 0 && newLicenseStatus.HasRavenEtl == false)
            {
                var message = GenerateDetails(ravenEtlCount, "Raven ETL");
                throw GenerateLicenseLimit(LimitType.RavenEtl, message);
            }

            if (sqlEtlCount > 0 && newLicenseStatus.HasSqlEtl == false)
            {
                var message = GenerateDetails(sqlEtlCount, "SQL ETL");
                throw GenerateLicenseLimit(LimitType.SqlEtl, message);
            }

            if (olapEtlCount > 0 && newLicenseStatus.HasOlapEtl == false)
            {
                var message = GenerateDetails(olapEtlCount, "OLAP ETL");
                throw GenerateLicenseLimit(LimitType.OlapEtl, message);
            }

            if (elasticSearchEtlCount > 0 && newLicenseStatus.HasElasticSearchEtl == false)
            {
                var message = GenerateDetails(elasticSearchEtlCount, "ElasticSearch ETL");
                throw GenerateLicenseLimit(LimitType.ElasticSearchEtl, message);
            }

            if (queueEtlCount > 0 && newLicenseStatus.HasQueueEtl == false)
            {
                var message = GenerateDetails(queueEtlCount, "Queue ETL");
                throw GenerateLicenseLimit(LimitType.QueueEtl, message);
            }

            if (snapshotBackupsCount > 0 && newLicenseStatus.HasSnapshotBackups == false)
            {
                var message = GenerateDetails(snapshotBackupsCount, "snapshot backups");
                throw GenerateLicenseLimit(LimitType.SnapshotBackup, message);
            }

            if (cloudBackupsCount > 0 && newLicenseStatus.HasCloudBackups == false)
            {
                var message = GenerateDetails(cloudBackupsCount, "cloud backups");
                throw GenerateLicenseLimit(LimitType.CloudBackup, message);
            }

            if (encryptedBackupsCount > 0 && newLicenseStatus.HasEncryptedBackups == false)
            {
                var message = GenerateDetails(cloudBackupsCount, "encrypted backups");
                throw GenerateLicenseLimit(LimitType.EncryptedBackup, message);
            }

            if (dynamicNodesDistributionCount > 0 && newLicenseStatus.HasDynamicNodesDistribution == false)
            {
                var message = GenerateDetails(dynamicNodesDistributionCount, "dynamic database distribution");
                throw GenerateLicenseLimit(LimitType.DynamicNodeDistribution, message);
            }

            if (documentsCompressionCount > 0 && newLicenseStatus.HasDocumentsCompression == false)
            {
                var message = GenerateDetails(documentsCompressionCount, "documents compression");
                throw GenerateLicenseLimit(LimitType.DocumentsCompression, message);
            }

            if (revisionCompressionCount > 0 && newLicenseStatus.HasDocumentsCompression == false)
            {
                var message = GenerateDetails(revisionCompressionCount, "Revision compression");
                throw GenerateLicenseLimit(LimitType.DocumentsCompression, message);
            }
        }

        private static string GenerateDetails(int count, string feature)
        {
            return $"Cannot activate license because there {(count == 1 ? "is" : "are")} " +
                   $"{count} database{Pluralize(count)} that use{(count == 1 ? "s" : string.Empty)} {feature} " +
                   $"while the new license doesn't include the usage of {feature}";
        }

        private static string Pluralize(int count)
        {
            return count == 1 ? string.Empty : "s";
        }

        private static bool HasRavenEtl(List<RavenEtlConfiguration> ravenEtls,
            Dictionary<string, RavenConnectionString> ravenConnectionStrings)
        {
            if (ravenEtls == null)
                return false;

            foreach (var ravenEtl in ravenEtls)
            {
                if (ravenConnectionStrings.TryGetValue(ravenEtl.ConnectionStringName, out var _) == false)
                    continue;

                return true;
            }

            return false;
        }

        private static bool HasDocumentsCompression(DocumentsCompressionConfiguration documentsCompression)
        {
            return documentsCompression?.CompressAllCollections == true ||
                   documentsCompression?.Collections?.Length > 0;
        }

        private static bool HasRevisionCompression(DocumentsCompressionConfiguration documentsCompression)
        {
            return documentsCompression?.CompressRevisions == true;
        }

        private static bool HasTimeSeriesRollupsAndRetention(TimeSeriesConfiguration configuration)
        {
            if (configuration?.Collections == null)
                return false;

            return configuration.Collections.Any(x => x.Value != null && x.Value.Disabled == false);
        }

        internal static bool HasAdditionalAssembliesFromNuGet(Dictionary<string, IndexDefinition> indexes)
        {
            if (indexes == null || indexes.Count == 0)
                return false;

            foreach (var kvp in indexes)
            {
                if (HasAdditionalAssembliesFromNuGet(kvp.Value))
                    return true;
            }

            return false;
        }

        private static bool HasAdditionalAssembliesFromNuGet(IndexDefinition indexDefinition)
        {
            if (indexDefinition == null)
                return false;

            var additionalAssemblies = indexDefinition.AdditionalAssemblies;
            if (additionalAssemblies == null || additionalAssemblies.Count == 0)
                return false;

            foreach (var additionalAssembly in additionalAssemblies)
            {
                if (string.IsNullOrEmpty(additionalAssembly.PackageName))
                    continue;

                return true;
            }

            return false;
        }

        internal static (bool HasSnapshotBackup, bool HasCloudBackup, bool HasEncryptedBackup) GetBackupTypes(
            IEnumerable<PeriodicBackupConfiguration> periodicBackups)
        {
            var hasSnapshotBackup = false;
            var hasCloudBackup = false;
            var hasEncryptedBackup = false;
            foreach (var configuration in periodicBackups)
            {
                hasSnapshotBackup |= configuration.BackupType == BackupType.Snapshot;
                hasCloudBackup |= configuration.HasCloudBackup();
                hasEncryptedBackup |= HasEncryptedBackup(configuration);

                if (hasSnapshotBackup && hasCloudBackup && hasEncryptedBackup)
                    return (true, true, true);
            }

            return (hasSnapshotBackup, hasCloudBackup, hasEncryptedBackup);
        }

        public void AssertCanAddNode()
        {
            if (IsValid(out var licenseLimit) == false)
                throw licenseLimit;

            var allNodesCount = _serverStore.GetClusterTopology().AllNodes.Count;
            if (LicenseStatus.MaxCores <= allNodesCount)
            {
                var message = $"Cannot add the node to the cluster because the number of licensed cores is {LicenseStatus.MaxCores} " +
                              $"while the number of nodes is {allNodesCount}. This will bring the number of utilized cores over the limit";
                throw GenerateLicenseLimit(LimitType.Cores, message);
            }

            if (LicenseStatus.DistributedCluster == false)
            {
                var message = $"Your current license ({LicenseStatus.Type}) does not allow adding nodes to the cluster";
                throw GenerateLicenseLimit(LimitType.ForbiddenHost, message);
            }

            var maxClusterSize = LicenseStatus.MaxClusterSize;
            var clusterSize = GetClusterSize();
            if (++clusterSize > maxClusterSize)
            {
                var message = $"Your current license allows up to {maxClusterSize} nodes in a cluster";
                throw GenerateLicenseLimit(LimitType.ClusterSize, message);
            }
        }

        public void AssertCanAddAdditionalAssembliesFromNuGet(IndexDefinition indexDefinition)
        {
            if (IsValid(out var licenseLimit) == false)
                throw licenseLimit;

            if (LicenseStatus.HasAdditionalAssembliesFromNuGet)
                return;

            if (HasAdditionalAssembliesFromNuGet(indexDefinition) == false)
                return;

            const string details = "Your current license doesn't include the additional assemblies from NuGet feature";
            throw GenerateLicenseLimit(LimitType.AdditionalAssembliesFromNuGet, details);
        }

        public void AssertCanAddPeriodicBackup(Client.Documents.Operations.Backups.BackupConfiguration configuration)
        {
            if (IsValid(out var licenseLimit) == false)
                throw licenseLimit;

            if (configuration.BackupType == BackupType.Snapshot &&
                LicenseStatus.HasSnapshotBackups == false)
            {
                const string details = "Your current license doesn't include the snapshot backups feature";
                throw GenerateLicenseLimit(LimitType.SnapshotBackup, details);
            }

            if (configuration.HasCloudBackup() && LicenseStatus.HasCloudBackups == false)
            {
                const string details = "Your current license doesn't include the backup to cloud or ftp feature!";
                throw GenerateLicenseLimit(LimitType.CloudBackup, details);
            }

            if (HasEncryptedBackup(configuration) && LicenseStatus.HasEncryptedBackups == false)
            {
                const string details = "Your current license doesn't include the encrypted backup feature!";
                throw GenerateLicenseLimit(LimitType.CloudBackup, details);
            }
        }

        public static bool HasEncryptedBackup(Client.Documents.Operations.Backups.BackupConfiguration configuration)
        {
            if (configuration.BackupEncryptionSettings == null)
                return false;

            if (configuration.BackupEncryptionSettings.EncryptionMode == EncryptionMode.None)
                return false;

            return true;
        }

        public void AssertCanAddExternalReplication(TimeSpan delayReplicationFor)
        {
            if (IsValid(out var licenseLimit) == false)
                throw licenseLimit;

            if (LicenseStatus.HasExternalReplication == false)
            {
                var details = $"Your current license ({LicenseStatus.Type}) does not allow adding external replication";
                throw GenerateLicenseLimit(LimitType.ExternalReplication, details);
            }

            AssertCanDelayReplication(delayReplicationFor);
        }

        public void AssertCanDelayReplication(TimeSpan delayReplicationFor)
        {
            if (IsValid(out var licenseLimit) == false)
                throw licenseLimit;

            if (LicenseStatus.HasDelayedExternalReplication)
                return;

            if (delayReplicationFor.Ticks == 0)
                return;

            const string message = "Your current license doesn't include the delayed replication feature";
            throw GenerateLicenseLimit(LimitType.DelayedExternalReplication, message, addNotification: true);
        }

        public void AssertCanUseDocumentsCompression(DocumentsCompressionConfiguration documentsCompression)
        {
            var hasDocumentsCompression = HasDocumentsCompression(documentsCompression);

            if (IsValid(out var licenseLimit) == false)
                throw licenseLimit;

            if (LicenseStatus.HasDocumentsCompression)
                return;

            if (hasDocumentsCompression == false)
                return;

            var details = $"Your current license ({LicenseStatus.Type}) does not allow documents compression";
            throw GenerateLicenseLimit(LimitType.DocumentsCompression, details);
        }

        public void AssertCanAddPullReplicationAsHub()
        {
            if (IsValid(out var licenseLimit) == false)
                throw licenseLimit;

            if (LicenseStatus.HasPullReplicationAsHub)
                return;

            var details = $"Your current license ({LicenseStatus.Type}) does not allow adding pull replication as hub";
            throw GenerateLicenseLimit(LimitType.PullReplicationAsHub, details);
        }

        public void AssertCanAddPullReplicationAsSink()
        {
            if (IsValid(out var licenseLimit) == false)
                throw licenseLimit;

            if (LicenseStatus.HasPullReplicationAsSink)
                return;

            var details = $"Your current license ({LicenseStatus.Type}) does not allow adding pull replication as sink";
            throw GenerateLicenseLimit(LimitType.PullReplicationAsSink, details);
        }

        public void AssertCanAddTimeSeriesRollupsAndRetention(TimeSeriesConfiguration configuration)
        {
            if (IsValid(out var licenseLimit) == false)
                throw licenseLimit;

            if (LicenseStatus.HasTimeSeriesRollupsAndRetention)
                return;

            if (HasTimeSeriesRollupsAndRetention(configuration) == false)
                return;

            var details = $"Your current license ({LicenseStatus.Type}) does not allow adding time series rollups and retention";
            throw GenerateLicenseLimit(LimitType.TimeSeriesRollupsAndRetention, details);
        }

        public void AssertCanAddRavenEtl()
        {
            if (IsValid(out var licenseLimit) == false)
                throw licenseLimit;

            if (LicenseStatus.HasRavenEtl)
                return;

            const string message = "Your current license doesn't include the RavenDB ETL feature";
            throw GenerateLicenseLimit(LimitType.RavenEtl, message);
        }

        public void AssertCanAddSqlEtl()
        {
            if (IsValid(out var licenseLimit) == false)
                throw licenseLimit;

            if (LicenseStatus.HasSqlEtl)
                return;

            const string message = "Your current license doesn't include the SQL ETL feature";
            throw GenerateLicenseLimit(LimitType.SqlEtl, message);
        }

        public void AssertCanAddElasticSearchEtl()
        {
            if (IsValid(out var licenseLimit) == false)
                throw licenseLimit;

            if (LicenseStatus.HasElasticSearchEtl)
                return;

            const string message = "Your current license doesn't include the ElasticSearch ETL feature";
            throw GenerateLicenseLimit(LimitType.ElasticSearchEtl, message);
        }

        public void AssertCanAddQueueEtl()
        {
            if (IsValid(out var licenseLimit) == false)
                throw licenseLimit;

            if (LicenseStatus.HasQueueEtl)
                return;

            const string message = "Your current license doesn't include the Queue ETL feature";
            throw GenerateLicenseLimit(LimitType.QueueEtl, message);
        }

        public void AssertCanAddConcurrentDataSubscriptions()
        {
            if (IsValid(out var licenseLimit) == false)
                throw licenseLimit;

            if (LicenseStatus.HasConcurrentDataSubscriptions)
                return;

            const string message = "Your current license doesn't include the Concurrent Subscriptions feature";
            throw GenerateLicenseLimit(LimitType.ConcurrentSubscriptions, message);
        }

        public void AssertCanAddOlapEtl()
        {
            if (IsValid(out var licenseLimit) == false)
                throw licenseLimit;

            if (LicenseStatus.HasOlapEtl)
                return;

            const string message = "Your current license doesn't include the OLAP ETL feature";
            throw GenerateLicenseLimit(LimitType.OlapEtl, message);
        }

        public void AssertCanUseMonitoringEndpoints()
        {
            if (IsValid(out var licenseLimit) == false)
                throw licenseLimit;

            if (LicenseStatus.HasMonitoringEndpoints)
                return;

            const string details = "Your current license doesn't include the monitoring endpoints feature";
            throw GenerateLicenseLimit(LimitType.MonitoringEndpoints, details, addNotification: false);
        }

        public void AssertCanAddReadOnlyCertificates(CertificateDefinition certificate)
        {
            if (certificate.Permissions.Count == 0 ||
                certificate.Permissions.All(x => x.Value == DatabaseAccess.Read) == false)
                return;

            if (IsValid(out var licenseLimit) == false)
                throw licenseLimit;

            if (LicenseStatus.HasReadOnlyCertificates)
                return;

            const string details = "Your current license doesn't include the read-only certificates feature";
            throw GenerateLicenseLimit(LimitType.ReadOnlyCertificates, details);
        }

        public bool CanUseSnmpMonitoring(bool withNotification)
        {
            if (IsValid(out _) == false)
                return false;

            var value = LicenseStatus.HasSnmpMonitoring;
            if (withNotification == false)
                return value;

            if (value)
            {
                DismissLicenseLimit(LimitType.Snmp);
                return true;
            }

            const string details = "Your current license doesn't include the SNMP monitoring feature";
            GenerateLicenseLimit(LimitType.Snmp, details, addNotification: true);
            return false;
        }

        public bool CanUsePostgreSqlIntegration(bool withNotification)
        {
            if (IsValid(out _) == false)
                return false;

            var value = LicenseStatus.HasPostgreSqlIntegration;
            if (withNotification == false)
                return value;

            if (value)
            {
                DismissLicenseLimit(LimitType.PostgreSqlIntegration);
                return true;
            }

            const string details = "Your current license doesn't include the PostgreSql integration feature";
            GenerateLicenseLimit(LimitType.PostgreSqlIntegration, details, addNotification: true);
            return false;
        }

        public bool CanUsePowerBi(bool withNotification, out LicenseLimitException licenseLimitException)
        {
            if (IsValid(out licenseLimitException) == false)
                return false;

            var value = LicenseStatus.HasPowerBI;
            if (withNotification == false)
                return value;

            if (value)
            {
                DismissLicenseLimit(LimitType.PowerBI);
                return true;
            }

            const string details = "Your current license doesn't include the Power BI feature";
            licenseLimitException = GenerateLicenseLimit(LimitType.PowerBI, details, addNotification: true);
            return false;
        }

        public bool CanDynamicallyDistributeNodes(bool withNotification, out LicenseLimitException licenseLimit)
        {
            if (IsValid(out licenseLimit) == false)
                return false;

            var value = LicenseStatus.HasDynamicNodesDistribution;
            if (withNotification == false)
                return value;

            if (value)
            {
                DismissLicenseLimit(LimitType.DynamicNodeDistribution);
                return true;
            }

            const string message = "Your current license doesn't include the dynamic database distribution feature";
            GenerateLicenseLimit(LimitType.DynamicNodeDistribution, message, addNotification: true);
            return false;
        }

        public bool HasHighlyAvailableTasks()
        {
            return LicenseStatus.HasHighlyAvailableTasks;
        }

        public static AlertRaised CreateHighlyAvailableTasksAlert(DatabaseTopology databaseTopology, IDatabaseTask databaseTask, string lastResponsibleNode)
        {
            var taskName = databaseTask.GetTaskName();
            var taskType = GetTaskType(databaseTask);
            var nodeState = GetNodeState(databaseTopology, lastResponsibleNode);
            var message = $"Cannot redistribute the {taskType} task: '{taskName}'";
            var alert = AlertRaised.Create(
                null,
                $@"You've reached a license limit ({EnumHelper.GetDescription(LimitType.HighlyAvailableTasks)})",
                message,
                AlertType.LicenseManager_HighlyAvailableTasks,
                NotificationSeverity.Warning,
                key: message,
                details: new MessageDetails
                {
                    Message = $"The {taskType} task: '{taskName}' will not be redistributed " +
                              $"to a healthy node because the current license doesn't include the highly available tasks feature." + Environment.NewLine +
                              $"Task's last responsible node '{lastResponsibleNode}', is currently {nodeState} and will continue to execute the {GetTaskType(databaseTask, lower: true)} task." + Environment.NewLine +
                              $"You can choose a different mentor node that will execute this task " +
                              $"(current mentor node state: {GetMentorNodeState(databaseTask, databaseTopology, nodeState)}). " + Environment.NewLine + Environment.NewLine +
                              $"Upgrading the license will allow RavenDB to manage that automatically."
                });
            return alert;
        }

        private static string GetTaskType(IDatabaseTask databaseTask, bool lower = false)
        {
            switch (databaseTask)
            {
                case PeriodicBackupConfiguration _:
                    return lower == false ? "Backup" : "backup";

                case SubscriptionState _:
                    return lower == false ? "Subscription" : "subscription";

                case RavenEtlConfiguration _:
                    return "Raven ETL";

                case SqlEtlConfiguration _:
                    return "SQL ETL";

                case ExternalReplication _:
                    return lower == false ? "External Replication" : "external replication";

                default:
                    return string.Empty;
            }
        }

        private static string GetMentorNodeState(IDatabaseTask databaseTask, DatabaseTopology databaseTopology, string nodeState)
        {
            var mentorNode = databaseTask.GetMentorNode();
            return mentorNode == null ? "wasn't set" : $"'{mentorNode}' is {nodeState}";
        }

        private static string GetNodeState(DatabaseTopology databaseTopology, string nodeTag)
        {
            if (databaseTopology.Promotables.Contains(nodeTag))
                return "in a 'promotable' state";

            if (databaseTopology.Rehabs.Contains(nodeTag))
                return "in a 'rehab' state";

            return "not a part of the cluster";
        }

        public void AssertCanCreateEncryptedDatabase()
        {
            if (IsValid(out var licenseLimit) == false)
                throw licenseLimit;

            if (LicenseStatus.HasEncryption)
                return;

            const string message = "Your current license doesn't include the encryption feature";
            throw GenerateLicenseLimit(LimitType.Encryption, message);
        }

        private void DismissLicenseLimit(LimitType limitType)
        {
            LicenseLimitWarning.DismissLicenseLimitNotification(_serverStore.NotificationCenter, limitType);
        }

        private LicenseLimitException GenerateLicenseLimit(
            LimitType limitType,
            string message,
            bool addNotification = false)
        {
            if (AddLicenseStatusToLicenseLimitsException)
            {
                var licenseStatus = LicenseStatus;
                if (licenseStatus != null)
                {
                    var djv = licenseStatus.ToJson();
                    using (var context = JsonOperationContext.ShortTermSingleUse())
                    {
                        var licenseStatusJson = context.ReadObject(djv, "license/status");

                        message += $"{Environment.NewLine}License:{Environment.NewLine}{licenseStatusJson}";
                    }
                }
            }

            var licenseLimit = new LicenseLimitException(limitType, message);

            if (addNotification)
                LicenseLimitWarning.AddLicenseLimitNotification(_serverStore.NotificationCenter, licenseLimit);

            return licenseLimit;
        }

        private bool IsValid(out LicenseLimitException licenseLimit)
        {
            if (LicenseStatus.Type != LicenseType.Invalid)
            {
                licenseLimit = null;
                return true;
            }

            const string message = "Cannot perform operation while the license is in invalid state!";
            licenseLimit = GenerateLicenseLimit(LimitType.InvalidLicense, message);
            return false;
        }

        public async Task<LicenseSupportInfo> GetLicenseSupportInfo()
        {
            var license = _serverStore.LoadLicense();
            if (license == null)
            {
                throw new InvalidOperationException("License doesn't exist");
            }

            if (_serverStore.Configuration.Licensing.DisableLicenseSupportCheck)
            {
                if (_skipLeasingErrorsLogging == false && Logger.IsInfoEnabled)
                {
                    var configurationKey = RavenConfiguration.GetKey(x => x.Licensing.DisableLicenseSupportCheck);
                    Logger.Info($"Skipping checking the license support options because '{configurationKey}' is set to true");
                }
                return GetDefaultLicenseSupportInfo();
            }

            var leaseLicenseInfo = GetLeaseLicenseInfo(license, _serverStore.ContextPool);
            const int timeoutInSec = 5;
            try
            {
                using (var cts = new CancellationTokenSource(timeoutInSec * 1000))
                {
                    var response = await ApiHttpClient.PostAsync("/api/v2/license/support",
                            new StringContent(JsonConvert.SerializeObject(leaseLicenseInfo), Encoding.UTF8, "application/json"), cts.Token)
                        .ConfigureAwait(false);

                    if (response.IsSuccessStatusCode == false)
                    {
                        var responseString = await response.Content.ReadAsStringWithZstdSupportAsync().ConfigureAwait(false);

                        var message = $"Couldn't get license support info, response: {responseString}, status code: {response.StatusCode}";
                        if (_skipLeasingErrorsLogging == false && Logger.IsInfoEnabled)
                            Logger.Info(message);

                        return GetDefaultLicenseSupportInfo();
                    }

                    var licenseSupportStream = await response.Content.ReadAsStreamWithZstdSupportAsync().ConfigureAwait(false);
                    using (var context = JsonOperationContext.ShortTermSingleUse())
                    {
                        var json = await context.ReadForMemoryAsync(licenseSupportStream, "license support info");
                        return _lastKnownSupportInfo = JsonDeserializationServer.LicenseSupportInfo(json);
                    }
                }
            }
            catch (Exception e)
            {
                if (e is HttpRequestException == false && e is OperationCanceledException == false)
                    throw;

                // couldn't reach api.ravendb.net
                if (_skipLeasingErrorsLogging == false && Logger.IsInfoEnabled)
                {
                    var message = @"Couldn't reach api.ravendb.net to get the support info";
                    if (e is TaskCanceledException)
                        message += $", the request was aborted after {timeoutInSec} seconds";
                    Logger.Info(message);
                }

                return GetDefaultLicenseSupportInfo();
            }
        }

        private LicenseSupportInfo GetDefaultLicenseSupportInfo()
        {
            if (_lastKnownSupportInfo != null)
                return _lastKnownSupportInfo;

            return _lastKnownSupportInfo = new LicenseSupportInfo
            {
                Status = Status.NoSupport
            };
        }

        public async Task AcceptEulaAsync()
        {
            if (_eulaAcceptedButHasPendingRestart)
                return;

            await _locker.WaitAsync();

            try
            {
                if (_eulaAcceptedButHasPendingRestart)
                    return;

                var settingsPath = _serverStore.Configuration.ConfigPath;
                if (File.Exists(settingsPath))
                {
                    using (_serverStore.ContextPool.AllocateOperationContext(out JsonOperationContext context))
                    {
                        BlittableJsonReaderObject settingsJson;

                        await using (var fs = SafeFileStream.Create(settingsPath, FileMode.Open, FileAccess.Read))
                        {
                            settingsJson = await context.ReadForMemoryAsync(fs, "settings-json");
                            settingsJson.Modifications = new DynamicJsonValue(settingsJson);
                            settingsJson.Modifications[RavenConfiguration.GetKey(x => x.Licensing.EulaAccepted)] = true;
                        }

                        var modifiedJsonObj = context.ReadObject(settingsJson, "modified-settings-json");

                        var indentedJson = JsonStringHelper.Indent(modifiedJsonObj.ToString());
                        SettingsZipFileHelper.WriteSettingsJsonLocally(settingsPath, indentedJson);
                    }
                }

                _eulaAcceptedButHasPendingRestart = true;
            }
            finally
            {
                _locker.Release();
            }
        }

        public int GetNumberOfUtilizedCores()
        {
            int defaultNumberOfCores = ProcessorInfo.ProcessorCount;

            try
            {
                var licenseLimits = _serverStore.LoadLicenseLimits();

                return licenseLimits != null && licenseLimits.NodeLicenseDetails.TryGetValue(_serverStore.NodeTag, out DetailsPerNode detailsPerNode)
                    ? detailsPerNode.UtilizedCores
                    : defaultNumberOfCores;
            }
            catch (Exception e)
            {
                if (e.IsOutOfMemory() == false)
                {
                    if (Logger.IsOperationsEnabled)
                        Logger.Operations($"Failed to get number of utilized cores. Defaulting to {defaultNumberOfCores} cores", e);
                }

                return defaultNumberOfCores;
            }
        }
    }
}<|MERGE_RESOLUTION|>--- conflicted
+++ resolved
@@ -556,13 +556,8 @@
         {
             var leaseLicenseInfo = GetLeaseLicenseInfo(currentLicense, contextPool);
 
-<<<<<<< HEAD
-            var response = await ApiHttpClient.Instance.PostAsync("/api/v2/license/lease",
+            var response = await ApiHttpClient.PostAsync("/api/v2/license/lease",
                     new StringContent(JsonConvert.SerializeObject(leaseLicenseInfo), Encoding.UTF8, "application/json"), token)
-=======
-            var response = await ApiHttpClient.PostAsync("/api/v2/license/lease",
-                    new StringContent(JsonConvert.SerializeObject(leaseLicenseInfo), Encoding.UTF8, "application/json"), _serverStore.ServerShutdown)
->>>>>>> 63f6ce39
                 .ConfigureAwait(false);
 
             return response;
@@ -783,12 +778,8 @@
             if (license == null)
                 throw new InvalidOperationException("License not found");
 
-<<<<<<< HEAD
             var requestUri = $"/api/v2/license/renew?&build={ServerVersion.Build}";
-            var response = await ApiHttpClient.Instance.PostAsync(requestUri,
-=======
-            var response = await ApiHttpClient.PostAsync("/api/v2/license/renew",
->>>>>>> 63f6ce39
+            var response = await ApiHttpClient.PostAsync(requestUri,
                     new StringContent(JsonConvert.SerializeObject(license), Encoding.UTF8, "application/json"))
                 .ConfigureAwait(false);
 
