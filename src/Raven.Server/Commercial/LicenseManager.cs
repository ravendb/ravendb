﻿using System;
using System.Collections.Generic;
using System.Diagnostics;
using System.IO;
using System.Linq;
using System.Net.Http;
using System.Runtime.InteropServices;
using System.Security.Cryptography;
using System.Security.Cryptography.X509Certificates;
using System.Text;
using System.Threading;
using System.Threading.Tasks;
using Newtonsoft.Json;
using Raven.Client;
using Raven.Client.Documents.Conventions;
using Raven.Client.Documents.Indexes;
using Raven.Client.Documents.Operations.Backups;
using Raven.Client.Documents.Operations.ETL;
using Raven.Client.Documents.Operations.ETL.SQL;
using Raven.Client.Documents.Operations.Replication;
using Raven.Client.Documents.Operations.TimeSeries;
using Raven.Client.Documents.Subscriptions;
using Raven.Client.Exceptions.Commercial;
using Raven.Client.Extensions;
using Raven.Client.Http;
using Raven.Client.ServerWide;
using Raven.Client.ServerWide.Commands;
using Raven.Client.ServerWide.Operations;
using Raven.Client.ServerWide.Operations.Certificates;
using Raven.Client.Util;
using Raven.Server.Commercial.LetsEncrypt;
using Raven.Server.Config;
using Raven.Server.Json;
using Raven.Server.NotificationCenter.Notifications;
using Raven.Server.NotificationCenter.Notifications.Details;
using Raven.Server.ServerWide;
using Raven.Server.ServerWide.Commands;
using Raven.Server.ServerWide.Context;
using Raven.Server.Utils;
using Raven.Server.Web.System;
using Sparrow;
using Sparrow.Json;
using Sparrow.Json.Parsing;
using Sparrow.Logging;
using Sparrow.LowMemory;
using Sparrow.Utils;
using Voron;
using StudioConfiguration = Raven.Client.Documents.Operations.Configuration.StudioConfiguration;

namespace Raven.Server.Commercial
{
    public class LicenseManager : IDisposable
    {
        private static readonly Logger Logger = LoggingSource.Instance.GetLogger<LicenseManager>("Server");
        private static readonly RSAParameters _rsaParameters;
        private readonly LicenseStorage _licenseStorage = new LicenseStorage();
        private Timer _leaseLicenseTimer;
        private readonly ServerStore _serverStore;
        private readonly LicenseHelper _licenseHelper;

        private readonly SemaphoreSlim _leaseLicenseSemaphore = new SemaphoreSlim(1);
        private readonly SemaphoreSlim _licenseLimitsSemaphore = new SemaphoreSlim(1);
        private readonly bool _skipLeasingErrorsLogging;
        private DateTime? _lastPerformanceHint;
        private bool _eulaAcceptedButHasPendingRestart;

        private readonly SemaphoreSlim _locker = new SemaphoreSlim(1, 1);
        private LicenseSupportInfo _lastKnownSupportInfo;

        public event Action LicenseChanged;

        public event Action OnBeforeInitialize;

        public static readonly OsInfo OsInfo = OsInfoExtensions.GetOsInfo();

        public static readonly BuildNumber BuildInfo = new BuildNumber
        {
            BuildVersion = ServerVersion.Build,
            ProductVersion = ServerVersion.Version,
            CommitHash = ServerVersion.CommitHash,
            FullVersion = ServerVersion.FullVersion
        };

        public LicenseStatus LicenseStatus { get; private set; } = new LicenseStatus();

        internal static bool IgnoreProcessorAffinityChanges = false;

        internal static bool AddLicenseStatusToLicenseLimitsException = false;

        static LicenseManager()
        {
            string publicKeyString;
            const string publicKeyPath = "Raven.Server.Commercial.RavenDB.public.json";
            using (var stream = typeof(LicenseManager).Assembly.GetManifestResourceStream(publicKeyPath))
            {
                if (stream == null)
                    throw new InvalidOperationException("Could not find public key for the license");
                publicKeyString = new StreamReader(stream).ReadToEnd();
            }

            var rsaPublicParameters = JsonConvert.DeserializeObject<RSAPublicParameters>(publicKeyString);
            _rsaParameters = new RSAParameters
            {
                Modulus = rsaPublicParameters.RsaKeyValue.Modulus,
                Exponent = rsaPublicParameters.RsaKeyValue.Exponent
            };
        }

        public LicenseManager(ServerStore serverStore)
        {
            _serverStore = serverStore;
            _licenseHelper = new LicenseHelper(serverStore);
            _skipLeasingErrorsLogging = serverStore.Configuration.Licensing.SkipLeasingErrorsLogging;
        }

        public bool IsEulaAccepted => _eulaAcceptedButHasPendingRestart || _serverStore.Configuration.Licensing.EulaAccepted;

        public void Initialize(StorageEnvironment environment, TransactionContextPool contextPool)
        {
            try
            {
                OnBeforeInitialize?.Invoke();

                _licenseStorage.Initialize(environment, contextPool);

                var firstServerStartDate = _licenseStorage.GetFirstServerStartDate();
                if (firstServerStartDate == null)
                {
                    firstServerStartDate = SystemTime.UtcNow;
                    _licenseStorage.SetFirstServerStartDate(firstServerStartDate.Value);
                }

                LicenseStatus.FirstServerStartDate = firstServerStartDate.Value;
                _licenseStorage.SetBuildInfo(BuildInfo);

                // on a fresh server we are setting the amount of cores in the default license (3)
                ReloadLicense(firstRun: true);
                ReloadLicenseLimits(firstRun: true);

<<<<<<< HEAD
                _serverStore.Engine.CommandsVersionManager.OnClusterVersionChange += PutMyNodeInfoClusterVersionChange;

                if (_serverStore.Engine.CommandsVersionManager.CurrentClusterMinimalVersion > 0)
                    Task.Run(() => PutMyNodeInfoAsync()).IgnoreUnobservedExceptions();
=======
                Task.Run(PutMyNodeInfoAsync).IgnoreUnobservedExceptions();
>>>>>>> d7372b52
            }
            catch (Exception e)
            {
                if (Logger.IsOperationsEnabled)
                    Logger.Operations("Failed to initialize license manager", e);
            }
            finally
            {
                _leaseLicenseTimer = new Timer(state =>
                    AsyncHelpers.RunSync(ExecuteTasks), null,
                    (int)TimeSpan.FromMinutes(1).TotalMilliseconds,
                    (int)TimeSpan.FromHours(24).TotalMilliseconds);
            }
        }

<<<<<<< HEAD
        public void PutMyNodeInfoClusterVersionChange(object sender, ClusterVersionChangeEventArgs args)
        {
            if (args.PreviousClusterVersion != 0)
                return;

            Task.Run(() => PutMyNodeInfoAsync()).IgnoreUnobservedExceptions();
        }

        public async Task PutMyNodeInfoAsync(int timeout = 0)
=======
        public async Task PutMyNodeInfoAsync()
>>>>>>> d7372b52
        {
            if (_serverStore.IsPassive())
                return;

            if (await _licenseLimitsSemaphore.WaitAsync(timeout) == false)
                return;

            try
            {
                var nodeInfo = _serverStore.GetNodeInfo();
                var detailsPerNode = new DetailsPerNode
                {
                    UtilizedCores = UpdateLicenseLimitsCommand.NodeInfoUpdate,
                    NumberOfCores = nodeInfo.NumberOfCores,
                    InstalledMemoryInGb = nodeInfo.InstalledMemoryInGb,
                    UsableMemoryInGb = nodeInfo.UsableMemoryInGb,
                    BuildInfo = nodeInfo.BuildInfo,
                    OsInfo = nodeInfo.OsInfo
                };

                await _serverStore.PutNodeLicenseLimitsAsync(_serverStore.NodeTag, detailsPerNode, LicenseStatus.MaxCores);
            }
            catch (Exception e)
            {
                if (Logger.IsOperationsEnabled && _serverStore.IsPassive() == false)
                    Logger.Operations("Failed to put my node info, will try again later", e);
            }
            finally
            {
                _licenseLimitsSemaphore.Release();
            }
        }

        public void ReloadLicense(bool firstRun = false)
        {
            var license = _serverStore.LoadLicense();
            if (license == null)
            {
                // license is not active
                ResetLicense(error: null);

                CreateAgplAlert();

                return;
            }

            try
            {
                SetLicense(GetLicenseStatus(license));
            }
            catch (Exception e)
            {
                ResetLicense(e.Message);

                if (Logger.IsInfoEnabled)
                    Logger.Info("Could not validate license", e);

                var alert = AlertRaised.Create(
                     null,
                    "License manager initialization error",
                    "Could not initialize the license manager",
                    AlertType.LicenseManager_InitializationError,
                    NotificationSeverity.Warning,
                    details: new ExceptionDetails(e));

                _serverStore.NotificationCenter.Add(alert);
            }

            RemoveAgplAlert();
            LicenseChanged?.Invoke();

            if (firstRun == false)
                _licenseHelper.UpdateLocalLicense(license, _rsaParameters);
        }

        private void CreateAgplAlert()
        {
            var alert = AlertRaised.Create(
                null,
                "Your server is running without a license",
                null,
                AlertType.LicenseManager_AGPL3,
                NotificationSeverity.Warning);

            _serverStore.NotificationCenter.Add(alert);
        }

        private void RemoveAgplAlert()
        {
            var id = AlertRaised.GetKey(AlertType.LicenseManager_AGPL3, null);
            if (_serverStore.NotificationCenter.Exists(id) == false)
                return;

            try
            {
                _serverStore.NotificationCenter.Dismiss(id);
            }
            catch (Exception e)
            {
                // nothing we do can here, we'll try to remove it on next restart or when reloading the license
                if (Logger.IsOperationsEnabled)
                    Logger.Operations("Failed to remove the AGPL alert", e);
            }
        }

        public void ReloadLicenseLimits(bool firstRun = false)
        {
            try
            {
                using (var process = Process.GetCurrentProcess())
                {
                    var utilizedCores = GetCoresLimitForNode(out var licenseLimits, firstRun == false);
                    var clusterSize = GetClusterSize();
                    var maxWorkingSet = Math.Min(LicenseStatus.MaxMemory / (double)clusterSize, utilizedCores * LicenseStatus.Ratio);

                    SetAffinity(process, utilizedCores, licenseLimits);
                    SetMaxWorkingSet(process, Math.Max(1, maxWorkingSet));
                }

                ValidateLicenseStatus();
            }
            catch (Exception e)
            {
                Logger.Info("Failed to reload license limits", e);
            }
        }

        public int GetCoresLimitForNode(out LicenseLimits licenseLimits, bool shouldPutNodeInfoIfNotExist = true)
        {
            licenseLimits = _serverStore.LoadLicenseLimits();
            if (licenseLimits?.NodeLicenseDetails != null &&
                licenseLimits.NodeLicenseDetails.TryGetValue(_serverStore.NodeTag, out var detailsPerNode))
            {
                return Math.Min(detailsPerNode.UtilizedCores, LicenseStatus.MaxCores);
            }

            // we don't have any license limits for this node, let's put our info to update it
            if (shouldPutNodeInfoIfNotExist)
                Task.Run(async () => await PutMyNodeInfoAsync()).IgnoreUnobservedExceptions();
            return Math.Min(ProcessorInfo.ProcessorCount, LicenseStatus.MaxCores);
        }

        private int GetClusterSize()
        {
            if (_serverStore.IsPassive())
                return 1;

            return _serverStore.GetClusterTopology().AllNodes.Count;
        }

        public async Task ChangeLicenseLimits(string nodeTag, int? maxUtilizedCores, string raftRequestId)
        {
            var licenseLimits = _serverStore.LoadLicenseLimits();

            DetailsPerNode detailsPerNode = null;
            licenseLimits?.NodeLicenseDetails.TryGetValue(nodeTag, out detailsPerNode);

            using (_serverStore.ContextPool.AllocateOperationContext(out TransactionOperationContext context))
            using (context.OpenReadTransaction())
            {
                var allNodes = _serverStore.GetClusterTopology(context).AllNodes;
                if (allNodes.TryGetValue(nodeTag, out var nodeUrl) == false)
                    throw new ArgumentException($"Node tag `{nodeTag}` isn't part of the cluster");

                if (nodeTag == _serverStore.NodeTag)
                {
                    detailsPerNode ??= new DetailsPerNode();
                    detailsPerNode.NumberOfCores = ProcessorInfo.ProcessorCount;

                    var memoryInfo = _serverStore.Server.MetricCacher.GetValue<MemoryInfoResult>(MetricCacher.Keys.Server.MemoryInfo);
                    detailsPerNode.InstalledMemoryInGb = memoryInfo.InstalledMemory.GetDoubleValue(SizeUnit.Gigabytes);
                    detailsPerNode.UsableMemoryInGb = memoryInfo.TotalPhysicalMemory.GetDoubleValue(SizeUnit.Gigabytes);
                    detailsPerNode.BuildInfo = BuildInfo;
                    detailsPerNode.OsInfo = OsInfo;
                }
                else
                {
                    var nodeInfo = await GetNodeInfo(nodeUrl, context);
                    if (nodeInfo != null)
                    {
                        detailsPerNode ??= new DetailsPerNode();
                        detailsPerNode.NumberOfCores = nodeInfo.NumberOfCores;
                        detailsPerNode.InstalledMemoryInGb = nodeInfo.InstalledMemoryInGb;
                        detailsPerNode.UsableMemoryInGb = nodeInfo.UsableMemoryInGb;
                        detailsPerNode.BuildInfo = nodeInfo.BuildInfo;
                        detailsPerNode.OsInfo = nodeInfo.OsInfo;
                    }
                    else if (detailsPerNode == null)
                    {
                        throw new InvalidOperationException($"Node tag: {nodeTag} with node url: {nodeUrl} cannot be reached");
                    }
                }

                Debug.Assert(detailsPerNode != null);
                Debug.Assert(detailsPerNode.NumberOfCores > 0);

                detailsPerNode.MaxUtilizedCores = maxUtilizedCores;
            }

            await _serverStore.PutNodeLicenseLimitsAsync(nodeTag, detailsPerNode, LicenseStatus.MaxCores, raftRequestId);
        }

        private async Task<Client.ServerWide.Commands.NodeInfo> GetNodeInfo(string nodeUrl, TransactionOperationContext ctx)
        {
            using (var requestExecutor = ClusterRequestExecutor.CreateForSingleNode(nodeUrl, _serverStore.Server.Certificate.Certificate, DocumentConventions.DefaultForServer))
            {
                var infoCmd = new GetNodeInfoCommand(TimeSpan.FromSeconds(15));

                try
                {
                    await requestExecutor.ExecuteAsync(infoCmd, ctx);
                }
                catch (Exception)
                {
                    return null;
                }

                return infoCmd.Result;
            }
        }

        private int GetUtilizedCores()
        {
            var licenseLimits = _serverStore.LoadLicenseLimits();
            var detailsPerNode = licenseLimits?.NodeLicenseDetails;
            if (detailsPerNode == null)
                return 0;

            return detailsPerNode.Sum(x => x.Value.UtilizedCores);
        }

        public async Task ActivateAsync(License license, string raftRequestId, bool skipGettingUpdatedLicense = false)
        {
            var licenseStatus = GetLicenseStatus(license);
            if (licenseStatus.Expiration.HasValue == false)
                throw new LicenseExpiredException("License doesn't have an expiration date!");

            if (licenseStatus.CanActivate(out DateTime? canBeActivateUntil) == false)
            {
                throw new LicenseExpiredException($"Cannot activate license because its max activation date has passed: {canBeActivateUntil}");
            }

            if (licenseStatus.Expired)
            {
                if (skipGettingUpdatedLicense)
                    throw new LicenseExpiredException($"License already expired on: {licenseStatus.Expiration}");

                try
                {
                    // license expired, we'll try to update it
                    var updatedLicense = await GetUpdatedLicenseForActivation(license);
                    if (updatedLicense == null)
                    {
                        var errorMessage =
                            $"License already expired on: {licenseStatus.FormattedExpiration} and we failed to get an updated one from {ApiHttpClient.ApiRavenDbNet}.";
                        if (licenseStatus.IsIsv)
                        {
                            errorMessage += $" Since this is an ISV license, you can use this license with any RavenDB version that was released prior to {licenseStatus.FormattedExpiration}";
                        }

                        throw new LicenseExpiredException(errorMessage);
                    }

                    await ActivateAsync(updatedLicense, raftRequestId, skipGettingUpdatedLicense: true);
                    return;
                }
                catch (LicenseExpiredException)
                {
                    throw;
                }
                catch (Exception e)
                {
                    if (e is HttpRequestException)
                        throw new LicenseExpiredException($"License already expired on: {licenseStatus.FormattedExpiration} and we were unable to get an updated license. Please make sure you that you have access to {ApiHttpClient.ApiRavenDbNet}.", e);

                    throw new LicenseExpiredException($"License already expired on: {licenseStatus.FormattedExpiration} and we were unable to get an updated license.", e);
                }
            }

            ThrowIfCannotActivateLicense(licenseStatus);

            try
            {
                await _serverStore.PutLicenseAsync(license, raftRequestId).ConfigureAwait(false);
            }
            catch (Exception e)
            {
                var message = $"Could not save the following license:{Environment.NewLine}" +
                              $"Id: {license.Id}{Environment.NewLine}" +
                              $"Name: {license.Name}{Environment.NewLine}" +
                              $"Keys: [{(license.Keys != null ? string.Join(", ", license.Keys) : "N/A")}]";

                if (Logger.IsInfoEnabled)
                    Logger.Info(message, e);

                throw new InvalidOperationException("Could not save license!", e);
            }
        }

        private void ResetLicense(string error)
        {
            LicenseStatus = new LicenseStatus
            {
                FirstServerStartDate = LicenseStatus.FirstServerStartDate,
                ErrorMessage = error,
            };
        }

        private void SetLicense(LicenseStatus licenseStatus)
        {
            LicenseStatus = new LicenseStatus
            {
                Id = licenseStatus.Id,
                LicensedTo = licenseStatus.LicensedTo,
                ErrorMessage = null,
                Attributes = licenseStatus.Attributes,
                FirstServerStartDate = LicenseStatus.FirstServerStartDate,
            };
        }

        public static LicenseStatus GetLicenseStatus(License license)
        {
            Dictionary<string, object> licenseAttributes;

            try
            {
                licenseAttributes = LicenseValidator.Validate(license, _rsaParameters);
            }
            catch (Exception e)
            {
                var message = $"Could not validate the following license:{Environment.NewLine}" +
                              $"Id: {license.Id}{Environment.NewLine}" +
                              $"Name: {license.Name}{Environment.NewLine}" +
                              $"Keys: [{(license.Keys != null ? string.Join(", ", license.Keys) : "N/A")}]";

                if (Logger.IsInfoEnabled)
                    Logger.Info(message, e);

                throw new InvalidDataException("Could not validate license!", e);
            }

            var licenseStatus = new LicenseStatus
            {
                Id = license.Id,
                Attributes = licenseAttributes,
                LicensedTo = license.Name
            };

            return licenseStatus;
        }

        public async Task TryActivateLicenseAsync(bool throwOnActivationFailure)
        {
            if (LicenseStatus.Type != LicenseType.None)
                return;

            var license = _licenseHelper.TryGetLicenseFromString(throwOnActivationFailure) ??
                          _licenseHelper.TryGetLicenseFromPath(throwOnActivationFailure);
            if (license == null)
                return;

            try
            {
                await ActivateAsync(license, RaftIdGenerator.NewId());
            }
            catch (Exception e)
            {
                if (Logger.IsInfoEnabled)
                    Logger.Info("Failed to activate license", e);

                if (throwOnActivationFailure)
                    throw new LicenseActivationException("Failed to activate license", e);
            }
        }

        private async Task<HttpResponseMessage> GetUpdatedLicenseResponseMessage(License currentLicense)
        {
            var leaseLicenseInfo = GetLeaseLicenseInfo(currentLicense);

            var response = await ApiHttpClient.Instance.PostAsync("/api/v2/license/lease",
                    new StringContent(JsonConvert.SerializeObject(leaseLicenseInfo), Encoding.UTF8, "application/json"))
                .ConfigureAwait(false);

            return response;
        }

        public async Task<License> GetUpdatedLicense(License currentLicense)
        {
            var response = await GetUpdatedLicenseResponseMessage(currentLicense).ConfigureAwait(false);
            if (response.IsSuccessStatusCode == false)
                return null;

            var leasedLicense = await ConvertResponseToLeasedLicense(response).ConfigureAwait(false);
            return leasedLicense.License;
        }

        private static async Task<LeasedLicense> ConvertResponseToLeasedLicense(HttpResponseMessage httpResponseMessage)
        {
            var leasedLicenseAsStream = await httpResponseMessage.Content.ReadAsStreamAsync().ConfigureAwait(false);
            using (var context = JsonOperationContext.ShortTermSingleUse())
            {
                var json = await context.ReadForMemoryAsync(leasedLicenseAsStream, "leased license info");
                var leasedLicense = JsonDeserializationServer.LeasedLicense(json);
                return leasedLicense;
            }
        }

        private LeaseLicenseInfo GetLeaseLicenseInfo(License license)
        {
            return new LeaseLicenseInfo
            {
                License = license,
                BuildInfo = BuildInfo,
                OsInfo = OsInfo,
                ClusterId = _serverStore.GetClusterTopology().TopologyId,
                UtilizedCores = GetUtilizedCores(),
                NodeTag = _serverStore.NodeTag,
                StudioEnvironment = GetStudioEnvironment()
            };
        }

        private StudioConfiguration.StudioEnvironment GetStudioEnvironment()
        {
            using (_serverStore.ContextPool.AllocateOperationContext(out TransactionOperationContext context))
            using (context.OpenReadTransaction())
            {
                var studioConfigurationJson = _serverStore.Cluster.Read(context, Constants.Configuration.StudioId, out long _);
                if (studioConfigurationJson == null)
                    return StudioConfiguration.StudioEnvironment.None;

                var studioConfiguration = JsonDeserializationServer.ServerWideStudioConfiguration(studioConfigurationJson);

                return studioConfiguration.Disabled ?
                    StudioConfiguration.StudioEnvironment.None :
                    studioConfiguration.Environment;
            }
        }

        private async Task<License> GetUpdatedLicenseForActivation(License currentLicense)
        {
            try
            {
                if (_serverStore.Configuration.Licensing.DisableAutoUpdate)
                {
                    if (_skipLeasingErrorsLogging == false && Logger.IsInfoEnabled)
                    {
                        // ReSharper disable once MethodHasAsyncOverload
                        var configurationKey = RavenConfiguration.GetKey(x => x.Licensing.DisableAutoUpdate);
                        Logger.Info($"Skipping updating of the license from string or path or from api.ravendb.net because '{configurationKey}' was set to true");
                    }
                    return null;
                }

                if (_serverStore.Configuration.Licensing.DisableAutoUpdateFromApi)
                {
                    var license = TryGetUpdatedLicenseFromStringOrPath(currentLicense);
                    if (license != null)
                        return license;

                    if (_skipLeasingErrorsLogging == false && Logger.IsInfoEnabled)
                    {
                        // ReSharper disable once MethodHasAsyncOverload
                        var configurationKey = RavenConfiguration.GetKey(x => x.Licensing.DisableAutoUpdateFromApi);
                        Logger.Info($"Skipping updating of the license from api.ravendb.net because '{configurationKey}' was set to true");
                    }
                    return null;
                }

                var response = await GetUpdatedLicenseResponseMessage(currentLicense).ConfigureAwait(false);

                if (response.IsSuccessStatusCode == false)
                {
                    // we failed to get an update license from api.ravendb.net
                    // we'll try to get it from the json string or path
                    var license = TryGetUpdatedLicenseFromStringOrPath(currentLicense);
                    if (license != null)
                        return license;

                    var responseString = await response.Content.ReadAsStringAsync().ConfigureAwait(false);
                    AddLeaseLicenseError($"status code: {response.StatusCode}, response: {responseString}");
                    return null;
                }

                var leasedLicense = await ConvertResponseToLeasedLicense(response).ConfigureAwait(false);
                var newLicense = leasedLicense.License;
                var licenseChanged = newLicense.Equals(currentLicense) == false;

                if (string.IsNullOrWhiteSpace(leasedLicense.Message) == false)
                {
                    var severity =
                        leasedLicense.NotificationSeverity == NotificationSeverity.None
                            ? NotificationSeverity.Info
                            : leasedLicense.NotificationSeverity;
                    var alert = AlertRaised.Create(
                        null,
                        leasedLicense.Title,
                        leasedLicense.Message,
                        AlertType.LicenseManager_LicenseUpdateMessage,
                        severity);

                    _serverStore.NotificationCenter.Add(alert);
                }

                if (string.IsNullOrWhiteSpace(leasedLicense.ErrorMessage) == false)
                {
                    LicenseStatus.ErrorMessage = leasedLicense.ErrorMessage;
                }

                return licenseChanged ? leasedLicense.License : null;
            }
            catch (HttpRequestException)
            {
                var license = TryGetUpdatedLicenseFromStringOrPath(currentLicense);
                if (license != null)
                    return license;

                throw;
            }
        }

        private License TryGetUpdatedLicenseFromStringOrPath(License currentLicense)
        {
            var license = _licenseHelper.TryGetLicenseFromString(throwOnFailure: false) ??
                          _licenseHelper.TryGetLicenseFromPath(throwOnFailure: false);

            // since we are updating NOT from api.ravendb.net, we are enforcing:
            // - the same license id (can cause issues when updating the let's encrypt certificate)
            // - higher expiration date

            if (license == null)
                return null;

            if (license.Id != currentLicense.Id)
                throw new InvalidOperationException("Updating a license from string or path by using a different license id isn't supported");

            var licenseStatus = GetLicenseStatus(license);
            ThrowIfCannotActivateLicense(licenseStatus);

            if (licenseStatus.Expired)
                return null;

            if (licenseStatus.Expiration < GetLicenseStatus(currentLicense).Expiration)
                return null;

            if (license.Equals(currentLicense))
                return null;

            if (licenseStatus.CanActivate(out _) == false)
                return null;

            return license;
        }

        private async Task ExecuteTasks()
        {
            try
            {
                await LeaseLicense(RaftIdGenerator.NewId(), throwOnError: false);

                await PutMyNodeInfoAsync();

                ReloadLicenseLimits();
            }
            catch (Exception e)
            {
                if (Logger.IsInfoEnabled)
                    Logger.Info("Failed to execute tasks", e);
            }
        }

        public async Task<LicenseRenewalResult> RenewLicense()
        {
            var license = _serverStore.LoadLicense();

            if (license == null)
                throw new InvalidOperationException("License not found");

            var response = await ApiHttpClient.Instance.PostAsync("/api/v2/license/renew",
                    new StringContent(JsonConvert.SerializeObject(license), Encoding.UTF8, "application/json"))
                .ConfigureAwait(false);

            var responseString = await response.Content.ReadAsStringAsync().ConfigureAwait(false);
            if (response.IsSuccessStatusCode == false)
                throw new InvalidOperationException($"Failed to renew license, error: {responseString}");

            return JsonConvert.DeserializeObject<LicenseRenewalResult>(responseString);
        }

        public async Task LeaseLicense(string raftRequestId, bool throwOnError)
        {
            if (await _leaseLicenseSemaphore.WaitAsync(0) == false)
                return;

            try
            {
                var loadedLicense = _serverStore.LoadLicense();
                if (loadedLicense == null)
                    return;

                var updatedLicense = await GetUpdatedLicenseForActivation(loadedLicense);
                if (updatedLicense == null)
                    return;

                var licenseStatus = GetLicenseStatus(updatedLicense);

                try
                {
                    // we'll activate the license from the license server
                    await _serverStore.PutLicenseAsync(updatedLicense, raftRequestId).ConfigureAwait(false);
                }
                catch
                {
                    // we want to set the new license status anyway
                    SetLicense(licenseStatus);
                    throw;
                }

                var alert = AlertRaised.Create(
                    null,
                    "License was updated",
                    "Successfully leased license",
                    AlertType.LicenseManager_LeaseLicenseSuccess,
                    NotificationSeverity.Info);

                _serverStore.NotificationCenter.Add(alert);
            }
            catch (Exception e)
            {
                var message = e is HttpRequestException ? "failed to connect to api.ravendb.net" : "see exception details";
                AddLeaseLicenseError(message, e);

                if (throwOnError)
                    throw;
            }
            finally
            {
                _leaseLicenseSemaphore.Release();
            }
        }

        private void ValidateLicenseStatus()
        {
            var licenseLimits = _serverStore.LoadLicenseLimits();
            if (licenseLimits == null)
                return;

            var utilizedCores = licenseLimits.NodeLicenseDetails.Sum(x => x.Value.UtilizedCores);
            string errorMessage = null;
            if (utilizedCores > LicenseStatus.MaxCores)
            {
                errorMessage = $"The number of utilized cores is {utilizedCores}, " +
                              $"while the license limit is {LicenseStatus.MaxCores} cores";
            }
            else if (licenseLimits.NodeLicenseDetails.Count > LicenseStatus.MaxClusterSize)
            {
                errorMessage = $"The cluster size is {licenseLimits.NodeLicenseDetails.Count}, " +
                              $"while the license limit is {LicenseStatus.MaxClusterSize}";
            }

            if (errorMessage != null)
                LicenseStatus.ErrorMessage = errorMessage;
        }

        private void AddLeaseLicenseError(string errorMessage, Exception exception = null)
        {
            if (_skipLeasingErrorsLogging)
                return;

            if (LicenseStatus.Expired == false &&
                LicenseStatus.Expiration != null &&
                LicenseStatus.Expiration.Value.Subtract(DateTime.UtcNow).TotalDays > 3 &&
                (exception == null || exception is HttpRequestException))
            {
                // ignore the error if the license isn't expired yet
                // and we don't have access to api.ravendb.net from this machine
                return;
            }

            const string title = "Failed to lease license";
            if (Logger.IsInfoEnabled)
            {
                Logger.Info($"{title}, {errorMessage}", exception);
            }

            var alert = AlertRaised.Create(
                null,
                title,
                "Could not lease license",
                AlertType.LicenseManager_LeaseLicenseError,
                NotificationSeverity.Warning,
                details: new ExceptionDetails(
                    new InvalidOperationException(errorMessage, exception)));

            _serverStore.NotificationCenter.Add(alert);
        }

        private void SetAffinity(Process process, int cores, LicenseLimits licenseLimits)
        {
            if (cores > ProcessorInfo.ProcessorCount)
                cores = ProcessorInfo.ProcessorCount;

            try
            {
                if (ShouldIgnoreProcessorAffinityChanges(cores, licenseLimits))
                    return;

                AffinityHelper.SetProcessAffinity(process, cores, _serverStore.Configuration.Server.ProcessAffinityMask, out var currentlyAssignedCores);

                if (cores == ProcessorInfo.ProcessorCount)
                {
                    _serverStore.NotificationCenter.Dismiss(PerformanceHint.GetKey(PerformanceHintType.UnusedCapacity, nameof(LicenseManager)));
                    _lastPerformanceHint = null;
                    return;
                }

                if (currentlyAssignedCores == cores &&
                    _lastPerformanceHint != null &&
                    _lastPerformanceHint.Value.AddDays(7) > DateTime.UtcNow)
                {
                    return;
                }

                _lastPerformanceHint = DateTime.UtcNow;

                _serverStore.NotificationCenter.Add(PerformanceHint.Create(
                    null,
                    "Your database can be faster - not all cores are used",
                    $"Your server is currently using only {cores} core{Pluralize(cores)} " +
                    $"out of the {Environment.ProcessorCount} that it has available",
                    PerformanceHintType.UnusedCapacity,
                    NotificationSeverity.Info,
                    nameof(LicenseManager)));
            }
            catch (PlatformNotSupportedException)
            {
                // nothing to do
            }
            catch (NotSupportedException)
            {
                // nothing to do
            }
            catch (Exception e)
            {
                Logger.Info($"Failed to set affinity for {cores} cores, error code: {Marshal.GetLastWin32Error()}", e);
            }
        }

        private bool ShouldIgnoreProcessorAffinityChanges(int cores, LicenseLimits licenseLimits)
        {
            if (IgnoreProcessorAffinityChanges)
            {
                if (ProcessorInfo.ProcessorCount != cores)
                {
                    var basicMessage = "Ignore request for setting processor affinity. " +
                                       $"Requested cores: {cores}. " +
                                       $"Number of cores on the machine: {ProcessorInfo.ProcessorCount}. ";
                    var licenseMessage = string.Empty;

                    if (licenseLimits != null)
                    {
                        licenseMessage = $"License limits: {string.Join(", ", licenseLimits.NodeLicenseDetails.Select(x => $"{x.Key}: {x.Value.UtilizedCores}/{x.Value.NumberOfCores}"))}. " +
                                         $"Total utilized cores: {licenseLimits.TotalUtilizedCores}. " +
                                         $"Max licensed cores: {LicenseStatus.MaxCores}";
                    }
                    Console.WriteLine(basicMessage + " " + licenseMessage);
                }

                return true;
            }

            return false;
        }

        private static void SetMaxWorkingSet(Process process, double ramInGb)
        {
            try
            {
                Extensions.MemoryExtensions.SetWorkingSet(process, ramInGb, Logger);
            }
            catch (Exception e)
            {
                Logger.Info($"Failed to set max working set to {ramInGb}GB, error code: {Marshal.GetLastWin32Error()}", e);
            }
        }

        public void Dispose()
        {
            _leaseLicenseTimer?.Dispose();
<<<<<<< HEAD
            _serverStore.Engine.CommandsVersionManager.OnClusterVersionChange -= PutMyNodeInfoClusterVersionChange;
=======
>>>>>>> d7372b52
        }

        private void ThrowIfCannotActivateLicense(LicenseStatus newLicenseStatus)
        {
            DateTime certificateNotBefore = new();
            DateTime certificateNotAfter = new();
            X509Certificate2 certificate = null;
            if (_serverStore.Server.Certificate.Certificate != null)
            {
                certificateNotBefore = _serverStore.Server.Certificate.Certificate.NotBefore.ToUniversalTime();
                certificateNotAfter = _serverStore.Server.Certificate.Certificate.NotAfter.ToUniversalTime();
                certificate = _serverStore.Server.Certificate.Certificate;
            }

            var clusterSize = GetClusterSize();
            var maxClusterSize = newLicenseStatus.MaxClusterSize;
            if (clusterSize > maxClusterSize)
            {
                var message = "Cannot activate license because the maximum allowed cluster size is: " +
                              $"{maxClusterSize} while the current cluster size is: {clusterSize}";
                throw GenerateLicenseLimit(LimitType.ClusterSize, message);
            }

            var maxCores = newLicenseStatus.MaxCores;
            if (clusterSize > maxCores)
            {
                var message = "Cannot activate license because the cores limit is: " +
                              $"{maxCores} while the current cluster size is: {clusterSize}!";
                throw GenerateLicenseLimit(LimitType.Cores, message);
            }

            if (_serverStore.Configuration.Monitoring.Snmp.Enabled &&
                newLicenseStatus.HasSnmpMonitoring == false)
            {
                const string message = "SNMP Monitoring is currently enabled. " +
                                       "The provided license cannot be activated as it doesn't contain this feature. " +
                                       "In order to use this license please disable SNMP Monitoring in the server configuration";
                throw GenerateLicenseLimit(LimitType.Snmp, message);
            }

            SecretProtection.ValidateExpiration(nameof(LicenseManager), _serverStore.GetLicenseType(), newLicenseStatus.Type, certificate, certificateNotBefore, certificateNotAfter);

            var encryptedDatabasesCount = 0;
            var externalReplicationCount = 0;
            var delayedExternalReplicationCount = 0;
            var pullReplicationAsHubCount = 0;
            var documentsCompressionCount = 0;
            var pullReplicationAsSinkCount = 0;
            var timeSeriesRollupsAndRetentionCount = 0;
            var ravenEtlCount = 0;
            var sqlEtlCount = 0;
            var olapEtlCount = 0;
            var elasticSearchEtlCount = 0;
            var queueEtlCount = 0;
            var snapshotBackupsCount = 0;
            var cloudBackupsCount = 0;
            var encryptedBackupsCount = 0;
            var dynamicNodesDistributionCount = 0;
            var additionalAssembliesFromNuGetCount = 0;

            using (_serverStore.ContextPool.AllocateOperationContext(out TransactionOperationContext context))
            using (context.OpenReadTransaction())
            {
                foreach (var databaseRecord in _serverStore.Cluster.GetAllDatabases(context))
                {
                    if (databaseRecord.Encrypted)
                        encryptedDatabasesCount++;

                    if (databaseRecord.Topology != null && databaseRecord.Topology.DynamicNodesDistribution)
                        dynamicNodesDistributionCount++;

                    if (databaseRecord.ExternalReplications != null &&
                        databaseRecord.ExternalReplications.Count > 0)
                        externalReplicationCount++;

                    if (databaseRecord.ExternalReplications != null &&
                        databaseRecord.ExternalReplications.Count(x => x.DelayReplicationFor != TimeSpan.Zero) > 0)
                        delayedExternalReplicationCount++;

                    if (databaseRecord.HubPullReplications != null &&
                        databaseRecord.HubPullReplications.Count > 0)
                        pullReplicationAsHubCount++;

                    if (HasDocumentsCompression(databaseRecord.DocumentsCompression))
                        documentsCompressionCount++;

                    if (databaseRecord.SinkPullReplications != null &&
                        databaseRecord.SinkPullReplications.Count > 0)
                        pullReplicationAsSinkCount++;

                    if (HasTimeSeriesRollupsAndRetention(databaseRecord.TimeSeries))
                        timeSeriesRollupsAndRetentionCount++;

                    if (HasRavenEtl(databaseRecord.RavenEtls,
                        databaseRecord.RavenConnectionStrings))
                        ravenEtlCount++;

                    if (HasAdditionalAssembliesFromNuGet(databaseRecord.Indexes))
                        additionalAssembliesFromNuGetCount++;

                    if (databaseRecord.SqlEtls != null &&
                        databaseRecord.SqlEtls.Count > 0)
                        sqlEtlCount++;

                    if (databaseRecord.OlapEtls != null &&
                        databaseRecord.OlapEtls.Count > 0)
                        olapEtlCount++;

                    if (databaseRecord.ElasticSearchEtls != null &&
                        databaseRecord.ElasticSearchEtls.Count > 0)
                        elasticSearchEtlCount++;

                    if (databaseRecord.QueueEtls != null &&
                        databaseRecord.QueueEtls.Count > 0)
                        queueEtlCount++;

                    var backupTypes = GetBackupTypes(databaseRecord.PeriodicBackups);
                    if (backupTypes.HasSnapshotBackup)
                        snapshotBackupsCount++;

                    if (backupTypes.HasCloudBackup)
                        cloudBackupsCount++;

                    if (backupTypes.HasEncryptedBackup)
                        encryptedBackupsCount++;
                }
            }

            if (encryptedDatabasesCount > 0 && newLicenseStatus.HasEncryption == false)
            {
                var message = GenerateDetails(encryptedDatabasesCount, "encryption");
                throw GenerateLicenseLimit(LimitType.Encryption, message);
            }

            if (externalReplicationCount > 0 && newLicenseStatus.HasExternalReplication == false)
            {
                var message = GenerateDetails(externalReplicationCount, "external replication");
                throw GenerateLicenseLimit(LimitType.ExternalReplication, message);
            }

            if (delayedExternalReplicationCount > 0 && newLicenseStatus.HasDelayedExternalReplication == false)
            {
                var message = GenerateDetails(externalReplicationCount, "delayed external replication");
                throw GenerateLicenseLimit(LimitType.DelayedExternalReplication, message);
            }

            if (pullReplicationAsHubCount > 0 && newLicenseStatus.HasPullReplicationAsHub == false)
            {
                var message = GenerateDetails(pullReplicationAsHubCount, "pull replication as hub");
                throw GenerateLicenseLimit(LimitType.PullReplicationAsHub, message);
            }

            if (pullReplicationAsSinkCount > 0 && newLicenseStatus.HasPullReplicationAsSink == false)
            {
                var message = GenerateDetails(pullReplicationAsSinkCount, "pull replication as sink");
                throw GenerateLicenseLimit(LimitType.PullReplicationAsSink, message);
            }

            if (timeSeriesRollupsAndRetentionCount > 0 && newLicenseStatus.HasTimeSeriesRollupsAndRetention == false)
            {
                var message = GenerateDetails(timeSeriesRollupsAndRetentionCount, "time series rollups and retention");
                throw GenerateLicenseLimit(LimitType.TimeSeriesRollupsAndRetention, message);
            }

            if (additionalAssembliesFromNuGetCount > 0 && newLicenseStatus.HasAdditionalAssembliesFromNuGet == false)
            {
                var message = GenerateDetails(additionalAssembliesFromNuGetCount, "additional assemblies from NuGet");
                throw GenerateLicenseLimit(LimitType.AdditionalAssembliesFromNuGet, message);
            }

            if (ravenEtlCount > 0 && newLicenseStatus.HasRavenEtl == false)
            {
                var message = GenerateDetails(ravenEtlCount, "Raven ETL");
                throw GenerateLicenseLimit(LimitType.RavenEtl, message);
            }

            if (sqlEtlCount > 0 && newLicenseStatus.HasSqlEtl == false)
            {
                var message = GenerateDetails(sqlEtlCount, "SQL ETL");
                throw GenerateLicenseLimit(LimitType.SqlEtl, message);
            }

            if (olapEtlCount > 0 && newLicenseStatus.HasOlapEtl == false)
            {
                var message = GenerateDetails(olapEtlCount, "OLAP ETL");
                throw GenerateLicenseLimit(LimitType.OlapEtl, message);
            }

            if (elasticSearchEtlCount > 0 && newLicenseStatus.HasElasticSearchEtl == false)
            {
                var message = GenerateDetails(elasticSearchEtlCount, "ElasticSearch ETL");
                throw GenerateLicenseLimit(LimitType.ElasticSearchEtl, message);
            }

            if (queueEtlCount > 0 && newLicenseStatus.HasQueueEtl == false)
            {
                var message = GenerateDetails(queueEtlCount, "Queue ETL");
                throw GenerateLicenseLimit(LimitType.QueueEtl, message);
            }

            if (snapshotBackupsCount > 0 && newLicenseStatus.HasSnapshotBackups == false)
            {
                var message = GenerateDetails(snapshotBackupsCount, "snapshot backups");
                throw GenerateLicenseLimit(LimitType.SnapshotBackup, message);
            }

            if (cloudBackupsCount > 0 && newLicenseStatus.HasCloudBackups == false)
            {
                var message = GenerateDetails(cloudBackupsCount, "cloud backups");
                throw GenerateLicenseLimit(LimitType.CloudBackup, message);
            }

            if (encryptedBackupsCount > 0 && newLicenseStatus.HasEncryptedBackups == false)
            {
                var message = GenerateDetails(cloudBackupsCount, "encrypted backups");
                throw GenerateLicenseLimit(LimitType.EncryptedBackup, message);
            }

            if (dynamicNodesDistributionCount > 0 && newLicenseStatus.HasDynamicNodesDistribution == false)
            {
                var message = GenerateDetails(dynamicNodesDistributionCount, "dynamic database distribution");
                throw GenerateLicenseLimit(LimitType.DynamicNodeDistribution, message);
            }

            if (documentsCompressionCount > 0 && newLicenseStatus.HasDocumentsCompression == false)
            {
                var message = GenerateDetails(documentsCompressionCount, "documents compression");
                throw GenerateLicenseLimit(LimitType.DocumentsCompression, message);
            }
        }

        private static string GenerateDetails(int count, string feature)
        {
            return $"Cannot activate license because there {(count == 1 ? "is" : "are")} " +
                   $"{count} database{Pluralize(count)} that use{(count == 1 ? "s" : string.Empty)} {feature} " +
                   $"while the new license doesn't include the usage of {feature}";
        }

        private static string Pluralize(int count)
        {
            return count == 1 ? string.Empty : "s";
        }

        private static bool HasRavenEtl(List<RavenEtlConfiguration> ravenEtls,
            Dictionary<string, RavenConnectionString> ravenConnectionStrings)
        {
            if (ravenEtls == null)
                return false;

            foreach (var ravenEtl in ravenEtls)
            {
                if (ravenConnectionStrings.TryGetValue(ravenEtl.ConnectionStringName, out var _) == false)
                    continue;

                return true;
            }

            return false;
        }

        private static bool HasDocumentsCompression(DocumentsCompressionConfiguration documentsCompression)
        {
            return documentsCompression?.CompressRevisions == true ||
                   documentsCompression?.CompressAllCollections == true ||
                   documentsCompression?.Collections?.Length > 0;
        }

        private static bool HasTimeSeriesRollupsAndRetention(TimeSeriesConfiguration configuration)
        {
            if (configuration?.Collections == null)
                return false;

            return configuration.Collections.Any(x => x.Value != null && x.Value.Disabled == false);
        }

        private static bool HasAdditionalAssembliesFromNuGet(Dictionary<string, IndexDefinition> indexes)
        {
            if (indexes == null || indexes.Count == 0)
                return false;

            foreach (var kvp in indexes)
            {
                if (HasAdditionalAssembliesFromNuGet(kvp.Value))
                    return true;
            }

            return false;
        }

        private static bool HasAdditionalAssembliesFromNuGet(IndexDefinition indexDefinition)
        {
            if (indexDefinition == null)
                return false;

            var additionalAssemblies = indexDefinition.AdditionalAssemblies;
            if (additionalAssemblies == null || additionalAssemblies.Count == 0)
                return false;

            foreach (var additionalAssembly in additionalAssemblies)
            {
                if (string.IsNullOrEmpty(additionalAssembly.PackageName))
                    continue;

                return true;
            }

            return false;
        }

        private static (bool HasSnapshotBackup, bool HasCloudBackup, bool HasEncryptedBackup) GetBackupTypes(
            IEnumerable<PeriodicBackupConfiguration> periodicBackups)
        {
            var hasSnapshotBackup = false;
            var hasCloudBackup = false;
            var hasEncryptedBackup = false;
            foreach (var configuration in periodicBackups)
            {
                hasSnapshotBackup |= configuration.BackupType == BackupType.Snapshot;
                hasCloudBackup |= configuration.HasCloudBackup();
                hasEncryptedBackup |= HasEncryptedBackup(configuration);

                if (hasSnapshotBackup && hasCloudBackup && hasEncryptedBackup)
                    return (true, true, true);
            }

            return (hasSnapshotBackup, hasCloudBackup, hasEncryptedBackup);
        }

        public void AssertCanAddNode()
        {
            if (IsValid(out var licenseLimit) == false)
                throw licenseLimit;

            var allNodesCount = _serverStore.GetClusterTopology().AllNodes.Count;
            if (LicenseStatus.MaxCores <= allNodesCount)
            {
                var message = $"Cannot add the node to the cluster because the number of licensed cores is {LicenseStatus.MaxCores} " +
                              $"while the number of nodes is {allNodesCount}. This will bring the number of utilized cores over the limit";
                throw GenerateLicenseLimit(LimitType.Cores, message);
            }

            if (LicenseStatus.DistributedCluster == false)
            {
                var message = $"Your current license ({LicenseStatus.Type}) does not allow adding nodes to the cluster";
                throw GenerateLicenseLimit(LimitType.ForbiddenHost, message);
            }

            var maxClusterSize = LicenseStatus.MaxClusterSize;
            var clusterSize = GetClusterSize();
            if (++clusterSize > maxClusterSize)
            {
                var message = $"Your current license allows up to {maxClusterSize} nodes in a cluster";
                throw GenerateLicenseLimit(LimitType.ClusterSize, message);
            }
        }

        public void AssertCanAddAdditionalAssembliesFromNuGet(IndexDefinition indexDefinition)
        {
            if (IsValid(out var licenseLimit) == false)
                throw licenseLimit;

            if (LicenseStatus.HasAdditionalAssembliesFromNuGet)
                return;

            if (HasAdditionalAssembliesFromNuGet(indexDefinition) == false)
                return;

            const string details = "Your current license doesn't include the additional assemblies from NuGet feature";
            throw GenerateLicenseLimit(LimitType.AdditionalAssembliesFromNuGet, details);
        }

        public void AssertCanAddPeriodicBackup(Client.Documents.Operations.Backups.BackupConfiguration configuration)
        {
            if (IsValid(out var licenseLimit) == false)
                throw licenseLimit;

            if (configuration.BackupType == BackupType.Snapshot &&
                LicenseStatus.HasSnapshotBackups == false)
            {
                const string details = "Your current license doesn't include the snapshot backups feature";
                throw GenerateLicenseLimit(LimitType.SnapshotBackup, details);
            }

            if (configuration.HasCloudBackup() && LicenseStatus.HasCloudBackups == false)
            {
                const string details = "Your current license doesn't include the backup to cloud or ftp feature!";
                throw GenerateLicenseLimit(LimitType.CloudBackup, details);
            }

            if (HasEncryptedBackup(configuration) && LicenseStatus.HasEncryptedBackups == false)
            {
                const string details = "Your current license doesn't include the encrypted backup feature!";
                throw GenerateLicenseLimit(LimitType.CloudBackup, details);
            }
        }

        public static bool HasEncryptedBackup(Client.Documents.Operations.Backups.BackupConfiguration configuration)
        {
            if (configuration.BackupEncryptionSettings == null)
                return false;

            if (configuration.BackupEncryptionSettings.EncryptionMode == EncryptionMode.None)
                return false;

            return true;
        }

        public void AssertCanAddExternalReplication(TimeSpan delayReplicationFor)
        {
            if (IsValid(out var licenseLimit) == false)
                throw licenseLimit;

            if (LicenseStatus.HasExternalReplication == false)
            {
                var details = $"Your current license ({LicenseStatus.Type}) does not allow adding external replication";
                throw GenerateLicenseLimit(LimitType.ExternalReplication, details);
            }

            AssertCanDelayReplication(delayReplicationFor);
        }

        public void AssertCanDelayReplication(TimeSpan delayReplicationFor)
        {
            if (IsValid(out var licenseLimit) == false)
                throw licenseLimit;

            if (LicenseStatus.HasDelayedExternalReplication)
                return;

            if (delayReplicationFor.Ticks == 0)
                return;

            const string message = "Your current license doesn't include the delayed replication feature";
            throw GenerateLicenseLimit(LimitType.DelayedExternalReplication, message, addNotification: true);
        }

        public void AssertCanUseDocumentsCompression(DocumentsCompressionConfiguration documentsCompression)
        {
            var hasDocumentsCompression = HasDocumentsCompression(documentsCompression);

            if (IsValid(out var licenseLimit) == false)
                throw licenseLimit;

            if (LicenseStatus.HasDocumentsCompression)
                return;

            if (hasDocumentsCompression == false)
                return;

            var details = $"Your current license ({LicenseStatus.Type}) does not allow documents compression";
            throw GenerateLicenseLimit(LimitType.DocumentsCompression, details);
        }

        public void AssertCanAddPullReplicationAsHub()
        {
            if (IsValid(out var licenseLimit) == false)
                throw licenseLimit;

            if (LicenseStatus.HasPullReplicationAsHub)
                return;

            var details = $"Your current license ({LicenseStatus.Type}) does not allow adding pull replication as hub";
            throw GenerateLicenseLimit(LimitType.PullReplicationAsHub, details);
        }

        public void AssertCanAddPullReplicationAsSink()
        {
            if (IsValid(out var licenseLimit) == false)
                throw licenseLimit;

            if (LicenseStatus.HasPullReplicationAsSink)
                return;

            var details = $"Your current license ({LicenseStatus.Type}) does not allow adding pull replication as sink";
            throw GenerateLicenseLimit(LimitType.PullReplicationAsSink, details);
        }

        public void AssertCanAddTimeSeriesRollupsAndRetention(TimeSeriesConfiguration configuration)
        {
            if (IsValid(out var licenseLimit) == false)
                throw licenseLimit;

            if (LicenseStatus.HasTimeSeriesRollupsAndRetention)
                return;

            if (HasTimeSeriesRollupsAndRetention(configuration) == false)
                return;

            var details = $"Your current license ({LicenseStatus.Type}) does not allow adding time series rollups and retention";
            throw GenerateLicenseLimit(LimitType.TimeSeriesRollupsAndRetention, details);
        }

        public void AssertCanAddRavenEtl()
        {
            if (IsValid(out var licenseLimit) == false)
                throw licenseLimit;

            if (LicenseStatus.HasRavenEtl)
                return;

            const string message = "Your current license doesn't include the RavenDB ETL feature";
            throw GenerateLicenseLimit(LimitType.RavenEtl, message);
        }

        public void AssertCanAddSqlEtl()
        {
            if (IsValid(out var licenseLimit) == false)
                throw licenseLimit;

            if (LicenseStatus.HasSqlEtl)
                return;

            const string message = "Your current license doesn't include the SQL ETL feature";
            throw GenerateLicenseLimit(LimitType.SqlEtl, message);
        }

        public void AssertCanAddElasticSearchEtl()
        {
            if (IsValid(out var licenseLimit) == false)
                throw licenseLimit;

            if (LicenseStatus.HasElasticSearchEtl)
                return;

            const string message = "Your current license doesn't include the ElasticSearch ETL feature";
            throw GenerateLicenseLimit(LimitType.ElasticSearchEtl, message);
        }

        public void AssertCanAddQueueEtl()
        {
            if (IsValid(out var licenseLimit) == false)
                throw licenseLimit;

            if (LicenseStatus.HasQueueEtl)
                return;

            const string message = "Your current license doesn't include the Queue ETL feature";
            throw GenerateLicenseLimit(LimitType.QueueEtl, message);
        }

        public void AssertCanAddConcurrentDataSubscriptions()
        {
            if (IsValid(out var licenseLimit) == false)
                throw licenseLimit;

            if (LicenseStatus.HasConcurrentDataSubscriptions)
                return;

            const string message = "Your current license doesn't include the Concurrent Subscriptions feature";
            throw GenerateLicenseLimit(LimitType.ConcurrentSubscriptions, message);
        }

        public void AssertCanAddOlapEtl()
        {
            if (IsValid(out var licenseLimit) == false)
                throw licenseLimit;

            if (LicenseStatus.HasOlapEtl)
                return;

            const string message = "Your current license doesn't include the OLAP ETL feature";
            throw GenerateLicenseLimit(LimitType.OlapEtl, message);
        }

        public void AssertCanUseMonitoringEndpoints()
        {
            if (IsValid(out var licenseLimit) == false)
                throw licenseLimit;

            if (LicenseStatus.HasMonitoringEndpoints)
                return;

            const string details = "Your current license doesn't include the monitoring endpoints feature";
            throw GenerateLicenseLimit(LimitType.MonitoringEndpoints, details, addNotification: false);
        }

        public void AssertCanAddReadOnlyCertificates(CertificateDefinition certificate)
        {
            if (certificate.Permissions.Count == 0 ||
                certificate.Permissions.All(x => x.Value == DatabaseAccess.Read) == false)
                return;

            if (IsValid(out var licenseLimit) == false)
                throw licenseLimit;

            if (LicenseStatus.HasReadOnlyCertificates)
                return;

            const string details = "Your current license doesn't include the read-only certificates feature";
            throw GenerateLicenseLimit(LimitType.ReadOnlyCertificates, details);
        }

        public bool CanUseSnmpMonitoring(bool withNotification)
        {
            if (IsValid(out _) == false)
                return false;

            var value = LicenseStatus.HasSnmpMonitoring;
            if (withNotification == false)
                return value;

            if (value)
            {
                DismissLicenseLimit(LimitType.Snmp);
                return true;
            }

            const string details = "Your current license doesn't include the SNMP monitoring feature";
            GenerateLicenseLimit(LimitType.Snmp, details, addNotification: true);
            return false;
        }

        public bool CanUsePostgreSqlIntegration(bool withNotification)
        {
            if (IsValid(out _) == false)
                return false;

            var value = LicenseStatus.HasPostgreSqlIntegration;
            if (withNotification == false)
                return value;

            if (value)
            {
                DismissLicenseLimit(LimitType.PostgreSqlIntegration);
                return true;
            }

            const string details = "Your current license doesn't include the PostgreSql integration feature";
            GenerateLicenseLimit(LimitType.PostgreSqlIntegration, details, addNotification: true);
            return false;
        }

        public bool CanUsePowerBi(bool withNotification, out LicenseLimitException licenseLimitException)
        {
            if (IsValid(out licenseLimitException) == false)
                return false;

            var value = LicenseStatus.HasPowerBI;
            if (withNotification == false)
                return value;

            if (value)
            {
                DismissLicenseLimit(LimitType.PowerBI);
                return true;
            }

            const string details = "Your current license doesn't include the Power BI feature";
            licenseLimitException = GenerateLicenseLimit(LimitType.PowerBI, details, addNotification: true);
            return false;
        }

        public bool CanDynamicallyDistributeNodes(bool withNotification, out LicenseLimitException licenseLimit)
        {
            if (IsValid(out licenseLimit) == false)
                return false;

            var value = LicenseStatus.HasDynamicNodesDistribution;
            if (withNotification == false)
                return value;

            if (value)
            {
                DismissLicenseLimit(LimitType.DynamicNodeDistribution);
                return true;
            }

            const string message = "Your current license doesn't include the dynamic database distribution feature";
            GenerateLicenseLimit(LimitType.DynamicNodeDistribution, message, addNotification: true);
            return false;
        }

        public bool HasHighlyAvailableTasks()
        {
            return LicenseStatus.HasHighlyAvailableTasks;
        }

        public static AlertRaised CreateHighlyAvailableTasksAlert(DatabaseTopology databaseTopology, IDatabaseTask databaseTask, string lastResponsibleNode)
        {
            var taskName = databaseTask.GetTaskName();
            var taskType = GetTaskType(databaseTask);
            var nodeState = GetNodeState(databaseTopology, lastResponsibleNode);
            var message = $"Cannot redistribute the {taskType} task: '{taskName}'";
            var alert = AlertRaised.Create(
                null,
                $@"You've reached a license limit ({EnumHelper.GetDescription(LimitType.HighlyAvailableTasks)})",
                message,
                AlertType.LicenseManager_HighlyAvailableTasks,
                NotificationSeverity.Warning,
                key: message,
                details: new MessageDetails
                {
                    Message = $"The {taskType} task: '{taskName}' will not be redistributed " +
                              $"to a healthy node because the current license doesn't include the highly available tasks feature." + Environment.NewLine +
                              $"Task's last responsible node '{lastResponsibleNode}', is currently {nodeState} and will continue to execute the {GetTaskType(databaseTask, lower: true)} task." + Environment.NewLine +
                              $"You can choose a different mentor node that will execute this task " +
                              $"(current mentor node state: {GetMentorNodeState(databaseTask, databaseTopology, nodeState)}). " + Environment.NewLine + Environment.NewLine +
                              $"Upgrading the license will allow RavenDB to manage that automatically."
                });
            return alert;
        }

        private static string GetTaskType(IDatabaseTask databaseTask, bool lower = false)
        {
            switch (databaseTask)
            {
                case PeriodicBackupConfiguration _:
                    return lower == false ? "Backup" : "backup";

                case SubscriptionState _:
                    return lower == false ? "Subscription" : "subscription";

                case RavenEtlConfiguration _:
                    return "Raven ETL";

                case SqlEtlConfiguration _:
                    return "SQL ETL";

                case ExternalReplication _:
                    return lower == false ? "External Replication" : "external replication";

                default:
                    return string.Empty;
            }
        }

        private static string GetMentorNodeState(IDatabaseTask databaseTask, DatabaseTopology databaseTopology, string nodeState)
        {
            var mentorNode = databaseTask.GetMentorNode();
            return mentorNode == null ? "wasn't set" : $"'{mentorNode}' is {nodeState}";
        }

        private static string GetNodeState(DatabaseTopology databaseTopology, string nodeTag)
        {
            if (databaseTopology.Promotables.Contains(nodeTag))
                return "in a 'promotable' state";

            if (databaseTopology.Rehabs.Contains(nodeTag))
                return "in a 'rehab' state";

            return "not a part of the cluster";
        }

        public void AssertCanCreateEncryptedDatabase()
        {
            if (IsValid(out var licenseLimit) == false)
                throw licenseLimit;

            if (LicenseStatus.HasEncryption)
                return;

            const string message = "Your current license doesn't include the encryption feature";
            throw GenerateLicenseLimit(LimitType.Encryption, message);
        }

        private void DismissLicenseLimit(LimitType limitType)
        {
            LicenseLimitWarning.DismissLicenseLimitNotification(_serverStore.NotificationCenter, limitType);
        }

        private LicenseLimitException GenerateLicenseLimit(
            LimitType limitType,
            string message,
            bool addNotification = false)
        {
            if (AddLicenseStatusToLicenseLimitsException)
            {
                var licenseStatus = LicenseStatus;
                if (licenseStatus != null)
                {
                    var djv = licenseStatus.ToJson();
                    using (var context = JsonOperationContext.ShortTermSingleUse())
                    {
                        var licenseStatusJson = context.ReadObject(djv, "license/status");

                        message += $"{Environment.NewLine}License:{Environment.NewLine}{licenseStatusJson}";
                    }
                }
            }

            var licenseLimit = new LicenseLimitException(limitType, message);

            if (addNotification)
                LicenseLimitWarning.AddLicenseLimitNotification(_serverStore.NotificationCenter, licenseLimit);

            return licenseLimit;
        }

        private bool IsValid(out LicenseLimitException licenseLimit)
        {
            if (LicenseStatus.Type != LicenseType.Invalid)
            {
                licenseLimit = null;
                return true;
            }

            const string message = "Cannot perform operation while the license is in invalid state!";
            licenseLimit = GenerateLicenseLimit(LimitType.InvalidLicense, message);
            return false;
        }

        public async Task<LicenseSupportInfo> GetLicenseSupportInfo()
        {
            var license = _serverStore.LoadLicense();
            if (license == null)
            {
                throw new InvalidOperationException("License doesn't exist");
            }

            if (_serverStore.Configuration.Licensing.DisableLicenseSupportCheck)
            {
                if (_skipLeasingErrorsLogging == false && Logger.IsInfoEnabled)
                {
                    var configurationKey = RavenConfiguration.GetKey(x => x.Licensing.DisableLicenseSupportCheck);
                    Logger.Info($"Skipping checking the license support options because '{configurationKey}' is set to true");
                }
                return GetDefaultLicenseSupportInfo();
            }

            var leaseLicenseInfo = GetLeaseLicenseInfo(license);
            const int timeoutInSec = 5;
            try
            {
                using (var cts = new CancellationTokenSource(timeoutInSec * 1000))
                {
                    var response = await ApiHttpClient.Instance.PostAsync("/api/v2/license/support",
                            new StringContent(JsonConvert.SerializeObject(leaseLicenseInfo), Encoding.UTF8, "application/json"), cts.Token)
                        .ConfigureAwait(false);

                    if (response.IsSuccessStatusCode == false)
                    {
                        var responseString = await response.Content.ReadAsStringAsync().ConfigureAwait(false);

                        var message = $"Couldn't get license support info, response: {responseString}, status code: {response.StatusCode}";
                        if (_skipLeasingErrorsLogging == false && Logger.IsInfoEnabled)
                            Logger.Info(message);

                        return GetDefaultLicenseSupportInfo();
                    }

                    var licenseSupportStream = await response.Content.ReadAsStreamAsync().ConfigureAwait(false);
                    using (var context = JsonOperationContext.ShortTermSingleUse())
                    {
                        var json = await context.ReadForMemoryAsync(licenseSupportStream, "license support info");
                        return _lastKnownSupportInfo = JsonDeserializationServer.LicenseSupportInfo(json);
                    }
                }
            }
            catch (Exception e)
            {
                if (e is HttpRequestException == false && e is OperationCanceledException == false)
                    throw;

                // couldn't reach api.ravendb.net
                if (_skipLeasingErrorsLogging == false && Logger.IsInfoEnabled)
                {
                    var message = @"Couldn't reach api.ravendb.net to get the support info";
                    if (e is TaskCanceledException)
                        message += $", the request was aborted after {timeoutInSec} seconds";
                    Logger.Info(message);
                }

                return GetDefaultLicenseSupportInfo();
            }
        }

        private LicenseSupportInfo GetDefaultLicenseSupportInfo()
        {
            if (_lastKnownSupportInfo != null)
                return _lastKnownSupportInfo;

            return _lastKnownSupportInfo = new LicenseSupportInfo
            {
                Status = Status.NoSupport
            };
        }

        public async Task AcceptEulaAsync()
        {
            if (_eulaAcceptedButHasPendingRestart)
                return;

            await _locker.WaitAsync();

            try
            {
                if (_eulaAcceptedButHasPendingRestart)
                    return;

                var settingsPath = _serverStore.Configuration.ConfigPath;

                using (_serverStore.ContextPool.AllocateOperationContext(out JsonOperationContext context))
                {
                    BlittableJsonReaderObject settingsJson;

                    await using (var fs = SafeFileStream.Create(settingsPath, FileMode.Open, FileAccess.Read))
                    {
                        settingsJson = await context.ReadForMemoryAsync(fs, "settings-json");
                        settingsJson.Modifications = new DynamicJsonValue(settingsJson);
                        settingsJson.Modifications[RavenConfiguration.GetKey(x => x.Licensing.EulaAccepted)] = true;
                    }

                    var modifiedJsonObj = context.ReadObject(settingsJson, "modified-settings-json");

                    var indentedJson = JsonStringHelper.Indent(modifiedJsonObj.ToString());
                    SettingsZipFileHelper.WriteSettingsJsonLocally(settingsPath, indentedJson);
                }
                _eulaAcceptedButHasPendingRestart = true;
            }
            finally
            {
                _locker.Release();
            }
        }

        public int GetNumberOfUtilizedCores()
        {
            int defaultNumberOfCores = ProcessorInfo.ProcessorCount;

            try
            {
                var licenseLimits = _serverStore.LoadLicenseLimits();

                return licenseLimits != null && licenseLimits.NodeLicenseDetails.TryGetValue(_serverStore.NodeTag, out DetailsPerNode detailsPerNode)
                    ? detailsPerNode.UtilizedCores
                    : defaultNumberOfCores;
            }
            catch (Exception e)
            {
                if (e.IsOutOfMemory() == false)
                {
                    if (Logger.IsOperationsEnabled)
                        Logger.Operations($"Failed to get number of utilized cores. Defaulting to {defaultNumberOfCores} cores", e);
                }

                return defaultNumberOfCores;
            }
        }
    }
}<|MERGE_RESOLUTION|>--- conflicted
+++ resolved
@@ -137,14 +137,7 @@
                 ReloadLicense(firstRun: true);
                 ReloadLicenseLimits(firstRun: true);
 
-<<<<<<< HEAD
-                _serverStore.Engine.CommandsVersionManager.OnClusterVersionChange += PutMyNodeInfoClusterVersionChange;
-
-                if (_serverStore.Engine.CommandsVersionManager.CurrentClusterMinimalVersion > 0)
-                    Task.Run(() => PutMyNodeInfoAsync()).IgnoreUnobservedExceptions();
-=======
                 Task.Run(PutMyNodeInfoAsync).IgnoreUnobservedExceptions();
->>>>>>> d7372b52
             }
             catch (Exception e)
             {
@@ -160,19 +153,7 @@
             }
         }
 
-<<<<<<< HEAD
-        public void PutMyNodeInfoClusterVersionChange(object sender, ClusterVersionChangeEventArgs args)
-        {
-            if (args.PreviousClusterVersion != 0)
-                return;
-
-            Task.Run(() => PutMyNodeInfoAsync()).IgnoreUnobservedExceptions();
-        }
-
         public async Task PutMyNodeInfoAsync(int timeout = 0)
-=======
-        public async Task PutMyNodeInfoAsync()
->>>>>>> d7372b52
         {
             if (_serverStore.IsPassive())
                 return;
@@ -961,10 +942,6 @@
         public void Dispose()
         {
             _leaseLicenseTimer?.Dispose();
-<<<<<<< HEAD
-            _serverStore.Engine.CommandsVersionManager.OnClusterVersionChange -= PutMyNodeInfoClusterVersionChange;
-=======
->>>>>>> d7372b52
         }
 
         private void ThrowIfCannotActivateLicense(LicenseStatus newLicenseStatus)
