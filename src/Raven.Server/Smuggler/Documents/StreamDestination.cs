--- conflicted
+++ resolved
@@ -1097,18 +1097,10 @@
                     }
                     Writer.WriteEndObject();
 
-<<<<<<< HEAD
-                    Writer.WriteComma();
-                    Writer.WritePropertyName(Constants.Documents.Blob.Size);
-                    Writer.WriteInteger(item.Segment.NumberOfBytes);
-                }
-                Writer.WriteEndObject();
-=======
                     unsafe
                     {
                         Writer.WriteMemoryChunk(item.Segment.Ptr, item.Segment.NumberOfBytes);
                     }
->>>>>>> d77a16f9
 
                     await Writer.MaybeFlushAsync();
                 }
