﻿using System;
using System.Collections.Concurrent;
using System.Collections.Generic;
using System.Diagnostics;
using System.IO;
using System.Linq;
using System.Runtime.CompilerServices;
using System.Security.Cryptography.X509Certificates;
using System.Threading.Tasks;
using Raven.Client.Documents.Attachments;
using Raven.Client.Documents.Indexes;
using Raven.Client.Documents.Operations.Attachments;
using Raven.Client.Documents.Operations.Counters;
using Raven.Client.Documents.Operations.OngoingTasks;
using Raven.Client.Documents.Operations.Replication;
using Raven.Client.Documents.Smuggler;
using Raven.Client.Documents.Subscriptions;
using Raven.Client.Exceptions.Documents;
using Raven.Client.ServerWide;
using Raven.Client.Util;
using Raven.Server.Documents;
using Raven.Server.Documents.Handlers;
using Raven.Server.Documents.Indexes;
using Raven.Server.Documents.TransactionCommands;
using Raven.Server.Routing;
using Raven.Server.ServerWide.Commands;
using Raven.Server.ServerWide.Commands.ConnectionStrings;
using Raven.Server.ServerWide.Commands.ETL;
using Raven.Server.ServerWide.Commands.PeriodicBackup;
using Raven.Server.ServerWide.Commands.Sorters;
using Raven.Server.ServerWide.Commands.Subscriptions;
using Raven.Server.ServerWide.Context;
using Raven.Server.Smuggler.Documents.Data;
using Raven.Server.Smuggler.Documents.Processors;
using Raven.Server.Utils;
using Sparrow;
using Sparrow.Json;
using Sparrow.Json.Parsing;
using Sparrow.Logging;
using Sparrow.Platform;
using Sparrow.Server.Utils;
using Voron;
using Voron.Global;
using Size = Sparrow.Size;

namespace Raven.Server.Smuggler.Documents
{
    public class DatabaseDestination : ISmugglerDestination
    {
        private readonly DocumentDatabase _database;
        internal DuplicateDocsHandler _duplicateDocsHandler;

        private readonly Logger _log;
        private BuildVersionType _buildType;
        private static DatabaseSmugglerOptionsServerSide _options;

        public DatabaseDestination(DocumentDatabase database)
        {
            _database = database;
            _log = LoggingSource.Instance.GetLogger<DatabaseDestination>(database.Name);
            _duplicateDocsHandler = new DuplicateDocsHandler(_database);
        }

        public IAsyncDisposable InitializeAsync(DatabaseSmugglerOptionsServerSide options, SmugglerResult result, long buildVersion)
        {
            _buildType = BuildVersion.Type(buildVersion);
            _options = options;

            return new DisposableAction(() =>
            {
                _duplicateDocsHandler.Dispose();
            });
        }

        public IDatabaseRecordActions DatabaseRecord()
        {
            return new DatabaseRecordActions(_database, log: _log);
        }

        public IDocumentActions Documents(bool throwOnCollectionMismatchError = true)
        {
            return new DatabaseDocumentActions(_database, _buildType, isRevision: false, _log, _duplicateDocsHandler, throwOnCollectionMismatchError);
        }

        public IDocumentActions RevisionDocuments()
        {
            return new DatabaseDocumentActions(_database, _buildType, isRevision: true, _log, _duplicateDocsHandler, throwOnCollectionMismatchError: true);
        }

        public IDocumentActions Tombstones()
        {
            return new DatabaseDocumentActions(_database, _buildType, isRevision: false, _log, _duplicateDocsHandler, throwOnCollectionMismatchError: true);
        }

        public IDocumentActions Conflicts()
        {
            return new DatabaseDocumentActions(_database, _buildType, isRevision: false, _log, _duplicateDocsHandler, throwOnCollectionMismatchError: true);
        }

        public IKeyValueActions<long> Identities()
        {
            return new DatabaseKeyValueActions(_database);
        }

        public ICompareExchangeActions CompareExchange(JsonOperationContext context)
        {
            return new DatabaseCompareExchangeActions(_database, context);
        }

        public ICompareExchangeActions CompareExchangeTombstones(JsonOperationContext context)
        {
            return new DatabaseCompareExchangeActions(_database, context);
        }

        public ICounterActions Counters(SmugglerResult result)
        {
            return new CounterActions(_database, result);
        }

        public ISubscriptionActions Subscriptions()
        {
            return new SubscriptionActions(_database);
        }

        public IReplicationHubCertificateActions ReplicationHubCertificates()
        {
            return new ReplicationHubCertificateActions(_database);
        }

        public ITimeSeriesActions TimeSeries()
        {
            return new TimeSeriesActions(_database);
        }

        public IIndexActions Indexes()
        {
            return new DatabaseIndexActions(_database);
        }

        private class DatabaseIndexActions : IIndexActions
        {
            private readonly DocumentDatabase _database;
            private readonly IndexStore.IndexBatchScope _batch;

            public DatabaseIndexActions(DocumentDatabase database)
            {
                _database = database;

                if (_database.IndexStore.CanUseIndexBatch())
                    _batch = _database.IndexStore.CreateIndexBatch();
            }

            public async ValueTask WriteIndexAsync(IndexDefinitionBase indexDefinition, IndexType indexType)
            {
                if (_batch != null)
                {
                    _batch.AddIndex(indexDefinition, _source, _database.Time.GetUtcNow(), RaftIdGenerator.DontCareId);
                    return;
                }

                await _database.IndexStore.CreateIndex(indexDefinition, RaftIdGenerator.DontCareId);
            }

            public async ValueTask WriteIndexAsync(IndexDefinition indexDefinition)
            {
                if (_batch != null)
                {
                    _batch.AddIndex(indexDefinition, _source, _database.Time.GetUtcNow(), RaftIdGenerator.DontCareId);
                    return;
                }

                await _database.IndexStore.CreateIndex(indexDefinition, RaftIdGenerator.DontCareId, _source);
            }

            private const string _source = "Smuggler";

            public async ValueTask DisposeAsync()
            {
                if (_batch == null)
                    return;

                await _batch.SaveAsync();
            }
        }

        public class DuplicateDocsHandler : IDisposable
        {
            private readonly DocumentDatabase _database;
            private DocumentsOperationContext _context;
            private IDisposable _returnContext;

            public List<DocumentItem> DocumentsWithDuplicateCollection;
            internal bool _markForDispose;

            public DuplicateDocsHandler(DocumentDatabase database)
            {
                _database = database;
            }

            private void InitializeIfNeeded()
            {
                _returnContext ??= _database.DocumentsStorage.ContextPool.AllocateOperationContext(out _context);
                DocumentsWithDuplicateCollection ??= new List<DocumentItem>();
            }

            public void AddDocument(DocumentItem item)
            {
                InitializeIfNeeded();

                DocumentsWithDuplicateCollection.Add(new DocumentItem
                {
                    Document = item.Document.Clone(_context)
                });
            }

            public void Dispose()
            {
                _returnContext?.Dispose();
                _returnContext = null;
            }
        }

        public class DatabaseDocumentActions : IDocumentActions
        {
            private readonly DocumentDatabase _database;
            private readonly BuildVersionType _buildType;
            private readonly bool _isRevision;
            private readonly Logger _log;
            private MergedBatchPutCommand _command;
            private MergedBatchPutCommand _prevCommand;
            private Task _prevCommandTask = Task.CompletedTask;

            private MergedBatchDeleteRevisionCommand _revisionDeleteCommand;
            private MergedBatchDeleteRevisionCommand _prevRevisionDeleteCommand;
            private Task _prevRevisionCommandTask = Task.CompletedTask;

            private MergedBatchFixDocumentMetadataCommand _fixDocumentMetadataCommand;
            private MergedBatchFixDocumentMetadataCommand _prevFixDocumentMetadataCommand;
            private Task _prevFixDocumentMetadataCommandTask = Task.CompletedTask;

            private readonly Sparrow.Size _enqueueThreshold;
            private readonly ConcurrentDictionary<string, CollectionName> _missingDocumentsForRevisions;
            private readonly HashSet<string> _documentIdsOfMissingAttachments;
            private readonly DuplicateDocsHandler _duplicateDocsHandler;
            private bool _throwOnCollectionMismatchError;

            public DatabaseDocumentActions(DocumentDatabase database, BuildVersionType buildType, bool isRevision, Logger log, DuplicateDocsHandler duplicateDocsHandler, bool throwOnCollectionMismatchError)
            {
                _database = database;
                _buildType = buildType;
                _isRevision = isRevision;
                _log = log;
<<<<<<< HEAD
                _enqueueThreshold = new Size(database.Is32Bits ? 2 : 32, SizeUnit.Megabytes);
=======
                _enqueueThreshold = new Sparrow.Size(database.Is32Bits ? 2 : 32, SizeUnit.Megabytes);
                _duplicateDocsHandler = duplicateDocsHandler;
                _throwOnCollectionMismatchError = throwOnCollectionMismatchError;
>>>>>>> 70a96a23

                _missingDocumentsForRevisions = isRevision || buildType == BuildVersionType.V3 ? new ConcurrentDictionary<string, CollectionName>() : null;
                _documentIdsOfMissingAttachments = isRevision ? null : new HashSet<string>(StringComparer.OrdinalIgnoreCase);
                _command = new MergedBatchPutCommand(database, buildType, log, _missingDocumentsForRevisions, _documentIdsOfMissingAttachments)
                {
                    IsRevision = isRevision,
                };

                if (_throwOnCollectionMismatchError == false)
                    _command.DocumentCollectionMismatchHandler = item => _duplicateDocsHandler.AddDocument(item);
            }

            public async ValueTask WriteDocumentAsync(DocumentItem item, SmugglerProgressBase.CountsWithLastEtagAndAttachments progress)
            {
                if (item.Attachments != null)
                {
                    if (_options.OperateOnTypes.HasFlag(DatabaseItemType.Attachments))
                        progress.Attachments.ReadCount += item.Attachments.Count;
                    else
                        progress.Attachments.Skipped = true;
                }

                _command.Add(item);
                await HandleBatchOfDocumentsIfNecessaryAsync();
            }

            public async ValueTask WriteTombstoneAsync(Tombstone tombstone, SmugglerProgressBase.CountsWithLastEtag progress)
            {
                _command.Add(new DocumentItem
                {
                    Tombstone = tombstone
                });
                await HandleBatchOfDocumentsIfNecessaryAsync();
            }

            public async ValueTask WriteConflictAsync(DocumentConflict conflict, SmugglerProgressBase.CountsWithLastEtag progress)
            {
                _command.Add(new DocumentItem
                {
                    Conflict = conflict
                });
                await HandleBatchOfDocumentsIfNecessaryAsync();
            }

            public async ValueTask DeleteDocumentAsync(string id)
            {
                await _database.TxMerger.Enqueue(new DeleteDocumentCommand(id, null, _database));
            }

            public IEnumerable<DocumentItem> GetDocumentsWithDuplicateCollection()
            {
                if (_duplicateDocsHandler.DocumentsWithDuplicateCollection == null)
                    yield break;

                if (_duplicateDocsHandler.DocumentsWithDuplicateCollection.Count == 0)
                    yield break;

                foreach (var item in _duplicateDocsHandler.DocumentsWithDuplicateCollection)
                {
                    yield return item;
                }

                _duplicateDocsHandler._markForDispose = true;
            }

            public Stream GetTempStream()
            {
                if (_command.AttachmentStreamsTempFile == null)
                    _command.AttachmentStreamsTempFile = _database.DocumentsStorage.AttachmentsStorage.GetTempFile("smuggler");

                return _command.AttachmentStreamsTempFile.StartNewStream();
            }

            public DocumentsOperationContext GetContextForNewDocument()
            {
                _command.Context.CachedProperties.NewDocument();
                return _command.Context;
            }

            public async ValueTask DisposeAsync()
            {
<<<<<<< HEAD
                await FinishBatchOfDocumentsAsync();
                await FixDocumentMetadataIfNecessaryAsync();
                await DeleteRevisionsForNonExistingDocumentsAsync();
=======
                FinishBatchOfDocuments();
                FixDocumentMetadataIfNecessary();
                DeleteRevisionsForNonExistingDocuments();

                if (_duplicateDocsHandler._markForDispose)
                    _duplicateDocsHandler.Dispose();
>>>>>>> 70a96a23
            }

            private async ValueTask FixDocumentMetadataIfNecessaryAsync()
            {
                if (_documentIdsOfMissingAttachments == null ||
                    _documentIdsOfMissingAttachments.Count == 0)
                    return;

                _fixDocumentMetadataCommand = new MergedBatchFixDocumentMetadataCommand(_database, _log);

                foreach (var docId in _documentIdsOfMissingAttachments)
                {
                    _fixDocumentMetadataCommand.Add(docId);
                    await HandleBatchOfFixDocumentsMetadataIfNecessaryAsync();
                }

                await FinishBatchOfFixDocumentsMetadataAsync();
            }

            private async ValueTask HandleBatchOfFixDocumentsMetadataIfNecessaryAsync()
            {
                var prevDoneAndHasEnough = _fixDocumentMetadataCommand.Context.AllocatedMemory > Constants.Size.Megabyte && _prevRevisionCommandTask.IsCompleted;
                var currentReachedLimit = _fixDocumentMetadataCommand.Context.AllocatedMemory > _enqueueThreshold.GetValue(SizeUnit.Bytes);

                if (currentReachedLimit == false && prevDoneAndHasEnough == false)
                    return;

                var prevCommand = _prevFixDocumentMetadataCommand;
                var prevCommandTask = _prevFixDocumentMetadataCommandTask;
                var commandTask = _database.TxMerger.Enqueue(_fixDocumentMetadataCommand);
                // we ensure that we first enqueue the command to if we
                // fail to do that, we won't be waiting on the previous
                // one
                _prevFixDocumentMetadataCommand = _fixDocumentMetadataCommand;
                _prevFixDocumentMetadataCommandTask = commandTask;

                if (prevCommand != null)
                {
                    using (prevCommand)
                    {
                        await prevCommandTask;
                        Debug.Assert(prevCommand.IsDisposed == false,
                            "we rely on reusing this context on the next batch, so it has to be disposed here");
                    }
                }

                _fixDocumentMetadataCommand = new MergedBatchFixDocumentMetadataCommand(_database, _log);
            }

            private async ValueTask FinishBatchOfFixDocumentsMetadataAsync()
            {
                if (_prevFixDocumentMetadataCommand != null)
                {
                    using (_prevFixDocumentMetadataCommand)
                        await _prevFixDocumentMetadataCommandTask;

                    _prevFixDocumentMetadataCommand = null;
                }

                using (_fixDocumentMetadataCommand)
                {
                    if (_fixDocumentMetadataCommand.Ids.Count > 0)
                    {
                        await _database.TxMerger.Enqueue(_fixDocumentMetadataCommand);
                    }
                }

                _fixDocumentMetadataCommand = null;
            }

            private async ValueTask DeleteRevisionsForNonExistingDocumentsAsync()
            {
                if (_missingDocumentsForRevisions == null ||
                    _missingDocumentsForRevisions.Count == 0)
                    return;

                _revisionDeleteCommand = new MergedBatchDeleteRevisionCommand(_database, _log);

                foreach (var docId in _missingDocumentsForRevisions)
                {
                    _revisionDeleteCommand.Add(docId);
                    await HandleBatchOfRevisionsIfNecessaryAsync();
                }

                await FinishBatchOfRevisionsAsync();
            }

            private async ValueTask HandleBatchOfRevisionsIfNecessaryAsync()
            {
                var prevDoneAndHasEnough = _revisionDeleteCommand.Context.AllocatedMemory > Constants.Size.Megabyte && _prevRevisionCommandTask.IsCompleted;
                var currentReachedLimit = _revisionDeleteCommand.Context.AllocatedMemory > _enqueueThreshold.GetValue(SizeUnit.Bytes);

                if (currentReachedLimit == false && prevDoneAndHasEnough == false)
                    return;

                var prevCommand = _prevRevisionDeleteCommand;
                var prevCommandTask = _prevRevisionCommandTask;
                var commandTask = _database.TxMerger.Enqueue(_revisionDeleteCommand);
                // we ensure that we first enqueue the command to if we
                // fail to do that, we won't be waiting on the previous
                // one
                _prevRevisionDeleteCommand = _revisionDeleteCommand;
                _prevRevisionCommandTask = commandTask;

                if (prevCommand != null)
                {
                    using (prevCommand)
                    {
                        await prevCommandTask;
                        Debug.Assert(prevCommand.IsDisposed == false,
                            "we rely on reusing this context on the next batch, so it has to be disposed here");
                    }
                }

                _revisionDeleteCommand = new MergedBatchDeleteRevisionCommand(_database, _log);
            }

            private async ValueTask FinishBatchOfRevisionsAsync()
            {
                if (_prevRevisionDeleteCommand != null)
                {
                    using (_prevRevisionDeleteCommand)
                        await _prevRevisionCommandTask;

                    _prevRevisionDeleteCommand = null;
                }

                using (_revisionDeleteCommand)
                {
                    if (_revisionDeleteCommand.Ids.Count > 0)
                    {
                        await _database.TxMerger.Enqueue(_revisionDeleteCommand);
                    }
                }

                _revisionDeleteCommand = null;
            }

            private async ValueTask HandleBatchOfDocumentsIfNecessaryAsync()
            {
                var commandSize = _command.GetCommandAllocationSize();
                var prevDoneAndHasEnough = commandSize > Constants.Size.Megabyte && _prevCommandTask.IsCompleted;
                var currentReachedLimit = commandSize > _enqueueThreshold.GetValue(SizeUnit.Bytes);

                if (currentReachedLimit == false && prevDoneAndHasEnough == false)
                    return;

                var prevCommand = _prevCommand;
                var prevCommandTask = _prevCommandTask;

                var commandTask = _database.TxMerger.Enqueue(_command);
                // we ensure that we first enqueue the command to if we
                // fail to do that, we won't be waiting on the previous
                // one
                _prevCommand = _command;
                _prevCommandTask = commandTask;

                if (prevCommand != null)
                {
                    using (prevCommand)
                    {
                        await prevCommandTask;
                        Debug.Assert(prevCommand.IsDisposed == false,
                            "we rely on reusing this context on the next batch, so it has to be disposed here");
                    }
                }

                _command = new MergedBatchPutCommand(_database, _buildType, _log,
                    _missingDocumentsForRevisions, _documentIdsOfMissingAttachments)
                {
                    IsRevision = _isRevision,
                };

                if (_throwOnCollectionMismatchError == false)
                    _command.DocumentCollectionMismatchHandler = item => _duplicateDocsHandler.AddDocument(item);
            }

            private async ValueTask FinishBatchOfDocumentsAsync()
            {
                if (_prevCommand != null)
                {
                    using (_prevCommand)
                        await _prevCommandTask;

                    _prevCommand = null;
                }

                using (_command)
                {
                    if (_command.Documents.Count > 0)
                        await _database.TxMerger.Enqueue(_command);
                }

                _command = null;
            }
        }

        private class DatabaseCompareExchangeActions : ICompareExchangeActions
        {
            private readonly DocumentDatabase _database;
            private readonly JsonOperationContext _context;
            private readonly List<RemoveCompareExchangeCommand> _compareExchangeRemoveCommands = new List<RemoveCompareExchangeCommand>();
            private readonly List<AddOrUpdateCompareExchangeCommand> _compareExchangeAddOrUpdateCommands = new List<AddOrUpdateCompareExchangeCommand>();

            public DatabaseCompareExchangeActions(DocumentDatabase database, JsonOperationContext context)
            {
                _database = database;
                _context = context;
            }

            public async ValueTask WriteKeyValueAsync(string key, BlittableJsonReaderObject value)
            {
                const int batchSize = 1024;
                _compareExchangeAddOrUpdateCommands.Add(new AddOrUpdateCompareExchangeCommand(_database.Name, key, value, 0, _context, RaftIdGenerator.DontCareId, fromBackup: true));

                if (_compareExchangeAddOrUpdateCommands.Count < batchSize)
                    return;

                await SendCommandsAsync(_context);
            }

            public async ValueTask WriteTombstoneKeyAsync(string key)
            {
                const int batchSize = 1024;
                var index = _database.ServerStore.LastRaftCommitIndex;
                _compareExchangeRemoveCommands.Add(new RemoveCompareExchangeCommand(_database.Name, key, index, _context, RaftIdGenerator.DontCareId, fromBackup: true));

                if (_compareExchangeRemoveCommands.Count < batchSize)
                    return;

                await SendCommandsAsync(_context);
            }

            public async ValueTask DisposeAsync()
            {
                if (_compareExchangeAddOrUpdateCommands.Count == 0 && _compareExchangeRemoveCommands.Count == 0)
                    return;

                await SendCommandsAsync(_context);
            }

            private async ValueTask SendCommandsAsync(JsonOperationContext context)
            {
                if (_compareExchangeAddOrUpdateCommands.Count > 0)
                {
                    await _database.ServerStore.SendToLeaderAsync(new AddOrUpdateCompareExchangeBatchCommand(_compareExchangeAddOrUpdateCommands, context, RaftIdGenerator.DontCareId));
                    _compareExchangeAddOrUpdateCommands.Clear();
                }

                if (_compareExchangeRemoveCommands.Count > 0)
                {
                    await _database.ServerStore.SendToLeaderAsync(new AddOrUpdateCompareExchangeBatchCommand(_compareExchangeRemoveCommands, context, RaftIdGenerator.DontCareId));
                    _compareExchangeRemoveCommands.Clear();
                }
            }
        }

        private class DatabaseKeyValueActions : IKeyValueActions<long>
        {
            private readonly DocumentDatabase _database;
            private readonly Dictionary<string, long> _identities;

            public DatabaseKeyValueActions(DocumentDatabase database)
            {
                _database = database;
                _identities = new Dictionary<string, long>();
            }

            public async ValueTask WriteKeyValueAsync(string key, long value)
            {
                const int batchSize = 1024;

                _identities[key] = value;

                if (_identities.Count < batchSize)
                    return;

                await SendIdentitiesAsync();
            }

            public async ValueTask DisposeAsync()
            {
                if (_identities.Count == 0)
                    return;

                await SendIdentitiesAsync();
            }

            private async ValueTask SendIdentitiesAsync()
            {
                //fire and forget, do not hold-up smuggler operations waiting for Raft command
                await _database.ServerStore.SendToLeaderAsync(new UpdateClusterIdentityCommand(_database.Name, _identities, false, RaftIdGenerator.NewId()));

                _identities.Clear();
            }
        }

        private class DatabaseRecordActions : IDatabaseRecordActions
        {
            private readonly DocumentDatabase _database;
            private readonly Logger _log;

            public DatabaseRecordActions(DocumentDatabase database, Logger log)
            {
                _database = database;
                _log = log;
            }

            public async ValueTask WriteDatabaseRecordAsync(DatabaseRecord databaseRecord, SmugglerProgressBase.DatabaseRecordProgress progress, AuthorizationStatus authorizationStatus, DatabaseRecordItemType databaseRecordItemType)
            {
                var currentDatabaseRecord = _database.ReadDatabaseRecord();
                var tasks = new List<Task<(long Index, object Result)>>();

                if (databaseRecord == null)
                    return;

                if (databaseRecord.ConflictSolverConfig != null && databaseRecordItemType.HasFlag(DatabaseRecordItemType.ConflictSolverConfig))
                {
                    if (currentDatabaseRecord?.ConflictSolverConfig != null)
                    {
                        foreach (var collection in currentDatabaseRecord.ConflictSolverConfig.ResolveByCollection)
                        {
                            if ((databaseRecord.ConflictSolverConfig.ResolveByCollection.ContainsKey(collection.Key)) == false)
                            {
                                databaseRecord.ConflictSolverConfig.ResolveByCollection.Add(collection.Key, collection.Value);
                            }
                        }
                    }

                    if (_log.IsInfoEnabled)
                        _log.Info("Configuring conflict solver config from smuggler");
                    tasks.Add(_database.ServerStore.SendToLeaderAsync(new ModifyConflictSolverCommand(_database.Name, RaftIdGenerator.DontCareId)
                    {
                        Solver = databaseRecord.ConflictSolverConfig
                    }));
                    progress.ConflictSolverConfigUpdated = true;
                }

                if (databaseRecord.PeriodicBackups.Count > 0 && databaseRecordItemType.HasFlag(DatabaseRecordItemType.PeriodicBackups))
                {
                    if (_log.IsInfoEnabled)
                        _log.Info("Configuring periodic backups configuration from smuggler");
                    foreach (var backupConfig in databaseRecord.PeriodicBackups)
                    {
                        currentDatabaseRecord?.PeriodicBackups.ForEach(x =>
                        {
                            if (x.Name.Equals(backupConfig.Name, StringComparison.OrdinalIgnoreCase))
                            {
                                tasks.Add(_database.ServerStore.SendToLeaderAsync(new DeleteOngoingTaskCommand(x.TaskId, OngoingTaskType.Backup, _database.Name, RaftIdGenerator.DontCareId)));
                            }
                        });

                        backupConfig.TaskId = 0;
                        backupConfig.Disabled = true;
                        tasks.Add(_database.ServerStore.SendToLeaderAsync(new UpdatePeriodicBackupCommand(backupConfig, _database.Name, RaftIdGenerator.DontCareId)));
                    }
                    progress.PeriodicBackupsUpdated = true;
                }

                if (databaseRecord.SinkPullReplications.Count > 0 && databaseRecordItemType.HasFlag(DatabaseRecordItemType.SinkPullReplications))
                {
                    if (_log.IsInfoEnabled)
                        _log.Info("Configuring sink pull replication configuration from smuggler");
                    foreach (var pullReplication in databaseRecord.SinkPullReplications)
                    {
                        currentDatabaseRecord?.SinkPullReplications.ForEach(x =>
                        {
                            if (x.Name.Equals(pullReplication.Name, StringComparison.OrdinalIgnoreCase))
                            {
                                tasks.Add(_database.ServerStore.SendToLeaderAsync(new DeleteOngoingTaskCommand(x.TaskId, OngoingTaskType.PullReplicationAsSink, _database.Name, RaftIdGenerator.DontCareId)));
                            }
                        });
                        pullReplication.TaskId = 0;
                        pullReplication.Disabled = true;
                        tasks.Add(_database.ServerStore.SendToLeaderAsync(new UpdatePullReplicationAsSinkCommand(_database.Name, RaftIdGenerator.DontCareId)
                        {
                            PullReplicationAsSink = pullReplication
                        }));
                    }
                    progress.SinkPullReplicationsUpdated = true;
                }

                if (databaseRecord.HubPullReplications.Count > 0 && databaseRecordItemType.HasFlag(DatabaseRecordItemType.HubPullReplications))
                {
                    if (_log.IsInfoEnabled)
                        _log.Info("Configuring hub pull replication configuration from smuggler");
                    foreach (var pullReplication in databaseRecord.HubPullReplications)
                    {
                        currentDatabaseRecord?.HubPullReplications.ForEach(x =>
                        {
                            if (x.Name.Equals(pullReplication.Name, StringComparison.OrdinalIgnoreCase))
                            {
                                tasks.Add(_database.ServerStore.SendToLeaderAsync(new DeleteOngoingTaskCommand(x.TaskId, OngoingTaskType.PullReplicationAsHub, _database.Name, RaftIdGenerator.DontCareId)));
                            }
                        });
                        pullReplication.TaskId = 0;
                        pullReplication.Disabled = true;
                        tasks.Add(_database.ServerStore.SendToLeaderAsync(new UpdatePullReplicationAsHubCommand(_database.Name, RaftIdGenerator.DontCareId)
                        {
                            Definition = pullReplication
                        }
                        ));
                    }
                    progress.HubPullReplicationsUpdated = true;
                }

                if (databaseRecord.Sorters.Count > 0 && databaseRecordItemType.HasFlag(DatabaseRecordItemType.Sorters))
                {
                    if (_log.IsInfoEnabled)
                        _log.Info("Configuring sorters configuration from smuggler");

                    tasks.Add(_database.ServerStore.SendToLeaderAsync(new PutSortersCommand(_database.Name, RaftIdGenerator.DontCareId)
                    {
                        Sorters = databaseRecord.Sorters.Values.ToList()
                    }));

                    progress.SortersUpdated = true;
                }

                if (databaseRecord.ExternalReplications.Count > 0 && databaseRecordItemType.HasFlag(DatabaseRecordItemType.ExternalReplications))
                {
                    if (_log.IsInfoEnabled)
                        _log.Info("Configuring external replications configuration from smuggler");
                    foreach (var replication in databaseRecord.ExternalReplications)
                    {
                        currentDatabaseRecord?.ExternalReplications.ForEach(x =>
                        {
                            if (x.Name.Equals(replication.Name, StringComparison.OrdinalIgnoreCase))
                            {
                                tasks.Add(_database.ServerStore.SendToLeaderAsync(new DeleteOngoingTaskCommand(x.TaskId, OngoingTaskType.Replication, _database.Name, RaftIdGenerator.DontCareId)));
                            }
                        });
                        replication.TaskId = 0;
                        replication.Disabled = true;
                        tasks.Add(_database.ServerStore.SendToLeaderAsync(new UpdateExternalReplicationCommand(_database.Name, RaftIdGenerator.DontCareId)
                        {
                            Watcher = replication
                        }));
                    }
                    progress.ExternalReplicationsUpdated = true;
                }

                if (databaseRecord.RavenEtls.Count > 0 && databaseRecordItemType.HasFlag(DatabaseRecordItemType.RavenEtls))
                {
                    if (_log.IsInfoEnabled)
                        _log.Info("Configuring raven etls configuration from smuggler");
                    foreach (var etl in databaseRecord.RavenEtls)
                    {
                        currentDatabaseRecord?.RavenEtls.ForEach(x =>
                        {
                            if (x.Name.Equals(etl.Name, StringComparison.OrdinalIgnoreCase))
                            {
                                tasks.Add(_database.ServerStore.SendToLeaderAsync(new DeleteOngoingTaskCommand(x.TaskId, OngoingTaskType.RavenEtl, _database.Name, RaftIdGenerator.DontCareId)));
                            }
                        });
                        etl.TaskId = 0;
                        etl.Disabled = true;
                        tasks.Add(_database.ServerStore.SendToLeaderAsync(new AddRavenEtlCommand(etl, _database.Name, RaftIdGenerator.DontCareId)));
                    }
                    progress.RavenEtlsUpdated = true;
                }

                if (databaseRecord.SqlEtls.Count > 0 && databaseRecordItemType.HasFlag(DatabaseRecordItemType.SqlEtls))
                {
                    if (_log.IsInfoEnabled)
                        _log.Info("Configuring sql etls configuration from smuggler");
                    foreach (var etl in databaseRecord.SqlEtls)
                    {
                        currentDatabaseRecord?.SqlEtls.ForEach(x =>
                        {
                            if (x.Name.Equals(etl.Name, StringComparison.OrdinalIgnoreCase))
                            {
                                tasks.Add(_database.ServerStore.SendToLeaderAsync(new DeleteOngoingTaskCommand(x.TaskId, OngoingTaskType.SqlEtl, _database.Name, RaftIdGenerator.DontCareId)));
                            }
                        });
                        etl.TaskId = 0;
                        etl.Disabled = true;
                        tasks.Add(_database.ServerStore.SendToLeaderAsync(new AddSqlEtlCommand(etl, _database.Name, RaftIdGenerator.DontCareId)));
                    }
                    progress.SqlEtlsUpdated = true;
                }

                if (databaseRecord.TimeSeries != null && databaseRecordItemType.HasFlag(DatabaseRecordItemType.TimeSeries))
                {
                    if (currentDatabaseRecord?.TimeSeries != null)
                    {
                        foreach (var collection in currentDatabaseRecord.TimeSeries.Collections)
                        {
                            if ((databaseRecord.TimeSeries.Collections.ContainsKey(collection.Key)) == false)
                            {
                                databaseRecord.TimeSeries.Collections.Add(collection.Key, collection.Value);
                            }
                        }
                    }
                    if (_log.IsInfoEnabled)
                        _log.Info("Configuring time-series from smuggler");
                    tasks.Add(_database.ServerStore.SendToLeaderAsync(new EditTimeSeriesConfigurationCommand(databaseRecord.TimeSeries, _database.Name, RaftIdGenerator.DontCareId)));
                    progress.TimeSeriesConfigurationUpdated = true;
                }

                if (databaseRecord.DocumentsCompression != null && databaseRecordItemType.HasFlag(DatabaseRecordItemType.DocumentsCompression))
                {
                    if (currentDatabaseRecord?.DocumentsCompression?.Collections?.Length > 0)
                    {
                        var collectionsToAdd = new List<string>();

                        foreach (var collection in currentDatabaseRecord.DocumentsCompression.Collections)
                        {
                            if (databaseRecord.DocumentsCompression.Collections.Contains(collection) == false)
                            {
                                collectionsToAdd.Add(collection);
                            }
                        }

                        if (collectionsToAdd.Count > 0)
                        {
                            databaseRecord.DocumentsCompression.Collections = collectionsToAdd.Concat(currentDatabaseRecord.DocumentsCompression.Collections).ToArray();
                        }
                    }

                    if (_log.IsInfoEnabled)
                        _log.Info("Configuring documents compression from smuggler");
                    tasks.Add(_database.ServerStore.SendToLeaderAsync(new EditDocumentsCompressionCommand(databaseRecord.DocumentsCompression, _database.Name, RaftIdGenerator.DontCareId)));
                    progress.DocumentsCompressionConfigurationUpdated = true;
                }

                if (databaseRecord.Revisions != null && databaseRecordItemType.HasFlag(DatabaseRecordItemType.Revisions))
                {
                    if (currentDatabaseRecord?.Revisions != null)
                    {
                        foreach (var collection in currentDatabaseRecord.Revisions.Collections)
                        {
                            if ((databaseRecord.Revisions.Collections.ContainsKey(collection.Key)) == false)
                            {
                                databaseRecord.Revisions.Collections.Add(collection.Key, collection.Value);
                            }
                        }
                    }
                    if (_log.IsInfoEnabled)
                        _log.Info("Configuring revisions from smuggler");
                    tasks.Add(_database.ServerStore.SendToLeaderAsync(new EditRevisionsConfigurationCommand(databaseRecord.Revisions, _database.Name, RaftIdGenerator.DontCareId)));
                    progress.RevisionsConfigurationUpdated = true;
                }

                if (databaseRecord.RevisionsForConflicts != null && databaseRecordItemType.HasFlag(DatabaseRecordItemType.Revisions))
                {
                    if (_log.IsInfoEnabled)
                        _log.Info("Configuring revisions for conflicts from smuggler");
                    tasks.Add(_database.ServerStore.SendToLeaderAsync(new EditRevisionsForConflictsConfigurationCommand(databaseRecord.RevisionsForConflicts, _database.Name, RaftIdGenerator.DontCareId)));
                }

                if (databaseRecord.Expiration != null && databaseRecordItemType.HasFlag(DatabaseRecordItemType.Expiration))
                {
                    if (_log.IsInfoEnabled)
                        _log.Info("Configuring expiration from smuggler");
                    tasks.Add(_database.ServerStore.SendToLeaderAsync(new EditExpirationCommand(databaseRecord.Expiration, _database.Name, RaftIdGenerator.DontCareId)));
                    progress.ExpirationConfigurationUpdated = true;
                }

                if (databaseRecord.Refresh != null && databaseRecordItemType.HasFlag(DatabaseRecordItemType.Expiration))
                {
                    if (_log.IsInfoEnabled)
                        _log.Info("Configuring refresh from smuggler");
                    tasks.Add(_database.ServerStore.SendToLeaderAsync(new EditRefreshCommand(databaseRecord.Refresh, _database.Name, RaftIdGenerator.DontCareId)));
                    progress.RefreshConfigurationUpdated = true;
                }

                if (databaseRecord.RavenConnectionStrings.Count > 0 && databaseRecordItemType.HasFlag(DatabaseRecordItemType.RavenConnectionStrings))
                {
                    if (_log.IsInfoEnabled)
                        _log.Info("Configuring Raven connection strings configuration from smuggler");
                    foreach (var connectionString in databaseRecord.RavenConnectionStrings)
                    {
                        tasks.Add(_database.ServerStore.SendToLeaderAsync(new PutRavenConnectionStringCommand(connectionString.Value, _database.Name, RaftIdGenerator.DontCareId)));
                    }
                    progress.RavenConnectionStringsUpdated = true;
                }

                if (databaseRecord.SqlConnectionStrings.Count > 0 && databaseRecordItemType.HasFlag(DatabaseRecordItemType.SqlConnectionStrings))
                {
                    if (_log.IsInfoEnabled)
                        _log.Info("Configuring SQL connection strings from smuggler");
                    foreach (var connectionString in databaseRecord.SqlConnectionStrings)
                    {
                        tasks.Add(_database.ServerStore.SendToLeaderAsync(new PutSqlConnectionStringCommand(connectionString.Value, _database.Name, RaftIdGenerator.DontCareId)));
                    }
                    progress.SqlConnectionStringsUpdated = true;
                }

                if (databaseRecord.Client != null && databaseRecordItemType.HasFlag(DatabaseRecordItemType.Client))
                {
                    if (_log.IsInfoEnabled)
                        _log.Info("Configuring client configuration from smuggler");

                    tasks.Add(_database.ServerStore.SendToLeaderAsync(new EditDatabaseClientConfigurationCommand(databaseRecord.Client, _database.Name, RaftIdGenerator.DontCareId)));
                    progress.ClientConfigurationUpdated = true;
                }

                if (databaseRecord.UnusedDatabaseIds != null && databaseRecord.UnusedDatabaseIds.Count > 0)
                {
                    if (_log.IsInfoEnabled)
                        _log.Info("Set unused database Ids from smuggler");

                    tasks.Add(_database.ServerStore.SendToLeaderAsync(new UpdateUnusedDatabaseIdsCommand(_database.Name, databaseRecord.UnusedDatabaseIds, RaftIdGenerator.DontCareId)));

                    progress.UnusedDatabaseIdsUpdated = true;
                }

                if (tasks.Count == 0)
                    return;

                long maxIndex = 0;
                foreach (var task in tasks)
                {
                    var (index, _) = await task;
                    if (index > maxIndex)
                        maxIndex = index;
                }

                await _database.RachisLogIndexNotifications.WaitForIndexNotification(maxIndex, _database.ServerStore.Engine.OperationTimeout);

                tasks.Clear();
            }

            public ValueTask DisposeAsync()
            {
                return default;
            }
        }

        public class MergedBatchPutCommand : TransactionOperationsMerger.MergedTransactionCommand, IDisposable
        {
            public bool IsRevision;
            public Action<DocumentItem> DocumentCollectionMismatchHandler;

            private readonly DocumentDatabase _database;
            private readonly BuildVersionType _buildType;
            private readonly Logger _log;

            public readonly List<DocumentItem> Documents = new List<DocumentItem>();
            public StreamsTempFile AttachmentStreamsTempFile;

            private IDisposable _resetContext;
            private bool _isDisposed;

            public bool IsDisposed => _isDisposed;
            private readonly ConcurrentDictionary<string, CollectionName> _missingDocumentsForRevisions;
            private readonly HashSet<string> _documentIdsOfMissingAttachments;
            private readonly DocumentsOperationContext _context;
            private long _attachmentsStreamSizeOverhead;

            public MergedBatchPutCommand(DocumentDatabase database, BuildVersionType buildType,
                Logger log,
                ConcurrentDictionary<string, CollectionName> missingDocumentsForRevisions = null,
                HashSet<string> documentIdsOfMissingAttachments = null)
            {
                _database = database;
                _buildType = buildType;
                _log = log;
                _resetContext = _database.DocumentsStorage.ContextPool.AllocateOperationContext(out _context);
                _missingDocumentsForRevisions = missingDocumentsForRevisions;
                _documentIdsOfMissingAttachments = documentIdsOfMissingAttachments;

                if (_database.Is32Bits)
                {
                    using (var ctx = DocumentsOperationContext.ShortTermSingleUse(database))
                    using (ctx.OpenReadTransaction())
                    {
                        _collectionNames = new HashSet<string>(StringComparer.OrdinalIgnoreCase);
                        foreach (var collection in _database.DocumentsStorage.GetCollections(ctx))
                        {
                            _collectionNames.Add(collection.Name);
                        }
                    }
                }
            }

            public DocumentsOperationContext Context => _context;

            protected override long ExecuteCmd(DocumentsOperationContext context)
            {
                if (_log.IsInfoEnabled)
                    _log.Info($"Importing {Documents.Count:#,#0} documents");

                var idsOfDocumentsToUpdateAfterAttachmentDeletion = new HashSet<string>(StringComparer.OrdinalIgnoreCase);
                var databaseChangeVector = context.LastDatabaseChangeVector ?? DocumentsStorage.GetDatabaseChangeVector(context);

                foreach (var documentType in Documents)
                {
                    var tombstone = documentType.Tombstone;
                    long newEtag;
                    if (tombstone != null)
                    {
                        using (Slice.External(context.Allocator, tombstone.LowerId, out Slice key))
                        {
                            newEtag = _database.DocumentsStorage.GenerateNextEtag();
                            tombstone.ChangeVector = _database.DocumentsStorage.GetNewChangeVector(context, newEtag);

                            databaseChangeVector = ChangeVectorUtils.MergeVectors(databaseChangeVector, tombstone.ChangeVector);
                            switch (tombstone.Type)
                            {
                                case Tombstone.TombstoneType.Document:
                                    _database.DocumentsStorage.Delete(context, key, tombstone.LowerId, null, tombstone.LastModified.Ticks, tombstone.ChangeVector, new CollectionName(tombstone.Collection), documentFlags: tombstone.Flags);
                                    break;

                                case Tombstone.TombstoneType.Attachment:
                                    var idEnd = key.Content.IndexOf(SpecialChars.RecordSeparator);
                                    if (idEnd < 1)
                                        throw new InvalidOperationException("Cannot find a document ID inside the attachment key");
                                    var attachmentId = key.Content.Substring(idEnd);
                                    idsOfDocumentsToUpdateAfterAttachmentDeletion.Add(attachmentId);

                                    _database.DocumentsStorage.AttachmentsStorage.DeleteAttachmentDirect(context, key, false, "$fromReplication", null, tombstone.ChangeVector, tombstone.LastModified.Ticks);
                                    break;

                                case Tombstone.TombstoneType.Revision:
                                    _database.DocumentsStorage.RevisionsStorage.DeleteRevision(context, key, tombstone.Collection, tombstone.ChangeVector, tombstone.LastModified.Ticks);
                                    break;

                                case Tombstone.TombstoneType.Counter:
                                    _database.DocumentsStorage.CountersStorage.DeleteCounter(context, key.ToString(), tombstone.Collection, null);
                                    break;
                            }
                        }

                        continue;
                    }

                    var conflict = documentType.Conflict;
                    if (conflict != null)
                    {
                        databaseChangeVector = ChangeVectorUtils.MergeVectors(databaseChangeVector, documentType.Conflict.ChangeVector);
                        _database.DocumentsStorage.ConflictsStorage.AddConflict(context, conflict.Id, conflict.LastModified.Ticks, conflict.Doc, conflict.ChangeVector,
                            conflict.Collection, conflict.Flags, NonPersistentDocumentFlags.FromSmuggler);

                        continue;
                    }

                    if (documentType.Attachments != null)
                    {
                        foreach (var attachment in documentType.Attachments)
                        {
                            _database.DocumentsStorage.AttachmentsStorage.PutAttachmentStream(context, attachment.Tag, attachment.Base64Hash, attachment.Stream);
                        }
                    }

                    var document = documentType.Document;
                    var id = document.Id;

                    if (IsRevision)
                    {
                        PutAttachments(context, document, isRevision: true, out var hasAttachments);
                        if (hasAttachments)
                        {
                            databaseChangeVector = ChangeVectorUtils.MergeVectors(databaseChangeVector, context.LastDatabaseChangeVector);
                        }

                        if ((document.NonPersistentFlags.Contain(NonPersistentDocumentFlags.FromSmuggler)) &&
                            (_missingDocumentsForRevisions != null))
                        {
                            if (_database.DocumentsStorage.Get(context, document.Id) == null)
                            {
                                var collection = _database.DocumentsStorage.ExtractCollectionName(context, document.Data);
                                _missingDocumentsForRevisions.TryAdd(document.Id.ToString(), collection);
                            }
                        }

                        if (document.Flags.Contain(DocumentFlags.DeleteRevision))
                        {
                            _missingDocumentsForRevisions?.TryRemove(id, out _);
                            _database.DocumentsStorage.RevisionsStorage.Delete(context, id, document.Data, document.Flags,
                                document.NonPersistentFlags, document.ChangeVector, document.LastModified.Ticks);
                        }
                        else
                        {
                            _database.DocumentsStorage.RevisionsStorage.Put(context, id, document.Data, document.Flags,
                                document.NonPersistentFlags, document.ChangeVector, document.LastModified.Ticks);
                        }

                        databaseChangeVector = ChangeVectorUtils.MergeVectors(databaseChangeVector, document.ChangeVector);

                        continue;
                    }

                    if (DatabaseSmuggler.IsPreV4Revision(_buildType, id, document))
                    {
                        // handle old revisions
                        if (_database.DocumentsStorage.RevisionsStorage.Configuration == null)
                            ThrowRevisionsDisabled();

                        var endIndex = id.IndexOf(DatabaseSmuggler.PreV4RevisionsDocumentId, StringComparison.OrdinalIgnoreCase);
                        var newId = id.Substring(0, endIndex);

                        Document parentDocument = null;
                        if (_database.DocumentsStorage.Get(context, newId, DocumentFields.Id) == null)
                        {
                            var collection = _database.DocumentsStorage.ExtractCollectionName(context, document.Data);
                            _missingDocumentsForRevisions.TryAdd(newId, collection);
                        }
                        else
                        {
                            // the order of revisions in v3.x is different than we have in v4.x
                            // in v4.x: rev1, rev2, rev3, document (the change vector of the last revision is identical to the document)
                            // in v3.x: rev1, rev2, document, rev3
                            parentDocument = _database.DocumentsStorage.Get(context, newId);
                            _missingDocumentsForRevisions.TryRemove(newId, out _);
                        }

                        document.Flags |= DocumentFlags.HasRevisions;
                        _database.DocumentsStorage.RevisionsStorage.Put(context, newId, document.Data, document.Flags,
                            document.NonPersistentFlags, document.ChangeVector, document.LastModified.Ticks);

                        if (parentDocument != null)
                        {
                            // the change vector of the document must be identical to the one of the last revision
                            databaseChangeVector = ChangeVectorUtils.MergeVectors(databaseChangeVector, document.ChangeVector);

                            using (parentDocument.Data)
                                parentDocument.Data = parentDocument.Data.Clone(context);

                            _database.DocumentsStorage.Put(context, parentDocument.Id, null,
                                parentDocument.Data, parentDocument.LastModified.Ticks, document.ChangeVector, parentDocument.Flags, parentDocument.NonPersistentFlags);
                        }

                        continue;
                    }

                    PutAttachments(context, document, isRevision: false, out _);

                    newEtag = _database.DocumentsStorage.GenerateNextEtag();
                    document.ChangeVector = _database.DocumentsStorage.GetNewChangeVector(context, newEtag);
                    databaseChangeVector = ChangeVectorUtils.MergeVectors(databaseChangeVector, document.ChangeVector);
                    try
                    {
                        _database.DocumentsStorage.Put(context, id, expectedChangeVector: null, document.Data, document.LastModified.Ticks, document.ChangeVector, document.Flags, document.NonPersistentFlags);
                    }
                    catch (DocumentCollectionMismatchException)
                    {
                        if (DocumentCollectionMismatchHandler == null)
                            throw;

                        DocumentCollectionMismatchHandler.Invoke(documentType);
                }
                }

                context.LastDatabaseChangeVector = databaseChangeVector;

                foreach (var idToUpdate in idsOfDocumentsToUpdateAfterAttachmentDeletion)
                {
                    _database.DocumentsStorage.AttachmentsStorage.UpdateDocumentAfterAttachmentChange(context, idToUpdate);
                }

                return Documents.Count;
            }

            [MethodImpl(MethodImplOptions.AggressiveInlining)]
            private unsafe void PutAttachments(DocumentsOperationContext context, Document document, bool isRevision, out bool hasAttachments)
            {
                hasAttachments = false;

                if (document.Data.TryGet(Client.Constants.Documents.Metadata.Key, out BlittableJsonReaderObject metadata) == false ||
                    metadata.TryGet(Client.Constants.Documents.Metadata.Attachments, out BlittableJsonReaderArray attachments) == false)
                    return;

                var attachmentsStorage = _database.DocumentsStorage.AttachmentsStorage;
                foreach (BlittableJsonReaderObject attachment in attachments)
                {
                    hasAttachments = true;

                    if (attachment.TryGet(nameof(AttachmentName.Name), out LazyStringValue name) == false ||
                        attachment.TryGet(nameof(AttachmentName.ContentType), out LazyStringValue contentType) == false ||
                        attachment.TryGet(nameof(AttachmentName.Hash), out LazyStringValue hash) == false)
                        throw new ArgumentException($"The attachment info in missing a mandatory value: {attachment}");

                    var cv = Slices.Empty;
                    var type = (document.Flags & DocumentFlags.Revision) == DocumentFlags.Revision ? AttachmentType.Revision : AttachmentType.Document;

                    if (isRevision == false && attachmentsStorage.AttachmentExists(context, hash) == false)
                    {
                        _documentIdsOfMissingAttachments.Add(document.Id);
                    }

                    using (DocumentIdWorker.GetSliceFromId(_context, document.Id, out Slice lowerDocumentId))
                    using (DocumentIdWorker.GetLowerIdSliceAndStorageKey(_context, name, out Slice lowerName, out Slice nameSlice))
                    using (DocumentIdWorker.GetLowerIdSliceAndStorageKey(_context, contentType, out Slice lowerContentType, out Slice contentTypeSlice))
                    using (Slice.External(_context.Allocator, hash, out Slice base64Hash))
                    using (type == AttachmentType.Revision ? Slice.From(_context.Allocator, document.ChangeVector, out cv) : (IDisposable)null)
                    using (attachmentsStorage.GetAttachmentKey(_context, lowerDocumentId.Content.Ptr, lowerDocumentId.Size, lowerName.Content.Ptr, lowerName.Size,
                        base64Hash, lowerContentType.Content.Ptr, lowerContentType.Size, type, cv, out Slice keySlice))
                    {
                        attachmentsStorage.PutDirect(context, keySlice, nameSlice, contentTypeSlice, base64Hash);
                    }
                }
            }

            private static void ThrowRevisionsDisabled()
            {
                throw new InvalidOperationException("Revisions needs to be enabled before import!");
            }

            public void Dispose()
            {
                if (_isDisposed)
                    return;

                _isDisposed = true;

                foreach (var doc in Documents)
                {
                    if (doc.Document != null)
                    {
                        doc.Document.Data.Dispose();

                        if (doc.Attachments != null)
                        {
                            foreach (var attachment in doc.Attachments)
                            {
                                attachment.Dispose();
                            }
                        }
                    }
                }
                Documents.Clear();
                _resetContext?.Dispose();
                _resetContext = null;

                AttachmentStreamsTempFile?.Dispose();
                AttachmentStreamsTempFile = null;
            }

            /// <summary>
            /// Return the actual size this command allocates including the stream sizes
            /// </summary>
            /// <returns></returns>
            public long GetCommandAllocationSize()
            {
                return Context.AllocatedMemory + _attachmentsStreamSizeOverhead + _schemaOverHeadSize;
            }

            private HashSet<string> _collectionNames;
            private int _schemaOverHeadSize;

            public void Add(DocumentItem document)
            {
                Documents.Add(document);
                if (document.Attachments != null)
                {
                    if (document.Document.TryGetMetadata(out var metadata)
                        && metadata.TryGet(Client.Constants.Documents.Metadata.Attachments, out BlittableJsonReaderArray attachments))
                    {
                        foreach (BlittableJsonReaderObject attachment in attachments)
                        {
                            if (attachment.TryGet(nameof(Attachment.Size), out long size))
                            {
                                _attachmentsStreamSizeOverhead += size;
                            }
                        }
                    }
                }

                if (_database.Is32Bits && document.Document != null)
                {
                    if (document.Document.TryGetMetadata(out var metadata)
                        && metadata.TryGet(Client.Constants.Documents.Metadata.Collection, out string collectionName)
                        && _collectionNames.Add(collectionName))
                    {
                        _schemaOverHeadSize += SchemaSize;
                    }
                }
            }

            private const int SchemaSize = 2 * 1024 * 1024;

            public override TransactionOperationsMerger.IReplayableCommandDto<TransactionOperationsMerger.MergedTransactionCommand> ToDto(JsonOperationContext context)
            {
                return new MergedBatchPutCommandDto
                {
                    BuildType = _buildType,
                    Documents = Documents,
                    IsRevision = IsRevision
                };
            }
        }

        public class MergedBatchPutCommandDto : TransactionOperationsMerger.IReplayableCommandDto<MergedBatchPutCommand>
        {
            public BuildVersionType BuildType;
            public List<DocumentItem> Documents;
            public bool IsRevision;

            public MergedBatchPutCommand ToCommand(DocumentsOperationContext context, DocumentDatabase database)
            {
                var log = LoggingSource.Instance.GetLogger<DatabaseDestination>(database.Name);
                var command = new MergedBatchPutCommand(database, BuildType, log)
                {
                    IsRevision = IsRevision
                };
                foreach (var document in Documents)
                {
                    command.Add(document);
                }

                return command;
            }
        }

        internal class MergedBatchFixDocumentMetadataCommand : TransactionOperationsMerger.MergedTransactionCommand, IDisposable
        {
            private readonly Logger _log;
            public HashSet<string> Ids = new HashSet<string>();
            private readonly DocumentDatabase _database;
            private readonly DocumentsOperationContext _context;
            public DocumentsOperationContext Context => _context;
            private bool _isDisposed;
            private readonly IDisposable _returnContext;
            public bool IsDisposed => _isDisposed;

            public MergedBatchFixDocumentMetadataCommand(DocumentDatabase database, Logger log)
            {
                _database = database;
                _log = log;
                _returnContext = _database.DocumentsStorage.ContextPool.AllocateOperationContext(out _context);
            }

            protected override long ExecuteCmd(DocumentsOperationContext context)
            {
                if (_log.IsInfoEnabled)
                    _log.Info($"Trying to update {Ids.Count:#,#0} documents metadata if necessary");

                var count = 0;
                foreach (var id in Ids)
                {
                    using (DocumentIdWorker.GetSliceFromId(context, id, out var lowerId))
                    {
                        var document = _database.DocumentsStorage.Get(context, lowerId, throwOnConflict: false, skipValidationInDebug: true);
                        if (document == null)
                            continue;

                        if (document.Data.TryGet(Client.Constants.Documents.Metadata.Key, out BlittableJsonReaderObject metadata) == false ||
                            metadata.TryGet(Client.Constants.Documents.Metadata.Attachments, out BlittableJsonReaderArray attachments) == false)
                            continue;

                        var attachmentsToRemoveNames = new HashSet<LazyStringValue>();
                        var attachmentsToRemoveHashes = new HashSet<LazyStringValue>();

                        foreach (BlittableJsonReaderObject attachment in attachments)
                        {
                            if (attachment.TryGet(nameof(AttachmentName.Name), out LazyStringValue name) == false ||
                                attachment.TryGet(nameof(AttachmentName.ContentType), out LazyStringValue _) == false ||
                                attachment.TryGet(nameof(AttachmentName.Hash), out LazyStringValue hash) == false)
                                throw new ArgumentException($"The attachment info in missing a mandatory value: {attachment}");

                            var attachmentsStorage = _database.DocumentsStorage.AttachmentsStorage;
                            if (attachmentsStorage.AttachmentExists(context, hash) == false)
                            {
                                attachmentsToRemoveNames.Add(name);
                                attachmentsToRemoveHashes.Add(hash);
                            }
                        }

                        if (attachmentsToRemoveNames.Count == 0)
                            continue;

                        count++;
                        var attachmentsToSave = new DynamicJsonArray();

                        foreach (BlittableJsonReaderObject attachment in attachments)
                        {
                            attachment.TryGet(nameof(AttachmentName.Hash), out LazyStringValue hash);

                            if (attachmentsToRemoveHashes.Contains(hash))
                                continue;

                            attachmentsToSave.Add(attachment);
                        }

                        foreach (var toRemove in attachmentsToRemoveNames)
                        {
                            _database.DocumentsStorage.AttachmentsStorage.DeleteAttachment(context, id, toRemove, null, updateDocument: false);
                        }

                        metadata.Modifications = new DynamicJsonValue(metadata);
                        document.Data.Modifications = new DynamicJsonValue(document.Data)
                        {
                            [Client.Constants.Documents.Metadata.Key] = metadata
                        };

                        if (attachmentsToSave.Count == 0)
                        {
                            document.Flags = document.Flags.Strip(DocumentFlags.HasAttachments);
                            metadata.Modifications.Remove(Client.Constants.Documents.Metadata.Attachments);
                        }
                        else
                        {
                            document.Flags |= DocumentFlags.HasAttachments;
                            metadata.Modifications = new DynamicJsonValue(metadata)
                            {
                                [Client.Constants.Documents.Metadata.Attachments] = attachmentsToSave
                            };
                        }

                        using (var old = document.Data)
                        {
                            var newDocument = context.ReadObject(old, document.Id, BlittableJsonDocumentBuilder.UsageMode.ToDisk);
                            _database.DocumentsStorage.Put(context, document.Id, null, newDocument);
                        }
                    }
                }

                if (_log.IsInfoEnabled)
                    _log.Info($"Updated {count:#,#0} documents metadata");

                return count;
            }

            public void Add(string id)
            {
                Ids.Add(id);
            }

            public void Dispose()
            {
                if (_isDisposed)
                    return;

                _isDisposed = true;
                Ids.Clear();
                _returnContext.Dispose();
            }

            public override TransactionOperationsMerger.IReplayableCommandDto<TransactionOperationsMerger.MergedTransactionCommand> ToDto(JsonOperationContext context)
            {
                return new MergedBatchFixDocumentMetadataCommandDto
                {
                    Ids = Ids
                };
            }

            internal class MergedBatchFixDocumentMetadataCommandDto : TransactionOperationsMerger.IReplayableCommandDto<MergedBatchFixDocumentMetadataCommand>
            {
                public HashSet<string> Ids = new HashSet<string>();

                public MergedBatchFixDocumentMetadataCommand ToCommand(DocumentsOperationContext context, DocumentDatabase database)
                {
                    var log = LoggingSource.Instance.GetLogger<DatabaseDestination>(database.Name);
                    var command = new MergedBatchFixDocumentMetadataCommand(database, log);

                    foreach (var id in Ids)
                    {
                        command.Add(id);
                    }

                    return command;
                }
            }
        }

        internal class MergedBatchDeleteRevisionCommand : TransactionOperationsMerger.MergedTransactionCommand, IDisposable
        {
            private readonly Logger _log;
            public readonly List<KeyValuePair<string, CollectionName>> Ids = new List<KeyValuePair<string, CollectionName>>();
            private readonly DocumentDatabase _database;
            private readonly DocumentsOperationContext _context;
            public DocumentsOperationContext Context => _context;
            private bool _isDisposed;
            private readonly IDisposable _returnContext;
            public bool IsDisposed => _isDisposed;

            public MergedBatchDeleteRevisionCommand(DocumentDatabase database, Logger log)
            {
                _database = database;
                _log = log;
                _returnContext = _database.DocumentsStorage.ContextPool.AllocateOperationContext(out _context);
            }

            protected override long ExecuteCmd(DocumentsOperationContext context)
            {
                if (_log.IsInfoEnabled)
                    _log.Info($"Deleting {Ids.Count:#,#0} revisions");

                foreach (var id in Ids)
                {
                    using (DocumentIdWorker.GetSliceFromId(context, id.Key, out var lowerId))
                    {
                        _database.DocumentsStorage.RevisionsStorage.Delete(context,
                            id.Key,
                            lowerId,
                            id.Value,
                            _database.DocumentsStorage.GetNewChangeVector(context, _database.DocumentsStorage.GenerateNextEtag()),
                            _database.Time.GetUtcNow().Ticks,
                            NonPersistentDocumentFlags.FromSmuggler,
                            DocumentFlags.DeleteRevision);
                    }
                }
                return 1;
            }

            public void Add(KeyValuePair<string, CollectionName> id)
            {
                Ids.Add(id);
            }

            public void Dispose()
            {
                if (_isDisposed)
                    return;

                _isDisposed = true;
                Ids.Clear();
                _returnContext.Dispose();
            }

            public override TransactionOperationsMerger.IReplayableCommandDto<TransactionOperationsMerger.MergedTransactionCommand> ToDto(JsonOperationContext context)
            {
                return new MergedBatchDeleteRevisionCommandDto
                {
                    Ids = Ids
                };
            }
        }

        internal class MergedBatchDeleteRevisionCommandDto : TransactionOperationsMerger.IReplayableCommandDto<MergedBatchDeleteRevisionCommand>
        {
            public List<KeyValuePair<string, CollectionName>> Ids = new List<KeyValuePair<string, CollectionName>>();

            public MergedBatchDeleteRevisionCommand ToCommand(DocumentsOperationContext context, DocumentDatabase database)
            {
                var log = LoggingSource.Instance.GetLogger<DatabaseDestination>(database.Name);
                var command = new MergedBatchDeleteRevisionCommand(database, log);

                foreach (var id in Ids)
                {
                    command.Add(id);
                }

                return command;
            }
        }

        private class CounterActions : ICounterActions
        {
            private readonly DocumentDatabase _database;
            private CountersHandler.SmugglerCounterBatchCommand _cmd;
            private CountersHandler.SmugglerCounterBatchCommand _prevCommand;
            private Task _prevCommandTask = Task.CompletedTask;
            private int _countersCount;
            private readonly int _maxBatchSize;

            private SmugglerResult _result;

            public CounterActions(DocumentDatabase database, SmugglerResult result)
            {
                _database = database;
                _result = result;
                _cmd = new CountersHandler.SmugglerCounterBatchCommand(_database, _result);

                _maxBatchSize = _database.Is32Bits ? 2 * 1024 : 10 * 1024;
            }

            private void AddToBatch(CounterGroupDetail counterGroupDetail)
            {
                _cmd.Add(counterGroupDetail);

                counterGroupDetail.Values.TryGet(CountersStorage.Values, out BlittableJsonReaderObject counters);
                _countersCount += counters?.Count ?? 0;
            }

            private void AddToBatch(CounterDetail counter)
            {
                _cmd.AddLegacy(counter.DocumentId, counter);
                _countersCount++;
            }

            public async ValueTask WriteCounterAsync(CounterGroupDetail counterDetail)
            {
                AddToBatch(counterDetail);
                await HandleBatchOfCountersIfNecessaryAsync();
            }

            public async ValueTask WriteLegacyCounterAsync(CounterDetail counterDetail)
            {
                AddToBatch(counterDetail);
                await HandleBatchOfCountersIfNecessaryAsync();
            }

            public void RegisterForDisposal(IDisposable data)
            {
                _cmd.RegisterForDisposal(data);
            }

            public async ValueTask DisposeAsync()
            {
                await FinishBatchOfCountersAsync();
            }

            private async ValueTask HandleBatchOfCountersIfNecessaryAsync()
            {
                if (_countersCount < _maxBatchSize)
                    return;

                var prevCommand = _prevCommand;
                var prevCommandTask = _prevCommandTask;

                var commandTask = _database.TxMerger.Enqueue(_cmd);

                _prevCommand = _cmd;
                _prevCommandTask = commandTask;

                if (prevCommand != null)
                {
                    using (prevCommand)
                    {
                        await prevCommandTask;
                    }
                }

                _cmd = new CountersHandler.SmugglerCounterBatchCommand(_database, _result);

                _countersCount = 0;
            }

            private async ValueTask FinishBatchOfCountersAsync()
            {
                if (_prevCommand != null)
                {
                    using (_prevCommand)
                    {
                        await _prevCommandTask;
                    }

                    _prevCommand = null;
                }

                using (_cmd)
                {
                    if (_countersCount > 0)
                    {
                        await _database.TxMerger.Enqueue(_cmd);
                    }
                }

                _cmd = null;
            }

            public DocumentsOperationContext GetContextForNewDocument()
            {
                _cmd.Context.CachedProperties.NewDocument();
                return _cmd.Context;
            }

            public Stream GetTempStream()
            {
                throw new NotSupportedException("GetTempStream is never used in CounterActions. Shouldn't happen");
            }
        }

        private class SubscriptionActions : ISubscriptionActions
        {
            private readonly DocumentDatabase _database;
            private readonly List<PutSubscriptionCommand> _subscriptionCommands = new List<PutSubscriptionCommand>();

            public SubscriptionActions(DocumentDatabase database)
            {
                _database = database;
            }

            public async ValueTask DisposeAsync()
            {
                if (_subscriptionCommands.Count == 0)
                    return;

                await SendCommandsAsync();
            }

            public async ValueTask WriteSubscriptionAsync(SubscriptionState subscriptionState)
            {
                const int batchSize = 1024;

                _subscriptionCommands.Add(new PutSubscriptionCommand(_database.Name, subscriptionState.Query, null, RaftIdGenerator.DontCareId)
                {
                    SubscriptionName = subscriptionState.SubscriptionName,
                    //After restore/export , subscription will start from the start
                    InitialChangeVector = null
                });

                if (_subscriptionCommands.Count < batchSize)
                    return;

                await SendCommandsAsync();
            }

            private async ValueTask SendCommandsAsync()
            {
                await _database.ServerStore.SendToLeaderAsync(new PutSubscriptionBatchCommand(_subscriptionCommands, RaftIdGenerator.DontCareId));
                _subscriptionCommands.Clear();
            }
        }

        private class ReplicationHubCertificateActions : IReplicationHubCertificateActions
        {
            private readonly DocumentDatabase _database;
            private readonly List<RegisterReplicationHubAccessCommand> _commands = new List<RegisterReplicationHubAccessCommand>();

            public ReplicationHubCertificateActions(DocumentDatabase database)
            {
                _database = database;
            }

            public async ValueTask DisposeAsync()
            {
                if (_commands.Count == 0)
                    return;

                await SendCommandsAsync();
            }

            public async ValueTask WriteReplicationHubCertificateAsync(string hub, ReplicationHubAccess access)
            {
                const int batchSize = 128;

                byte[] buffer = Convert.FromBase64String(access.CertificateBase64);
                using var cert = new X509Certificate2(buffer);

                _commands.Add(new RegisterReplicationHubAccessCommand(_database.Name, hub, access, cert, RaftIdGenerator.DontCareId));

                if (_commands.Count < batchSize)
                    return;

                await SendCommandsAsync();
            }

            private async ValueTask SendCommandsAsync()
            {
                await _database.ServerStore.SendToLeaderAsync(new BulkRegisterReplicationHubAccessCommand
                {
                    Commands = _commands,
                    Database = _database.Name,
                    UniqueRequestId = RaftIdGenerator.DontCareId
                });

                _commands.Clear();
            }
        }

        private class TimeSeriesActions : ITimeSeriesActions
        {
            private readonly DocumentDatabase _database;
            private TimeSeriesHandler.SmugglerTimeSeriesBatchCommand _cmd;
            private TimeSeriesHandler.SmugglerTimeSeriesBatchCommand _prevCommand;
            private Task _prevCommandTask = Task.CompletedTask;
            private Size _segmentsSize;
            private readonly Size _maxBatchSize;

            public TimeSeriesActions(DocumentDatabase database)
            {
                _database = database;
                _cmd = new TimeSeriesHandler.SmugglerTimeSeriesBatchCommand(database);

                _maxBatchSize = new Size(
                    PlatformDetails.Is32Bits || database.Configuration.Storage.ForceUsing32BitsPager
                        ? 1
                        : 16,
                    SizeUnit.Megabytes);

                _segmentsSize = new Size();
            }

            private void AddToBatch(TimeSeriesItem item)
            {
                _cmd.AddToDictionary(item);
                _segmentsSize.Add(item.Segment.NumberOfBytes, SizeUnit.Bytes);
            }

            public async ValueTask DisposeAsync()
            {
                await FinishBatchOfTimeSeriesAsync();
            }

            public async ValueTask WriteTimeSeriesAsync(TimeSeriesItem ts)
            {
                AddToBatch(ts);
                await HandleBatchOfTimeSeriesIfNecessaryAsync();
            }

            private async ValueTask HandleBatchOfTimeSeriesIfNecessaryAsync()
            {
                if (_segmentsSize < _maxBatchSize)
                    return;

                var prevCommand = _prevCommand;
                var prevCommandTask = _prevCommandTask;

                var commandTask = _database.TxMerger.Enqueue(_cmd);

                _prevCommand = _cmd;
                _prevCommandTask = commandTask;

                if (prevCommand != null)
                {
                    await prevCommandTask;
                }

                _cmd = new TimeSeriesHandler.SmugglerTimeSeriesBatchCommand(_database);

                _segmentsSize.Set(0, SizeUnit.Bytes);
            }

            private async ValueTask FinishBatchOfTimeSeriesAsync()
            {
                if (_prevCommand != null)
                {
                    await _prevCommandTask;
                    _prevCommand = null;
                }

                if (_segmentsSize.GetValue(SizeUnit.Bytes) > 0)
                {
                    await _database.TxMerger.Enqueue(_cmd);
                }

                _cmd = null;
            }
        }
    }
}<|MERGE_RESOLUTION|>--- conflicted
+++ resolved
@@ -66,9 +66,10 @@
             _buildType = BuildVersion.Type(buildVersion);
             _options = options;
 
-            return new DisposableAction(() =>
+            return new AsyncDisposableAction(() =>
             {
                 _duplicateDocsHandler.Dispose();
+                return Task.CompletedTask;
             });
         }
 
@@ -250,13 +251,9 @@
                 _buildType = buildType;
                 _isRevision = isRevision;
                 _log = log;
-<<<<<<< HEAD
                 _enqueueThreshold = new Size(database.Is32Bits ? 2 : 32, SizeUnit.Megabytes);
-=======
-                _enqueueThreshold = new Sparrow.Size(database.Is32Bits ? 2 : 32, SizeUnit.Megabytes);
                 _duplicateDocsHandler = duplicateDocsHandler;
                 _throwOnCollectionMismatchError = throwOnCollectionMismatchError;
->>>>>>> 70a96a23
 
                 _missingDocumentsForRevisions = isRevision || buildType == BuildVersionType.V3 ? new ConcurrentDictionary<string, CollectionName>() : null;
                 _documentIdsOfMissingAttachments = isRevision ? null : new HashSet<string>(StringComparer.OrdinalIgnoreCase);
@@ -338,18 +335,12 @@
 
             public async ValueTask DisposeAsync()
             {
-<<<<<<< HEAD
                 await FinishBatchOfDocumentsAsync();
                 await FixDocumentMetadataIfNecessaryAsync();
                 await DeleteRevisionsForNonExistingDocumentsAsync();
-=======
-                FinishBatchOfDocuments();
-                FixDocumentMetadataIfNecessary();
-                DeleteRevisionsForNonExistingDocuments();
 
                 if (_duplicateDocsHandler._markForDispose)
                     _duplicateDocsHandler.Dispose();
->>>>>>> 70a96a23
             }
 
             private async ValueTask FixDocumentMetadataIfNecessaryAsync()
@@ -1192,7 +1183,7 @@
                             throw;
 
                         DocumentCollectionMismatchHandler.Invoke(documentType);
-                }
+                    }
                 }
 
                 context.LastDatabaseChangeVector = databaseChangeVector;
