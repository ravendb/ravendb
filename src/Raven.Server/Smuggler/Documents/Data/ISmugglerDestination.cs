﻿using System;
using System.Collections.Generic;
using System.IO;
using System.Threading.Tasks;
using Raven.Client.Documents.Indexes;
using Raven.Client.Documents.Operations.Counters;
using Raven.Client.Documents.Operations.Replication;
using Raven.Client.Documents.Smuggler;
using Raven.Client.Documents.Subscriptions;
using Raven.Client.ServerWide;
using Raven.Server.Documents;
using Raven.Server.Documents.Indexes;
using Raven.Server.Documents.PeriodicBackup;
using Raven.Server.Routing;
using Sparrow.Json;

namespace Raven.Server.Smuggler.Documents.Data
{
    public interface ISmugglerDestination
    {
        ValueTask<IAsyncDisposable> InitializeAsync(DatabaseSmugglerOptionsServerSide options, SmugglerResult result, long buildVersion);

        IDatabaseRecordActions DatabaseRecord();

        IDocumentActions Documents(bool throwOnCollectionMismatchError = true);

        IDocumentActions RevisionDocuments();

        IDocumentActions Tombstones();

        IDocumentActions Conflicts();

        IIndexActions Indexes();

        IKeyValueActions<long> Identities();

        ICompareExchangeActions CompareExchange(string databaseName, JsonOperationContext context, BackupKind? backupKind, bool withDocuments);

        ICompareExchangeActions CompareExchangeTombstones(string databaseName, JsonOperationContext context);

        ICounterActions Counters(SmugglerResult result);

        ICounterActions LegacyCounters(SmugglerResult result);

        ISubscriptionActions Subscriptions();

        IReplicationHubCertificateActions ReplicationHubCertificates();

        ITimeSeriesActions TimeSeries();

        ILegacyActions LegacyDocumentDeletions();

        ILegacyActions LegacyAttachmentDeletions();
    }

    public interface IDocumentActions : INewDocumentActions
    {
        ValueTask WriteDocumentAsync(DocumentItem item, SmugglerProgressBase.CountsWithLastEtagAndAttachments progress);

        ValueTask WriteTombstoneAsync(Tombstone tombstone, SmugglerProgressBase.CountsWithLastEtag progress);

        ValueTask WriteConflictAsync(DocumentConflict conflict, SmugglerProgressBase.CountsWithLastEtag progress);

        ValueTask DeleteDocumentAsync(string id);
        IEnumerable<DocumentItem> GetDocumentsWithDuplicateCollection();
    }

    public interface INewCompareExchangeActions
    {
        JsonOperationContext GetContextForNewCompareExchangeValue();
    }

<<<<<<< HEAD
    public interface INewDocumentActions : IAsyncDisposable
    {
        JsonOperationContext GetContextForNewDocument();

=======
    public interface INewItemActions
    {
        DocumentsOperationContext GetContextForNewDocument();
    }
    
    public interface INewDocumentActions : INewItemActions
    {
>>>>>>> 651495d6
        Stream GetTempStream();
    }

    public interface IIndexActions : IAsyncDisposable
    {
        ValueTask WriteIndexAsync(IndexDefinitionBaseServerSide indexDefinition, IndexType indexType);

        ValueTask WriteIndexAsync(IndexDefinition indexDefinition);
    }

    public interface ICounterActions : INewDocumentActions
    {
        ValueTask WriteCounterAsync(CounterGroupDetail counterDetail);

        ValueTask WriteLegacyCounterAsync(CounterDetail counterDetail);

        void RegisterForDisposal(IDisposable data);
    }

    public interface ISubscriptionActions : IAsyncDisposable
    {
        ValueTask WriteSubscriptionAsync(SubscriptionState subscriptionState);
    }

    public interface IReplicationHubCertificateActions : IAsyncDisposable
    {
        ValueTask WriteReplicationHubCertificateAsync(string hub, ReplicationHubAccess access);
    }

    public interface IKeyValueActions<in T> : IAsyncDisposable
    {
        ValueTask WriteKeyValueAsync(string key, T value);
    }

    public interface ICompareExchangeActions : INewCompareExchangeActions, IAsyncDisposable
    {
        ValueTask WriteKeyValueAsync(string key, BlittableJsonReaderObject value, Document existingDocument);

        ValueTask WriteTombstoneKeyAsync(string key);
    }

    public interface IDatabaseRecordActions : IAsyncDisposable
    {
        ValueTask WriteDatabaseRecordAsync(DatabaseRecord databaseRecord, SmugglerResult result, AuthorizationStatus authorizationStatus, DatabaseRecordItemType databaseRecordItemType);
    }

    public interface ITimeSeriesActions : IAsyncDisposable, INewItemActions
    {
        ValueTask WriteTimeSeriesAsync(TimeSeriesItem ts);
        
        void RegisterForDisposal(IDisposable data);

        void RegisterForReturnToTheContext(AllocatedMemoryData data);
    }

    public interface ILegacyActions : IAsyncDisposable
    {
        ValueTask WriteLegacyDeletions(string id);
    }


}<|MERGE_RESOLUTION|>--- conflicted
+++ resolved
@@ -70,20 +70,13 @@
         JsonOperationContext GetContextForNewCompareExchangeValue();
     }
 
-<<<<<<< HEAD
-    public interface INewDocumentActions : IAsyncDisposable
+    public interface INewItemActions
     {
         JsonOperationContext GetContextForNewDocument();
-
-=======
-    public interface INewItemActions
-    {
-        DocumentsOperationContext GetContextForNewDocument();
     }
     
-    public interface INewDocumentActions : INewItemActions
+    public interface INewDocumentActions : INewItemActions, IAsyncDisposable
     {
->>>>>>> 651495d6
         Stream GetTempStream();
     }
 
