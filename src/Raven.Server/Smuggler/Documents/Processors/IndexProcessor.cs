--- conflicted
+++ resolved
@@ -31,11 +31,8 @@
 
                     return indexDefinition;
                 case BuildVersionType.V4:
-<<<<<<< HEAD
                 case BuildVersionType.V5:
-=======
                 case BuildVersionType.GreaterThanCurrent:
->>>>>>> 4bfe0972
                     type = ReadIndexType(reader, out reader);
                     switch (type)
                     {
