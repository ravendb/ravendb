﻿<Project Sdk="Microsoft.NET.Sdk">
  <PropertyGroup>
    <Description>Raven.Server is the database server for RavenDB</Description>
    <Authors>Hibernating Rhinos</Authors>
    <TargetFramework>net5.0</TargetFramework>
    <RuntimeFrameworkVersion>5.0.11</RuntimeFrameworkVersion>
    <AllowUnsafeBlocks>true</AllowUnsafeBlocks>
    <AssemblyName>Raven.Server</AssemblyName>
    <OutputType>Exe</OutputType>
    <PackageId>Raven.Server</PackageId>
    <UserSecretsId>aspnet5-Raven.Server-20160308043041</UserSecretsId>
    <PackageTags>database;nosql;doc db</PackageTags>
    <RuntimeIdentifiers>win7-x64;win8-x64;win81-x64;win10-x64;win7-x86;win8-x86;win81-x86;win10-x86;ubuntu.14.04-x64;ubuntu.16.04-x64;ubuntu.18.04-x64;osx-x64</RuntimeIdentifiers>
    <CodeAnalysisRuleSet>..\..\RavenDB.ruleset</CodeAnalysisRuleSet>
    <Configurations>Debug;Release;Validate</Configurations>
  </PropertyGroup>
  <ItemGroup Condition="'$(OS)' == 'Windows_NT'">
    <Compile Include="..\CommonAssemblyInfo.Windows.cs" Link="Properties\CommonAssemblyInfo.Windows.cs" />
  </ItemGroup>
  <ItemGroup Condition="'$(OS)' != 'Windows_NT'">
    <Compile Include="..\CommonAssemblyInfo.Linux.cs" Link="Properties\CommonAssemblyInfo.Linux.cs" />
  </ItemGroup>
  <ItemGroup>
    <Compile Include="..\CommonAssemblyInfo.cs" Link="Properties\CommonAssemblyInfo.cs" />
    <EmbeddedResource Include="Web\Assets\Unsafe.html" />
    <EmbeddedResource Include="Web\Assets\AuthError.html" />
    <EmbeddedResource Include="..\..\LICENSE.txt" Link="Commercial\RavenDB.license.txt" />
  </ItemGroup>
  <ItemGroup>
    <Compile Include="..\..\Imports\metrics.net\Src\Metrics\**\*.cs" />
    <EmbeddedResource Include="Documents\Patch\*.js;Web\Studio\EmbeddedData\*.ravendbdump;Web\Studio\EmbeddedData\*.cs;Commercial\RavenDB.public.json" />
  </ItemGroup>
  <ItemGroup>
    <Compile Remove="Web\Studio\EmbeddedData\NorthwindModel.cs" />
  </ItemGroup>
  <ItemGroup>
    <None Include="Web\Studio\EmbeddedData\NorthwindModel.cs" />
  </ItemGroup>
  <ItemGroup Condition="'$(IsAnyOS)' == 'true' OR '$(IsWindows64)' == 'true'">
    <None Include="..\..\libs\libsodium\libsodium.win.x64.dll" Link="libsodium.win.x64.dll">
      <CopyToOutputDirectory>PreserveNewest</CopyToOutputDirectory>
    </None>
    <None Include="..\..\libs\librvnpal\librvnpal.win.x64.dll" Link="librvnpal.win.x64.dll">
      <CopyToOutputDirectory>PreserveNewest</CopyToOutputDirectory>
    </None>
    <None Include="..\..\libs\librvnpal\librvnpal.win7.x64.dll" Link="librvnpal.win7.x64.dll">
      <CopyToOutputDirectory>PreserveNewest</CopyToOutputDirectory>
    </None>
    <None Include="..\..\libs\libzstd\libzstd.win.x64.dll" Link="libzstd.win.x64.dll">
      <CopyToOutputDirectory>PreserveNewest</CopyToOutputDirectory>
    </None>
  </ItemGroup>
  <ItemGroup Condition="'$(IsAnyOS)' == 'true' OR '$(IsWindows32)' == 'true'">
    <None Include="..\..\libs\libsodium\libsodium.win.x86.dll" Link="libsodium.win.x86.dll">
      <CopyToOutputDirectory>PreserveNewest</CopyToOutputDirectory>
    </None>
    <None Include="..\..\libs\librvnpal\librvnpal.win.x86.dll" Link="librvnpal.win.x86.dll">
      <CopyToOutputDirectory>PreserveNewest</CopyToOutputDirectory>
    </None>
    <None Include="..\..\libs\librvnpal\librvnpal.win7.x86.dll" Link="librvnpal.win7.x86.dll">
      <CopyToOutputDirectory>PreserveNewest</CopyToOutputDirectory>
    </None>
    <None Include="..\..\libs\libzstd\libzstd.win.x86.dll" Link="libzstd.win.x86.dll">
      <CopyToOutputDirectory>PreserveNewest</CopyToOutputDirectory>
    </None>
  </ItemGroup>
  <ItemGroup Condition="'$(IsAnyOS)' == 'true' OR '$(IsLinux64)' == 'true'">
    <None Include="..\..\libs\libsodium\libsodium.linux.x64.so" Link="libsodium.linux.x64.so">
      <CopyToOutputDirectory>PreserveNewest</CopyToOutputDirectory>
    </None>
    <None Include="..\..\libs\librvnpal\librvnpal.linux.x64.so" Link="librvnpal.linux.x64.so">
      <CopyToOutputDirectory>PreserveNewest</CopyToOutputDirectory>
    </None>
    <None Include="..\..\libs\libzstd\libzstd.linux.x64.so" Link="libzstd.linux.x64.so">
      <CopyToOutputDirectory>PreserveNewest</CopyToOutputDirectory>
    </None>
  </ItemGroup>
  <ItemGroup Condition="'$(IsAnyOS)' == 'true' OR '$(IsLinuxArm64)' == 'true'">
    <None Include="..\..\libs\libsodium\libsodium.arm.64.so" Link="libsodium.arm.64.so">
      <CopyToOutputDirectory>PreserveNewest</CopyToOutputDirectory>
    </None>
    <None Include="..\..\libs\librvnpal\librvnpal.arm.64.so" Link="librvnpal.arm.64.so">
      <CopyToOutputDirectory>PreserveNewest</CopyToOutputDirectory>
    </None>
    <None Include="..\..\libs\libzstd\libzstd.arm.64.so" Link="libzstd.arm.64.so">
      <CopyToOutputDirectory>PreserveNewest</CopyToOutputDirectory>
    </None>
  </ItemGroup>
  <ItemGroup Condition="'$(IsAnyOS)' == 'true' OR '$(IsLinuxArm32)' == 'true'">
    <None Include="..\..\libs\libsodium\libsodium.arm.32.so" Link="libsodium.arm.32.so">
      <CopyToOutputDirectory>PreserveNewest</CopyToOutputDirectory>
    </None>
    <None Include="..\..\libs\librvnpal\librvnpal.arm.32.so" Link="librvnpal.arm.32.so">
      <CopyToOutputDirectory>PreserveNewest</CopyToOutputDirectory>
    </None>
    <None Include="..\..\libs\libzstd\libzstd.arm.32.so" Link="libzstd.arm.32.so">
      <CopyToOutputDirectory>PreserveNewest</CopyToOutputDirectory>
    </None>
  </ItemGroup>
  <ItemGroup Condition="'$(IsAnyOS)' == 'true' OR '$(IsMacOS)' == 'true'">
    <None Include="..\..\libs\libsodium\libsodium.mac.x64.dylib" Link="libsodium.mac.x64.dylib">
      <CopyToOutputDirectory>PreserveNewest</CopyToOutputDirectory>
    </None>
    <None Include="..\..\libs\librvnpal\librvnpal.mac.x64.dylib" Link="librvnpal.mac.x64.dylib">
      <CopyToOutputDirectory>PreserveNewest</CopyToOutputDirectory>
    </None>
    <None Include="..\..\libs\libzstd\libzstd.mac.x64.dylib" Link="libzstd.mac.x64.dylib">
      <CopyToOutputDirectory>PreserveNewest</CopyToOutputDirectory>
    </None>
  </ItemGroup>
  <ItemGroup>
    <ProjectReference Include="..\Raven.Client\Raven.Client.csproj" />
    <ProjectReference Include="..\Sparrow.Server\Sparrow.Server.csproj" />
    <ProjectReference Include="..\Voron\Voron.csproj" />
  </ItemGroup>
  <ItemGroup>
    <FrameworkReference Include="Microsoft.AspNetCore.App" />
    <PackageReference Include="AWSSDK.Glacier" Version="3.7.0.86" />
    <PackageReference Include="AWSSDK.S3" Version="3.7.3.19" />
    <PackageReference Include="Azure.Storage.Blobs" Version="12.10.0" />
    <PackageReference Include="CsvHelper" Version="27.1.1" />
    <PackageReference Include="DasMulli.Win32.ServiceUtils.Signed" Version="1.1.0" />
    <PackageReference Include="JetBrains.Annotations" Version="2021.2.0">
      <PrivateAssets>All</PrivateAssets>
    </PackageReference>
    <PackageReference Include="Jint" Version="3.0.30-ravendb" />
    <PackageReference Include="Google.Api.Gax.Rest" Version="3.5.0" />
    <PackageReference Include="Google.Cloud.Storage.V1" Version="3.6.0" />
    <PackageReference Include="Lextm.SharpSnmpLib.Engine" Version="11.3.102" />
    <PackageReference Include="Lucene.Net" Version="3.0.52002" />
    <PackageReference Include="Lucene.Net.Contrib.Spatial.NTS" Version="3.0.52002" />
    <PackageReference Include="McMaster.Extensions.CommandLineUtils" Version="3.1.0" />
    <PackageReference Include="Microsoft.CodeAnalysis.CSharp" Version="3.11.0" />
    <PackageReference Include="Microsoft.CodeAnalysis.CSharp.Workspaces" Version="3.11.0" />
    <PackageReference Include="Microsoft.Extensions.Configuration.CommandLine" Version="5.0.0" />
    <PackageReference Include="Microsoft.Extensions.Configuration.EnvironmentVariables" Version="5.0.0" />
    <PackageReference Include="Microsoft.Extensions.Configuration.Json" Version="5.0.0" />
    <PackageReference Include="Microsoft.Extensions.Configuration.UserSecrets" Version="5.0.0" />
    <PackageReference Include="Microsoft.Win32.Registry" Version="5.0.0" />
    <PackageReference Include="MySql.Data" Version="8.0.27" />
    <PackageReference Include="NCrontab.Advanced" Version="1.3.28" />
    <PackageReference Include="Npgsql" Version="5.0.10" />
    <PackageReference Include="NuGet.Commands" Version="5.11.0" Alias="NGC" />
    <PackageReference Include="NuGet.ProjectModel" Version="5.11.0" />
    <PackageReference Include="NuGet.Resolver" Version="5.11.0" />
    <PackageReference Include="NuGet.PackageManagement" Version="5.11.0" />
    <PackageReference Include="NuGet.Protocol" Version="5.11.0" />
<<<<<<< HEAD
    <PackageReference Include="Oracle.ManagedDataAccess.Core" Version="3.21.3" />
    <PackageReference Include="NEST" Version="7.15.0" />
    <PackageReference Include="Portable.BouncyCastle" Version="1.8.10" />
=======
>>>>>>> e84bba87
    <PackageReference Include="Parquet.Net" Version="3.9.1" />
    <PackageReference Include="Oracle.ManagedDataAccess.Core" Version="3.21.3" />
    <PackageReference Include="Portable.BouncyCastle" Version="1.9.0" />
    <PackageReference Include="Raven.CodeAnalysis" Version="1.0.11">
      <PrivateAssets>All</PrivateAssets>
    </PackageReference>
    <PackageReference Include="System.Collections.Immutable" Version="5.0.0" />
    <PackageReference Include="System.Data.SqlClient" Version="4.8.3" />
    <PackageReference Include="System.Linq.Async" Version="5.0.0" />
    <PackageReference Include="System.Reflection.Metadata" Version="5.0.0" />
    <PackageReference Include="System.Security.Cryptography.Cng" Version="5.0.0" />
    <PackageReference Include="System.Security.Cryptography.ProtectedData" Version="5.0.0" />
  </ItemGroup>
  <ItemGroup>
    <None Update="Properties\Settings\settings_posix.json">
      <CopyToOutputDirectory>Never</CopyToOutputDirectory>
    </None>
    <None Update="settings.default.json">
      <CopyToOutputDirectory>Always</CopyToOutputDirectory>
    </None>
    <None Update="Properties\Settings\settings_windows.json">
      <CopyToOutputDirectory>Never</CopyToOutputDirectory>
    </None>
  </ItemGroup>
  <ItemGroup>
    <Content Include="..\..\debug.Dockerfile">
      <Link>debug.Dockerfile</Link>
    </Content>
  </ItemGroup>
  <ItemGroup>
    <Folder Include="Dashboard\Server\" />
  </ItemGroup>
  <PropertyGroup Condition="'$(Configuration)'=='Validate'">
    <Optimize>true</Optimize>
  </PropertyGroup>

  <Target Name="PlatformMessage" AfterTargets="Build">
    <Message Text="Building for platform: $(Platform)" Importance="high" />
  </Target>

  <PropertyGroup Condition="'$(Platform)' != 'x86'">
    <ServerGarbageCollection>true</ServerGarbageCollection>
    <ConcurrentGarbageCollection>true</ConcurrentGarbageCollection>
    <RetainVMGarbageCollection>true</RetainVMGarbageCollection>
  </PropertyGroup>
  <PropertyGroup Condition="'$(Platform)' == 'x86'">
    <ServerGarbageCollection>false</ServerGarbageCollection>
    <ConcurrentGarbageCollection>false</ConcurrentGarbageCollection>
    <RetainVMGarbageCollection>false</RetainVMGarbageCollection>
  </PropertyGroup>
</Project><|MERGE_RESOLUTION|>--- conflicted
+++ resolved
@@ -145,15 +145,10 @@
     <PackageReference Include="NuGet.Resolver" Version="5.11.0" />
     <PackageReference Include="NuGet.PackageManagement" Version="5.11.0" />
     <PackageReference Include="NuGet.Protocol" Version="5.11.0" />
-<<<<<<< HEAD
     <PackageReference Include="Oracle.ManagedDataAccess.Core" Version="3.21.3" />
-    <PackageReference Include="NEST" Version="7.15.0" />
-    <PackageReference Include="Portable.BouncyCastle" Version="1.8.10" />
-=======
->>>>>>> e84bba87
+    <PackageReference Include="NEST" Version="7.15.1" />
+    <PackageReference Include="Portable.BouncyCastle" Version="1.9.0" />
     <PackageReference Include="Parquet.Net" Version="3.9.1" />
-    <PackageReference Include="Oracle.ManagedDataAccess.Core" Version="3.21.3" />
-    <PackageReference Include="Portable.BouncyCastle" Version="1.9.0" />
     <PackageReference Include="Raven.CodeAnalysis" Version="1.0.11">
       <PrivateAssets>All</PrivateAssets>
     </PackageReference>
