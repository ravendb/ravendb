--- conflicted
+++ resolved
@@ -193,11 +193,8 @@
     <PackageReference Include="NuGet.PackageManagement" Version="6.7.0" />
     <PackageReference Include="NuGet.Protocol" Version="6.7.0" />
     <PackageReference Include="Oracle.ManagedDataAccess.Core" Version="3.21.120" />
-<<<<<<< HEAD
     <PackageReference Include="Parquet.Net" Version="4.16.4" />
-=======
     <PackageReference Include="Parquet.Net" Version="3.10.0" />
->>>>>>> cf9aae67
     <PackageReference Include="Portable.BouncyCastle" Version="1.9.0" />
     <PackageReference Include="RabbitMQ.Client" Version="6.5.0" />
     <PackageReference Include="Raven.CodeAnalysis" Version="1.0.11">
