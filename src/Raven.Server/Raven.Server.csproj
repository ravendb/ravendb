﻿<Project Sdk="Microsoft.NET.Sdk">
  <PropertyGroup>
    <Description>Raven.Server is the database server for RavenDB</Description>
    <Authors>Hibernating Rhinos</Authors>
    <TargetFramework>net5.0</TargetFramework>
    <RuntimeFrameworkVersion>5.0.11</RuntimeFrameworkVersion>
    <AllowUnsafeBlocks>true</AllowUnsafeBlocks>
    <AssemblyName>Raven.Server</AssemblyName>
    <OutputType>Exe</OutputType>
    <PackageId>Raven.Server</PackageId>
    <UserSecretsId>aspnet5-Raven.Server-20160308043041</UserSecretsId>
    <PackageTags>database;nosql;doc db</PackageTags>
    <RuntimeIdentifiers>win7-x64;win8-x64;win81-x64;win10-x64;win7-x86;win8-x86;win81-x86;win10-x86;ubuntu.14.04-x64;ubuntu.16.04-x64;ubuntu.18.04-x64;osx-x64</RuntimeIdentifiers>
    <CodeAnalysisRuleSet>..\..\RavenDB.ruleset</CodeAnalysisRuleSet>
    <Configurations>Debug;Release;Validate</Configurations>
  </PropertyGroup>
  <ItemGroup Condition="'$(OS)' == 'Windows_NT'">
    <Compile Include="..\CommonAssemblyInfo.Windows.cs" Link="Properties\CommonAssemblyInfo.Windows.cs" />
  </ItemGroup>
  <ItemGroup Condition="'$(OS)' != 'Windows_NT'">
    <Compile Include="..\CommonAssemblyInfo.Linux.cs" Link="Properties\CommonAssemblyInfo.Linux.cs" />
  </ItemGroup>
  <ItemGroup>
    <Compile Include="..\CommonAssemblyInfo.cs" Link="Properties\CommonAssemblyInfo.cs" />
    <EmbeddedResource Include="Web\Assets\Unsafe.html" />
    <EmbeddedResource Include="Web\Assets\AuthError.html" />
    <EmbeddedResource Include="..\..\LICENSE.txt" Link="Commercial\RavenDB.license.txt" />
  </ItemGroup>
  <ItemGroup>
    <Compile Include="..\..\Imports\metrics.net\Src\Metrics\**\*.cs" />
    <EmbeddedResource Include="Documents\Patch\*.js;Web\Studio\EmbeddedData\*.ravendbdump;Web\Studio\EmbeddedData\*.cs;Commercial\RavenDB.public.json" />
  </ItemGroup>
  <ItemGroup>
    <Compile Remove="Web\Studio\EmbeddedData\NorthwindModel.cs" />
  </ItemGroup>
  <ItemGroup>
    <None Include="Web\Studio\EmbeddedData\NorthwindModel.cs" />
  </ItemGroup>
  <ItemGroup Condition="'$(IsAnyOS)' == 'true' OR '$(IsWindows64)' == 'true'">
    <None Include="..\..\libs\libsodium\libsodium.win.x64.dll" Link="libsodium.win.x64.dll">
      <CopyToOutputDirectory>PreserveNewest</CopyToOutputDirectory>
    </None>
    <None Include="..\..\libs\librvnpal\librvnpal.win.x64.dll" Link="librvnpal.win.x64.dll">
      <CopyToOutputDirectory>PreserveNewest</CopyToOutputDirectory>
    </None>
    <None Include="..\..\libs\librvnpal\librvnpal.win7.x64.dll" Link="librvnpal.win7.x64.dll">
      <CopyToOutputDirectory>PreserveNewest</CopyToOutputDirectory>
    </None>
    <None Include="..\..\libs\libzstd\libzstd.win.x64.dll" Link="libzstd.win.x64.dll">
      <CopyToOutputDirectory>PreserveNewest</CopyToOutputDirectory>
    </None>
  </ItemGroup>
  <ItemGroup Condition="'$(IsAnyOS)' == 'true' OR '$(IsWindows32)' == 'true'">
    <None Include="..\..\libs\libsodium\libsodium.win.x86.dll" Link="libsodium.win.x86.dll">
      <CopyToOutputDirectory>PreserveNewest</CopyToOutputDirectory>
    </None>
    <None Include="..\..\libs\librvnpal\librvnpal.win.x86.dll" Link="librvnpal.win.x86.dll">
      <CopyToOutputDirectory>PreserveNewest</CopyToOutputDirectory>
    </None>
    <None Include="..\..\libs\librvnpal\librvnpal.win7.x86.dll" Link="librvnpal.win7.x86.dll">
      <CopyToOutputDirectory>PreserveNewest</CopyToOutputDirectory>
    </None>
    <None Include="..\..\libs\libzstd\libzstd.win.x86.dll" Link="libzstd.win.x86.dll">
      <CopyToOutputDirectory>PreserveNewest</CopyToOutputDirectory>
    </None>
  </ItemGroup>
  <ItemGroup Condition="'$(IsAnyOS)' == 'true' OR '$(IsLinux64)' == 'true'">
    <None Include="..\..\libs\libsodium\libsodium.linux.x64.so" Link="libsodium.linux.x64.so">
      <CopyToOutputDirectory>PreserveNewest</CopyToOutputDirectory>
    </None>
    <None Include="..\..\libs\librvnpal\librvnpal.linux.x64.so" Link="librvnpal.linux.x64.so">
      <CopyToOutputDirectory>PreserveNewest</CopyToOutputDirectory>
    </None>
    <None Include="..\..\libs\libzstd\libzstd.linux.x64.so" Link="libzstd.linux.x64.so">
      <CopyToOutputDirectory>PreserveNewest</CopyToOutputDirectory>
    </None>
  </ItemGroup>
  <ItemGroup Condition="'$(IsAnyOS)' == 'true' OR '$(IsLinuxArm64)' == 'true'">
    <None Include="..\..\libs\libsodium\libsodium.arm.64.so" Link="libsodium.arm.64.so">
      <CopyToOutputDirectory>PreserveNewest</CopyToOutputDirectory>
    </None>
    <None Include="..\..\libs\librvnpal\librvnpal.arm.64.so" Link="librvnpal.arm.64.so">
      <CopyToOutputDirectory>PreserveNewest</CopyToOutputDirectory>
    </None>
    <None Include="..\..\libs\libzstd\libzstd.arm.64.so" Link="libzstd.arm.64.so">
      <CopyToOutputDirectory>PreserveNewest</CopyToOutputDirectory>
    </None>
  </ItemGroup>
  <ItemGroup Condition="'$(IsAnyOS)' == 'true' OR '$(IsLinuxArm32)' == 'true'">
    <None Include="..\..\libs\libsodium\libsodium.arm.32.so" Link="libsodium.arm.32.so">
      <CopyToOutputDirectory>PreserveNewest</CopyToOutputDirectory>
    </None>
    <None Include="..\..\libs\librvnpal\librvnpal.arm.32.so" Link="librvnpal.arm.32.so">
      <CopyToOutputDirectory>PreserveNewest</CopyToOutputDirectory>
    </None>
    <None Include="..\..\libs\libzstd\libzstd.arm.32.so" Link="libzstd.arm.32.so">
      <CopyToOutputDirectory>PreserveNewest</CopyToOutputDirectory>
    </None>
  </ItemGroup>
  <ItemGroup Condition="'$(IsAnyOS)' == 'true' OR '$(IsMacOS)' == 'true'">
    <None Include="..\..\libs\libsodium\libsodium.mac.x64.dylib" Link="libsodium.mac.x64.dylib">
      <CopyToOutputDirectory>PreserveNewest</CopyToOutputDirectory>
    </None>
    <None Include="..\..\libs\librvnpal\librvnpal.mac.x64.dylib" Link="librvnpal.mac.x64.dylib">
      <CopyToOutputDirectory>PreserveNewest</CopyToOutputDirectory>
    </None>
    <None Include="..\..\libs\libzstd\libzstd.mac.x64.dylib" Link="libzstd.mac.x64.dylib">
      <CopyToOutputDirectory>PreserveNewest</CopyToOutputDirectory>
    </None>
  </ItemGroup>
  <ItemGroup>
    <ProjectReference Include="..\Raven.Client\Raven.Client.csproj" />
    <ProjectReference Include="..\Sparrow.Server\Sparrow.Server.csproj" />
    <ProjectReference Include="..\Voron\Voron.csproj" />
  </ItemGroup>
  <ItemGroup>
    <FrameworkReference Include="Microsoft.AspNetCore.App" />
<<<<<<< HEAD
    <PackageReference Include="AWSSDK.Glacier" Version="3.7.0.86" />
    <PackageReference Include="AWSSDK.S3" Version="3.7.3.19" />
=======
    <PackageReference Include="AWSSDK.Glacier" Version="3.7.0.91" />
    <PackageReference Include="AWSSDK.S3" Version="3.7.3.24" />
>>>>>>> 57e095ea
    <PackageReference Include="Azure.Storage.Blobs" Version="12.10.0" />
    <PackageReference Include="CsvHelper" Version="27.1.1" />
    <PackageReference Include="DasMulli.Win32.ServiceUtils.Signed" Version="1.1.0" />
    <PackageReference Include="JetBrains.Annotations" Version="2021.3.0">
      <PrivateAssets>All</PrivateAssets>
    </PackageReference>
    <PackageReference Include="Jint" Version="3.0.30-ravendb" />
    <PackageReference Include="Google.Api.Gax.Rest" Version="3.5.0" />
    <PackageReference Include="Google.Cloud.Storage.V1" Version="3.6.0" />
    <PackageReference Include="Lextm.SharpSnmpLib.Engine" Version="11.3.102" />
    <PackageReference Include="Lucene.Net" Version="3.0.52002" />
    <PackageReference Include="Lucene.Net.Contrib.Spatial.NTS" Version="3.0.52002" />
    <PackageReference Include="McMaster.Extensions.CommandLineUtils" Version="3.1.0" />
    <PackageReference Include="Microsoft.CodeAnalysis.CSharp" Version="3.11.0" />
    <PackageReference Include="Microsoft.CodeAnalysis.CSharp.Workspaces" Version="3.11.0" />
    <PackageReference Include="Microsoft.Extensions.Configuration.CommandLine" Version="5.0.0" />
    <PackageReference Include="Microsoft.Extensions.Configuration.EnvironmentVariables" Version="5.0.0" />
    <PackageReference Include="Microsoft.Extensions.Configuration.Json" Version="5.0.0" />
    <PackageReference Include="Microsoft.Extensions.Configuration.UserSecrets" Version="5.0.0" />
    <PackageReference Include="Microsoft.Win32.Registry" Version="5.0.0" />
    <PackageReference Include="MySql.Data" Version="8.0.27" />
    <PackageReference Include="NCrontab.Advanced" Version="1.3.28" />
    <PackageReference Include="Npgsql" Version="5.0.10" />
    <PackageReference Include="NuGet.Commands" Version="5.11.0" Alias="NGC" />
    <PackageReference Include="NuGet.ProjectModel" Version="5.11.0" />
    <PackageReference Include="NuGet.Resolver" Version="5.11.0" />
    <PackageReference Include="NuGet.PackageManagement" Version="5.11.0" />
    <PackageReference Include="NuGet.Protocol" Version="5.11.0" />
<<<<<<< HEAD
    <PackageReference Include="Parquet.Net" Version="3.9.1" />
    <PackageReference Include="Oracle.ManagedDataAccess.Core" Version="3.21.3" />
=======
    <PackageReference Include="Oracle.ManagedDataAccess.Core" Version="3.21.4" />
>>>>>>> 57e095ea
    <PackageReference Include="Portable.BouncyCastle" Version="1.9.0" />
    <PackageReference Include="Raven.CodeAnalysis" Version="1.0.11">
      <PrivateAssets>All</PrivateAssets>
    </PackageReference>
    <PackageReference Include="System.Collections.Immutable" Version="5.0.0" />
    <PackageReference Include="System.Data.SqlClient" Version="4.8.3" />
    <PackageReference Include="System.Linq.Async" Version="5.0.0" />
    <PackageReference Include="System.Reflection.Metadata" Version="5.0.0" />
    <PackageReference Include="System.Security.Cryptography.Cng" Version="5.0.0" />
    <PackageReference Include="System.Security.Cryptography.ProtectedData" Version="5.0.0" />
  </ItemGroup>
  <ItemGroup>
    <None Update="Properties\Settings\settings_posix.json">
      <CopyToOutputDirectory>Never</CopyToOutputDirectory>
    </None>
    <None Update="settings.default.json">
      <CopyToOutputDirectory>Always</CopyToOutputDirectory>
    </None>
    <None Update="Properties\Settings\settings_windows.json">
      <CopyToOutputDirectory>Never</CopyToOutputDirectory>
    </None>
  </ItemGroup>
  <ItemGroup>
    <Content Include="..\..\debug.Dockerfile">
      <Link>debug.Dockerfile</Link>
    </Content>
  </ItemGroup>
  <ItemGroup>
    <Folder Include="Dashboard\Server\" />
  </ItemGroup>
  <PropertyGroup Condition="'$(Configuration)'=='Validate'">
    <Optimize>true</Optimize>
  </PropertyGroup>

  <Target Name="PlatformMessage" AfterTargets="Build">
    <Message Text="Building for platform: $(Platform)" Importance="high" />
  </Target>

  <PropertyGroup Condition="'$(Platform)' != 'x86'">
    <ServerGarbageCollection>true</ServerGarbageCollection>
    <ConcurrentGarbageCollection>true</ConcurrentGarbageCollection>
    <RetainVMGarbageCollection>true</RetainVMGarbageCollection>
  </PropertyGroup>
  <PropertyGroup Condition="'$(Platform)' == 'x86'">
    <ServerGarbageCollection>false</ServerGarbageCollection>
    <ConcurrentGarbageCollection>false</ConcurrentGarbageCollection>
    <RetainVMGarbageCollection>false</RetainVMGarbageCollection>
  </PropertyGroup>
</Project><|MERGE_RESOLUTION|>--- conflicted
+++ resolved
@@ -115,13 +115,8 @@
   </ItemGroup>
   <ItemGroup>
     <FrameworkReference Include="Microsoft.AspNetCore.App" />
-<<<<<<< HEAD
-    <PackageReference Include="AWSSDK.Glacier" Version="3.7.0.86" />
-    <PackageReference Include="AWSSDK.S3" Version="3.7.3.19" />
-=======
     <PackageReference Include="AWSSDK.Glacier" Version="3.7.0.91" />
     <PackageReference Include="AWSSDK.S3" Version="3.7.3.24" />
->>>>>>> 57e095ea
     <PackageReference Include="Azure.Storage.Blobs" Version="12.10.0" />
     <PackageReference Include="CsvHelper" Version="27.1.1" />
     <PackageReference Include="DasMulli.Win32.ServiceUtils.Signed" Version="1.1.0" />
@@ -150,12 +145,8 @@
     <PackageReference Include="NuGet.Resolver" Version="5.11.0" />
     <PackageReference Include="NuGet.PackageManagement" Version="5.11.0" />
     <PackageReference Include="NuGet.Protocol" Version="5.11.0" />
-<<<<<<< HEAD
     <PackageReference Include="Parquet.Net" Version="3.9.1" />
-    <PackageReference Include="Oracle.ManagedDataAccess.Core" Version="3.21.3" />
-=======
     <PackageReference Include="Oracle.ManagedDataAccess.Core" Version="3.21.4" />
->>>>>>> 57e095ea
     <PackageReference Include="Portable.BouncyCastle" Version="1.9.0" />
     <PackageReference Include="Raven.CodeAnalysis" Version="1.0.11">
       <PrivateAssets>All</PrivateAssets>
