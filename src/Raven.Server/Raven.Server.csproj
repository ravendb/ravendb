--- conflicted
+++ resolved
@@ -112,10 +112,7 @@
       <PrivateAssets>All</PrivateAssets>
     </PackageReference>
     <PackageReference Include="Jint" Version="3.0.28-ravendb" />
-<<<<<<< HEAD
-=======
     <PackageReference Include="Google.Api.Gax.Rest" Version="3.1.0" />
->>>>>>> c3a10c97
     <PackageReference Include="Google.Api.Gax.Rest" Version="3.2.0" />
     <PackageReference Include="Google.Cloud.Storage.V1" Version="3.3.0" />
     <PackageReference Include="Lextm.SharpSnmpLib.Engine" Version="11.3.102" />
