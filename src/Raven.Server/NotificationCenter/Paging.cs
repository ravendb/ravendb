--- conflicted
+++ resolved
@@ -152,23 +152,6 @@
             {
                 using (ntv)
                 {
-<<<<<<< HEAD
-                    case PagingOperationType.Documents:
-                    case PagingOperationType.Queries:
-                        return PerformanceHint.Create(_notificationCenter.Database, $"Page size too big ({type.ToString().ToLower()})",
-                            "We have detected that some of the requests are returning excessive amount of documents. Consider using smaller page sizes or streaming operations.",
-                            PerformanceHintType.Paging, NotificationSeverity.Warning, type.ToString(), details);
-                    case PagingOperationType.Revisions:
-                        return PerformanceHint.Create(_notificationCenter.Database, "Page size too big (revisions)",
-                            "We have detected that some of the requests are returning excessive amount of revisions. Consider using smaller page sizes.",
-                            PerformanceHintType.Paging, NotificationSeverity.Warning, type.ToString(), details);
-                    case PagingOperationType.CompareExchange:
-                        return PerformanceHint.Create(_notificationCenter.Database, "Page size too big (compare exchange)",
-                            "We have detected that some of the requests are returning excessive amount of compare exchange values. Consider using smaller page sizes.",
-                            PerformanceHintType.Paging, NotificationSeverity.Warning, type.ToString(), details);
-                    default:
-                        throw new ArgumentOutOfRangeException(nameof(type), type, null);
-=======
                     PagingPerformanceDetails details;
                     if (ntv == null || ntv.Json.TryGet(nameof(PerformanceHint.Details), out BlittableJsonReaderObject detailsJson) == false || detailsJson == null)
                         details = new PagingPerformanceDetails();
@@ -179,21 +162,20 @@
                     {
                         case PagingOperationType.Documents:
                         case PagingOperationType.Queries:
-                            return PerformanceHint.Create(_database, $"Page size too big ({type.ToString().ToLower()})",
+                            return PerformanceHint.Create(_notificationCenter.Database, $"Page size too big ({type.ToString().ToLower()})",
                                 "We have detected that some of the requests are returning excessive amount of documents. Consider using smaller page sizes or streaming operations.",
                                 PerformanceHintType.Paging, NotificationSeverity.Warning, type.ToString(), details);
                         case PagingOperationType.Revisions:
-                            return PerformanceHint.Create(_database, "Page size too big (revisions)",
+                            return PerformanceHint.Create(_notificationCenter.Database, "Page size too big (revisions)",
                                 "We have detected that some of the requests are returning excessive amount of revisions. Consider using smaller page sizes.",
                                 PerformanceHintType.Paging, NotificationSeverity.Warning, type.ToString(), details);
                         case PagingOperationType.CompareExchange:
-                            return PerformanceHint.Create(_database, "Page size too big (compare exchange)",
+                            return PerformanceHint.Create(_notificationCenter.Database, "Page size too big (compare exchange)",
                                 "We have detected that some of the requests are returning excessive amount of compare exchange values. Consider using smaller page sizes.",
                                 PerformanceHintType.Paging, NotificationSeverity.Warning, type.ToString(), details);
                         default:
                             throw new ArgumentOutOfRangeException(nameof(type), type, null);
                     }
->>>>>>> fb8e2330
                 }
             }
         }
