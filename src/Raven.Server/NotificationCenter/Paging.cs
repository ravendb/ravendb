﻿using System;
using System.Collections.Concurrent;
using System.Threading;
using Raven.Client.Documents.Conventions;
using Raven.Client.Documents.Session;
using Raven.Client.Util;
using Raven.Server.NotificationCenter.Notifications;
using Raven.Server.NotificationCenter.Notifications.Details;
using Sparrow.Json;
using Sparrow.Logging;

namespace Raven.Server.NotificationCenter
{
    public class Paging : IDisposable
    {
        private static readonly string PagingDocumentsId = $"{NotificationType.PerformanceHint}/{PerformanceHintType.Paging}/{PagingOperationType.Documents}";
        private static readonly string PagingQueriesId = $"{NotificationType.PerformanceHint}/{PerformanceHintType.Paging}/{PagingOperationType.Queries}";
        private static readonly string PagingRevisionsId = $"{NotificationType.PerformanceHint}/{PerformanceHintType.Paging}/{PagingOperationType.Revisions}";
        private static readonly string PagingCompareExchangeId = $"{NotificationType.PerformanceHint}/{PerformanceHintType.Paging}/{PagingOperationType.CompareExchange}";

        private readonly NotificationCenter _notificationCenter;
        private readonly NotificationsStorage _notificationsStorage;
        private readonly string _database;

        private readonly object _locker = new object();
<<<<<<< HEAD
        private readonly ConcurrentQueue<(PagingOperationType Type, string Action, string Details, long NumberOfResults, int PageSize, long Duration, DateTime Occurrence)> _pagingQueue = new ConcurrentQueue<(PagingOperationType Type, string Action, string Details, long NumberOfResults, int PageSize, long Duration, DateTime Occurrence)>();
=======
        private readonly ConcurrentQueue<PagingInformation> _pagingQueue = new ConcurrentQueue<PagingInformation>();
>>>>>>> a29104ef
        private readonly DateTime[] _pagingUpdates = new DateTime[Enum.GetNames(typeof(PagingOperationType)).Length];
        private Timer _pagingTimer;
        private readonly Logger _logger;

        public Paging(NotificationCenter notificationCenter, NotificationsStorage notificationsStorage, string database)
        {
            _notificationCenter = notificationCenter;
            _notificationsStorage = notificationsStorage;
            _database = database;
            _logger = LoggingSource.Instance.GetLogger(database, GetType().FullName);
        }

<<<<<<< HEAD
        public void Add(PagingOperationType operation, string action, string details, long numberOfResults, int pageSize, long duration)
=======
        public void Add(PagingOperationType operation, string action, string details, int numberOfResults, int pageSize, long duration, long totalDocumentsSizeInBytes)
>>>>>>> a29104ef
        {
            var now = SystemTime.UtcNow;
            var update = _pagingUpdates[(int)operation];

            if (now - update < TimeSpan.FromSeconds(15))
                return;

            _pagingUpdates[(int)operation] = now;
            _pagingQueue.Enqueue(new PagingInformation(operation, action, details, numberOfResults, pageSize, duration, now, totalDocumentsSizeInBytes));

            while (_pagingQueue.Count > 50)
                _pagingQueue.TryDequeue(out _);

            if (_pagingTimer != null)
                return;

            lock (_locker)
            {
                if (_pagingTimer != null)
                    return;

                _pagingTimer = new Timer(UpdatePaging, null, TimeSpan.FromMinutes(1), TimeSpan.FromMinutes(1));
            }
        }

        internal void UpdatePaging(object state)
        {
            try
            {
                if (_pagingQueue.IsEmpty)
                    return;

                PerformanceHint documents = null, queries = null, revisions = null, compareExchange = null;

                while (_pagingQueue.TryDequeue(
<<<<<<< HEAD
                    out (PagingOperationType Type, string Action, string Details, long NumberOfResults, int PageSize, long Duration, DateTime Occurrence) tuple))
=======
                    out PagingInformation pagingInfo))
>>>>>>> a29104ef
                {
                    switch (pagingInfo.Type)
                    {
                        case PagingOperationType.Documents:
                            documents ??= GetPagingPerformanceHint(PagingDocumentsId, pagingInfo.Type);
                            ((PagingPerformanceDetails)documents.Details).Update(pagingInfo);
                            break;

                        case PagingOperationType.Queries:
                            queries ??= GetPagingPerformanceHint(PagingQueriesId, pagingInfo.Type);
                            ((PagingPerformanceDetails)queries.Details).Update(pagingInfo);
                            break;

                        case PagingOperationType.Revisions:
                            revisions ??= GetPagingPerformanceHint(PagingRevisionsId, pagingInfo.Type);
                            ((PagingPerformanceDetails)revisions.Details).Update(pagingInfo);
                            break;

                        case PagingOperationType.CompareExchange:
                            compareExchange ??= GetPagingPerformanceHint(PagingCompareExchangeId, pagingInfo.Type);
                            ((PagingPerformanceDetails)compareExchange.Details).Update(pagingInfo);
                            break;

                        default:
                            throw new ArgumentOutOfRangeException();
                    }
                }

                if (documents != null)
                    _notificationCenter.Add(documents);

                if (queries != null)
                    _notificationCenter.Add(queries);

                if (revisions != null)
                    _notificationCenter.Add(revisions);

                if (compareExchange != null)
                    _notificationCenter.Add(compareExchange);
            }
            catch (Exception e)
            {
                if (_logger.IsInfoEnabled)
                    _logger.Info("Error in a notification center paging timer", e);
            }
        }

        private PerformanceHint GetPagingPerformanceHint(string id, PagingOperationType type)
        {
            using (_notificationsStorage.Read(id, out NotificationTableValue ntv))
            {
                PagingPerformanceDetails details;
                if (ntv == null || ntv.Json.TryGet(nameof(PerformanceHint.Details), out BlittableJsonReaderObject detailsJson) == false || detailsJson == null)
                    details = new PagingPerformanceDetails();
                else
                    details = DocumentConventions.DefaultForServer.Serialization.DefaultConverter.FromBlittable<PagingPerformanceDetails>(detailsJson, id);

                switch (type)
                {
                    case PagingOperationType.Documents:
                    case PagingOperationType.Queries:
                        return PerformanceHint.Create(_database, $"Page size too big ({type.ToString().ToLower()})", "We have detected that some of the requests are returning excessive amount of documents. Consider using smaller page sizes or streaming operations.", PerformanceHintType.Paging, NotificationSeverity.Warning, type.ToString(), details);
                    case PagingOperationType.Revisions:
                        return PerformanceHint.Create(_database, "Page size too big (revisions)", "We have detected that some of the requests are returning excessive amount of revisions. Consider using smaller page sizes.", PerformanceHintType.Paging, NotificationSeverity.Warning, type.ToString(), details);
                    case PagingOperationType.CompareExchange:
                        return PerformanceHint.Create(_database, "Page size too big (compare exchange)", "We have detected that some of the requests are returning excessive amount of compare exchange values. Consider using smaller page sizes.", PerformanceHintType.Paging, NotificationSeverity.Warning, type.ToString(), details);
                    default:
                        throw new ArgumentOutOfRangeException(nameof(type), type, null);
                }
            }
        }

        public void Dispose()
        {
            _pagingTimer?.Dispose();
        }
        internal readonly struct PagingInformation
        {
            public PagingOperationType Type { get; }
            public string Action { get; }
            public string Details { get; }
            public int NumberOfResults { get; }
            public int PageSize { get; }
            public long Duration { get; }
            public DateTime Occurrence { get; }
            public long TotalDocumentsSizeInBytes { get; }

            public PagingInformation(PagingOperationType type, string action, string details, int numberOfResults, int pageSize, long duration, DateTime occurrence, long totalDocumentsSizeInBytes)
            {
                Type = type;
                Action = action;
                Details = details;
                NumberOfResults = numberOfResults;
                PageSize = pageSize;
                Duration = duration;
                Occurrence = occurrence;
                TotalDocumentsSizeInBytes = totalDocumentsSizeInBytes;  
            }
        }
    }
}<|MERGE_RESOLUTION|>--- conflicted
+++ resolved
@@ -23,11 +23,7 @@
         private readonly string _database;
 
         private readonly object _locker = new object();
-<<<<<<< HEAD
-        private readonly ConcurrentQueue<(PagingOperationType Type, string Action, string Details, long NumberOfResults, int PageSize, long Duration, DateTime Occurrence)> _pagingQueue = new ConcurrentQueue<(PagingOperationType Type, string Action, string Details, long NumberOfResults, int PageSize, long Duration, DateTime Occurrence)>();
-=======
         private readonly ConcurrentQueue<PagingInformation> _pagingQueue = new ConcurrentQueue<PagingInformation>();
->>>>>>> a29104ef
         private readonly DateTime[] _pagingUpdates = new DateTime[Enum.GetNames(typeof(PagingOperationType)).Length];
         private Timer _pagingTimer;
         private readonly Logger _logger;
@@ -40,11 +36,7 @@
             _logger = LoggingSource.Instance.GetLogger(database, GetType().FullName);
         }
 
-<<<<<<< HEAD
-        public void Add(PagingOperationType operation, string action, string details, long numberOfResults, int pageSize, long duration)
-=======
-        public void Add(PagingOperationType operation, string action, string details, int numberOfResults, int pageSize, long duration, long totalDocumentsSizeInBytes)
->>>>>>> a29104ef
+        public void Add(PagingOperationType operation, string action, string details, long numberOfResults, int pageSize, long duration, long totalDocumentsSizeInBytes)
         {
             var now = SystemTime.UtcNow;
             var update = _pagingUpdates[(int)operation];
@@ -80,11 +72,7 @@
                 PerformanceHint documents = null, queries = null, revisions = null, compareExchange = null;
 
                 while (_pagingQueue.TryDequeue(
-<<<<<<< HEAD
-                    out (PagingOperationType Type, string Action, string Details, long NumberOfResults, int PageSize, long Duration, DateTime Occurrence) tuple))
-=======
                     out PagingInformation pagingInfo))
->>>>>>> a29104ef
                 {
                     switch (pagingInfo.Type)
                     {
@@ -166,13 +154,13 @@
             public PagingOperationType Type { get; }
             public string Action { get; }
             public string Details { get; }
-            public int NumberOfResults { get; }
+            public long NumberOfResults { get; }
             public int PageSize { get; }
             public long Duration { get; }
             public DateTime Occurrence { get; }
             public long TotalDocumentsSizeInBytes { get; }
 
-            public PagingInformation(PagingOperationType type, string action, string details, int numberOfResults, int pageSize, long duration, DateTime occurrence, long totalDocumentsSizeInBytes)
+            public PagingInformation(PagingOperationType type, string action, string details, long numberOfResults, int pageSize, long duration, DateTime occurrence, long totalDocumentsSizeInBytes)
             {
                 Type = type;
                 Action = action;
@@ -182,7 +170,7 @@
                 Duration = duration;
                 Occurrence = occurrence;
                 TotalDocumentsSizeInBytes = totalDocumentsSizeInBytes;  
-            }
-        }
+    }
+}
     }
 }