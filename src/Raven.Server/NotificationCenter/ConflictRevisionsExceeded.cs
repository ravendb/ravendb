--- conflicted
+++ resolved
@@ -80,17 +80,6 @@
     {
         using (_notificationCenter.Storage.Read(ConflictRevisionExceededMaxId, out NotificationTableValue ntv))
         {
-<<<<<<< HEAD
-            ConflictPerformanceDetails details;
-            if (ntv == null || ntv.Json.TryGet(nameof(AlertRaised.Details), out BlittableJsonReaderObject detailsJson) == false || detailsJson == null)
-                details = new ConflictPerformanceDetails();
-            else
-                details = DocumentConventions.DefaultForServer.Serialization.DefaultConverter.FromBlittable<ConflictPerformanceDetails>(detailsJson, ConflictRevisionExceededMaxId);
-
-            return AlertRaised.Create(_notificationCenter.Database, "Excess number of Conflict Revisions",
-                "We have detected that some of the documents conflict/resolved revisions exceeded the configured value (set on the conflict revisions configuration).",
-                AlertType.ConflictRevisionsExceeded, NotificationSeverity.Warning, ConflictRevisionExceededMaxId, details);
-=======
             using (ntv)
             {
                 ConflictPerformanceDetails details;
@@ -99,11 +88,10 @@
                 else
                     details = DocumentConventions.DefaultForServer.Serialization.DefaultConverter.FromBlittable<ConflictPerformanceDetails>(detailsJson, ConflictRevisionExceededMaxId);
 
-                return AlertRaised.Create(_database, "Excess number of Conflict Revisions",
+                return AlertRaised.Create(_notificationCenter.Database, "Excess number of Conflict Revisions",
                     "We have detected that some of the documents conflict/resolved revisions exceeded the configured value (set on the conflict revisions configuration).",
                     AlertType.ConflictRevisionsExceeded, NotificationSeverity.Warning, ConflictRevisionExceededMaxId, details);
             }
->>>>>>> fb8e2330
         }
     }
 
