using System;
using System.Linq;
using System.Threading.Tasks;
using Raven.Client.Exceptions;
using Raven.Server.Documents;
using Raven.Server.NotificationCenter.Handlers.Processors;
using Raven.Server.NotificationCenter.Notifications;
using Raven.Server.Routing;
using Raven.Server.ServerWide.Context;
using Sparrow.Json;

namespace Raven.Server.NotificationCenter.Handlers
{
    public sealed class DatabaseNotificationCenterHandler : DatabaseRequestHandler
    {
        [Flags]
        private enum NotificationTypeParameter : short
        {
            None = 0,
            Alert = 1,
            PerformanceHint = 1 << 1,
        }

        private static readonly short SupportedFilterFlags = (short)(NotificationTypeParameter.Alert | NotificationTypeParameter.PerformanceHint);

        [RavenAction("/databases/*/notifications", "GET", AuthorizationStatus.ValidUser, EndpointType.Read, SkipUsagesCount = true)]
        public async Task GetNotifications()
        {
            var postponed = GetBoolValueQueryString("postponed", required: false) ?? true;
            var type = GetStringQueryString("type", required: false);
            var start = GetIntValueQueryString("pageStart", required: false) ?? 0;
            var pageSize = GetIntValueQueryString("pageSize", required: false) ?? int.MaxValue;

            NotificationTypeParameter filter = NotificationTypeParameter.None;
            var shouldFilter = type != null;
            if (shouldFilter && (Enum.TryParse(type.AsSpan(), ignoreCase: true, out filter) == false || filter == NotificationTypeParameter.None || ((short)filter & ~SupportedFilterFlags) != 0))
            {
                var supportedNotificationTypeParameters = Enum.GetValues(typeof(NotificationTypeParameter))
                    .OfType<NotificationTypeParameter>()
                    .Where(x => x != NotificationTypeParameter.None)
                    .ToArray();

                throw new BadRequestException($"Accepted values for type parameter are: [{string.Join(", ", supportedNotificationTypeParameters)}]. Instead, got '{type}'. " +
                                              $"Type parameter is a flag, passing a list of types e.g. 'type=alert,performancehint' is also supported.");
            }

            using (ContextPool.AllocateOperationContext(out DocumentsOperationContext context))
            await using (var writer = new AsyncBlittableJsonTextWriter(context, ResponseBodyStream()))
            using (Database.NotificationCenter.GetStored(out var storedNotifications, postponed))
            {
                writer.WriteStartObject();

                var countQuery = pageSize == 0;
                var totalResults = 0;
                var isFirst = true;

                writer.WritePropertyName("Results");
                writer.WriteStartArray();
                foreach (var notification in storedNotifications)
                {
                    using (notification)
                    {
                        if (shouldFilter && notification.Json != null)
                        {
                            if (notification.Json.TryGet(nameof(Notification.Type), out string notificationType) == false
                                || Enum.TryParse(notificationType.AsSpan(), out NotificationType alertType) == false)
                                continue;

                            if (ShouldIncludeNotification(alertType) == false)
                                continue;
                        }

                        totalResults++;

                        if (start > 0)
                        {
                            start--;
                            continue;
                        }

                        if (pageSize == 0 && countQuery == false)
                            countQuery = true;

                        pageSize--;

                        if (countQuery)
                            continue;

                        if (isFirst == false)
                        {
                            writer.WriteComma();
                        }

                        writer.WriteObject(notification.Json);
                        isFirst = false;
                    }
                }

                writer.WriteEndArray();

                writer.WriteComma();
                writer.WritePropertyName("TotalResults");
                writer.WriteInteger(totalResults);

                writer.WriteEndObject();
            }

            bool ShouldIncludeNotification(in NotificationType notificationType)
            {
                return notificationType switch
                {
                    NotificationType.AlertRaised => filter.HasFlag(NotificationTypeParameter.Alert),
                    NotificationType.PerformanceHint => filter.HasFlag(NotificationTypeParameter.PerformanceHint),
                    _ => false
                };
            }
        }

        [RavenAction("/databases/*/notification-center/watch", "GET", AuthorizationStatus.ValidUser, EndpointType.Read, SkipUsagesCount = true)]
        public async Task Watch()
        {
<<<<<<< HEAD
            using (var processor = new DatabaseNotificationCenterHandlerProcessorForWatch(this))
                await processor.ExecuteAsync();
=======
            try
            {
                using (var webSocket = await HttpContext.WebSockets.AcceptWebSocketAsync())
                {
                    using (var writer = new NotificationCenterWebSocketWriter(webSocket, Database.NotificationCenter, ContextPool, Database.DatabaseShutdown))
                    {
                        using (Database.NotificationCenter.GetStored(out IEnumerable<NotificationTableValue> storedNotifications, postponed: false))
                        {
                            foreach (var alert in storedNotifications)
                            {
                                using (alert)
                                    await writer.WriteToWebSocket(alert.Json);
                            }
                        }

                        foreach (var operation in Database.Operations.GetActive().OrderBy(x => x.Description.StartTime))
                        {
                            var action = OperationChanged.Create(Database.Name, operation.Id, operation.Description, operation.State, operation.Killable);

                            await writer.WriteToWebSocket(action.ToJson());
                        }
                        writer.AfterTrackActionsRegistration = ServerStore.NotifyAboutClusterTopologyAndConnectivityChanges;
                        await writer.WriteNotifications(null);
                    }
                }
            }
            catch (OperationCanceledException)
            {
                // disposing
            }
            catch (ObjectDisposedException)
            {
                // disposing
            }
>>>>>>> fb8e2330
        }

        [RavenAction("/databases/*/notification-center/dismiss", "POST", AuthorizationStatus.ValidUser, EndpointType.Write)]
        public async Task Dismiss()
        {
            using (var processor = new DatabaseNotificationCenterHandlerProcessorForDismiss(this))
                await processor.ExecuteAsync();
        }

        [RavenAction("/databases/*/notification-center/postpone", "POST", AuthorizationStatus.ValidUser, EndpointType.Write)]
        public async Task Postpone()
        {
            using (var processor = new DatabaseNotificationCenterHandlerProcessorForPostpone(this))
                await processor.ExecuteAsync();
        }

        [RavenAction("/databases/*/notification-center/stats", "GET", AuthorizationStatus.ValidUser, EndpointType.Read)]
        public async Task Stats()
        {
            using (var processor = new DatabaseNotificationCenterHandlerProcessorForStats(this))
                await processor.ExecuteAsync();
        }
    }
}<|MERGE_RESOLUTION|>--- conflicted
+++ resolved
@@ -1,4 +1,4 @@
-using System;
+﻿using System;
 using System.Linq;
 using System.Threading.Tasks;
 using Raven.Client.Exceptions;
@@ -119,45 +119,8 @@
         [RavenAction("/databases/*/notification-center/watch", "GET", AuthorizationStatus.ValidUser, EndpointType.Read, SkipUsagesCount = true)]
         public async Task Watch()
         {
-<<<<<<< HEAD
             using (var processor = new DatabaseNotificationCenterHandlerProcessorForWatch(this))
                 await processor.ExecuteAsync();
-=======
-            try
-            {
-                using (var webSocket = await HttpContext.WebSockets.AcceptWebSocketAsync())
-                {
-                    using (var writer = new NotificationCenterWebSocketWriter(webSocket, Database.NotificationCenter, ContextPool, Database.DatabaseShutdown))
-                    {
-                        using (Database.NotificationCenter.GetStored(out IEnumerable<NotificationTableValue> storedNotifications, postponed: false))
-                        {
-                            foreach (var alert in storedNotifications)
-                            {
-                                using (alert)
-                                    await writer.WriteToWebSocket(alert.Json);
-                            }
-                        }
-
-                        foreach (var operation in Database.Operations.GetActive().OrderBy(x => x.Description.StartTime))
-                        {
-                            var action = OperationChanged.Create(Database.Name, operation.Id, operation.Description, operation.State, operation.Killable);
-
-                            await writer.WriteToWebSocket(action.ToJson());
-                        }
-                        writer.AfterTrackActionsRegistration = ServerStore.NotifyAboutClusterTopologyAndConnectivityChanges;
-                        await writer.WriteNotifications(null);
-                    }
-                }
-            }
-            catch (OperationCanceledException)
-            {
-                // disposing
-            }
-            catch (ObjectDisposedException)
-            {
-                // disposing
-            }
->>>>>>> fb8e2330
         }
 
         [RavenAction("/databases/*/notification-center/dismiss", "POST", AuthorizationStatus.ValidUser, EndpointType.Write)]
