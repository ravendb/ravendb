using System.ComponentModel;
using Raven.Server.Config.Attributes;
using Raven.Server.Config.Settings;
using Sparrow;

namespace Raven.Server.Config.Categories
{
    public class StorageConfiguration : ConfigurationCategory
    {
        [Description("You can use this setting to specify a different path to temporary files. By default it is empty, which means that temporary files will be created at same location as data file.")]
        [DefaultValue(null)]
        [ConfigurationEntry("Storage.TempPath", ConfigurationEntryScope.ServerWideOrPerDatabase)]
        public PathSetting TempPath { get; set; }

        [Description("Use the 32 bits memory mapped pager, even when running in 64 bits")]
        [DefaultValue(false)]
        [ConfigurationEntry("Storage.ForceUsing32BitsPager", ConfigurationEntryScope.ServerWideOnly)]
        public bool ForceUsing32BitsPager { get; set; }

        [Description("How long transaction mode (Danger/Lazy) last before returning to Safe mode. Value in Minutes. Default one day. Zero for infinite time")]
        [DefaultValue(1440)]
        [TimeUnit(TimeUnit.Minutes)]
        [ConfigurationEntry("Storage.TransactionsModeDurationInMin", ConfigurationEntryScope.ServerWideOrPerDatabase)]
        public TimeSetting TransactionsModeDuration { get; set; }

        [Description("Maximum concurrent flushes")]
        [DefaultValue(10)]
        [ConfigurationEntry("Storage.MaxConcurrentFlushes", ConfigurationEntryScope.ServerWideOrPerDatabase)]
        public int MaxConcurrentFlushes { get; set; }

        [Description("Time to sync after flash in seconds")]
        [DefaultValue(30)]
        [TimeUnit(TimeUnit.Seconds)]
        [ConfigurationEntry("Storage.TimeToSyncAfterFlashInSec", ConfigurationEntryScope.ServerWideOrPerDatabase)]
        public TimeSetting TimeToSyncAfterFlash { get; set; }

        [Description("Number of concurrent syncs per physical drive")]
        [DefaultValue(3)]
        [ConfigurationEntry("Storage.NumberOfConcurrentSyncsPerPhysicalDrive", ConfigurationEntryScope.ServerWideOrPerDatabase)]
        public int NumberOfConcurrentSyncsPerPhysicalDrive { get; set; }

        [Description("Compress transactions above size (value in KB)")]
        [DefaultValue(512)]
        [SizeUnit(SizeUnit.Kilobytes)]
        [ConfigurationEntry("Storage.CompressTxAboveSizeInKb", ConfigurationEntryScope.ServerWideOrPerDatabase)]
        public Size CompressTxAboveSize { get; set; }

        [Description("Max size of .buffers files")]
        [DefaultValue(null)]
        [SizeUnit(SizeUnit.Megabytes)]
        [ConfigurationEntry("Storage.MaxScratchBufferSizeInMb", ConfigurationEntryScope.ServerWideOrPerDatabase)]
        public Size? MaxScratchBufferSize { get; set; }

        [Description("Size of the batch that will be requested to the OS from disk when prefetching (value in powers of 2). Some OSs may not honor certain values. Experts only.")]
        [DefaultValue(1024)]
        [SizeUnit(SizeUnit.Kilobytes)]
        [ConfigurationEntry("Storage.PrefetchBatchSizeInKb", ConfigurationEntryScope.ServerWideOrPerDatabase)]
        public Size PrefetchBatchSize { get; set; }

        [Description("How many gigabytes of memory should be prefetched before restarting the prefetch tracker table. Experts only.")]
        [DefaultValue(8)]
        [SizeUnit(SizeUnit.Gigabytes)]
        [ConfigurationEntry("Storage.PrefetchResetThresholdInGb", ConfigurationEntryScope.ServerWideOrPerDatabase)]
        public Size PrefetchResetThreshold { get; set; }

<<<<<<< HEAD
        [Description("Minimal available free space in percentages on any disk used by a database before creating an alert. Set to null to disable.")]
        [DefaultValue(15)]
        [ConfigurationEntry("Storage.FreeSpaceAlertThresholdInPercentages", ConfigurationEntryScope.ServerWideOrPerDatabase)]
        public int? FreeSpaceAlertThresholdInPercentages { get; set; }

        [Description("Minimal available free space in megabytes on any disk used by a database before creating an alert. Set to null to disable.")]
        [DefaultValue(1024)]
        [SizeUnit(SizeUnit.Megabytes)]
        [ConfigurationEntry("Storage.FreeSpaceAlertThresholdInMb", ConfigurationEntryScope.ServerWideOrPerDatabase)]
        public Size? FreeSpaceAlertThresholdInMb { get; set; }

        [Description("EXPERT: A command or executable to run when creating a new directory (storage environment). RavenDB will execute: command [user-arg-1] ... [user-arg-n] <environment-type> <database-name> <data-dir-path> <temp-dir-path> <journal-dir-path>")]
=======
        [Description("Size of journal files in megabytes for each storage, before forcing a sync and removing the journal files.")]
        [DefaultValue(1024)]
        [SizeUnit(SizeUnit.Megabytes)]
        [ConfigurationEntry("Storage.JournalsSizeThresholdInMb", ConfigurationEntryScope.ServerWideOrPerDatabase)]
        public Size JournalsSizeThreshold { get; set; }

        [Description("EXPERT: A command or executable to run when creating/opening a directory (storage environment). RavenDB will execute: command [user-arg-1] ... [user-arg-n] <environment-type> <database-name> <data-dir-path> <temp-dir-path> <journal-dir-path>")]
>>>>>>> 7496c3f6
        [DefaultValue(null)]
        [ConfigurationEntry("Storage.OnCreateDirectory.Exec", ConfigurationEntryScope.ServerWideOrPerDatabase)]
        [ConfigurationEntry("Storage.OnDirectoryInitialize.Exec", ConfigurationEntryScope.ServerWideOrPerDatabase)]
        public string OnDirectoryInitializeExec { get; set; }

        [Description("EXPERT: The optional user arguments for the 'Storage.OnDirectoryInitialize.Exec' command or executable. The arguments must be escaped for the command line.")]
        [DefaultValue(null)]
        [ConfigurationEntry("Storage.OnCreateDirectory.Exec.Arguments", ConfigurationEntryScope.ServerWideOrPerDatabase)]
        [ConfigurationEntry("Storage.OnDirectoryInitialize.Exec.Arguments", ConfigurationEntryScope.ServerWideOrPerDatabase)]
        public string OnDirectoryInitializeExecArguments { get; set; }

        [Description("EXPERT: The number of seconds to wait for the OnDirectoryInitialize executable to exit. Default: 30 seconds")]
        [DefaultValue(30)]
        [TimeUnit(TimeUnit.Seconds)]
        [ConfigurationEntry("Storage.OnCreateDirectory.Exec.TimeoutInSec", ConfigurationEntryScope.ServerWideOrPerDatabase)]
        [ConfigurationEntry("Storage.OnDirectoryInitialize.Exec.TimeoutInSec", ConfigurationEntryScope.ServerWideOrPerDatabase)]
        public TimeSetting OnDirectoryInitializeExecTimeout { get; set; }
    }
}<|MERGE_RESOLUTION|>--- conflicted
+++ resolved
@@ -63,7 +63,6 @@
         [ConfigurationEntry("Storage.PrefetchResetThresholdInGb", ConfigurationEntryScope.ServerWideOrPerDatabase)]
         public Size PrefetchResetThreshold { get; set; }
 
-<<<<<<< HEAD
         [Description("Minimal available free space in percentages on any disk used by a database before creating an alert. Set to null to disable.")]
         [DefaultValue(15)]
         [ConfigurationEntry("Storage.FreeSpaceAlertThresholdInPercentages", ConfigurationEntryScope.ServerWideOrPerDatabase)]
@@ -75,8 +74,6 @@
         [ConfigurationEntry("Storage.FreeSpaceAlertThresholdInMb", ConfigurationEntryScope.ServerWideOrPerDatabase)]
         public Size? FreeSpaceAlertThresholdInMb { get; set; }
 
-        [Description("EXPERT: A command or executable to run when creating a new directory (storage environment). RavenDB will execute: command [user-arg-1] ... [user-arg-n] <environment-type> <database-name> <data-dir-path> <temp-dir-path> <journal-dir-path>")]
-=======
         [Description("Size of journal files in megabytes for each storage, before forcing a sync and removing the journal files.")]
         [DefaultValue(1024)]
         [SizeUnit(SizeUnit.Megabytes)]
@@ -84,7 +81,6 @@
         public Size JournalsSizeThreshold { get; set; }
 
         [Description("EXPERT: A command or executable to run when creating/opening a directory (storage environment). RavenDB will execute: command [user-arg-1] ... [user-arg-n] <environment-type> <database-name> <data-dir-path> <temp-dir-path> <journal-dir-path>")]
->>>>>>> 7496c3f6
         [DefaultValue(null)]
         [ConfigurationEntry("Storage.OnCreateDirectory.Exec", ConfigurationEntryScope.ServerWideOrPerDatabase)]
         [ConfigurationEntry("Storage.OnDirectoryInitialize.Exec", ConfigurationEntryScope.ServerWideOrPerDatabase)]
