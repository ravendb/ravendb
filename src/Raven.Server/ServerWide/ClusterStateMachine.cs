--- conflicted
+++ resolved
@@ -11,12 +11,9 @@
 using System.Text;
 using System.Threading;
 using System.Threading.Tasks;
-<<<<<<< HEAD
 using Raven.Client.Documents.Conventions;
+using Raven.Client.Documents.Indexes;
 using Raven.Client.Documents.Indexes.Analysis;
-=======
-using Raven.Client.Documents.Indexes;
->>>>>>> 3c468143
 using Raven.Client.Documents.Operations.Backups;
 using Raven.Client.Documents.Operations.Configuration;
 using Raven.Client.Documents.Operations.OngoingTasks;
@@ -1615,7 +1612,7 @@
 
                             if (!(propertyDetails.Value is BlittableJsonReaderObject bjro))
                                 continue;
-                            
+
                             if (bjro.TryGet(nameof(IndexDefinition.Name), out string indexName) == false || indexName == null)
                                 continue;
 
