﻿using System;
using System.Collections.Concurrent;
using System.Collections.Generic;
using System.Diagnostics;
using System.IO;
using System.Linq;
using System.Net.Sockets;
using System.Runtime.CompilerServices;
using System.Runtime.ExceptionServices;
using System.Security.Cryptography.X509Certificates;
using System.Text;
using System.Threading;
using System.Threading.Tasks;
using Raven.Client.Documents.Conventions;
using Raven.Client.Documents.Operations.Backups;
using Raven.Client.Documents.Operations.Configuration;
using Raven.Client.Documents.Operations.Replication;
using Raven.Client.Documents.Operations.TimeSeries;
using Raven.Client.Documents.Session;
using Raven.Client.Exceptions;
using Raven.Client.Exceptions.Database;
using Raven.Client.Exceptions.Documents.Subscriptions;
using Raven.Client.Exceptions.Security;
using Raven.Client.Http;
using Raven.Client.ServerWide;
using Raven.Client.ServerWide.Commands;
using Raven.Client.ServerWide.Operations.Certificates;
using Raven.Client.ServerWide.Operations.Configuration;
using Raven.Client.ServerWide.Tcp;
using Raven.Client.Util;
using Raven.Server.Commercial;
using Raven.Server.Config;
using Raven.Server.Documents;
using Raven.Server.Json;
using Raven.Server.NotificationCenter.Notifications;
using Raven.Server.NotificationCenter.Notifications.Details;
using Raven.Server.Rachis;
using Raven.Server.ServerWide.Commands;
using Raven.Server.ServerWide.Commands.ConnectionStrings;
using Raven.Server.ServerWide.Commands.ETL;
using Raven.Server.ServerWide.Commands.Indexes;
using Raven.Server.ServerWide.Commands.Monitoring.Snmp;
using Raven.Server.ServerWide.Commands.PeriodicBackup;
using Raven.Server.ServerWide.Commands.Sorters;
using Raven.Server.ServerWide.Commands.Subscriptions;
using Raven.Server.ServerWide.Context;
using Raven.Server.Utils;
using Sparrow;
using Sparrow.Binary;
using Sparrow.Json;
using Sparrow.Json.Parsing;
using Sparrow.Logging;
using Sparrow.Server;
using Sparrow.Utils;
using Voron;
using Voron.Data;
using Voron.Data.BTrees;
using Voron.Data.Tables;
using Voron.Impl;
using Constants = Raven.Client.Constants;

namespace Raven.Server.ServerWide
{
    public class ClusterStateMachine : RachisStateMachine
    {
        private readonly Logger _clusterAuditLog = LoggingSource.AuditLog.GetLogger("ClusterStateMachine", "Audit");

        private const string LocalNodeStateTreeName = "LocalNodeState";
        private static readonly StringSegment DatabaseName = new StringSegment("DatabaseName");

        public static readonly TableSchema ItemsSchema;
        public static readonly TableSchema CompareExchangeSchema;
        public static readonly TableSchema CompareExchangeTombstoneSchema;
        public static readonly TableSchema TransactionCommandsSchema;
        public static readonly TableSchema IdentitiesSchema;
        public static readonly TableSchema CertificatesSchema;
        public static readonly TableSchema ReplicationCertificatesSchema;

        public static string ServerWideBackupConfigurationsKey = "server-wide/backup/configurations";

        public enum CompareExchangeTable
        {
            Key,
            Index,
            Value,
            PrefixIndex
        }

        public enum CompareExchangeTombstoneTable
        {
            Key,
            Index,
            PrefixIndex
        }

        public enum IdentitiesTable
        {
            Key,
            Value,
            Index,
            KeyIndex
        }

        public static readonly Slice Items;
        public static readonly Slice CompareExchange;
        public static readonly Slice CompareExchangeTombstones;
        public static readonly Slice Identities;
        public static readonly Slice IdentitiesIndex;
        public static readonly Slice TransactionCommands;
        public static readonly Slice TransactionCommandsCountPerDatabase;
        public static readonly Slice CompareExchangeIndex;
        public static readonly Slice CompareExchangeTombstoneIndex;
        public static readonly Slice CertificatesSlice;
        public static readonly Slice CertificatesHashSlice;
        public static readonly Slice ReplicationCertificatesSlice;
        public static readonly Slice ReplicationCertificatesHashSlice;

        public enum CertificatesTable
        {
            Thumbprint = 0,
            PublicKeyHash = 1,
            Data = 2
        }

        public enum ReplicationCertificatesTable
        {
            Thumbprint = 0,
            PublicKeyHash = 1,
            Certificate = 2,
            Access = 3
        }

        static ClusterStateMachine()
        {
            using (StorageEnvironment.GetStaticContext(out var ctx))
            {
                Slice.From(ctx, "Items", out Items);
                Slice.From(ctx, "CompareExchange", out CompareExchange);
                Slice.From(ctx, "CmpXchgTombstones", out CompareExchangeTombstones);
                Slice.From(ctx, "Identities", out Identities);
                Slice.From(ctx, "IdentitiesIndex", out IdentitiesIndex);
                Slice.From(ctx, "TransactionCommands", out TransactionCommands);
                Slice.From(ctx, "TransactionCommandsIndex", out TransactionCommandsCountPerDatabase);
                Slice.From(ctx, "CompareExchangeIndex", out CompareExchangeIndex);
                Slice.From(ctx, "CompareExchangeTombstoneIndex", out CompareExchangeTombstoneIndex);
                Slice.From(ctx, "CertificatesSlice", out CertificatesSlice);
                Slice.From(ctx, "CertificatesHashSlice", out CertificatesHashSlice);
                Slice.From(ctx, "ReplicationCertificatesSlice", out ReplicationCertificatesSlice);
                Slice.From(ctx, "ReplicationCertificatesHashSlice", out ReplicationCertificatesHashSlice);
            }

            ItemsSchema = new TableSchema();

            // We use the follow format for the items data
            // { lowered key, key, data, etag }
            ItemsSchema.DefineKey(new TableSchema.SchemaIndexDef
            {
                StartIndex = 0,
                Count = 1
            });

            IdentitiesSchema = new TableSchema();
            IdentitiesSchema.DefineKey(new TableSchema.SchemaIndexDef
            {
                StartIndex = (int)IdentitiesTable.Key,
                Count = 1
            });
            IdentitiesSchema.DefineIndex(new TableSchema.SchemaIndexDef
            {
                StartIndex = (int)IdentitiesTable.KeyIndex,
                Count = 1,
                IsGlobal = true,
                Name = IdentitiesIndex
            });

            CompareExchangeSchema = new TableSchema();
            CompareExchangeSchema.DefineKey(new TableSchema.SchemaIndexDef
            {
                StartIndex = (int)CompareExchangeTable.Key,
                Count = 1
            });
            CompareExchangeSchema.DefineIndex(new TableSchema.SchemaIndexDef
            {
                StartIndex = (int)CompareExchangeTable.PrefixIndex,
                Count = 1,
                Name = CompareExchangeIndex
            });

            CompareExchangeTombstoneSchema = new TableSchema();
            CompareExchangeTombstoneSchema.DefineKey(new TableSchema.SchemaIndexDef
            {
                StartIndex = (int)CompareExchangeTombstoneTable.Key,
                Count = 1
            });
            CompareExchangeTombstoneSchema.DefineIndex(new TableSchema.SchemaIndexDef
            {
                StartIndex = (int)CompareExchangeTombstoneTable.PrefixIndex,
                Count = 1,
                IsGlobal = true,
                Name = CompareExchangeTombstoneIndex
            });

            TransactionCommandsSchema = new TableSchema();
            TransactionCommandsSchema.DefineKey(new TableSchema.SchemaIndexDef()
            {
                StartIndex = 0,
                Count = 1, // Database, Separator, Commands count
            });

            // We use the follow format for the certificates data
            // { thumbprint, public key hash, data }
            CertificatesSchema = new TableSchema();
            CertificatesSchema.DefineKey(new TableSchema.SchemaIndexDef()
            {
                StartIndex = (int)CertificatesTable.Thumbprint,
                Count = 1,
                IsGlobal = false,
                Name = CertificatesSlice
            });
            CertificatesSchema.DefineIndex(new TableSchema.SchemaIndexDef
            {
                StartIndex = (int)CertificatesTable.PublicKeyHash,
                Count = 1,
                IsGlobal = false,
                Name = CertificatesHashSlice
            });

            // We use the follow format for the replication certificates data
            // { thumbprint, public key hash, data}
            ReplicationCertificatesSchema = new TableSchema();
            ReplicationCertificatesSchema.DefineKey(new TableSchema.SchemaIndexDef()
            {
                StartIndex = (int)ReplicationCertificatesTable.Thumbprint,
                Count = 1,
                IsGlobal = false,
                Name = ReplicationCertificatesSlice
            });
            ReplicationCertificatesSchema.DefineIndex(new TableSchema.SchemaIndexDef
            {
                StartIndex = (int)ReplicationCertificatesTable.PublicKeyHash,
                Count = 1,
                IsGlobal = false,
                Name = ReplicationCertificatesHashSlice
            });
        }

        private readonly RachisLogIndexNotifications _rachisLogIndexNotifications = new RachisLogIndexNotifications(CancellationToken.None);

        public override void Dispose()
        {
            base.Dispose();
            _rachisLogIndexNotifications.Dispose();
        }

        protected override void Apply(ClusterOperationContext context, BlittableJsonReaderObject cmd, long index, Leader leader, ServerStore serverStore)
        {
            if (cmd.TryGet("Type", out string type) == false)
            {
                NotifyLeaderAboutError(index, leader, new RachisApplyException("Cannot execute command, wrong format"));
                return;
            }

            ValidateGuid(cmd, type);
            object result = null;
            var sw = Stopwatch.StartNew();
            try
            {
                string errorMessage;
                switch (type)
                {
                    case nameof(ClusterTransactionCommand):
                        var errors = ExecuteClusterTransaction(context, cmd, index);
                        if (errors != null)
                        {
                            result = errors;
                            leader?.SetStateOf(index, errors);
                        }
                        break;
                    case nameof(CleanUpClusterStateCommand):
                        ClusterStateCleanUp(context, cmd, index);
                        break;
                    case nameof(PutSubscriptionBatchCommand):
                        ExecutePutSubscriptionBatch(context, cmd, index, type);
                        break;
                    case nameof(AddOrUpdateCompareExchangeBatchCommand):
                        ExecuteCompareExchangeBatch(context, cmd, index, type);
                        break;
                    //The reason we have a separate case for removing node from database is because we must
                    //actually delete the database before we notify about changes to the record otherwise we
                    //don't know that it was us who needed to delete the database.
                    case nameof(RemoveNodeFromDatabaseCommand):
                        RemoveNodeFromDatabase(context, cmd, index, leader, serverStore);
                        break;
                    case nameof(RemoveNodeFromClusterCommand):
                        RemoveNodeFromCluster(context, cmd, index, leader, serverStore);
                        break;
                    case nameof(DeleteCertificateFromClusterCommand):
                        DeleteCertificate(context, type, cmd, index);
                        break;
                    case nameof(DeleteValueCommand):
                        DeleteValue(context, type, cmd, index);
                        break;
                    case nameof(DeleteCertificateCollectionFromClusterCommand):
                        DeleteMultipleCertificates(context, type, cmd, index);
                        break;
                    case nameof(DeleteMultipleValuesCommand):
                        DeleteMultipleValues(context, type, cmd, index, leader);
                        break;
                    case nameof(CleanCompareExchangeTombstonesCommand):
                        ClearCompareExchangeTombstones(context, type, cmd, index, out var hasMore);
                        result = hasMore;
                        leader?.SetStateOf(index, hasMore);
                        break;
                    case nameof(DeleteExpiredCompareExchangeCommand):
                        result = DeleteExpiredCompareExchange(context, type, cmd, index);
                        leader?.SetStateOf(index, result);
                        break;
                    case nameof(IncrementClusterIdentityCommand):
                        if (ValidatePropertyExistence(cmd, nameof(IncrementClusterIdentityCommand), nameof(IncrementClusterIdentityCommand.Prefix), out errorMessage) == false)
                            throw new RachisApplyException(errorMessage);
                        SetValueForTypedDatabaseCommand(context, type, cmd, index, leader, out result);
                        leader?.SetStateOf(index, result);
                        SetIndexForBackup(context, cmd, index, type);
                        break;
                    case nameof(IncrementClusterIdentitiesBatchCommand):
                        if (ValidatePropertyExistence(cmd, nameof(IncrementClusterIdentitiesBatchCommand), nameof(IncrementClusterIdentitiesBatchCommand.DatabaseName), out errorMessage) == false)
                            throw new RachisApplyException(errorMessage);
                        SetValueForTypedDatabaseCommand(context, type, cmd, index, leader, out result);
                        leader?.SetStateOf(index, result);
                        SetIndexForBackup(context, cmd, index, type);
                        break;
                    case nameof(UpdateClusterIdentityCommand):
                        if (ValidatePropertyExistence(cmd, nameof(UpdateClusterIdentityCommand), nameof(UpdateClusterIdentityCommand.Identities), out errorMessage) == false)
                            throw new RachisApplyException(errorMessage);
                        SetValueForTypedDatabaseCommand(context, type, cmd, index, leader, out result);
                        leader?.SetStateOf(index, result);
                        SetIndexForBackup(context, cmd, index, type);
                        break;
                    case nameof(PutSortersCommand):
                    case nameof(DeleteSorterCommand):
                    case nameof(PutIndexCommand):
                    case nameof(PutIndexesCommand):
                    case nameof(PutAutoIndexCommand):
                    case nameof(DeleteIndexCommand):
                    case nameof(SetIndexLockCommand):
                    case nameof(SetIndexPriorityCommand):
                    case nameof(SetIndexStateCommand):
                    case nameof(EditTimeSeriesConfigurationCommand):
                    case nameof(EditRevisionsConfigurationCommand):
                    case nameof(EditRevisionsForConflictsConfigurationCommand):
                    case nameof(UpdatePeriodicBackupCommand):
                    case nameof(EditExpirationCommand):
                    case nameof(EditRefreshCommand):
                    case nameof(ModifyConflictSolverCommand):
                    case nameof(UpdateTopologyCommand):
                    case nameof(DeleteDatabaseCommand):
                    case nameof(UpdateExternalReplicationCommand):
                    case nameof(PromoteDatabaseNodeCommand):
                    case nameof(ToggleTaskStateCommand):
                    case nameof(AddRavenEtlCommand):
                    case nameof(AddSqlEtlCommand):
                    case nameof(UpdateRavenEtlCommand):
                    case nameof(UpdateSqlEtlCommand):
                    case nameof(DeleteOngoingTaskCommand):
                    case nameof(PutRavenConnectionStringCommand):
                    case nameof(PutSqlConnectionStringCommand):
                    case nameof(RemoveRavenConnectionStringCommand):
                    case nameof(RemoveSqlConnectionStringCommand):
                    case nameof(UpdatePullReplicationAsHubCommand):
                    case nameof(UpdatePullReplicationAsSinkCommand):
                    case nameof(EditDatabaseClientConfigurationCommand):
                    case nameof(EditDocumentsCompressionCommand):
                    case nameof(UpdateUnusedDatabaseIdsCommand):
                        UpdateDatabase(context, type, cmd, index, leader, serverStore);
                        break;
                    case nameof(UpdatePeriodicBackupStatusCommand):
                    case nameof(UpdateExternalReplicationStateCommand):
                    case nameof(AcknowledgeSubscriptionBatchCommand):
                    case nameof(PutSubscriptionCommand):
                    case nameof(DeleteSubscriptionCommand):
                    case nameof(UpdateEtlProcessStateCommand):
                    case nameof(ToggleSubscriptionStateCommand):
                    case nameof(UpdateSubscriptionClientConnectionTime):
                    case nameof(UpdateSnmpDatabaseIndexesMappingCommand):
                    case nameof(RemoveEtlProcessStateCommand):
                        SetValueForTypedDatabaseCommand(context, type, cmd, index, leader, out _);
                        break;
                    case nameof(AddOrUpdateCompareExchangeCommand):
                    case nameof(RemoveCompareExchangeCommand):
                        ExecuteCompareExchange(context, type, cmd, index, out result);
                        leader?.SetStateOf(index, result);
                        SetIndexForBackup(context, cmd, index, type);
                        break;
                    case nameof(InstallUpdatedServerCertificateCommand):
                        InstallUpdatedServerCertificate(context, cmd, index, serverStore);
                        break;
                    case nameof(RecheckStatusOfServerCertificateCommand):
                        if (_parent.Log.IsOperationsEnabled)
                            _parent.Log.Operations($"Received {nameof(RecheckStatusOfServerCertificateCommand)}, index = {index}.");
                        NotifyValueChanged(context, type, index); // just need to notify listeners
                        break;
                    case nameof(ConfirmReceiptServerCertificateCommand):
                        ConfirmReceiptServerCertificate(context, cmd, index, serverStore);
                        break;
                    case nameof(RecheckStatusOfServerCertificateReplacementCommand):
                        if (_parent.Log.IsOperationsEnabled)
                            _parent.Log.Operations($"Received {nameof(RecheckStatusOfServerCertificateReplacementCommand)}, index = {index}.");
                        NotifyValueChanged(context, type, index); // just need to notify listeners
                        break;
                    case nameof(ConfirmServerCertificateReplacedCommand):
                        ConfirmServerCertificateReplaced(context, cmd, index, serverStore);
                        break;
                    case nameof(BulkRegisterReplicationHubAccessCommand):
                        BulkPutReplicationCertificate(context, type, cmd, index, serverStore);
                        break;
                    case nameof(RegisterReplicationHubAccessCommand):
                        PutReplicationCertificate(context, type, cmd, index, serverStore);
                        break;
                    case nameof(UnregisterReplicationHubAccessCommand):
                        RemoveReplicationCertificate(context, type, cmd, index, serverStore);
                        break;
                    case nameof(UpdateSnmpDatabasesMappingCommand):
                        UpdateValue<List<string>>(context, type, cmd, index);
                        break;
                    case nameof(PutLicenseCommand):
                        PutValue<License>(context, type, cmd, index);
                        break;
                    case nameof(PutLicenseLimitsCommand):
                        PutValue<LicenseLimits>(context, type, cmd, index);
                        break;
                    case nameof(UpdateLicenseLimitsCommand):
                        UpdateValue<NodeLicenseLimits>(context, type, cmd, index);
                        break;
                    case nameof(ToggleDatabasesStateCommand):
                        ToggleDatabasesState(cmd, context, type, index);
                        break;
                    case nameof(PutServerWideBackupConfigurationCommand):
                        var serverWideBackupConfiguration = UpdateValue<ServerWideBackupConfiguration>(context, type, cmd, index, skipNotifyValueChanged: true);
                        UpdateDatabasesWithNewServerWideBackupConfiguration(context, type, serverWideBackupConfiguration);
                        break;
                    case nameof(DeleteServerWideBackupConfigurationCommand):
                        UpdateValue<string>(context, type, cmd, index, skipNotifyValueChanged: true);
                        DeleteServerWideBackupConfigurationFromAllDatabases(context, type, cmd, index);
                        break;
                    case nameof(PutCertificateWithSamePinningHashCommand):
                        PutCertificate(context, type, cmd, index, serverStore);
                        if (cmd.TryGet(nameof(PutCertificateWithSamePinningHashCommand.Name), out string thumbprint))
                            DeleteLocalState(context, thumbprint);
                        if (cmd.TryGet(nameof(PutCertificateWithSamePinningHashCommand.PublicKeyPinningHash), out string hash))
                            DiscardLeftoverCertsWithSamePinningHash(context, hash, type, index);
                        break;
                    case nameof(PutCertificateCommand):
                        PutCertificate(context, type, cmd, index, serverStore);
                        // Once the certificate is in the cluster, no need to keep it locally so we delete it.
                        if (cmd.TryGet(nameof(PutCertificateCommand.Name), out string key))
                            DeleteLocalState(context, key);
                        break;
                    case nameof(PutClientConfigurationCommand):
                        PutValue<ClientConfiguration>(context, type, cmd, index);
                        break;
                    case nameof(PutServerWideStudioConfigurationCommand):
                        PutValue<ServerWideStudioConfiguration>(context, type, cmd, index);
                        break;
                    case nameof(AddDatabaseCommand):
                        var addedNodes = AddDatabase(context, cmd, index, leader);
                        if (addedNodes != null)
                        {
                            result = addedNodes;
                            leader?.SetStateOf(index, addedNodes);
                        }
                        break;
                    default:
                        var massage = $"The command '{type}' is unknown and cannot be executed on server with version '{ServerVersion.FullVersion}'.{Environment.NewLine}" +
                                      "Updating this node version to match the rest should resolve this issue.";
                        throw new UnknownClusterCommand(massage);
                }

                _parent.LogHistory.UpdateHistoryLog(context, index, _parent.CurrentTerm, cmd, result, null);
            }
            catch (Exception e) when (ExpectedException(e))
            {
                if (_parent.Log.IsInfoEnabled)
                    _parent.Log.Info($"Failed to execute command of type '{type}' on database '{DatabaseName}'", e);

                _parent.LogHistory.UpdateHistoryLog(context, index, _parent.CurrentTerm, cmd, null, e);
                NotifyLeaderAboutError(index, leader, e);
            }
            catch (Exception e)
            {
                // IMPORTANT
                // Other exceptions MUST be consistent across the cluster (meaning: if it occured on one node it must occur on the rest also).
                // the exceptions here are machine specific and will cause a jam in the state machine until the exception will be resolved.
                if (_parent.Log.IsInfoEnabled)
                    _parent.Log.Info($"Unrecoverable exception on database '{DatabaseName}' at command type '{type}', execution will be retried later.", e);

                NotifyLeaderAboutError(index, leader, e);
                throw;
            }
            finally
            {
                var executionTime = sw.Elapsed;
                _rachisLogIndexNotifications.RecordNotification(new RecentLogIndexNotification
                {
                    Type = type,
                    ExecutionTime = executionTime,
                    Index = index,
                    LeaderErrorCount = leader?.ErrorsList.Count,
                    Term = leader?.Term,
                    LeaderShipDuration = leader?.LeaderShipDuration,
                });
            }
        }

        private void ExecutePutSubscriptionBatch(ClusterOperationContext context, BlittableJsonReaderObject cmd, long index, string type)
        {
            if (cmd.TryGet(nameof(PutSubscriptionBatchCommand.Commands), out BlittableJsonReaderArray subscriptionCommands) == false)
            {
                throw new RachisApplyException($"'{nameof(PutSubscriptionBatchCommand.Commands)}' is missing in '{nameof(PutSubscriptionBatchCommand)}'.");
            }

            PutSubscriptionCommand updateCommand = null;
            Exception exception = null;
            var actionsByDatabase = new Dictionary<string, List<Func<Task>>>();
            var items = context.Transaction.InnerTransaction.OpenTable(ItemsSchema, Items);
            try
            {
                foreach (BlittableJsonReaderObject command in subscriptionCommands)
                {
                    if (command.TryGet("Type", out string putSubscriptionType) == false && putSubscriptionType != nameof(PutSubscriptionCommand))
                    {
                        throw new RachisApplyException($"Cannot execute {type} command, wrong format");
                    }

                    updateCommand = (PutSubscriptionCommand)JsonDeserializationCluster.Commands[nameof(PutSubscriptionCommand)](command);

                    var database = updateCommand.DatabaseName;
                    if (DatabaseExists(context, database) == false)
                    {
                        throw new DatabaseDoesNotExistException(
                            $"Cannot set typed value of type {type} for database {database}, because it does not exist");
                    }

                    var id = updateCommand.FindFreeId(context, index);
                    updateCommand.Execute(context, items, id, record: null, _parent.CurrentState, out _);

                    if (actionsByDatabase.ContainsKey(database) == false)
                    {
                        actionsByDatabase[database] = new List<Func<Task>>();
                    }

                    actionsByDatabase[database].Add(() =>
                        Changes.OnDatabaseChanges(database, index, nameof(PutSubscriptionCommand), DatabasesLandlord.ClusterDatabaseChangeType.ValueChanged, null));
                }

                foreach (var action in actionsByDatabase)
                {
                    ExecuteManyOnDispose(context, index, type, action.Value);
                }
            }
            catch (Exception e)
            {
                exception = e;
                throw;
            }
            finally
            {
                LogCommand(type, index, exception, updateCommand?.AdditionalDebugInformation(exception));
            }
        }

        private void SetIndexForBackup(ClusterOperationContext context, BlittableJsonReaderObject bjro, long index, string type)
        {
            if (index < 0)
                return;

            if ((bjro.TryGet(nameof(CompareExchangeCommandBase.Database), out string databaseName) == false ||
                 string.IsNullOrEmpty(databaseName)) && type.Equals(nameof(AddOrUpdateCompareExchangeCommand)))
                throw new RachisApplyException($"Command {type} must contain a DatabaseName property. Index {index}");

            var dbKey = $"db/{databaseName}";
            var items = context.Transaction.InnerTransaction.OpenTable(ItemsSchema, Items);

            using (Slice.From(context.Allocator, dbKey, out Slice key))
            using (Slice.From(context.Allocator, dbKey.ToLowerInvariant(), out Slice keyLowered))
            {
                var databaseRecordJson = ReadInternal(context, out _, keyLowered);
                if (databaseRecordJson == null)
                    return;

                databaseRecordJson.Modifications = new DynamicJsonValue { [nameof(DatabaseRecord.EtagForBackup)] = index };

                using (var old = databaseRecordJson)
                {
                    databaseRecordJson = context.ReadObject(databaseRecordJson, dbKey);
                }

                UpdateValue(index, items, keyLowered, key, databaseRecordJson);
            }
        }

        [Conditional("DEBUG")]
        private void ValidateGuid(BlittableJsonReaderObject cmd, string type)
        {
            if (_parent.InMemoryDebug.IsInterVersionTest)
                return;

            if (cmd.TryGet(nameof(CommandBase.UniqueRequestId), out string guid) == false)
            {
                throw new ArgumentNullException($"Guid is not provided in the command {type}.");
            }
        }

        private void ExecuteCompareExchangeBatch(ClusterOperationContext context, BlittableJsonReaderObject cmd, long index, string commandType)
        {
            CompareExchangeCommandBase compareExchange = null;
            Exception exception = null;
            try
            {
                var hasAddCommands = cmd.TryGet(nameof(AddOrUpdateCompareExchangeBatchCommand.Commands), out BlittableJsonReaderArray addCommands);
                var hasRemoveCommands = cmd.TryGet(nameof(AddOrUpdateCompareExchangeBatchCommand.RemoveCommands), out BlittableJsonReaderArray removeCommands);

                if (hasAddCommands == false && hasRemoveCommands == false)
                {
                    throw new RachisApplyException($"'{nameof(AddOrUpdateCompareExchangeBatchCommand.Commands)}' and '{nameof(AddOrUpdateCompareExchangeBatchCommand.RemoveCommands)}' are missing in '{nameof(AddOrUpdateCompareExchangeBatchCommand)}'.");
                }

                var items = context.Transaction.InnerTransaction.OpenTable(CompareExchangeSchema, CompareExchange);

                if (hasAddCommands)
                {
                    foreach (BlittableJsonReaderObject command in addCommands)
                    {
                        if (command.TryGet("Type", out string type) == false || type != nameof(AddOrUpdateCompareExchangeCommand))
                        {
                            throw new RachisApplyException($"Cannot execute {commandType} command, wrong format");
                        }

                        compareExchange = (CompareExchangeCommandBase)JsonDeserializationCluster.Commands[type](command);
                        compareExchange.Execute(context, items, index);
                        SetIndexForBackup(context, command, index, type);
                    }
                }

                if (hasRemoveCommands)
                {
                    foreach (BlittableJsonReaderObject command in removeCommands)
                    {
                        if (command.TryGet("Type", out string type) == false || type != nameof(RemoveCompareExchangeCommand))
                        {
                            throw new RachisApplyException($"Cannot execute {commandType} command, wrong format");
                        }

                        compareExchange = (CompareExchangeCommandBase)JsonDeserializationCluster.Commands[type](command);
                        compareExchange.Execute(context, items, index);
                        SetIndexForBackup(context, command, index, type);
                    }
                }

                OnTransactionDispose(context, index);
            }
            catch (Exception e)
            {
                exception = e;
                throw;
            }
            finally
            {
                LogCommand(commandType, index, exception, compareExchange?.AdditionalDebugInformation(exception));
            }
        }

        public static bool ExpectedException(Exception e)
        {
            return e is RachisException ||
                   e is SubscriptionException ||
                   e is DatabaseDoesNotExistException ||
                   e is AuthorizationException ||
                   e is CompareExchangeKeyTooBigException;
        }

        private void ClusterStateCleanUp(ClusterOperationContext context, BlittableJsonReaderObject cmd, long index)
        {
            Exception exception = null;
            CleanUpClusterStateCommand cleanCommand = null;
            try
            {
                var items = context.Transaction.InnerTransaction.OpenTable(ItemsSchema, Items);
                cleanCommand = (CleanUpClusterStateCommand)JsonDeserializationCluster.Commands[nameof(CleanUpClusterStateCommand)](cmd);
                var affectedDatabases = cleanCommand.Clean(context, index);
                foreach (var tuple in affectedDatabases)
                {
                    var dbKey = $"db/{tuple.Key}";
                    using (Slice.From(context.Allocator, dbKey, out Slice valueName))
                    using (Slice.From(context.Allocator, dbKey.ToLowerInvariant(), out Slice valueNameLowered))
                    using (var databaseRecord = ReadRawDatabaseRecord(context, tuple.Key))
                    {
                        if (databaseRecord == null)
                            continue;

                        var databaseRecordJson = databaseRecord.Raw;
                        databaseRecordJson.Modifications = new DynamicJsonValue
                        {
                            [nameof(DatabaseRecord.TruncatedClusterTransactionCommandsCount)] = tuple.Value
                        };
                        var newDatabaseRecordJson = context.ReadObject(databaseRecordJson, dbKey);

                        UpdateValue(index, items, valueNameLowered, valueName, newDatabaseRecordJson);
                    }

                    // we simply update the value without invoking the OnChange function
                }

                OnTransactionDispose(context, index);
            }
            catch (Exception e)
            {
                exception = e;
                throw;
            }
            finally
            {
                LogCommand(nameof(CleanUpClusterStateCommand), index, exception, cleanCommand?.AdditionalDebugInformation(exception));
            }
        }

        private List<string> ExecuteClusterTransaction(ClusterOperationContext context, BlittableJsonReaderObject cmd, long index)
        {
            ClusterTransactionCommand clusterTransaction = null;
            Exception exception = null;
            try
            {
                clusterTransaction = (ClusterTransactionCommand)JsonDeserializationCluster.Commands[nameof(ClusterTransactionCommand)](cmd);
                UpdateDatabaseRecordId(context, index, clusterTransaction);

                var compareExchangeItems = context.Transaction.InnerTransaction.OpenTable(CompareExchangeSchema, CompareExchange);
                var error = clusterTransaction.ExecuteCompareExchangeCommands(context, index, compareExchangeItems);
                if (error == null)
                {
                    clusterTransaction.SaveCommandsBatch(context, index);
                    var notify = clusterTransaction.HasDocumentsInTransaction
                        ? DatabasesLandlord.ClusterDatabaseChangeType.PendingClusterTransactions
                        : DatabasesLandlord.ClusterDatabaseChangeType.ClusterTransactionCompleted;

                    NotifyDatabaseAboutChanged(context, clusterTransaction.DatabaseName, index, nameof(ClusterTransactionCommand), notify, null);

                    return null;
                }

                OnTransactionDispose(context, index);
                return error;
            }
            catch (Exception e)
            {
                exception = e;
                throw;
            }
            finally
            {
                LogCommand(nameof(ClusterTransactionCommand), index, exception, clusterTransaction?.AdditionalDebugInformation(exception));
            }
        }

        private void UpdateDatabaseRecordId(ClusterOperationContext context, long index, ClusterTransactionCommand clusterTransaction)
        {
            var rawRecord = ReadRawDatabaseRecord(context, clusterTransaction.DatabaseName);

            if (rawRecord == null)
                throw DatabaseDoesNotExistException.CreateWithMessage(clusterTransaction.DatabaseName, $"Could not execute update command of type '{nameof(ClusterTransactionCommand)}'.");

            var topology = rawRecord.Topology;
            if (topology.DatabaseTopologyIdBase64 == null)
            {
                var items = context.Transaction.InnerTransaction.OpenTable(ItemsSchema, Items);
                var databaseRecordJson = rawRecord.Raw;
                topology.DatabaseTopologyIdBase64 = clusterTransaction.DatabaseRecordId;
                var dbKey = $"db/{clusterTransaction.DatabaseName}";
                using (Slice.From(context.Allocator, dbKey, out var valueName))
                using (Slice.From(context.Allocator, dbKey.ToLowerInvariant(), out var valueNameLowered))
                {
                    databaseRecordJson.Modifications = new DynamicJsonValue
                    {
                        [nameof(DatabaseRecord.Topology)] = topology.ToJson()
                    };

                    using (var old = databaseRecordJson)
                    {
                        databaseRecordJson = context.ReadObject(databaseRecordJson, dbKey);
                    }

                    UpdateValue(index, items, valueNameLowered, valueName, databaseRecordJson);
                }
            }
        }

        private void ConfirmReceiptServerCertificate(ClusterOperationContext context, BlittableJsonReaderObject cmd, long index, ServerStore serverStore)
        {
            if (_parent.Log.IsOperationsEnabled)
                _parent.Log.Operations($"Received {nameof(ConfirmReceiptServerCertificateCommand)}, index = {index}.");
            try
            {
                var items = context.Transaction.InnerTransaction.OpenTable(ItemsSchema, Items);
                using (Slice.From(context.Allocator, CertificateReplacement.CertificateReplacementDoc, out var key))
                {
                    if (cmd.TryGet(nameof(ConfirmReceiptServerCertificateCommand.Thumbprint), out string thumbprint) == false)
                    {
                        throw new RachisApplyException($"{nameof(ConfirmReceiptServerCertificateCommand.Thumbprint)} property didn't exist in {nameof(ConfirmReceiptServerCertificateCommand)}");
                    }
                    var certInstallation = GetItem(context, CertificateReplacement.CertificateReplacementDoc);
                    if (certInstallation == null)
                        return; // already applied?

                    if (certInstallation.TryGet(nameof(CertificateReplacement.Thumbprint), out string storedThumbprint) == false)
                        throw new RachisApplyException($"{nameof(CertificateReplacement.Thumbprint)} property didn't exist in 'server/cert' value");

                    if (storedThumbprint != thumbprint)
                        return; // confirmation for a different cert, ignoring

                    certInstallation.TryGet(nameof(CertificateReplacement.Confirmations), out int confirmations);

                    certInstallation.Modifications = new DynamicJsonValue(certInstallation)
                    {
                        [nameof(CertificateReplacement.Confirmations)] = confirmations + 1
                    };

                    certInstallation = context.ReadObject(certInstallation, "server.cert.update");

                    UpdateValue(index, items, key, key, certInstallation);

                    if (_parent.Log.IsOperationsEnabled)
                        _parent.Log.Operations("Confirming to replace the server certificate.");

                    // this will trigger the handling of the certificate update
                    NotifyValueChanged(context, nameof(ConfirmReceiptServerCertificateCommand), index);
                }
            }
            catch (Exception e)
            {
                if (_parent.Log.IsOperationsEnabled)
                    _parent.Log.Operations($"{nameof(ConfirmReceiptServerCertificate)} failed (index = {index}).", e);

                serverStore.NotificationCenter.Add(AlertRaised.Create(
                    null,
                    CertificateReplacement.CertReplaceAlertTitle,
                    "Failed to confirm receipt of the new certificate.",
                    AlertType.Certificates_ReplaceError,
                    NotificationSeverity.Error,
                    details: new ExceptionDetails(e)));

                throw;
            }
        }

        private void InstallUpdatedServerCertificate(ClusterOperationContext context, BlittableJsonReaderObject cmd, long index, ServerStore serverStore)
        {
            if (_parent.Log.IsOperationsEnabled)
                _parent.Log.Operations($"Received {nameof(InstallUpdatedServerCertificateCommand)}.");
            Exception exception = null;
            try
            {
                if (cmd.TryGet(nameof(InstallUpdatedServerCertificateCommand.Certificate), out string cert) == false || string.IsNullOrEmpty(cert))
                {
                    throw new RachisApplyException($"{nameof(InstallUpdatedServerCertificateCommand.Certificate)} property didn't exist in {nameof(InstallUpdatedServerCertificateCommand)}");
                }

                cmd.TryGet(nameof(InstallUpdatedServerCertificateCommand.ReplaceImmediately), out bool replaceImmediately);

                var x509Certificate = new X509Certificate2(Convert.FromBase64String(cert), (string)null, X509KeyStorageFlags.MachineKeySet);
                // we assume that this is valid, and we don't check dates, since that would introduce external factor to the state machine, which is not allowed
                using (Slice.From(context.Allocator, CertificateReplacement.CertificateReplacementDoc, out var key))
                {
                    var djv = new DynamicJsonValue
                    {
                        [nameof(CertificateReplacement.Certificate)] = cert,
                        [nameof(CertificateReplacement.Thumbprint)] = x509Certificate.Thumbprint,
                        [nameof(CertificateReplacement.OldThumbprint)] = serverStore.Server.Certificate.Certificate.Thumbprint,
                        [nameof(CertificateReplacement.Confirmations)] = 0,
                        [nameof(CertificateReplacement.Replaced)] = 0,
                        [nameof(CertificateReplacement.ReplaceImmediately)] = replaceImmediately
                    };

                    var json = context.ReadObject(djv, "server.cert.update.info");

                    var items = context.Transaction.InnerTransaction.OpenTable(ItemsSchema, Items);
                    UpdateValue(index, items, key, key, json);
                }

                // this will trigger the notification to the leader
                NotifyValueChanged(context, nameof(InstallUpdatedServerCertificateCommand), index);
            }
            catch (Exception e)
            {
                exception = e;
                if (_parent.Log.IsOperationsEnabled)
                    _parent.Log.Operations($"{nameof(InstallUpdatedServerCertificateCommand)} failed (index = {index}).", e);

                serverStore.NotificationCenter.Add(AlertRaised.Create(
                    null,
                    CertificateReplacement.CertReplaceAlertTitle,
                    $"{nameof(InstallUpdatedServerCertificateCommand)} failed.",
                    AlertType.Certificates_ReplaceError,
                    NotificationSeverity.Error,
                    details: new ExceptionDetails(e)));

                throw;
            }
            finally
            {
                LogCommand(nameof(InstallUpdatedServerCertificateCommand), index, exception);
            }
        }

        private void ConfirmServerCertificateReplaced(ClusterOperationContext context, BlittableJsonReaderObject cmd, long index, ServerStore serverStore)
        {
            if (_parent.Log.IsOperationsEnabled)
                _parent.Log.Operations($"Received {nameof(ConfirmServerCertificateReplacedCommand)}, index = {index}.");
            try
            {
                var items = context.Transaction.InnerTransaction.OpenTable(ItemsSchema, Items);
                using (Slice.From(context.Allocator, CertificateReplacement.CertificateReplacementDoc, out var key))
                {
                    if (cmd.TryGet(nameof(ConfirmServerCertificateReplacedCommand.Thumbprint), out string thumbprint) == false)
                    {
                        throw new RachisApplyException($"{nameof(ConfirmServerCertificateReplacedCommand.Thumbprint)} property didn't exist in {nameof(ConfirmServerCertificateReplacedCommand)}");
                    }
                    if (cmd.TryGet(nameof(ConfirmServerCertificateReplacedCommand.OldThumbprint), out string oldThumbprintFromCommand) == false)
                    {
                        throw new RachisApplyException($"{nameof(ConfirmServerCertificateReplacedCommand.OldThumbprint)} property didn't exist in {nameof(ConfirmServerCertificateReplacedCommand)}");
                    }

                    var certInstallation = GetItem(context, CertificateReplacement.CertificateReplacementDoc);
                    if (certInstallation == null)
                        return; // already applied?

                    if (certInstallation.TryGet(nameof(CertificateReplacement.Thumbprint), out string storedThumbprint) == false)
                        throw new RachisApplyException($"'{nameof(CertificateReplacement.Thumbprint)}' property didn't exist in 'server/cert' value");

                    if (storedThumbprint != thumbprint)
                        return; // confirmation for a different cert, ignoring

                    // If "Replaced" or "OldThumbprint" are not there, it means this node started the replacement process with a lower version and was then upgraded.
                    // No worries, it got the command now and it can join the confirmation process which is still happening. Let's synchronize the 'server/cert' doc
                    // to have the new properties:
                    if (certInstallation.TryGet(nameof(CertificateReplacement.Replaced), out int replaced) == false)
                        replaced = 0;

                    if (certInstallation.TryGet(nameof(CertificateReplacement.OldThumbprint), out string oldThumbprint) == false)
                    {
                        oldThumbprint = oldThumbprintFromCommand;
                        certInstallation.Modifications = new DynamicJsonValue(certInstallation)
                        {
                            [nameof(CertificateReplacement.OldThumbprint)] = oldThumbprint
                        };
                    }

                    certInstallation.Modifications = new DynamicJsonValue(certInstallation)
                    {
                        [nameof(CertificateReplacement.Replaced)] = replaced + 1
                    };

                    certInstallation = context.ReadObject(certInstallation, "server.cert.update");

                    UpdateValue(index, items, key, key, certInstallation);

                    if (_parent.Log.IsOperationsEnabled)
                        _parent.Log.Operations($"Confirming that certificate replacement has happened. Old certificate thumbprint: '{oldThumbprint}'. New certificate thumbprint: '{thumbprint}'.");

                    // this will trigger the deletion of the new and old server certs from the cluster
                    NotifyValueChanged(context, nameof(ConfirmServerCertificateReplacedCommand), index);
                }
            }
            catch (Exception e)
            {
                if (_parent.Log.IsOperationsEnabled)
                    _parent.Log.Operations($"{nameof(ConfirmServerCertificateReplaced)} failed (index = {index}).", e);

                serverStore.NotificationCenter.Add(AlertRaised.Create(
                    null,
                    CertificateReplacement.CertReplaceAlertTitle,
                    "Failed to confirm replacement of the new certificate.",
                    AlertType.Certificates_ReplaceError,
                    NotificationSeverity.Error,
                    details: new ExceptionDetails(e)));

                throw;
            }
        }

        private void RemoveNodeFromCluster(ClusterOperationContext context, BlittableJsonReaderObject cmd, long index, Leader leader, ServerStore serverStore)
        {
            RemoveNodeFromClusterCommand removedCmd = null;
            Exception exception = null;
            try
            {
                removedCmd = JsonDeserializationCluster.RemoveNodeFromClusterCommand(cmd);
                var removed = removedCmd.RemovedNode;
                var items = context.Transaction.InnerTransaction.OpenTable(ItemsSchema, Items);

                var tasks = new List<Func<Task>>();

                foreach (var record in GetAllDatabases(context))
                {
                    using (Slice.From(context.Allocator, "db/" + record.DatabaseName.ToLowerInvariant(), out Slice lowerKey))
                    using (Slice.From(context.Allocator, "db/" + record.DatabaseName, out Slice key))
                    {
                        if (record.DeletionInProgress != null)
                        {
                            // delete immediately if this node was removed.
                            var deleteNow = record.DeletionInProgress.Remove(removed) && _parent.Tag == removed;
                            if (record.DeletionInProgress.Count == 0 && record.Topology.Count == 0 || deleteNow)
                            {
                                DeleteDatabaseRecord(context, index, items, lowerKey, record.DatabaseName, serverStore);
                                tasks.Add(() => Changes.OnDatabaseChanges(record.DatabaseName, index, nameof(RemoveNodeFromCluster),
                                    DatabasesLandlord.ClusterDatabaseChangeType.RecordChanged, null));

                                continue;
                            }
                        }

                        if (record.Topology.RelevantFor(removed))
                        {
                            record.Topology.RemoveFromTopology(removed);
                            // Explicit removing of the node means that we modify the replication factor
                            record.Topology.ReplicationFactor = record.Topology.Count;
                            if (record.Topology.Count == 0)
                            {
                                DeleteDatabaseRecord(context, index, items, lowerKey, record.DatabaseName, serverStore);
                                continue;
                            }
                        }

                        var updated = DocumentConventions.DefaultForServer.Serialization.DefaultConverter.ToBlittable(record, context);

                        UpdateValue(index, items, lowerKey, key, updated);
                    }

                    tasks.Add(() => Changes.OnDatabaseChanges(record.DatabaseName, index, nameof(RemoveNodeFromCluster), DatabasesLandlord.ClusterDatabaseChangeType.RecordChanged, null));
                }

                // delete the node license limits
                var licenseLimitsBlittable = Read(context, ServerStore.LicenseLimitsStorageKey, out _);
                if (licenseLimitsBlittable != null)
                {
                    var licenseLimits = JsonDeserializationServer.LicenseLimits(licenseLimitsBlittable);
                    licenseLimits.NodeLicenseDetails.Remove(removed);
                    var value = context.ReadObject(licenseLimits.ToJson(), "overwrite-license-limits");
                    PutValueDirectly(context, ServerStore.LicenseLimitsStorageKey, value, index);
                }

                ExecuteManyOnDispose(context, index, nameof(RemoveNodeFromCluster), tasks);
            }
            catch (Exception e)
            {
                exception = e;
                throw;
            }
            finally
            {
                LogCommand(nameof(RemoveNodeFromClusterCommand), index, exception, removedCmd?.AdditionalDebugInformation(exception));
            }
        }

        private void ExecuteManyOnDispose(ClusterOperationContext context, long index, string type, List<Func<Task>> tasks)
        {
            context.Transaction.InnerTransaction.LowLevelTransaction.AfterCommitWhenNewReadTransactionsPrevented += _ =>
            {
                _rachisLogIndexNotifications.AddTask(index);
                var count = tasks.Count;

                if (count == 0)
                {
                    NotifyAndSetCompleted(index);
                    return;
                }

                context.Transaction.InnerTransaction.LowLevelTransaction.OnDispose += tx =>
                {
                    var exceptionAggregator =
                        new ExceptionAggregator(_parent.Log, $"the raft index {index} is committed, but an error occured during executing the {type} command.");

                    foreach (var task in tasks)
                    {
                        Task.Run(async () =>
                        {
                            await exceptionAggregator.ExecuteAsync(task());
                            if (Interlocked.Decrement(ref count) == 0)
                            {
                                Exception error = null;
                                try
                                {
                                    exceptionAggregator.ThrowIfNeeded();
                                }
                                catch (Exception e)
                                {
                                    error = e;
                                }
                                finally
                                {
                                    _rachisLogIndexNotifications.NotifyListenersAbout(index, error);
                                    _rachisLogIndexNotifications.SetTaskCompleted(index, error);
                                }
                            }
                        });
                    }
                };
            };
        }

        private void NotifyAndSetCompleted(long index)
        {
            try
            {
                _rachisLogIndexNotifications.NotifyListenersAbout(index, null);
                _rachisLogIndexNotifications.SetTaskCompleted(index, null);
            }
            catch (OperationCanceledException e)
            {
                _rachisLogIndexNotifications.SetTaskCompleted(index, e);
            }
        }

        protected void NotifyLeaderAboutError(long index, Leader leader, Exception e)
        {
            _rachisLogIndexNotifications.RecordNotification(new RecentLogIndexNotification
            {
                Type = "Error",
                ExecutionTime = TimeSpan.Zero,
                Index = index,
                LeaderErrorCount = leader?.ErrorsList.Count,
                Term = leader?.Term,
                LeaderShipDuration = leader?.LeaderShipDuration,
                Exception = e,
            });

            // ReSharper disable once UseNullPropagation
            if (leader == null)
                return;

            leader.SetStateOf(index, tcs => { tcs.TrySetException(e); });
        }

        private static bool ValidatePropertyExistence(BlittableJsonReaderObject cmd, string propertyTypeName, string propertyName, out string errorMessage)
        {
            errorMessage = null;
            if (cmd.TryGet(propertyName, out object _) == false)
            {
                errorMessage = $"Expected to find {propertyTypeName}.{propertyName} property in the Raft command but didn't find it...";
                return false;
            }
            return true;
        }

        private void SetValueForTypedDatabaseCommand(ClusterOperationContext context, string type, BlittableJsonReaderObject cmd, long index, Leader leader, out object result)
        {
            result = null;
            UpdateValueForDatabaseCommand updateCommand = null;
            Exception exception = null;
            try
            {
                var items = context.Transaction.InnerTransaction.OpenTable(ItemsSchema, Items);

                updateCommand = (UpdateValueForDatabaseCommand)JsonDeserializationCluster.Commands[type](cmd);

                using (var databaseRecord = ReadRawDatabaseRecord(context, updateCommand.DatabaseName))
                {
                    if (databaseRecord == null)
                        throw new DatabaseDoesNotExistException($"Cannot set typed value of type {type} for database {updateCommand.DatabaseName}, because it does not exist");

                    updateCommand.Execute(context, items, index, databaseRecord, _parent.CurrentState, out result);
                }
            }
            catch (Exception e)
            {
                exception = e;
                throw;
            }
            finally
            {
                LogCommand(type, index, exception, updateCommand?.AdditionalDebugInformation(exception));
                NotifyDatabaseAboutChanged(context, updateCommand?.DatabaseName, index, type, DatabasesLandlord.ClusterDatabaseChangeType.ValueChanged, null);
            }
        }

        public async Task WaitForIndexNotification(long index, TimeSpan? timeout = null)
        {
            await _rachisLogIndexNotifications.WaitForIndexNotification(index, timeout ?? _parent.OperationTimeout);
        }

        private unsafe void RemoveNodeFromDatabase(ClusterOperationContext context, BlittableJsonReaderObject cmd, long index, Leader leader, ServerStore serverStore)
        {
            Exception exception = null;
            RemoveNodeFromDatabaseCommand remove = null;
            try
            {
                var items = context.Transaction.InnerTransaction.OpenTable(ItemsSchema, Items);
                remove = JsonDeserializationCluster.RemoveNodeFromDatabaseCommand(cmd);
                var databaseName = remove.DatabaseName;
                var databaseNameLowered = databaseName.ToLowerInvariant();
                using (Slice.From(context.Allocator, "db/" + databaseNameLowered, out Slice lowerKey))
                using (Slice.From(context.Allocator, "db/" + databaseName, out Slice key))
                {
                    if (items.ReadByKey(lowerKey, out TableValueReader reader) == false)
                        throw new DatabaseDoesNotExistException($"The database {databaseName} does not exists");

                    var doc = new BlittableJsonReaderObject(reader.Read(2, out int size), size, context);

                    if (doc.TryGet(nameof(DatabaseRecord.Topology), out BlittableJsonReaderObject _) == false)
                    {
                        items.DeleteByKey(lowerKey);
                        NotifyDatabaseAboutChanged(context, databaseName, index, nameof(RemoveNodeFromDatabaseCommand),
                            DatabasesLandlord.ClusterDatabaseChangeType.RecordChanged, null);
                        return;
                    }

                    var databaseRecord = JsonDeserializationCluster.DatabaseRecord(doc);
                    remove.UpdateDatabaseRecord(databaseRecord, index);

                    if (databaseRecord.DeletionInProgress.Count == 0 && databaseRecord.Topology.Count == 0)
                    {
                        DeleteDatabaseRecord(context, index, items, lowerKey, databaseName, serverStore);
                        NotifyDatabaseAboutChanged(context, databaseName, index, nameof(RemoveNodeFromDatabaseCommand),
                            DatabasesLandlord.ClusterDatabaseChangeType.RecordChanged, null);
                        return;
                    }

                    var updated = DocumentConventions.DefaultForServer.Serialization.DefaultConverter.ToBlittable(databaseRecord, context);

                    UpdateValue(index, items, lowerKey, key, updated);
                }

                NotifyDatabaseAboutChanged(context, databaseName, index, nameof(RemoveNodeFromDatabaseCommand),
                    DatabasesLandlord.ClusterDatabaseChangeType.RecordChanged, null);
            }
            catch (Exception e)
            {
                exception = e;
                throw;
            }
            finally
            {
                LogCommand(nameof(RemoveNodeFromDatabaseCommand), index, exception, remove?.AdditionalDebugInformation(exception));
            }
        }

        private static void DeleteDatabaseRecord(ClusterOperationContext context, long index, Table items, Slice lowerKey, string databaseName, ServerStore serverStore)
        {
            // delete database record
            items.DeleteByKey(lowerKey);

            // delete all values linked to database record - for subscription, etl etc.
            CleanupDatabaseRelatedValues(context, items, databaseName, serverStore);
            CleanupDatabaseReplicationCertificate(context, databaseName);

            var transactionsCommands = context.Transaction.InnerTransaction.OpenTable(TransactionCommandsSchema, TransactionCommands);
            var commandsCountPerDatabase = context.Transaction.InnerTransaction.ReadTree(TransactionCommandsCountPerDatabase);

            using (ClusterTransactionCommand.GetPrefix(context, databaseName, out var prefixSlice))
            {
                commandsCountPerDatabase.Delete(prefixSlice);
                transactionsCommands.DeleteByPrimaryKeyPrefix(prefixSlice);
            }
        }

        private static void CleanupDatabaseReplicationCertificate(ClusterOperationContext context, string databaseName)
        {
            using var certs = context.Transaction.InnerTransaction.OpenTable(ReplicationCertificatesSchema, ReplicationCertificatesSlice);

            string prefixString = (databaseName + "/").ToLowerInvariant();
            using var _ = Slice.From(context.Allocator, prefixString, out var prefix);

            certs.DeleteByPrimaryKeyPrefix(prefix);
        }

        private static void CleanupDatabaseRelatedValues(ClusterOperationContext context, Table items, string databaseName, ServerStore serverStore)
        {
            var dbValuesPrefix = Helpers.ClusterStateMachineValuesPrefix(databaseName).ToLowerInvariant();
            using (Slice.From(context.Allocator, dbValuesPrefix, out var loweredKey))
            {
                items.DeleteByPrimaryKeyPrefix(loweredKey);
            }

            var databaseLowered = $"{databaseName.ToLowerInvariant()}/";
            using (Slice.From(context.Allocator, databaseLowered, out var databaseSlice))
            {
                context.Transaction.InnerTransaction.OpenTable(CompareExchangeSchema, CompareExchange).DeleteByPrimaryKeyPrefix(databaseSlice);
                context.Transaction.InnerTransaction.OpenTable(CompareExchangeTombstoneSchema, CompareExchangeTombstones).DeleteByPrimaryKeyPrefix(databaseSlice);
                context.Transaction.InnerTransaction.OpenTable(IdentitiesSchema, Identities).DeleteByPrimaryKeyPrefix(databaseSlice);
            }

            // db can be idle when we are deleting it
            serverStore?.IdleDatabases.TryRemove(databaseName, out _);
        }

        internal static unsafe void UpdateValue(long index, Table items, Slice lowerKey, Slice key, BlittableJsonReaderObject updated)
        {
            using (items.Allocate(out TableValueBuilder builder))
            {
                builder.Add(lowerKey);
                builder.Add(key);
                builder.Add(updated.BasePointer, updated.Size);
                builder.Add(Bits.SwapBytes(index));

                items.Set(builder);
            }
        }

        internal static unsafe void UpdateCertificate(Table certificates, Slice key, Slice hash, BlittableJsonReaderObject updated)
        {
            Debug.Assert(key.ToString() == key.ToString().ToLowerInvariant(), $"Key of certificate table (thumbprint) must be lower cased while we got '{key}'");

            using (certificates.Allocate(out TableValueBuilder builder))
            {
                builder.Add(key);
                builder.Add(hash);
                builder.Add(updated.BasePointer, updated.Size);

                certificates.Set(builder);
            }
        }

        private unsafe List<string> AddDatabase(ClusterOperationContext context, BlittableJsonReaderObject cmd, long index, Leader leader)
        {
            var addDatabaseCommand = JsonDeserializationCluster.AddDatabaseCommand(cmd);
            Exception exception = null;
            try
            {
                Debug.Assert(addDatabaseCommand.Record.Topology.Count != 0, "Attempt to add database with no nodes");
                var items = context.Transaction.InnerTransaction.OpenTable(ItemsSchema, Items);
                using (Slice.From(context.Allocator, "db/" + addDatabaseCommand.Name, out Slice valueName))
                using (Slice.From(context.Allocator, "db/" + addDatabaseCommand.Name.ToLowerInvariant(), out Slice valueNameLowered))
                using (var currentDatabaseRecord = DocumentConventions.DefaultForServer.Serialization.DefaultConverter.ToBlittable(addDatabaseCommand.Record, context))
                {
                    if (addDatabaseCommand.RaftCommandIndex != null)
                    {
                        if (items.ReadByKey(valueNameLowered, out TableValueReader reader) == false && addDatabaseCommand.RaftCommandIndex != 0)
                            throw new RachisConcurrencyException("Concurrency violation, the database " + addDatabaseCommand.Name +
                                                           " does not exists, but had a non zero etag");

                        var actualEtag = Bits.SwapBytes(*(long*)reader.Read(3, out int size));
                        Debug.Assert(size == sizeof(long));

                        if (actualEtag != addDatabaseCommand.RaftCommandIndex.Value)
                            throw new RachisConcurrencyException("Concurrency violation, the database " + addDatabaseCommand.Name + " has etag " + actualEtag +
                                                                 " but was expecting " + addDatabaseCommand.RaftCommandIndex);
                    }

                    VerifyUnchangedTasks();

                    using (var databaseRecordAsJson = UpdateDatabaseRecordIfNeeded())
                    {
                        UpdateValue(index, items, valueNameLowered, valueName, databaseRecordAsJson);
                        SetDatabaseValues(addDatabaseCommand.DatabaseValues, addDatabaseCommand.Name, context, index, items);
                        return addDatabaseCommand.Record.Topology.Members;
                    }

                    void VerifyUnchangedTasks()
                    {
                        if (addDatabaseCommand.IsRestore)
                            return;

                        var dbId = Constants.Documents.Prefix + addDatabaseCommand.Name;
                        using (var dbDoc = Read(context, dbId, out _))
                        {
                            var tasksList = new List<string>
                            {
                                nameof(DatabaseRecord.PeriodicBackups),
                                nameof(DatabaseRecord.ExternalReplications),
                                nameof(DatabaseRecord.SinkPullReplications),
                                nameof(DatabaseRecord.HubPullReplications),
                                nameof(DatabaseRecord.RavenEtls),
                                nameof(DatabaseRecord.SqlEtls)
                            };

                            if (dbDoc == null)
                            {
                                foreach (var task in tasksList)
                                {
                                    if (currentDatabaseRecord.TryGet(task, out BlittableJsonReaderArray dbRecordVal) && dbRecordVal.Length > 0)
                                    {
                                        throw new RachisInvalidOperationException(
                                            $"Failed to create a new Database {addDatabaseCommand.Name}. Updating tasks configurations via DatabaseRecord is not supported, please use a dedicated operation to update the {task} configuration.");
                                    }
                                }
                            }
                            else
                            {
                                // compare tasks configurations of both db records
                                foreach (var task in tasksList)
                                {
                                    var hasChanges = false;

                                    if (dbDoc.TryGet(task, out BlittableJsonReaderArray oldDbRecordVal))
                                    {
                                        if (currentDatabaseRecord.TryGet(task, out BlittableJsonReaderArray newDbRecordVal) == false && oldDbRecordVal.Length > 0)
                                        {
                                            hasChanges = true;
                                        }
                                        else if (oldDbRecordVal.Equals(newDbRecordVal) == false)
                                        {
                                            hasChanges = true;
                                        }
                                    }
                                    else if (currentDatabaseRecord.TryGet(task, out BlittableJsonReaderArray newDbRecordObject) && newDbRecordObject.Length > 0)
                                    {
                                        hasChanges = true;
                                    }

                                    if (hasChanges)
                                        throw new RachisInvalidOperationException(
                                            $"Cannot update {task} configuration with DatabaseRecord. Please use a dedicated operation to update the {task} configuration.");
                                }
                            }
                        }
                    }

                    BlittableJsonReaderObject UpdateDatabaseRecordIfNeeded()
                    {
                        if (items.ReadByKey(valueNameLowered, out _) && addDatabaseCommand.IsRestore == false)
                        {
                            // the backup tasks cannot be changed by modifying the database record
                            // (only by using the dedicated UpdatePeriodicBackup command)
                            return currentDatabaseRecord;
                        }

                        var serverWideBackups = Read(context, ServerWideBackupConfigurationsKey);
                        if (serverWideBackups == null)
                            return currentDatabaseRecord;

                        var propertyNames = serverWideBackups.GetPropertyNames();
                        if (propertyNames.Length == 0)
                            return currentDatabaseRecord;

                        // add the server-wide backup configurations
                        foreach (var propertyName in propertyNames)
                        {
                            if (serverWideBackups.TryGet(propertyName, out BlittableJsonReaderObject configurationBlittable) == false)
                                continue;

                            if (IsExcluded(configurationBlittable, addDatabaseCommand.Name))
                                continue;

                            var backupConfiguration = JsonDeserializationCluster.PeriodicBackupConfiguration(configurationBlittable);
                            PutServerWideBackupConfigurationCommand.UpdateTemplateForDatabase(backupConfiguration, addDatabaseCommand.Name, addDatabaseCommand.Encrypted);
                            addDatabaseCommand.Record.PeriodicBackups.Add(backupConfiguration);
                        }

                        return DocumentConventions.DefaultForServer.Serialization.DefaultConverter.ToBlittable(addDatabaseCommand.Record, context);
                    }
                }
            }
            catch (Exception e)
            {
                exception = e;
                throw;
            }
            finally
            {
                LogCommand(nameof(AddDatabaseCommand), index, exception, addDatabaseCommand.AdditionalDebugInformation(exception));
                NotifyDatabaseAboutChanged(context, addDatabaseCommand.Name, index, nameof(AddDatabaseCommand),
                    addDatabaseCommand.IsRestore
                        ? DatabasesLandlord.ClusterDatabaseChangeType.RecordRestored
                        : DatabasesLandlord.ClusterDatabaseChangeType.RecordChanged, null);
            }
        }

        private static bool IsExcluded(BlittableJsonReaderObject configurationBlittable, string databaseName)
        {
            if (configurationBlittable.TryGet(nameof(ServerWideBackupConfiguration.ExcludedDatabases), out BlittableJsonReaderArray excludedDatabases) == false)
                return false;

            foreach (object excludedDatabase in excludedDatabases)
            {
                if (excludedDatabase == null)
                    continue;

                if (string.Equals(databaseName, excludedDatabase.ToString(), StringComparison.OrdinalIgnoreCase))
                    return true;
            }

            return false;
        }

        private static void SetDatabaseValues(
            Dictionary<string, BlittableJsonReaderObject> databaseValues,
            string databaseName,
            ClusterOperationContext context,
            long index,
            Table items)
        {
            if (databaseValues == null)
                return;

            foreach (var keyValue in databaseValues)
            {
                if (keyValue.Key.StartsWith(PeriodicBackupStatus.Prefix, StringComparison.OrdinalIgnoreCase))
                {
                    // don't use the old backup status
                    continue;
                }

                var key = $"{Helpers.ClusterStateMachineValuesPrefix(databaseName)}{keyValue.Key}";
                using (Slice.From(context.Allocator, key, out Slice databaseValueName))
                using (Slice.From(context.Allocator, key.ToLowerInvariant(), out Slice databaseValueNameLowered))
                using (var value = keyValue.Value.Clone(context))
                {
                    UpdateValue(index, items, databaseValueNameLowered, databaseValueName, value);
                }
            }
        }

        private void DeleteValue(ClusterOperationContext context, string type, BlittableJsonReaderObject cmd, long index)
        {
            Exception exception = null;
            DeleteValueCommand delCmd = null;
            try
            {
                delCmd = JsonDeserializationCluster.DeleteValueCommand(cmd);
                if (delCmd.Name.StartsWith("db/"))
                    throw new RachisApplyException("Cannot delete " + delCmd.Name + " using DeleteValueCommand, only via dedicated database calls");

                DeleteItem(context, delCmd.Name);
            }
            catch (Exception e)
            {
                exception = e;
                throw;
            }
            finally
            {
                LogCommand(type, index, exception, delCmd?.AdditionalDebugInformation(exception));
                NotifyValueChanged(context, type, index);
            }
        }

        private void DeleteCertificate(ClusterOperationContext context, string type, BlittableJsonReaderObject cmd, long index)
        {
            try
            {
                var command = (DeleteCertificateFromClusterCommand)CommandBase.CreateFrom(cmd);

                DeleteCertificate(context, command.Name);
            }
            finally
            {
                NotifyValueChanged(context, type, index);
            }
        }

        private void DeleteMultipleCertificates(ClusterOperationContext context, string type, BlittableJsonReaderObject cmd, long index)
        {
            try
            {
                var command = (DeleteCertificateCollectionFromClusterCommand)CommandBase.CreateFrom(cmd);

                foreach (var thumbprint in command.Names)
                {
                    DeleteCertificate(context, thumbprint);
                }
            }
            finally
            {
                NotifyValueChanged(context, type, index);
            }
        }

        public void DeleteItem<TTransaction>(TransactionOperationContext<TTransaction> context, string name)
            where TTransaction : RavenTransaction
        {
            var items = context.Transaction.InnerTransaction.OpenTable(ItemsSchema, Items);
            using (Slice.From(context.Allocator, name.ToLowerInvariant(), out Slice keyNameLowered))
            {
                items.DeleteByKey(keyNameLowered);
            }
        }

        public void DeleteCertificate<TTransaction>(TransactionOperationContext<TTransaction> context, string thumbprint)
            where TTransaction : RavenTransaction
        {
            var certs = context.Transaction.InnerTransaction.OpenTable(CertificatesSchema, CertificatesSlice);
            using (Slice.From(context.Allocator, thumbprint.ToLowerInvariant(), out var thumbprintSlice))
            {
                certs.DeleteByKey(thumbprintSlice);
            }
        }

        private void DeleteMultipleValues(ClusterOperationContext context, string type, BlittableJsonReaderObject cmd, long index, Leader leader)
        {
            Exception exception = null;
            DeleteMultipleValuesCommand delCmd = null;
            try
            {
                var items = context.Transaction.InnerTransaction.OpenTable(ItemsSchema, Items);
                delCmd = JsonDeserializationCluster.DeleteMultipleValuesCommand(cmd);
                if (delCmd.Names.Any(name => name.StartsWith("db/")))
                    throw new RachisApplyException("Cannot delete " + delCmd.Names + " using DeleteMultipleValuesCommand, only via dedicated database calls");

                foreach (var name in delCmd.Names)
                {
                    using (Slice.From(context.Allocator, name, out Slice _))
                    using (Slice.From(context.Allocator, name.ToLowerInvariant(), out Slice keyNameLowered))
                    {
                        items.DeleteByKey(keyNameLowered);
                    }
                }
            }
            catch (Exception e)
            {
                exception = e;
                throw;
            }
            finally
            {
                LogCommand(type, index, exception, delCmd?.AdditionalDebugInformation(exception));
                NotifyValueChanged(context, type, index);
            }
        }

        private unsafe T UpdateValue<T>(ClusterOperationContext context, string type, BlittableJsonReaderObject cmd, long index, bool skipNotifyValueChanged = false)
        {
            UpdateValueCommand<T> command = null;
            Exception exception = null;
            try
            {
                var items = context.Transaction.InnerTransaction.OpenTable(ItemsSchema, Items);
                command = (UpdateValueCommand<T>)CommandBase.CreateFrom(cmd);
                if (command.Name.StartsWith(Constants.Documents.Prefix))
                    throw new RachisApplyException("Cannot set " + command.Name + " using PutValueCommand, only via dedicated database calls");

                using (Slice.From(context.Allocator, command.Name, out Slice valueName))
                using (Slice.From(context.Allocator, command.Name.ToLowerInvariant(), out Slice valueNameLowered))
                {
                    BlittableJsonReaderObject previousValue = null;
                    if (items.ReadByKey(valueNameLowered, out var tvr))
                    {
                        var ptr = tvr.Read(2, out int size);
                        previousValue = new BlittableJsonReaderObject(ptr, size, context);
                    }

                    var newValue = command.GetUpdatedValue(context, previousValue, index);
                    if (newValue == null)
                        return default;

                    UpdateValue(index, items, valueNameLowered, valueName, newValue);
                    return command.Value;
                }
            }
            catch (Exception e)
            {
                exception = e;
                throw;
            }
            finally
            {
                LogCommand(type, index, exception, command?.AdditionalDebugInformation(exception));

                if (skipNotifyValueChanged == false)
                    NotifyValueChanged(context, type, index);
            }
        }

        public string GetServerWideBackupNameByTaskId(TransactionOperationContext context, long taskId)
        {
            var configurationsBlittable = Read(context, ServerWideBackupConfigurationsKey);
            if (configurationsBlittable == null)
                return null;

            foreach (var propertyName in configurationsBlittable.GetPropertyNames())
            {
                if (configurationsBlittable.TryGet(propertyName, out BlittableJsonReaderObject serverWideBackupBlittable) == false)
                    continue;

                if (serverWideBackupBlittable.TryGet(nameof(ServerWideBackupConfiguration.TaskId), out long taskIdFromBackup) == false)
                    continue;

                if (taskId == taskIdFromBackup)
                {
                    serverWideBackupBlittable.TryGet(nameof(ServerWideBackupConfiguration.Name), out string backupName);
                    return backupName;
                }
            }

            return null;
        }

        public IEnumerable<BlittableJsonReaderObject> GetServerWideBackupConfigurations(TransactionOperationContext context, string name)
        {
            var configurationsBlittable = Read(context, ServerWideBackupConfigurationsKey);
            if (configurationsBlittable == null)
                yield break;

            foreach (var propertyName in configurationsBlittable.GetPropertyNames())
            {
                if (name != null && propertyName.Equals(name, StringComparison.OrdinalIgnoreCase) == false)
                    continue;

                if (configurationsBlittable.TryGet(propertyName, out BlittableJsonReaderObject serverWideBackupBlittable))
                {
                    yield return serverWideBackupBlittable;
                }
            }
        }

        private T PutValue<T>(ClusterOperationContext context, string type, BlittableJsonReaderObject cmd, long index)
        {
            Exception exception = null;
            PutValueCommand<T> command = null;
            try
            {
                var items = context.Transaction.InnerTransaction.OpenTable(ItemsSchema, Items);
                command = (PutValueCommand<T>)CommandBase.CreateFrom(cmd);
                if (command.Name.StartsWith(Constants.Documents.Prefix))
                    throw new RachisApplyException("Cannot set " + command.Name + " using PutValueCommand, only via dedicated database calls");

                command.UpdateValue(index);

                using (Slice.From(context.Allocator, command.Name, out Slice valueName))
                using (Slice.From(context.Allocator, command.Name.ToLowerInvariant(), out Slice valueNameLowered))
                using (var rec = context.ReadObject(command.ValueToJson(), "inner-val"))
                {
                    UpdateValue(index, items, valueNameLowered, valueName, rec);
                    return command.Value;
                }
            }
            catch (Exception e)
            {
                exception = e;
                throw;
            }
            finally
            {
                LogCommand(type, index, exception, command.AdditionalDebugInformation(exception));
                NotifyValueChanged(context, type, index);
            }
        }

        private void PutValueDirectly(ClusterOperationContext context, string key, BlittableJsonReaderObject value, long index)
        {
            var items = context.Transaction.InnerTransaction.OpenTable(ItemsSchema, Items);
            using (Slice.From(context.Allocator, key, out Slice keySlice))
            using (Slice.From(context.Allocator, key.ToLowerInvariant(), out Slice keyLoweredSlice))
            {
                UpdateValue(index, items, keyLoweredSlice, keySlice, value);
            }
        }

        private void PutCertificate(ClusterOperationContext context, string type, BlittableJsonReaderObject cmd, long index, ServerStore serverStore)
        {
            try
            {
                var certs = context.Transaction.InnerTransaction.OpenTable(CertificatesSchema, CertificatesSlice);
                var command = (PutCertificateCommand)CommandBase.CreateFrom(cmd);

                using (Slice.From(context.Allocator, command.PublicKeyPinningHash, out var hashSlice))
                using (Slice.From(context.Allocator, command.Name.ToLowerInvariant(), out var thumbprintSlice))
                using (var cert = context.ReadObject(command.ValueToJson(), "inner-val"))
                {
                    if (_clusterAuditLog.IsInfoEnabled)
                        _clusterAuditLog.Info($"Registering new certificate '{command.Value.Thumbprint}' in the cluster. Security Clearance: {command.Value.SecurityClearance}. " +
                                              $"Permissions:{Environment.NewLine}{string.Join(Environment.NewLine, command.Value.Permissions.Select(kvp => kvp.Key + ": " + kvp.Value.ToString()))}");

                    UpdateCertificate(certs, thumbprintSlice, hashSlice, cert);
                    return;
                }
            }
            finally
            {
                NotifyValueChanged(context, type, index);
            }
        }

        private void BulkPutReplicationCertificate(ClusterOperationContext context, string type, BlittableJsonReaderObject cmd, long index, ServerStore serverStore)
        {
            var command = (BulkRegisterReplicationHubAccessCommand)CommandBase.CreateFrom(cmd);
            try
            {
                var certs = context.Transaction.InnerTransaction.OpenTable(ReplicationCertificatesSchema, ReplicationCertificatesSlice);

                foreach (RegisterReplicationHubAccessCommand inner in command.Commands)
                {
                    PutRegisterReplicationHubAccessInternal(context, inner, certs);
                }
            }
            finally
            {
                NotifyDatabaseAboutChanged(context, command.Database, index, type, DatabasesLandlord.ClusterDatabaseChangeType.ValueChanged, command);
            }
        }

        private void PutReplicationCertificate(ClusterOperationContext context, string type, BlittableJsonReaderObject cmd, long index, ServerStore serverStore)
        {
            var command = (RegisterReplicationHubAccessCommand)CommandBase.CreateFrom(cmd);
            try
            {
                var certs = context.Transaction.InnerTransaction.OpenTable(ReplicationCertificatesSchema, ReplicationCertificatesSlice);

                PutRegisterReplicationHubAccessInternal(context, command, certs);
            }
            finally
            {
                NotifyDatabaseAboutChanged(context, command.Database, index, type, DatabasesLandlord.ClusterDatabaseChangeType.ValueChanged, command);
            }
        }

        private unsafe void PutRegisterReplicationHubAccessInternal(ClusterOperationContext context, RegisterReplicationHubAccessCommand command, Table certs)
        {
            using (Slice.From(context.Allocator, (command.Database + "/" + command.HubName + "/" + command.CertificateThumbprint).ToLowerInvariant(), out var keySlice))
            using (Slice.From(context.Allocator, (command.Database + "/" + command.HubName + "/" + command.CertificatePublicKeyHash).ToLowerInvariant(),
                out var publicKeySlice))
            using (var obj = context.ReadObject(command.PrepareForStorage(), "inner-val"))
            {
                if (_clusterAuditLog.IsInfoEnabled)
                    _clusterAuditLog.Info(
                        $"Registering new replication certificate {command.Name} = '{command.CertificateThumbprint}' for replication in {command.Database} using {command.HubName} " +
                        $"Allowed read paths: {string.Join(", ", command.AllowedHubToSinkPaths)}, Allowed write paths: {string.Join(", ", command.AllowedSinkToHubPaths)}.");

                var certificate = Convert.FromBase64String(command.CertificateBase64);
                fixed (byte* pCert = certificate)
                {
                    using (certs.Allocate(out TableValueBuilder builder))
                    {
                        builder.Add(keySlice);
                        builder.Add(publicKeySlice);
                        builder.Add(pCert, certificate.Length);
                        builder.Add(obj.BasePointer, obj.Size);

                        certs.Set(builder);
                    }
                }

                if (command.RegisteringSamePublicKeyPinningHash == false)
                    return;

                // here we'll clear the old values
                var samePublicKeyHash = new SortedList<DateTime, long>();
                foreach (var result in certs.SeekForwardFromPrefix(ReplicationCertificatesSchema.Indexes[ReplicationCertificatesHashSlice], publicKeySlice, publicKeySlice, 0))
                {
                    using var accessBlittable = new BlittableJsonReaderObject(result.Result.Reader.Read((int)ReplicationCertificatesTable.Access, out var size), size, context);

                    accessBlittable.TryGet(nameof(command.NotAfter), out DateTime notAfter);

                    samePublicKeyHash.Add(notAfter, result.Result.Reader.Id);
                }

                while (samePublicKeyHash.Count > Constants.Certificates.MaxNumberOfCertsWithSameHash)
                {
                    certs.Delete(samePublicKeyHash.Values[0]);
                    samePublicKeyHash.RemoveAt(0);
                }
            }
        }

        private void RemoveReplicationCertificate(ClusterOperationContext context, string type, BlittableJsonReaderObject cmd, long index, ServerStore serverStore)
        {
            var command = (UnregisterReplicationHubAccessCommand)CommandBase.CreateFrom(cmd);
            try
            {
                var certs = context.Transaction.InnerTransaction.OpenTable(ReplicationCertificatesSchema, ReplicationCertificatesSlice);

                using (Slice.From(context.Allocator, (command.Database + "/" + command.HubName + "/" + command.CertificateThumbprint).ToLowerInvariant(), out var keySlice))
                {
                    if (certs.DeleteByKey(keySlice) == false)
                        return;

                    if (_clusterAuditLog.IsInfoEnabled)
                        _clusterAuditLog.Info($"Removed replication certificate '{command.CertificateThumbprint}' for replication in {command.Database} using {command.HubName}.");
                }
            }
            finally
            {
                NotifyDatabaseAboutChanged(context, command.Database, index, type, DatabasesLandlord.ClusterDatabaseChangeType.ValueChanged, command);
            }
        }

        private void DiscardLeftoverCertsWithSamePinningHash(ClusterOperationContext context, string hash, string type, long index)
        {
            var certsWithSameHash = GetCertificatesByPinningHashSortedByExpiration(context, hash);

            var thumbprintsToDelete = certsWithSameHash.Select(x => x.Thumbprint).Skip(Constants.Certificates.MaxNumberOfCertsWithSameHash).ToList();

            if (thumbprintsToDelete.Count == 0)
                return;

            try
            {
                foreach (var thumbprint in thumbprintsToDelete)
                {
                    DeleteCertificate(context, thumbprint);
                }
            }
            finally
            {
                if (_clusterAuditLog.IsInfoEnabled)
                    _clusterAuditLog.Info($"After allowing a connection based on Public Key Pinning Hash, deleting the following old certificates from the cluster: {string.Join(", ", thumbprintsToDelete)}");
                NotifyValueChanged(context, type, index);
            }
        }

        public override void EnsureNodeRemovalOnDeletion(ClusterOperationContext context, long term, string nodeTag)
        {
            var djv = new RemoveNodeFromClusterCommand(RaftIdGenerator.NewId())
            {
                RemovedNode = nodeTag
            }.ToJson(context);

            _parent.InsertToLeaderLog(context, term, context.ReadObject(djv, "remove"), RachisEntryFlags.StateMachineCommand);
        }

        private void NotifyValueChanged(ClusterOperationContext context, string type, long index)
        {
            context.Transaction.InnerTransaction.LowLevelTransaction.AfterCommitWhenNewReadTransactionsPrevented += _ =>
            {
                // we do this under the write tx lock before we update the last applied index
                _rachisLogIndexNotifications.AddTask(index);

                context.Transaction.InnerTransaction.LowLevelTransaction.OnDispose += tx =>
                {
                    ExecuteAsyncTask(index, () => Changes.OnValueChanges(index, type));
                };
            };
        }

        private void NotifyDatabaseAboutChanged(ClusterOperationContext context, string databaseName, long index, string type, DatabasesLandlord.ClusterDatabaseChangeType change, object changeState)
        {
            Debug.Assert(changeState.ContainsBlittableObject() == false, "You cannot use a blittable in the command state, since this is handled outside of the transaction");

            context.Transaction.InnerTransaction.LowLevelTransaction.AfterCommitWhenNewReadTransactionsPrevented += _ =>
            {
                // we do this under the write tx lock before we update the last applied index
                _rachisLogIndexNotifications.AddTask(index);

                context.Transaction.InnerTransaction.LowLevelTransaction.OnDispose += tx =>
                {
                    ExecuteAsyncTask(index, () => Changes.OnDatabaseChanges(databaseName, index, type, change, changeState));
                };
            };
        }

        private void ExecuteAsyncTask(long index, Func<Task> task)
        {
            Task.Run(async () =>
            {
                Exception error = null;
                try
                {
                    await task();
                }
                catch (Exception e)
                {
                    error = e;
                }
                finally
                {
                    _rachisLogIndexNotifications.NotifyListenersAbout(index, error);
                    _rachisLogIndexNotifications.SetTaskCompleted(index, error);
                }
            });
        }

        private void UpdateDatabase(ClusterOperationContext context, string type, BlittableJsonReaderObject cmd, long index, Leader leader, ServerStore serverStore)
        {
            if (cmd.TryGet(DatabaseName, out string databaseName) == false || string.IsNullOrEmpty(databaseName))
                throw new RachisApplyException("Update database command must contain a DatabaseName property");

            UpdateDatabaseCommand updateCommand = null;
            Exception exception = null;
            try
            {
                var items = context.Transaction.InnerTransaction.OpenTable(ItemsSchema, Items);
                var dbKey = "db/" + databaseName;

                using (Slice.From(context.Allocator, dbKey, out Slice valueName))
                using (Slice.From(context.Allocator, dbKey.ToLowerInvariant(), out Slice valueNameLowered))
                {
                    var databaseRecordJson = ReadInternal(context, out long etag, valueNameLowered);
                    updateCommand = (UpdateDatabaseCommand)JsonDeserializationCluster.Commands[type](cmd);

                    if (databaseRecordJson == null)
                    {
                        if (updateCommand.ErrorOnDatabaseDoesNotExists)
                            throw DatabaseDoesNotExistException.CreateWithMessage(databaseName, $"Could not execute update command of type '{type}'.");
                        return;
                    }

                    if (updateCommand.RaftCommandIndex != null && etag != updateCommand.RaftCommandIndex.Value)
                        throw new RachisConcurrencyException(
                            $"Concurrency violation at executing {type} command, the database {databaseName} has etag {etag} but was expecting {updateCommand.RaftCommandIndex}");

                    var databaseRecord = JsonDeserializationCluster.DatabaseRecord(databaseRecordJson);

                    updateCommand.Initialize(serverStore, context);

                    try
                    {
                        updateCommand.UpdateDatabaseRecord(databaseRecord, index);
                    }
                    catch (Exception e)
                    {
                        // We are not using the transaction, so any exception here doesn't involve any kind of corruption
                        // and is consistent across the cluster.
                        throw new RachisApplyException("Failed to update database record.", e);
                    }

                    updateCommand.AfterDatabaseRecordUpdate(context, items, _clusterAuditLog);

                    if (databaseRecord.Topology.Count == 0 && databaseRecord.DeletionInProgress.Count == 0)
                    {
                        DeleteDatabaseRecord(context, index, items, valueNameLowered, databaseName, serverStore);
                        return;
                    }

                    UpdateEtagForBackup(databaseRecord, type, index);
                    var updatedDatabaseBlittable = DocumentConventions.DefaultForServer.Serialization.DefaultConverter.ToBlittable(databaseRecord, context);
                    UpdateValue(index, items, valueNameLowered, valueName, updatedDatabaseBlittable);
                }
            }
            catch (Exception e)
            {
                exception = e;
                throw;
            }
            finally
            {
                LogCommand(type, index, exception, updateCommand?.AdditionalDebugInformation(exception));
                NotifyDatabaseAboutChanged(context, databaseName, index, type, DatabasesLandlord.ClusterDatabaseChangeType.RecordChanged, updateCommand);
            }
        }

        [MethodImpl(MethodImplOptions.AggressiveInlining)]
        private void LogCommand(string type, long index, Exception exception, string additionalDebugInformation = null)
        {
            if (_parent.Log.IsInfoEnabled)
            {
                LogCommandInternal(type, index, exception, additionalDebugInformation);
            }
        }

        private void LogCommandInternal(string type, long index, Exception exception, string additionalDebugInformation)
        {
            var successStatues = exception != null ? "has failed" : "was successful";
            var msg = $"Apply of {type} with index {index} {successStatues}.";
            var additionalDebugInfo = additionalDebugInformation;
            if (additionalDebugInfo != null)
            {
                msg += $" AdditionalDebugInformation: {additionalDebugInfo}.";
            }

            _parent.Log.Info(msg);
        }

        private void UpdateEtagForBackup(DatabaseRecord databaseRecord, string type, long index)
        {
            switch (type)
            {
                case nameof(UpdateClusterIdentityCommand):
                case nameof(IncrementClusterIdentitiesBatchCommand):
                case nameof(IncrementClusterIdentityCommand):
                case nameof(AddOrUpdateCompareExchangeCommand):
                case nameof(RemoveCompareExchangeCommand):
                case nameof(AddOrUpdateCompareExchangeBatchCommand):
                case nameof(UpdatePeriodicBackupCommand):
                case nameof(UpdateExternalReplicationCommand):
                case nameof(AddRavenEtlCommand):
                case nameof(AddSqlEtlCommand):
                case nameof(UpdateRavenEtlCommand):
                case nameof(UpdateSqlEtlCommand):
                case nameof(DeleteOngoingTaskCommand):
                case nameof(PutRavenConnectionStringCommand):
                case nameof(PutSqlConnectionStringCommand):
                case nameof(RemoveRavenConnectionStringCommand):
                case nameof(RemoveSqlConnectionStringCommand):
                case nameof(PutIndexCommand):
                case nameof(PutAutoIndexCommand):
                case nameof(DeleteIndexCommand):
                case nameof(SetIndexLockCommand):
                case nameof(SetIndexPriorityCommand):
                case nameof(SetIndexStateCommand):
                case nameof(EditRevisionsConfigurationCommand):
                case nameof(EditTimeSeriesConfigurationCommand):
                case nameof(EditRevisionsForConflictsConfigurationCommand):
                case nameof(EditExpirationCommand):
                case nameof(EditRefreshCommand):
                case nameof(EditDatabaseClientConfigurationCommand):
                    databaseRecord.EtagForBackup = index;
                    break;
            }
        }

        private enum SnapshotEntryType
        {
            Command,
            Core
        }

        private readonly (ByteString Name, int Version, SnapshotEntryType Type)[] _snapshotEntries =
        {
            (Items.Content, ClusterCommandsVersionManager.Base40CommandsVersion, SnapshotEntryType.Command),
            (CompareExchange.Content, ClusterCommandsVersionManager.Base40CommandsVersion,SnapshotEntryType.Command),
            (Identities.Content, ClusterCommandsVersionManager.Base40CommandsVersion,SnapshotEntryType.Command),

            (TransactionCommands.Content, ClusterCommandsVersionManager.Base41CommandsVersion,SnapshotEntryType.Command),
            (TransactionCommandsCountPerDatabase.Content, ClusterCommandsVersionManager.Base41CommandsVersion,SnapshotEntryType.Command),

            (CompareExchangeTombstones.Content, ClusterCommandsVersionManager.Base42CommandsVersion,SnapshotEntryType.Command),
            (CertificatesSlice.Content, ClusterCommandsVersionManager.Base42CommandsVersion,SnapshotEntryType.Command),
            (RachisLogHistory.LogHistorySlice.Content, 42_000,SnapshotEntryType.Core)
        };

        public override bool ShouldSnapshot(Slice slice, RootObjectType type)
        {
            for (int i = 0; i < _snapshotEntries.Length; i++)
            {
                var entry = _snapshotEntries[i];
                if (entry.Name.Match(slice.Content) == false)
                    continue;

                switch (entry.Type)
                {
                    case SnapshotEntryType.Command:
                        return ClusterCommandsVersionManager.CurrentClusterMinimalVersion >= entry.Version;
                    case SnapshotEntryType.Core:
                        return ClusterCommandsVersionManager.ClusterEngineVersion >= entry.Version;
                    default:
                        throw new ArgumentOutOfRangeException($"Unknown type '{entry.Type}'");
                }
            }

            return false;
        }

        public override void Initialize(RachisConsensus parent, ClusterOperationContext context, ClusterChanges changes)
        {
            base.Initialize(parent, context, changes);

            _rachisLogIndexNotifications.Log = _parent.Log;

            ItemsSchema.Create(context.Transaction.InnerTransaction, Items, 32);
            CompareExchangeSchema.Create(context.Transaction.InnerTransaction, CompareExchange, 32);
            CompareExchangeTombstoneSchema.Create(context.Transaction.InnerTransaction, CompareExchangeTombstones, 32);
            TransactionCommandsSchema.Create(context.Transaction.InnerTransaction, TransactionCommands, 32);
            IdentitiesSchema.Create(context.Transaction.InnerTransaction, Identities, 32);
            CertificatesSchema.Create(context.Transaction.InnerTransaction, CertificatesSlice, 32);
            ReplicationCertificatesSchema.Create(context.Transaction.InnerTransaction, ReplicationCertificatesSlice, 32);
            context.Transaction.InnerTransaction.CreateTree(TransactionCommandsCountPerDatabase);
            context.Transaction.InnerTransaction.CreateTree(LocalNodeStateTreeName);
            context.Transaction.InnerTransaction.CreateTree(CompareExchangeExpirationStorage.CompareExchangeByExpiration);

            _parent.SwitchToSingleLeaderAction = SwitchToSingleLeader;
        }

        private void SwitchToSingleLeader(ClusterOperationContext context)
        {
            // when switching to a single node cluster we need to clear all of the irrelevant databases
            var clusterTopology = _parent.GetTopology(context);
            var newTag = clusterTopology.Members.First().Key;
            var oldTag = _parent.ReadPreviousNodeTag(context) ?? newTag;

            SqueezeDatabasesToSingleNodeCluster(context, oldTag, newTag);

            ShrinkClusterTopology(context, clusterTopology, newTag, _parent.GetLastEntryIndex(context));

            UpdateLicenseOnSwitchingToSingleLeader(context);
        }

        private void UpdateLicenseOnSwitchingToSingleLeader(ClusterOperationContext context)
        {
            var licenseLimitsBlittable = Read(context, ServerStore.LicenseLimitsStorageKey, out long index);
            if (licenseLimitsBlittable == null)
                return;

            var tag = _parent.ReadNodeTag(context);
            var licenseLimits = JsonDeserializationServer.LicenseLimits(licenseLimitsBlittable);

            if (licenseLimits.NodeLicenseDetails.ContainsKey(tag) && licenseLimits.NodeLicenseDetails.Count == 1)
                return;

            if (licenseLimits.NodeLicenseDetails.TryGetValue(_parent.Tag, out var details) == false)
                return;

            var newLimits = new LicenseLimits
            {
                NodeLicenseDetails = new Dictionary<string, DetailsPerNode>
                {
                    [tag] = details
                }
            };

            var value = context.ReadObject(newLimits.ToJson(), "overwrite-license-limits");
            PutValueDirectly(context, ServerStore.LicenseLimitsStorageKey, value, index);
        }

        private void ShrinkClusterTopology(ClusterOperationContext context, ClusterTopology clusterTopology, string newTag, long index)
        {
            _parent.UpdateNodeTag(context, newTag);

            var topology = new ClusterTopology(
                clusterTopology.TopologyId,
                new Dictionary<string, string>
                {
                    [newTag] = clusterTopology.GetUrlFromTag(newTag)
                },
                new Dictionary<string, string>(),
                new Dictionary<string, string>(),
                newTag,
                index
            );

            _parent.SetTopology(context, topology);
        }

        private void SqueezeDatabasesToSingleNodeCluster(ClusterOperationContext context, string oldTag, string newTag)
        {
            var toDelete = new List<string>();
            var toShrink = new List<DatabaseRecord>();

            foreach (var name in GetDatabaseNames(context))
            {
                using (var rawRecord = ReadRawDatabaseRecord(context, name))
                {
                    var topology = rawRecord.Topology;
                    if (topology.RelevantFor(oldTag) == false)
                    {
                        toDelete.Add(name);
                    }
                    else
                    {
                        if (topology.RelevantFor(newTag) && topology.Count == 1)
                            continue;

                        var record = rawRecord.MaterializedRecord;
                        record.Topology = new DatabaseTopology();
                        record.Topology.Members.Add(newTag);
                        toShrink.Add(record);
                    }
                }
            }

            if (toShrink.Count == 0 && toDelete.Count == 0)
                return;

            if (_parent.Log.IsOperationsEnabled)
            {
                _parent.Log.Operations($"Squeezing databases, new tag is {newTag}, old tag is {oldTag}.");

                if (toShrink.Count > 0)
                    _parent.Log.Operations($"Databases to shrink: {string.Join(',', toShrink.Select(r => r.DatabaseName))}");

                if (toDelete.Count > 0)
                    _parent.Log.Operations($"Databases to delete: {string.Join(',', toDelete)}");
            }

            var items = context.Transaction.InnerTransaction.OpenTable(ItemsSchema, Items);
            var cmd = new DynamicJsonValue
            {
                ["Type"] = "Switch to single leader"
            };

            var index = _parent.InsertToLeaderLog(context, _parent.CurrentTerm, context.ReadObject(cmd, "single-leader"), RachisEntryFlags.Noop);

            foreach (var databaseName in toDelete)
            {
                var dbKey = "db/" + databaseName;
                using (Slice.From(context.Allocator, dbKey.ToLowerInvariant(), out Slice valueNameLowered))
                {
                    DeleteDatabaseRecord(context, index, items, valueNameLowered, databaseName, null);
                }
            }

            if (toShrink.Count == 0)
                return;

            var tasks = new List<Func<Task>>();
            var type = "ClusterTopologyChanged";

            foreach (var record in toShrink)
            {
                record.Topology.Stamp = new LeaderStamp
                {
                    Index = index,
                    LeadersTicks = 0,
                    Term = _parent.CurrentTerm
                };

                var dbKey = "db/" + record.DatabaseName;
                using (Slice.From(context.Allocator, dbKey, out Slice valueName))
                using (Slice.From(context.Allocator, dbKey.ToLowerInvariant(), out Slice valueNameLowered))
                {
                    var updatedDatabaseBlittable = DocumentConventions.DefaultForServer.Serialization.DefaultConverter.ToBlittable(record, context);
                    UpdateValue(index, items, valueNameLowered, valueName, updatedDatabaseBlittable);
                }

                tasks.Add(() => Changes.OnDatabaseChanges(record.DatabaseName, index, type, DatabasesLandlord.ClusterDatabaseChangeType.RecordChanged, null));
            }

            ExecuteManyOnDispose(context, index, type, tasks);
        }

        public unsafe void PutLocalState(TransactionOperationContext context, string thumbprint, BlittableJsonReaderObject value, CertificateDefinition certificateDefinition)
        {
            PutCertificateCommand.ValidateCertificateDefinition(certificateDefinition);

            var localState = context.Transaction.InnerTransaction.CreateTree(LocalNodeStateTreeName);
            using (localState.DirectAdd(thumbprint, value.Size, out var ptr))
            {
                value.CopyTo(ptr);
            }
        }

        public void DeleteLocalState<TTransaction>(TransactionOperationContext<TTransaction> context, string thumbprint)
            where TTransaction : RavenTransaction
        {
            var localState = context.Transaction.InnerTransaction.CreateTree(LocalNodeStateTreeName);
            localState.Delete(thumbprint);
        }

        public void DeleteLocalState(TransactionOperationContext context, List<string> thumbprints)
        {
            var localState = context.Transaction.InnerTransaction.CreateTree(LocalNodeStateTreeName);
            foreach (var thumbprint in thumbprints)
            {
                localState.Delete(thumbprint);
            }
        }

        public unsafe BlittableJsonReaderObject GetLocalStateByThumbprint<TTransaction>(TransactionOperationContext<TTransaction> context, string thumbprint)
            where TTransaction : RavenTransaction
        {
            var localState = context.Transaction.InnerTransaction.ReadTree(LocalNodeStateTreeName);
            var read = localState.Read(thumbprint);
            if (read == null)
                return null;
            BlittableJsonReaderObject localStateBlittable = new BlittableJsonReaderObject(read.Reader.Base, read.Reader.Length, context);

            Transaction.DebugDisposeReaderAfterTransaction(context.Transaction.InnerTransaction, localStateBlittable);
            return localStateBlittable;
        }

        public IEnumerable<string> GetCertificateThumbprintsFromLocalState(TransactionOperationContext context)
        {
            var tree = context.Transaction.InnerTransaction.ReadTree(LocalNodeStateTreeName);
            if (tree == null)
                yield break;

            using (var it = tree.Iterate(prefetch: false))
            {
                if (it.Seek(Slices.BeforeAllKeys) == false)
                    yield break;
                do
                {
                    yield return it.CurrentKey.ToString();
                } while (it.MoveNext());
            }
        }

        public IEnumerable<(string Thumbprint, BlittableJsonReaderObject Certificate)> GetAllCertificatesFromCluster<TTransaction>(TransactionOperationContext<TTransaction> context, long start, long take)
            where TTransaction : RavenTransaction
        {
            var certTable = context.Transaction.InnerTransaction.OpenTable(CertificatesSchema, CertificatesSlice);

            foreach (var result in certTable.SeekByPrimaryKeyPrefix(Slices.Empty, Slices.Empty, start))
            {
                if (take-- <= 0)
                    yield break;

                yield return GetCertificate(context, result.Value);
            }
        }

        public IEnumerable<string> GetCertificateThumbprintsFromCluster<TTransaction>(TransactionOperationContext<TTransaction> context)
            where TTransaction : RavenTransaction
        {
            var certTable = context.Transaction.InnerTransaction.OpenTable(CertificatesSchema, CertificatesSlice);

            foreach (var result in certTable.SeekByPrimaryKeyPrefix(Slices.Empty, Slices.Empty, 0))
            {
                yield return result.Key.ToString();
            }
        }

        public IEnumerable<(string ItemName, BlittableJsonReaderObject Value)> ItemsStartingWith<TTransaction>(TransactionOperationContext<TTransaction> context, string prefix, long start, long take)
            where TTransaction : RavenTransaction
        {
            var items = context.Transaction.InnerTransaction.OpenTable(ItemsSchema, Items);

            var dbKey = prefix.ToLowerInvariant();
            using (Slice.From(context.Allocator, dbKey, out Slice loweredPrefix))
            {
                foreach (var result in items.SeekByPrimaryKeyPrefix(loweredPrefix, Slices.Empty, start))
                {
                    if (take-- <= 0)
                        yield break;

                    yield return GetCurrentItem(context, result.Value);
                }
            }
        }

        public BlittableJsonReaderObject GetItem<TTransaction>(TransactionOperationContext<TTransaction> context, string key)
            where TTransaction : RavenTransaction
        {
            var items = context.Transaction.InnerTransaction.OpenTable(ItemsSchema, Items);

            using (Slice.From(context.Allocator, key, out var k))
            {
                var tvh = new Table.TableValueHolder();
                if (items.ReadByKey(k, out tvh.Reader) == false)
                    return null;
                return GetCurrentItem(context, tvh).Item2;
            }
        }

        public void ExecuteCompareExchange(ClusterOperationContext context, string type, BlittableJsonReaderObject cmd, long index, out object result)
        {
            Exception exception = null;
            CompareExchangeCommandBase compareExchange = null;
            try
            {
                var items = context.Transaction.InnerTransaction.OpenTable(CompareExchangeSchema, CompareExchange);
                compareExchange = (CompareExchangeCommandBase)JsonDeserializationCluster.Commands[type](cmd);

                result = compareExchange.Execute(context, items, index);

                OnTransactionDispose(context, index);
            }
            catch (Exception e)
            {
                exception = e;
                throw;
            }
            finally
            {
                LogCommand(type, index, exception, compareExchange?.AdditionalDebugInformation(exception));
            }
        }

        private void OnTransactionDispose(ClusterOperationContext context, long index)
        {
            context.Transaction.InnerTransaction.LowLevelTransaction.AfterCommitWhenNewReadTransactionsPrevented += _ =>
            {
                _rachisLogIndexNotifications.AddTask(index);
                NotifyAndSetCompleted(index);
            };
        }

        public (long Index, BlittableJsonReaderObject Value) GetCompareExchangeValue(TransactionOperationContext context, string key)
        {
            using (Slice.From(context.Allocator, key, out Slice keySlice))
                return GetCompareExchangeValue(context, keySlice);
        }

        public (long Index, BlittableJsonReaderObject Value) GetCompareExchangeValue(TransactionOperationContext context, Slice key)
        {
            var items = context.Transaction.InnerTransaction.OpenTable(CompareExchangeSchema, CompareExchange);

            if (items.ReadByKey(key, out var reader))
            {
                var index = ReadCompareExchangeOrTombstoneIndex(reader);
                var value = ReadCompareExchangeValue(context, reader);
                return (index, value);
            }

            return (-1, null);
        }

        public IEnumerable<(CompareExchangeKey Key, long Index, BlittableJsonReaderObject Value)> GetCompareExchangeValuesStartsWith(TransactionOperationContext context,
            string dbName, string prefix, long start = 0, long pageSize = 1024)
        {
            var items = context.Transaction.InnerTransaction.OpenTable(CompareExchangeSchema, CompareExchange);
            using (Slice.From(context.Allocator, prefix, out Slice keySlice))
            {
                foreach (var item in items.SeekByPrimaryKeyPrefix(keySlice, Slices.Empty, start))
                {
                    pageSize--;
                    var key = ReadCompareExchangeKey(context, item.Value.Reader, dbName);
                    var index = ReadCompareExchangeOrTombstoneIndex(item.Value.Reader);
                    var value = ReadCompareExchangeValue(context, item.Value.Reader);
                    yield return (key, index, value);

                    if (pageSize == 0)
                        yield break;
                }
            }
        }

        public IEnumerable<(CompareExchangeKey Key, long Index, BlittableJsonReaderObject Value)> GetCompareExchangeFromPrefix(TransactionOperationContext context, string dbName, long fromIndex, long take)
        {
            using (CompareExchangeCommandBase.GetPrefixIndexSlices(context.Allocator, dbName, fromIndex, out var buffer))
            {
                var table = context.Transaction.InnerTransaction.OpenTable(CompareExchangeSchema, CompareExchange);
                using (Slice.External(context.Allocator, buffer, buffer.Length, out var keySlice))
                using (Slice.External(context.Allocator, buffer, buffer.Length - sizeof(long), out var prefix))
                {
                    foreach (var tvr in table.SeekForwardFromPrefix(CompareExchangeSchema.Indexes[CompareExchangeIndex], keySlice, prefix, 0))
                    {
                        if (take-- <= 0)
                            yield break;

                        var key = ReadCompareExchangeKey(context, tvr.Result.Reader, dbName);
                        var index = ReadCompareExchangeOrTombstoneIndex(tvr.Result.Reader);
                        var value = ReadCompareExchangeValue(context, tvr.Result.Reader);

                        yield return (key, index, value);
                    }
                }
            }
        }

        public long GetLastCompareExchangeIndexForDatabase(TransactionOperationContext context, string databaseName)
        {
            CompareExchangeCommandBase.GetDbPrefixAndLastSlices(context.Allocator, databaseName, out var prefix, out var last);

            using (prefix.Scope)
            using (last.Scope)
            {
                var table = context.Transaction.InnerTransaction.OpenTable(CompareExchangeSchema, CompareExchange);

                var tvh = table.SeekOneBackwardFrom(CompareExchangeSchema.Indexes[CompareExchangeIndex], prefix.Slice, last.Slice);

                if (tvh == null)
                    return 0;

                return ReadCompareExchangeOrTombstoneIndex(tvh.Reader);
            }
        }

        public long GetLastCompareExchangeTombstoneIndexForDatabase(TransactionOperationContext context, string databaseName)
        {
            CompareExchangeCommandBase.GetDbPrefixAndLastSlices(context.Allocator, databaseName, out var prefix, out var last);

            using (prefix.Scope)
            using (last.Scope)
            {
                var table = context.Transaction.InnerTransaction.OpenTable(CompareExchangeTombstoneSchema, CompareExchangeTombstones);

                var tvh = table.SeekOneBackwardFrom(CompareExchangeTombstoneSchema.Indexes[CompareExchangeTombstoneIndex], prefix.Slice, last.Slice);

                if (tvh == null)
                    return 0;

                return ReadCompareExchangeOrTombstoneIndex(tvh.Reader);
            }
        }

        public IEnumerable<(CompareExchangeKey Key, long Index)> GetCompareExchangeTombstonesByKey(TransactionOperationContext context,
            string databaseName, long fromIndex = 0, long take = long.MaxValue)
        {
            using (CompareExchangeCommandBase.GetPrefixIndexSlices(context.Allocator, databaseName, fromIndex, out var buffer))
            {
                var table = context.Transaction.InnerTransaction.OpenTable(CompareExchangeTombstoneSchema, CompareExchangeTombstones);
                using (Slice.External(context.Allocator, buffer, buffer.Length, out var keySlice))
                using (Slice.External(context.Allocator, buffer, buffer.Length - sizeof(long), out var prefix))
                {
                    foreach (var tvr in table.SeekForwardFromPrefix(CompareExchangeTombstoneSchema.Indexes[CompareExchangeTombstoneIndex], keySlice, prefix, 0))
                    {
                        if (take-- <= 0)
                            yield break;

                        var key = ReadCompareExchangeKey(context, tvr.Result.Reader, databaseName);
                        var index = ReadCompareExchangeOrTombstoneIndex(tvr.Result.Reader);

                        yield return (key, index);
                    }
                }
            }
        }

        internal bool HasCompareExchangeTombstonesWithEtagGreaterThanStartAndLowerThanOrEqualToEnd(TransactionOperationContext context, string databaseName, long start, long end)
        {
            if (start >= end)
                return false;

            var table = context.Transaction.InnerTransaction.OpenTable(CompareExchangeTombstoneSchema, CompareExchangeTombstones);
            if (table == null)
                return false;

            using (CompareExchangeCommandBase.GetPrefixIndexSlices(context.Allocator, databaseName, start + 1, out var buffer)) // start + 1 => we want greater than
            using (Slice.External(context.Allocator, buffer, buffer.Length, out var keySlice))
            using (Slice.External(context.Allocator, buffer, buffer.Length - sizeof(long), out var prefix))
            {
                foreach (var tvr in table.SeekForwardFromPrefix(CompareExchangeTombstoneSchema.Indexes[CompareExchangeTombstoneIndex], keySlice, prefix, 0))
                {
                    var index = ReadCompareExchangeOrTombstoneIndex(tvr.Result.Reader);
                    if (index <= end)
                        return true;

                    return false;
                }
            }

            return false;
        }

        private bool DeleteExpiredCompareExchange(ClusterOperationContext context, string type, BlittableJsonReaderObject cmd, long index)
        {
            try
            {
                if (cmd.TryGet(nameof(DeleteExpiredCompareExchangeCommand.Ticks), out long ticks) == false)
                    throw new RachisApplyException($"{nameof(DeleteExpiredCompareExchangeCommand)} must contain a {nameof(DeleteExpiredCompareExchangeCommand.Ticks)} property");

                if (cmd.TryGet(nameof(CleanCompareExchangeTombstonesCommand.Take), out long take) == false)
                    throw new RachisApplyException($"{nameof(DeleteExpiredCompareExchangeCommand)} must contain a {nameof(DeleteExpiredCompareExchangeCommand.Take)} property");

                var items = context.Transaction.InnerTransaction.OpenTable(CompareExchangeSchema, CompareExchange);

                return CompareExchangeExpirationStorage.DeleteExpiredCompareExchange(context, items, ticks, take);
            }
            finally
            {
                NotifyValueChanged(context, type, index);
            }
        }

        private void ClearCompareExchangeTombstones(ClusterOperationContext context, string type, BlittableJsonReaderObject cmd, long index, out bool result)
        {
            string databaseName = null;

            try
            {
                if (cmd.TryGet(nameof(CleanCompareExchangeTombstonesCommand.DatabaseName), out databaseName) == false || string.IsNullOrEmpty(databaseName))
                    throw new RachisApplyException("Clear Compare Exchange command must contain a DatabaseName property");

                if (cmd.TryGet(nameof(CleanCompareExchangeTombstonesCommand.MaxRaftIndex), out long maxEtag) == false)
                    throw new RachisApplyException("Clear Compare Exchange command must contain a MaxRaftIndex property");

                if (cmd.TryGet(nameof(CleanCompareExchangeTombstonesCommand.Take), out long take) == false)
                    throw new RachisApplyException("Clear Compare Exchange command must contain a Take property");

                var databaseNameLowered = databaseName.ToLowerInvariant();
                result = DeleteCompareExchangeTombstonesUpToPrefix(context, databaseNameLowered, maxEtag, take);
            }
            finally
            {
                NotifyDatabaseAboutChanged(context, databaseName, index, type, DatabasesLandlord.ClusterDatabaseChangeType.ValueChanged, null);
            }
        }

        private static bool DeleteCompareExchangeTombstonesUpToPrefix(ClusterOperationContext context, string dbName, long upToIndex, long take = long.MaxValue)
        {
            using (Slice.From(context.Allocator, dbName, out var dbNameSlice))
            {
                var table = context.Transaction.InnerTransaction.OpenTable(CompareExchangeTombstoneSchema, CompareExchangeTombstones);
                return table.DeleteForwardUpToPrefix(dbNameSlice, upToIndex, take);
            }
        }

        private static unsafe CompareExchangeKey ReadCompareExchangeKey(TransactionOperationContext context, TableValueReader reader, string dbPrefix)
        {
            var ptr = reader.Read((int)CompareExchangeTable.Key, out var size);

            var storageKey = context.AllocateStringValue(null, ptr, size);
            return new CompareExchangeKey(storageKey, dbPrefix.Length + 1);
        }

        private static unsafe BlittableJsonReaderObject ReadCompareExchangeValue(TransactionOperationContext context, TableValueReader reader)
        {
            BlittableJsonReaderObject compareExchangeValue = new BlittableJsonReaderObject(reader.Read((int)CompareExchangeTable.Value, out var size), size, context);
            Transaction.DebugDisposeReaderAfterTransaction(context.Transaction.InnerTransaction, compareExchangeValue);
            return compareExchangeValue;
        }

        private static unsafe long ReadCompareExchangeOrTombstoneIndex(TableValueReader reader)
        {
            var index = *(long*)reader.Read((int)CompareExchangeTable.Index, out var size);
            Debug.Assert(size == sizeof(long));
            return index;
        }

        private static unsafe long ReadIdentitiesIndex(TableValueReader reader)
        {
            var index = *(long*)reader.Read((int)IdentitiesTable.Index, out var size);
            Debug.Assert(size == sizeof(long));
            return index;
        }

        public List<string> ItemKeysStartingWith(TransactionOperationContext context, string prefix, long start, long take)
        {
            var items = context.Transaction.InnerTransaction.OpenTable(ItemsSchema, Items);

            var results = new List<string>();

            var dbKey = prefix.ToLowerInvariant();
            using (Slice.From(context.Allocator, dbKey, out Slice loweredPrefix))
            {
                foreach (var result in items.SeekByPrimaryKeyPrefix(loweredPrefix, Slices.Empty, start))
                {
                    if (take-- <= 0)
                        break;

                    results.Add(GetCurrentItemKey(result.Value));
                }
            }

            return results;
        }

        public List<string> GetDatabaseNames<TTransaction>(TransactionOperationContext<TTransaction> context, long take = long.MaxValue)
            where TTransaction : RavenTransaction
        {
            var items = context.Transaction.InnerTransaction.OpenTable(ItemsSchema, Items);

            var names = new List<string>();

            const string dbKey = "db/";
            using (Slice.From(context.Allocator, dbKey, out Slice loweredPrefix))
            {
                foreach (var result in items.SeekByPrimaryKeyPrefix(loweredPrefix, Slices.Empty, 0))
                {
                    if (take-- <= 0)
                        break;

                    names.Add(GetCurrentItemKey(result.Value).Substring(3));
                }
            }

            return names;
        }

        public List<DatabaseRecord> GetAllDatabases<TTransaction>(TransactionOperationContext<TTransaction> context, long take = long.MaxValue)
            where TTransaction : RavenTransaction
        {
            var items = context.Transaction.InnerTransaction.OpenTable(ItemsSchema, Items);

            var records = new List<DatabaseRecord>();

            const string dbKey = "db/";
            using (Slice.From(context.Allocator, dbKey, out Slice loweredPrefix))
            {
                foreach (var result in items.SeekByPrimaryKeyPrefix(loweredPrefix, Slices.Empty, 0))
                {
                    if (take-- <= 0)
                        break;

                    var doc = Read(context, GetCurrentItemKey(result.Value));
                    if (doc == null)
                        continue;

                    records.Add(JsonDeserializationCluster.DatabaseRecord(doc));
                }
            }

            return records;
        }

        public static unsafe string GetCurrentItemKey(Table.TableValueHolder result)
        {
            return Encoding.UTF8.GetString(result.Reader.Read(1, out int size), size);
        }

        private static unsafe (string, BlittableJsonReaderObject) GetCurrentItem<TTransaction>(TransactionOperationContext<TTransaction> context, Table.TableValueHolder result)
            where TTransaction : RavenTransaction
        {
            var ptr = result.Reader.Read(2, out int size);
            var doc = new BlittableJsonReaderObject(ptr, size, context);
            var key = Encoding.UTF8.GetString(result.Reader.Read(1, out size), size);

            Transaction.DebugDisposeReaderAfterTransaction(context.Transaction.InnerTransaction, doc);
            return (key, doc);
        }

        public BlittableJsonReaderObject GetCertificateByThumbprint<TTransaction>(TransactionOperationContext<TTransaction> context, string thumbprint)
            where TTransaction : RavenTransaction
        {
            var certs = context.Transaction.InnerTransaction.OpenTable(CertificatesSchema, CertificatesSlice);

            using (Slice.From(context.Allocator, thumbprint.ToLowerInvariant(), out var thumbprintSlice))
            {
                var tvh = new Table.TableValueHolder();
                if (certs.ReadByKey(thumbprintSlice, out tvh.Reader) == false)
                    return null;
                return GetCertificate(context, tvh).Item2;
            }
        }

        private static unsafe (string Key, BlittableJsonReaderObject Cert) GetCertificate<TTransaction>(TransactionOperationContext<TTransaction> context, Table.TableValueHolder result)
            where TTransaction : RavenTransaction
        {
            var ptr = result.Reader.Read((int)CertificatesTable.Data, out int size);
            var doc = new BlittableJsonReaderObject(ptr, size, context);
            var key = Encoding.UTF8.GetString(result.Reader.Read((int)CertificatesTable.Thumbprint, out size), size);

            Transaction.DebugDisposeReaderAfterTransaction(context.Transaction.InnerTransaction, doc);
            return (key, doc);
        }

        private static CertificateDefinition GetCertificateDefinition<TTransaction>(TransactionOperationContext<TTransaction> context, Table.TableValueHolder result)
            where TTransaction : RavenTransaction
        {
            return JsonDeserializationServer.CertificateDefinition(GetCertificate(context, result).Cert);
        }

        public List<CertificateDefinition> GetCertificatesByPinningHashSortedByExpiration(ClusterOperationContext context, string hash)
        {
            var list = GetCertificatesByPinningHash(context, hash).ToList();
            list.Sort((x, y) => Nullable.Compare<DateTime>(y.NotAfter, x.NotAfter));
            return list;
        }

        public IEnumerable<CertificateDefinition> GetCertificatesByPinningHash<TTransaction>(TransactionOperationContext<TTransaction> context, string hash)
            where TTransaction : RavenTransaction
        {
            var certs = context.Transaction.InnerTransaction.OpenTable(CertificatesSchema, CertificatesSlice);

            using (Slice.From(context.Allocator, hash, out Slice hashSlice))
            {
                foreach (var tvr in certs.SeekForwardFrom(CertificatesSchema.Indexes[CertificatesHashSlice], hashSlice, 0))
                {
                    var def = GetCertificateDefinition(context, tvr.Result);
                    if (def.PublicKeyPinningHash.Equals(hash) == false)
                        break;
                    yield return def;
                }
            }
        }

        public DatabaseRecord ReadDatabase<TTransaction>(TransactionOperationContext<TTransaction> context, string name)
            where TTransaction : RavenTransaction
        {
            return ReadDatabase(context, name, out long _);
        }

        public RawDatabaseRecord ReadRawDatabaseRecord<TTransaction>(TransactionOperationContext<TTransaction> context, string name, out long etag)
            where TTransaction : RavenTransaction
        {
            var rawRecord = Read(context, "db/" + name.ToLowerInvariant(), out etag);
            if (rawRecord == null)
                return null;

            return new RawDatabaseRecord(rawRecord);
        }

        public RawDatabaseRecord ReadRawDatabaseRecord<TTransaction>(TransactionOperationContext<TTransaction> context, string name)
            where TTransaction : RavenTransaction
        {
            return ReadRawDatabaseRecord(context, name, out _);
        }

        public bool DatabaseExists<TTransaction>(TransactionOperationContext<TTransaction> context, string name)
            where TTransaction : RavenTransaction
        {
            var dbKey = "db/" + name.ToLowerInvariant();
            var items = context.Transaction.InnerTransaction.OpenTable(ItemsSchema, Items);

            using (Slice.From(context.Allocator, dbKey, out var key))
                return items.VerifyKeyExists(key);
        }

        public DatabaseRecord ReadDatabase<TTransaction>(TransactionOperationContext<TTransaction> context, string name, out long etag)
            where TTransaction : RavenTransaction
        {
            using (var databaseRecord = ReadRawDatabaseRecord(context, name, out etag))
            {
                if (databaseRecord == null)
                    return null;

                return databaseRecord.MaterializedRecord;
            }
        }

        public DatabaseTopology ReadDatabaseTopology(TransactionOperationContext context, string name)
        {
            using (var databaseRecord = ReadRawDatabaseRecord(context, name))
            {
                var topology = databaseRecord.Topology;
                if (topology == null)
                    throw new InvalidOperationException($"The database record '{name}' doesn't contain topology.");

                return topology;
            }
        }

        public bool TryReadPullReplicationDefinition(string database, string definitionName, TransactionOperationContext context, out PullReplicationDefinition pullReplication)
        {
            pullReplication = null;
            try
            {
                pullReplication = ReadPullReplicationDefinition(database, definitionName, context);
                return true;
            }
            catch
            {
                return false;
            }
        }

        public TimeSeriesConfiguration ReadTimeSeriesConfiguration(string database)
        {
            using (ContextPoolForReadOnlyOperations.AllocateOperationContext(out ClusterOperationContext context))
            using (context.OpenReadTransaction())
            using (var databaseRecord = ReadRawDatabaseRecord(context, database))
            {
                return databaseRecord.TimeSeriesConfiguration;
            }
        }

        public PullReplicationDefinition ReadPullReplicationDefinition(string database, string definitionName, TransactionOperationContext context)
        {
            using (var databaseRecord = ReadRawDatabaseRecord(context, database))
            {
                if (databaseRecord == null)
                {
                    throw new DatabaseDoesNotExistException($"The database '{database}' doesn't exists.");
                }

                var definition = databaseRecord.GetHubPullReplicationByName(definitionName);
                if (definition == null)
                {
                    throw new InvalidOperationException($"Pull replication with the name '{definitionName}' isn't defined for the database '{database}'.");
                }

                return definition;
            }
        }

        public IEnumerable<(string Prefix, long Value, long index)> GetIdentitiesFromPrefix(TransactionOperationContext context, string dbName, long fromIndex, long take)
        {
            using (CompareExchangeCommandBase.GetPrefixIndexSlices(context.Allocator, dbName, fromIndex, out var buffer))
            {
                var items = context.Transaction.InnerTransaction.OpenTable(IdentitiesSchema, Identities);

                using (Slice.External(context.Allocator, buffer, buffer.Length, out var keySlice))
                using (Slice.External(context.Allocator, buffer, buffer.Length - sizeof(long), out var prefix))
                {
                    foreach (var tvr in items.SeekForwardFromPrefix(IdentitiesSchema.Indexes[IdentitiesIndex], keySlice, prefix, 0))
                    {
                        if (take-- <= 0)
                            yield break;

                        var key = GetIdentityKey(tvr.Result.Reader, dbName);
                        var value = GetIdentityValue(tvr.Result.Reader);
                        var index = ReadIdentitiesIndex(tvr.Result.Reader);

                        yield return (key, value, index);
                    }
                }
            }
        }

        private static unsafe long GetIdentityValue(TableValueReader reader)
        {
            return *(long*)reader.Read((int)IdentitiesTable.Value, out var _);
        }

        private static unsafe string GetIdentityKey(TableValueReader reader, string dbName)
        {
            var ptr = reader.Read((int)IdentitiesTable.Key, out var size);
            var key = Encodings.Utf8.GetString(ptr, size).Substring(dbName.Length + 1);
            return key;
        }

        public long GetNumberOfIdentities(TransactionOperationContext context, string databaseName)
        {
            var items = context.Transaction.InnerTransaction.OpenTable(IdentitiesSchema, Identities);
            var identities = items.GetTree(IdentitiesSchema.Key);
            var prefix = IncrementClusterIdentityCommand.GetStorageKey(databaseName, null);

            return GetNumberOf(identities, prefix, context);
        }

        public long GetNumberOfCompareExchange(TransactionOperationContext context, string databaseName)
        {
            var items = context.Transaction.InnerTransaction.OpenTable(CompareExchangeSchema, CompareExchange);
            var compareExchange = items.GetTree(CompareExchangeSchema.Key);
            var prefix = CompareExchangeKey.GetStorageKey(databaseName, null);
            return GetNumberOf(compareExchange, prefix, context);
        }

        public long GetNumberOfCompareExchangeTombstones(TransactionOperationContext context, string databaseName)
        {
            var items = context.Transaction.InnerTransaction.OpenTable(CompareExchangeTombstoneSchema, CompareExchangeTombstones);
            var compareExchangeTombstone = items.GetTree(CompareExchangeTombstoneSchema.Key);
            var prefix = CompareExchangeKey.GetStorageKey(databaseName, null);
            return GetNumberOf(compareExchangeTombstone, prefix, context);
        }

        public bool HasCompareExchangeTombstones(TransactionOperationContext context, string databaseName)
        {
            var items = context.Transaction.InnerTransaction.OpenTable(CompareExchangeTombstoneSchema, CompareExchangeTombstones);
            var compareExchangeTombstone = items.GetTree(CompareExchangeTombstoneSchema.Key);
            var prefix = CompareExchangeKey.GetStorageKey(databaseName, null);
            return HasPrefixOf(compareExchangeTombstone, prefix, context);
        }

        private static bool HasPrefixOf(Tree tree, string prefix, TransactionOperationContext context)
        {
            using (Slice.From(context.Allocator, prefix, out var prefixAsSlice))
            {
                using (var it = tree.Iterate(prefetch: false))
                {
                    it.SetRequiredPrefix(prefixAsSlice);

                    if (it.Seek(prefixAsSlice) == false)
                        return false;

                    return true;
                }
            }
        }

        private static long GetNumberOf(Tree tree, string prefix, TransactionOperationContext context)
        {
            using (Slice.From(context.Allocator, prefix, out var prefixAsSlice))
            {
                using (var it = tree.Iterate(prefetch: false))
                {
                    it.SetRequiredPrefix(prefixAsSlice);

                    if (it.Seek(prefixAsSlice) == false)
                        return 0;

                    var count = 0;

                    do
                    {
                        count++;
                    } while (it.MoveNext());

                    return count;
                }
            }
        }

        public BlittableJsonReaderObject Read<T>(TransactionOperationContext<T> context, string name)
            where T : RavenTransaction
        {
            return Read(context, name, out long _);
        }

        public BlittableJsonReaderObject Read<T>(TransactionOperationContext<T> context, string name, out long etag)
            where T : RavenTransaction
        {
            var lowerName = name.ToLowerInvariant();
            using (Slice.From(context.Allocator, lowerName, out Slice key))
            {
                return ReadInternal(context, out etag, key);
            }
        }

        public static unsafe BlittableJsonReaderObject ReadInternal<T>(TransactionOperationContext<T> context, out long etag, Slice key)
            where T : RavenTransaction
        {
            var items = context.Transaction.InnerTransaction.OpenTable(ItemsSchema, Items);
            if (items.ReadByKey(key, out TableValueReader reader) == false)
            {
                etag = 0;
                return null;
            }

            var ptr = reader.Read(2, out int size);
            var doc = new BlittableJsonReaderObject(ptr, size, context);
            Transaction.DebugDisposeReaderAfterTransaction(context.Transaction.InnerTransaction, doc);
            etag = Bits.SwapBytes(*(long*)reader.Read(3, out size));
            Debug.Assert(size == sizeof(long));

            return doc;
        }

        public static IEnumerable<(Slice Key, BlittableJsonReaderObject Value)> ReadValuesStartingWith<TTransaction>(TransactionOperationContext<TTransaction> context, string startsWithKey)
            where TTransaction : RavenTransaction
        {
            var startsWithKeyLower = startsWithKey.ToLowerInvariant();
            using (Slice.From(context.Allocator, startsWithKeyLower, out Slice startsWithSlice))
            {
                var items = context.Transaction.InnerTransaction.OpenTable(ItemsSchema, Items);

                foreach (var holder in items.SeekByPrimaryKeyPrefix(startsWithSlice, Slices.Empty, 0))
                {
                    var reader = holder.Value.Reader;
                    var size = GetDataAndEtagTupleFromReader(context, reader, out BlittableJsonReaderObject doc, out long _);
                    Debug.Assert(size == sizeof(long));

                    yield return (holder.Key, doc);
                }
            }
        }

        private static unsafe int GetDataAndEtagTupleFromReader<TTransaction>(TransactionOperationContext<TTransaction> context, TableValueReader reader, out BlittableJsonReaderObject doc, out long etag)
            where TTransaction : RavenTransaction
        {
            var ptr = reader.Read(2, out int size);
            doc = new BlittableJsonReaderObject(ptr, size, context);

            Transaction.DebugDisposeReaderAfterTransaction(context.Transaction.InnerTransaction, doc);
            etag = Bits.SwapBytes(*(long*)reader.Read(3, out size));
            Debug.Assert(size == sizeof(long));
            return size;
        }

        private int ClusterReadResponseAndGetVersion(JsonOperationContext ctx, BlittableJsonTextWriter writer, Stream stream, string url)
        {
            using (var response = ctx.ReadForMemory(stream, "cluster-ConnectToPeer-header-response"))
            {
                var reply = JsonDeserializationServer.TcpConnectionHeaderResponse(response);
                switch (reply.Status)
                {
                    case TcpConnectionStatus.Ok:
                        return reply.Version;
                    case TcpConnectionStatus.AuthorizationFailed:
                        throw new AuthorizationException($"Unable to access  {url} because {reply.Message}");
                    case TcpConnectionStatus.TcpVersionMismatch:
                        if (reply.Version != TcpNegotiation.OutOfRangeStatus)
                        {
                            return reply.Version;
                        }
                        //Kindly request the server to drop the connection
                        ctx.Write(writer, new DynamicJsonValue
                        {
                            [nameof(TcpConnectionHeaderMessage.DatabaseName)] = null,
                            [nameof(TcpConnectionHeaderMessage.Operation)] = TcpConnectionHeaderMessage.OperationTypes.Drop,
                            [nameof(TcpConnectionHeaderMessage.OperationVersion)] = TcpConnectionHeaderMessage.ClusterTcpVersion,
                            [nameof(TcpConnectionHeaderMessage.Info)] = $"Couldn't agree on cluster tcp version ours:{TcpConnectionHeaderMessage.ClusterTcpVersion} theirs:{reply.Version}"
                        });
                        throw new InvalidOperationException($"Unable to access  {url} because {reply.Message}");
                }
            }

            return TcpConnectionHeaderMessage.ClusterTcpVersion;
        }

        public override async Task<RachisConnection> ConnectToPeer(string url, string tag, X509Certificate2 certificate)
        {
            if (url == null)
                throw new ArgumentNullException(nameof(url));
            if (_parent == null)
                throw new InvalidOperationException("Cannot connect to peer without a parent");
            if (_parent.IsEncrypted && url.StartsWith("https:", StringComparison.OrdinalIgnoreCase) == false)
                throw new InvalidOperationException($"Failed to connect to node {url}. Connections from encrypted store must use HTTPS.");

            TcpConnectionInfo info;
            using (var cts = new CancellationTokenSource(_parent.TcpConnectionTimeout))
            {
                info = await ReplicationUtils.GetTcpInfoAsync(url, null, "Cluster", certificate, cts.Token);
            }

            TcpClient tcpClient = null;
            string choosenUrl = null;
            Stream stream = null;
            try
            {
                (tcpClient, choosenUrl) = await TcpUtils.ConnectAsyncWithPriority(info, _parent.TcpConnectionTimeout).ConfigureAwait(false);
                stream = await TcpUtils.WrapStreamWithSslAsync(tcpClient, info, _parent.ClusterCertificate, _parent.CipherSuitesPolicy, _parent.TcpConnectionTimeout);

                var parameters = new TcpNegotiateParameters
                {
                    Database = null,
                    Operation = TcpConnectionHeaderMessage.OperationTypes.Cluster,
                    Version = TcpConnectionHeaderMessage.ClusterTcpVersion,
                    ReadResponseAndGetVersionCallback = ClusterReadResponseAndGetVersion,
                    DestinationUrl = choosenUrl,
                    DestinationNodeTag = tag,
                    SourceNodeTag = _parent.Tag
                };

                TcpConnectionHeaderMessage.SupportedFeatures supportedFeatures;
                using (ContextPoolForReadOnlyOperations.AllocateOperationContext(out JsonOperationContext context))
                {
                    supportedFeatures = TcpNegotiation.NegotiateProtocolVersion(context, stream, parameters);

                    if (supportedFeatures.ProtocolVersion <= 0)
                    {
                        throw new InvalidOperationException(
                            $"state machine ConnectToPeer {url}: TCP negotiation resulted with an invalid protocol version:{supportedFeatures.ProtocolVersion}");
                    }
                }

                return new RachisConnection
                {
                    Stream = stream,
                    SupportedFeatures = supportedFeatures,
                    Disconnect = () =>
                    {
                        {
                            try
                            {
                                tcpClient.Client.Disconnect(false);
                            }
                            catch (ObjectDisposedException)
                            {
                                //Happens, we don't really care at this point
                            }
                        }
                    }
                };
            }
            catch (Exception)
            {
                stream?.Dispose();
                tcpClient?.Dispose();
                throw;
            }
        }

        private void ToggleDatabasesState(BlittableJsonReaderObject cmd, ClusterOperationContext context, string type, long index)
        {
            var command = (ToggleDatabasesStateCommand)JsonDeserializationCluster.Commands[type](cmd);
            if (command.Value == null)
                throw new RachisInvalidOperationException($"{nameof(ToggleDatabasesStateCommand.Parameters)} is null for command type: {type}");

            if (command.Value.DatabaseNames == null)
                throw new RachisInvalidOperationException($"{nameof(ToggleDatabasesStateCommand.Parameters.DatabaseNames)} is null for command type: {type}");

            var toUpdate = new List<(string Key, BlittableJsonReaderObject DatabaseRecord, string DatabaseName)>();

            foreach (var databaseName in command.Value.DatabaseNames)
            {
                var key = "db/" + databaseName;
                using (Slice.From(context.Allocator, key.ToLowerInvariant(), out Slice valueNameLowered))
                {
                    var oldDatabaseRecord = ReadInternal(context, out _, valueNameLowered);
                    if (oldDatabaseRecord == null)
                        continue;

                    var rawDatabaseRecord = new RawDatabaseRecord(oldDatabaseRecord);
                    switch (command.Value.Type)
                    {
                        case ToggleDatabasesStateCommand.Parameters.ToggleType.Databases:
                            if (rawDatabaseRecord.IsDisabled == command.Value.Disable)
                                continue;

                            oldDatabaseRecord.Modifications = new DynamicJsonValue(oldDatabaseRecord)
                            {
                                [nameof(DatabaseRecord.Disabled)] = command.Value.Disable
                            };

                            break;
                        case ToggleDatabasesStateCommand.Parameters.ToggleType.Indexes:
                            var settings = rawDatabaseRecord.Settings;
                            var configurationKey = RavenConfiguration.GetKey(x => x.Indexing.Disabled);
                            if (settings.TryGetValue(configurationKey, out var indexingDisabledString) &&
                                bool.TryParse(indexingDisabledString, out var currentlyIndexingDisabled) &&
                                currentlyIndexingDisabled == command.Value.Disable)
                            {
                                continue;
                            }

                            settings[configurationKey] = command.Value.Disable.ToString();

                            oldDatabaseRecord.Modifications = new DynamicJsonValue(oldDatabaseRecord)
                            {
                                [nameof(DatabaseRecord.Settings)] = TypeConverter.ToBlittableSupportedType(settings)
                            };

                            break;
                        case ToggleDatabasesStateCommand.Parameters.ToggleType.DynamicDatabaseDistribution:
                            if (rawDatabaseRecord.IsEncrypted)
                            {
                                throw new RachisInvalidOperationException($"Cannot toggle '{nameof(DatabaseTopology.DynamicNodesDistribution)}' for encrypted database: {databaseName}");
                            }

                            var topology = rawDatabaseRecord.Topology;
                            if (topology == null)
                                continue;

                            var enable = command.Value.Disable == false;
                            if (topology.DynamicNodesDistribution == enable)
                                continue;

                            topology.DynamicNodesDistribution = enable;

                            oldDatabaseRecord.Modifications = new DynamicJsonValue(oldDatabaseRecord)
                            {
                                [nameof(DatabaseRecord.Topology)] = topology.ToJson()
                            };

                            break;
                        default:
                            throw new RachisInvalidOperationException($"Argument out of range for `{nameof(ToggleDatabasesStateCommand.Value.Type)}`");
                    }

                    using (oldDatabaseRecord)
                    {
                        var updatedDatabaseRecord = context.ReadObject(oldDatabaseRecord, "updated-database-record");
                        toUpdate.Add((Key: key, DatabaseRecord: updatedDatabaseRecord, DatabaseName: databaseName));
                    }
                }
            }

            var items = context.Transaction.InnerTransaction.OpenTable(ItemsSchema, Items);
            ApplyDatabaseRecordUpdates(toUpdate, type, index, index, items, context);
        }

        private void UpdateDatabasesWithNewServerWideBackupConfiguration(ClusterOperationContext context, string type, ServerWideBackupConfiguration serverWideBackupConfiguration)
        {
            if (serverWideBackupConfiguration == null)
                throw new RachisInvalidOperationException($"Server-wide backup configuration is null for command type: {type}");

            if (serverWideBackupConfiguration.Name == null)
                throw new RachisInvalidOperationException($"Server-wide backup configuration name is null or empty for command type: {type}");

            // the server-wide backup name might have changed
            var serverWideBlittable = context.ReadObject(serverWideBackupConfiguration.ToJson(), "server-wide-configuration");
            var items = context.Transaction.InnerTransaction.OpenTable(ItemsSchema, Items);

            const string dbKey = "db/";
            var toUpdate = new List<(string Key, BlittableJsonReaderObject DatabaseRecord, string DatabaseName)>();
            (long? TaskId, string name) old = default;
            
            var allServerWideBackupNames = GetSeverWideBackupNames(context);

            using (Slice.From(context.Allocator, dbKey, out var loweredPrefix))
            {
                foreach (var result in items.SeekByPrimaryKeyPrefix(loweredPrefix, Slices.Empty, 0))
                {
                    var (key, oldDatabaseRecord) = GetCurrentItem(context, result.Value);
                    var databaseName = key.Substring(dbKey.Length);
                    var newBackups = new DynamicJsonArray();

                    var periodicBackupConfiguration = JsonDeserializationCluster.PeriodicBackupConfiguration(serverWideBlittable);
                    oldDatabaseRecord.TryGet(nameof(DatabaseRecord.Encrypted), out bool encrypted);
                    PutServerWideBackupConfigurationCommand.UpdateTemplateForDatabase(periodicBackupConfiguration, databaseName, encrypted);

                    if (oldDatabaseRecord.TryGet(nameof(DatabaseRecord.PeriodicBackups), out BlittableJsonReaderArray backups))
                    {
                        var isBackupToEditFound = false;
                        foreach (BlittableJsonReaderObject backup in backups)
                        {
                            //Even though we rebuild the whole configurations list just one should be modified
                            //In addition the same configuration should be modified in all databases 
                            if (isBackupToEditFound || IsServerWideBackupToEdit(backup, periodicBackupConfiguration.Name, allServerWideBackupNames) == false)
                            {
                                newBackups.Add(backup);
                                continue;
                            }

                            isBackupToEditFound = true;

                            if (backup.TryGet(nameof(PeriodicBackupConfiguration.TaskId), out long taskId))
                                periodicBackupConfiguration.TaskId = taskId;
                        }
                    }


                    if (serverWideBackupConfiguration.IsExcluded(databaseName) == false)
                    {
                        newBackups.Add(periodicBackupConfiguration.ToJson());
<<<<<<< HEAD
                    }

                    using (oldDatabaseRecord)
                    {
=======
>>>>>>> 26b13f86
                        oldDatabaseRecord.Modifications = new DynamicJsonValue(oldDatabaseRecord)
                        {
                            [nameof(DatabaseRecord.PeriodicBackups)] = newBackups
                        };

                        var updatedDatabaseRecord = context.ReadObject(oldDatabaseRecord, "updated-database-record");
                        toUpdate.Add((Key: key, DatabaseRecord: updatedDatabaseRecord, DatabaseName: databaseName));
                    }
                }
            }

            ApplyDatabaseRecordUpdates(toUpdate, type, old.TaskId ?? serverWideBackupConfiguration.TaskId, serverWideBackupConfiguration.TaskId, items, context);
        }

        private static bool IsServerWideBackupToEdit(BlittableJsonReaderObject backup, 
            string periodicBackupConfigName, 
            HashSet<string> severWideBackupNames)
        {
            if (backup.TryGet(nameof(PeriodicBackupConfiguration.Name), out string backupName) == false || backupName == null) 
                return false;

            if (backupName.StartsWith(ServerWideBackupConfiguration.NamePrefix) == false) 
                return false;
            
            if (backupName.Equals(periodicBackupConfigName, StringComparison.OrdinalIgnoreCase))
            {
                //server-wide backup to update when name is not modified
                return true;
            } 
            if (severWideBackupNames.Contains(backupName) == false) 
            {
                //server-wide backup to update when modify name
                return true;
            }
            return false;
        }

        private static unsafe HashSet<string> GetSeverWideBackupNames(ClusterOperationContext context)
        {
            var items = context.Transaction.InnerTransaction.OpenTable(ItemsSchema, Items);
            using (Slice.From(context.Allocator, ServerWideBackupConfigurationsKey, out Slice valueNameLowered))
            {
                var severWideBackupNames = new HashSet<string>();
                if (items.ReadByKey(valueNameLowered, out var tvr))
                {
                    var ptr = tvr.Read(2, out int size);
                    using var previousValue = new BlittableJsonReaderObject(ptr, size, context);
                    foreach (var backupName in previousValue.GetPropertyNames())
                    {
                        severWideBackupNames.Add(PutServerWideBackupConfigurationCommand.GetTaskNameForDatabase(backupName));
                    }
                } 
                return severWideBackupNames;
            }
        }

        private void DeleteServerWideBackupConfigurationFromAllDatabases(ClusterOperationContext context, string type, BlittableJsonReaderObject cmd, long index)
        {
            if (cmd.TryGet(nameof(DeleteServerWideBackupConfigurationCommand.Value), out string backupNameToDelete) == false)
                throw new RachisInvalidOperationException($"Cannot find backup name to delete for command: {type}");

            if (string.IsNullOrWhiteSpace(backupNameToDelete))
                throw new RachisInvalidOperationException($"Backup name to delete cannot be null or white space for command type: {type}");

            var items = context.Transaction.InnerTransaction.OpenTable(ItemsSchema, Items);

            const string dbKey = "db/";
            var toUpdate = new List<(string Key, BlittableJsonReaderObject DatabaseRecord, string DatabaseName)>();
            var databaseRecordTaskName = PutServerWideBackupConfigurationCommand.GetTaskNameForDatabase(backupNameToDelete);

            using (Slice.From(context.Allocator, dbKey, out var loweredPrefix))
            {
                foreach (var result in items.SeekByPrimaryKeyPrefix(loweredPrefix, Slices.Empty, 0))
                {
                    var (key, oldDatabaseRecord) = GetCurrentItem(context, result.Value);

                    var updatedBackups = new DynamicJsonArray();

                    if (oldDatabaseRecord.TryGet(nameof(DatabaseRecord.PeriodicBackups), out BlittableJsonReaderArray backups) == false)
                        continue;

                    var removedServerWideBackup = false;
                    foreach (BlittableJsonReaderObject backup in backups)
                    {
                        if (IsServerWideBackupWithTaskName(backup, databaseRecordTaskName))
                        {
                            removedServerWideBackup = true;
                            continue;
                        }

                        updatedBackups.Add(backup);
                    }

                    if (removedServerWideBackup == false)
                        continue;

                    using (oldDatabaseRecord)
                    {
                        oldDatabaseRecord.Modifications = new DynamicJsonValue(oldDatabaseRecord)
                        {
                            [nameof(DatabaseRecord.PeriodicBackups)] = updatedBackups
                        };

                        var updatedDatabaseRecord = context.ReadObject(oldDatabaseRecord, "updated-database-record");
                        toUpdate.Add((Key: key, DatabaseRecord: updatedDatabaseRecord, DatabaseName: key.Substring(dbKey.Length)));
                    }
                }
            }

            ApplyDatabaseRecordUpdates(toUpdate, type, index, index, items, context);
        }

        private bool IsServerWideBackupWithTaskName(BlittableJsonReaderObject backup, string backupNameToFind)
        {
            return backup.TryGet(nameof(PeriodicBackupConfiguration.Name), out string backupName) &&
                   backupName != null &&
                   backupNameToFind.Equals(backupName, StringComparison.OrdinalIgnoreCase);
        }

        private void ApplyDatabaseRecordUpdates(List<(string Key, BlittableJsonReaderObject DatabaseRecord, string DatabaseName)> toUpdate, string type, long indexForValueChanges, long index, Table items, ClusterOperationContext context)
        {
            var tasks = new List<Func<Task>> { () => Changes.OnValueChanges(indexForValueChanges, type) };

            foreach (var update in toUpdate)
            {
                using (Slice.From(context.Allocator, update.Key, out var valueName))
                using (Slice.From(context.Allocator, update.Key.ToLowerInvariant(), out var valueNameLowered))
                {
                    UpdateValue(index, items, valueNameLowered, valueName, update.DatabaseRecord);
                }

                tasks.Add(() => Changes.OnDatabaseChanges(update.DatabaseName, index, type, DatabasesLandlord.ClusterDatabaseChangeType.RecordChanged, null));
            }

            ExecuteManyOnDispose(context, index, type, tasks);
        }

        public const string SnapshotInstalled = "SnapshotInstalled";

        public override Task OnSnapshotInstalledAsync(long lastIncludedIndex, bool fullSnapshot, ServerStore serverStore, CancellationToken token)
        {
            using (_parent.ContextPool.AllocateOperationContext(out ClusterOperationContext context))
            using (context.OpenWriteTransaction())
            {
                // lets read all the certificate keys from the cluster, and delete the matching ones from the local state
                var clusterCertificateKeys = serverStore.Cluster.GetCertificateThumbprintsFromCluster(context);

                foreach (var key in clusterCertificateKeys)
                {
                    using (GetLocalStateByThumbprint(context, key))
                    {
                        DeleteLocalState(context, key);
                    }
                }

                token.ThrowIfCancellationRequested();

                var databases = GetDatabaseNames(context).ToArray();
                context.Transaction.InnerTransaction.LowLevelTransaction.OnDispose += tx =>
                {
                    if (tx is LowLevelTransaction llt && llt.Committed)
                    {
                        // there is potentially a lot of work to be done here so we are responding to the change on a separate task.
                        foreach (var db in databases)
                        {
                            var t = Task.Run(async () =>
                            {
                                await Changes.OnDatabaseChanges(db, lastIncludedIndex, SnapshotInstalled, DatabasesLandlord.ClusterDatabaseChangeType.RecordChanged, null);
                            }, token);
                        }

                        var t2 = Task.Run(async () =>
                        {
                            await Changes.OnValueChanges(lastIncludedIndex, nameof(InstallUpdatedServerCertificateCommand));
                            if (fullSnapshot)
                                await Changes.OnValueChanges(lastIncludedIndex, nameof(PutLicenseCommand));
                        }, token);
                    }
                };

                context.Transaction.Commit();
            }
            token.ThrowIfCancellationRequested();

            _rachisLogIndexNotifications.NotifyListenersAbout(lastIncludedIndex, null);
            return Task.CompletedTask;
        }

        protected override RachisVersionValidation InitializeValidator()
        {
            return new ClusterValidator();
        }

        public IEnumerable<BlittableJsonReaderObject> GetReplicationHubCertificateByHub(TransactionOperationContext context, string database, string hub, string filter, int start, int pageSize)
        {
            using var certs = context.Transaction.InnerTransaction.OpenTable(ReplicationCertificatesSchema, ReplicationCertificatesSlice);

            string prefixString = (database + "/" + hub + "/").ToLowerInvariant();
            using var _ = Slice.From(context.Allocator, prefixString, out var prefix);

            foreach (var (key, val) in certs.SeekByPrimaryKeyPrefix(prefix, Slices.Empty, start))
            {
                var blittable = GetReplicationCertificateAccessObject(context, ref val.Reader);
                string thumbprint = key.ToString().Substring(prefixString.Length);
                
                if (filter != null)
                {
                    blittable.TryGet(nameof(RegisterReplicationHubAccessCommand.Name), out string name);
                    var match =
                        thumbprint.Contains(filter, StringComparison.OrdinalIgnoreCase) ||
                        name?.Contains(filter, StringComparison.OrdinalIgnoreCase) == true;

                    if(match == false)
                        continue;
                }

                if (pageSize-- < 0)
                    break;
                
                blittable.Modifications = new DynamicJsonValue(blittable)
                {
                    [nameof(DetailedReplicationHubAccess.Certificate)] = GetCertificateAsBase64(val),
                    [nameof(DetailedReplicationHubAccess.Thumbprint)] = thumbprint
                };

                using (blittable)
                {
                    yield return context.ReadObject(blittable, "create replication access blittable");
                }
            }
        }

        public IEnumerable<(string Hub, ReplicationHubAccess Access)> GetReplicationHubCertificateForDatabase(TransactionOperationContext context, string database)
        {
            using var certs = context.Transaction.InnerTransaction.OpenTable(ReplicationCertificatesSchema, ReplicationCertificatesSlice);

            string prefixString = (database + "/").ToLowerInvariant();
            using var _ = Slice.From(context.Allocator, prefixString, out var prefix);

            foreach (var (key, val) in certs.SeekByPrimaryKeyPrefix(prefix, Slices.Empty, 0))
            {
                var blittable = GetReplicationCertificateAccessObject(context, ref val.Reader);

                blittable.TryGet(nameof(RegisterReplicationHubAccessCommand.HubName), out string hub);
                var details = JsonDeserializationCluster.DetailedReplicationHubAccess(blittable);

                string certBase64 = GetCertificateAsBase64(val);

                yield return (hub, new ReplicationHubAccess
                {
                    AllowedHubToSinkPaths = details.AllowedHubToSinkPaths,
                    AllowedSinkToHubPaths = details.AllowedSinkToHubPaths,
                    Name = details.Name,
                    CertificateBase64 = certBase64,
                });
            }
        }
        
        unsafe string GetCertificateAsBase64(Table.TableValueHolder val)
        {
            var buffer = val.Reader.Read((int)ReplicationCertificatesTable.Certificate, out var size);
            string certBase64 = Convert.ToBase64String(new ReadOnlySpan<byte>(buffer, size));
            return certBase64;
        }

        private unsafe BlittableJsonReaderObject GetReplicationCertificateAccessObject(TransactionOperationContext context, ref TableValueReader reader)
        {
            return new BlittableJsonReaderObject(reader.Read((int)ReplicationCertificatesTable.Access, out var size), size, context);
        }

        public bool IsReplicationCertificate(TransactionOperationContext context, string database, string hub, X509Certificate2 userCert, out DetailedReplicationHubAccess access)
        {
            using var certs = context.Transaction.InnerTransaction.OpenTable(ReplicationCertificatesSchema, ReplicationCertificatesSlice);

            using var __ = Slice.From(context.Allocator, (database + "/" + hub + "/" + userCert.Thumbprint).ToLowerInvariant(), out var key);

            if (certs.ReadByKey(key, out var v))
            {
                var b = GetReplicationCertificateAccessObject(context, ref v);
                access = JsonDeserializationCluster.DetailedReplicationHubAccess(b);
                return true;
            }

            access = default;

            return false;
        }

        public unsafe bool IsReplicationCertificateByPublicKeyPinningHash(TransactionOperationContext context, string database, string hub, X509Certificate2 userCert,
            out DetailedReplicationHubAccess access)
        {
            using var certs = context.Transaction.InnerTransaction.OpenTable(ClusterStateMachine.ReplicationCertificatesSchema, ClusterStateMachine.ReplicationCertificatesSlice);
            // maybe we need to check by public key hash?
            string publicKeyPinningHash = userCert.GetPublicKeyPinningHash();

            using var ___ = Slice.From(context.Allocator, (database + "/" + hub + "/" + publicKeyPinningHash).ToLowerInvariant(), out var publicKeyHash);

            access = default;

            foreach (var result in certs.SeekForwardFromPrefix(ReplicationCertificatesSchema.Indexes[ReplicationCertificatesHashSlice], publicKeyHash, publicKeyHash, 0))
            {
                var obj = GetReplicationCertificateAccessObject(context, ref result.Result.Reader);

                // this is a cheap check, not sufficient for real
                if (obj.TryGet(nameof(userCert.Issuer), out string issuer) == false || issuer != userCert.Issuer)
                    continue;

                // now we need to do an actual check

                var p = result.Result.Reader.Read((int)ClusterStateMachine.ReplicationCertificatesTable.Certificate, out var size);
                var buffer = new byte[size];
                new Span<byte>(p, size).CopyTo(buffer);
                using var knownCert = new X509Certificate2(buffer);

                var userChain = new X509Chain();
                var knownCertChain = new X509Chain();
                try
                {
                    userChain.Build(userCert);
                }
                catch (Exception)
                {
                    return false;
                }

                try
                {
                    knownCertChain.Build(knownCert);
                }
                catch (Exception)
                {
                    return false;
                }

                if (knownCertChain.ChainElements.Count != userChain.ChainElements.Count)
                {
                    return false;
                }

                for (var i = 0; i < knownCertChain.ChainElements.Count; i++)
                {
                    // We walk the chain and compare the user certificate vs one of the existing certificate with same pinning hash
                    var currentElementPinningHash = userChain.ChainElements[i].Certificate.GetPublicKeyPinningHash();
                    if (currentElementPinningHash != knownCertChain.ChainElements[i].Certificate.GetPublicKeyPinningHash())
                    {
                        return false;
                    }
                }

                access = JsonDeserializationCluster.DetailedReplicationHubAccess(obj);
                return true;
            }

            return false;
        }
    }

    public class RachisLogIndexNotifications : IDisposable
    {
        public long LastModifiedIndex;
        private readonly AsyncManualResetEvent _notifiedListeners;
        private readonly ConcurrentQueue<ErrorHolder> _errors = new ConcurrentQueue<ErrorHolder>();
        private int _numberOfErrors;
        private readonly ConcurrentDictionary<long, TaskCompletionSource<object>> _tasksDictionary = new ConcurrentDictionary<long, TaskCompletionSource<object>>();

        public readonly Queue<RecentLogIndexNotification> RecentNotifications = new Queue<RecentLogIndexNotification>();
        internal Logger Log;

        private class ErrorHolder
        {
            public long Index;
            public ExceptionDispatchInfo Exception;
        }

        public RachisLogIndexNotifications(CancellationToken token)
        {
            _notifiedListeners = new AsyncManualResetEvent(token);
        }

        public void Dispose()
        {
            _notifiedListeners.Dispose();
        }

        public async Task WaitForIndexNotification(long index, CancellationToken token)
        {
            Task<bool> waitAsync;
            while (true)
            {
                // first get the task, then wait on it
                waitAsync = _notifiedListeners.WaitAsync(token);

                if (index <= Interlocked.Read(ref LastModifiedIndex))
                    break;

                if (token.IsCancellationRequested)
                    ThrowCanceledException(index, LastModifiedIndex, isExecution: false);

                if (await waitAsync == false)
                {
                    var copy = Interlocked.Read(ref LastModifiedIndex);
                    if (index <= copy)
                        break;
                }
            }

            if (await WaitForTaskCompletion(index, new Lazy<Task>(waitAsync)))
                return;

            ThrowCanceledException(index, LastModifiedIndex, isExecution: true);
        }

        public async Task WaitForIndexNotification(long index, TimeSpan timeout)
        {
            while (true)
            {
                // first get the task, then wait on it
                var waitAsync = _notifiedListeners.WaitAsync(timeout);

                if (index <= Interlocked.Read(ref LastModifiedIndex))
                    break;

                if (await waitAsync == false)
                {
                    var copy = Interlocked.Read(ref LastModifiedIndex);
                    if (index <= copy)
                        break;

                    ThrowTimeoutException(timeout, index, copy);
                }
            }

            if (await WaitForTaskCompletion(index, new Lazy<Task>(TimeoutManager.WaitFor(timeout))))
                return;

            ThrowTimeoutException(timeout, index, LastModifiedIndex, isExecution: true);
        }

        private async Task<bool> WaitForTaskCompletion(long index, Lazy<Task> waitingTask)
        {
            if (_tasksDictionary.TryGetValue(index, out var tcs) == false)
            {
                // the task has already completed
                // let's check if we had errors in it
                foreach (var error in _errors)
                {
                    if (error.Index == index)
                        error.Exception.Throw(); // rethrow
                }

                return true;
            }

            var task = tcs.Task;

            if (task.IsCompleted)
            {
                if (task.IsFaulted)
                {
                    try
                    {
                        await task; // will throw on error
                    }
                    catch (Exception e)
                    {
                        ThrowApplyException(index, e);
                    }
                }

                if (task.IsCanceled)
                    ThrowCanceledException(index, LastModifiedIndex);

                return true;
            }

            var result = await Task.WhenAny(task, waitingTask.Value);

            if (result.IsFaulted)
                await result; // will throw

            if (result == task)
                return true;
            return false;
        }

        private void ThrowCanceledException(long index, long lastModifiedIndex, bool isExecution = false)
        {
            var openingString = isExecution
                ? $"Cancelled while waiting for task with index {index} to complete. "
                : $"Cancelled while waiting to get an index notification for {index}. ";

            var closingString = isExecution
                ? string.Empty
                : Environment.NewLine +
                  PrintLastNotifications();

            throw new OperationCanceledException(openingString +
                                       $"Last commit index is: {lastModifiedIndex}. " +
                                       $"Number of errors is: {_numberOfErrors}." + closingString);
        }

        private void ThrowTimeoutException(TimeSpan value, long index, long lastModifiedIndex, bool isExecution = false)
        {
            var openingString = isExecution
                ? $"Waited for {value} for task with index {index} to complete. "
                : $"Waited for {value} but didn't get an index notification for {index}. ";

            var closingString = isExecution
                ? string.Empty
                : Environment.NewLine +
                  PrintLastNotifications();

            throw new TimeoutException(openingString +
                                       $"Last commit index is: {lastModifiedIndex}. " +
                                       $"Number of errors is: {_numberOfErrors}." + closingString);
        }

        private void ThrowApplyException(long index, Exception e)
        {
            throw new InvalidOperationException($"Index {index} was successfully committed, but the apply failed.", e);
        }

        private string PrintLastNotifications()
        {
            var notifications = RecentNotifications.ToArray();
            var builder = new StringBuilder(notifications.Length);
            foreach (var notification in notifications)
            {
                builder
                    .Append("Index: ")
                    .Append(notification.Index)
                    .Append(". Type: ")
                    .Append(notification.Type)
                    .Append(". ExecutionTime: ")
                    .Append(notification.ExecutionTime)
                    .Append(". Term: ")
                    .Append(notification.Term)
                    .Append(". LeaderErrorCount: ")
                    .Append(notification.LeaderErrorCount)
                    .Append(". LeaderShipDuration: ")
                    .Append(notification.LeaderShipDuration)
                    .Append(". Exception: ")
                    .Append(notification.Exception)
                    .AppendLine();
            }
            return builder.ToString();
        }

        public void RecordNotification(RecentLogIndexNotification notification)
        {
            RecentNotifications.Enqueue(notification);
            while (RecentNotifications.Count > 25)
                RecentNotifications.TryDequeue(out _);
        }

        public void NotifyListenersAbout(long index, Exception e)
        {
            if (e != null)
            {
                _errors.Enqueue(new ErrorHolder
                {
                    Index = index,
                    Exception = ExceptionDispatchInfo.Capture(e)
                });

                if (Interlocked.Increment(ref _numberOfErrors) > 25)
                {
                    _errors.TryDequeue(out _);
                    Interlocked.Decrement(ref _numberOfErrors);
                }
            }

            InterlockedExchangeMax(ref LastModifiedIndex, index);
            _notifiedListeners.SetAndResetAtomically();
        }

        public void SetTaskCompleted(long index, Exception e)
        {
            if (_tasksDictionary.TryGetValue(index, out var tcs))
            {
                // set the task as finished
                if (e == null)
                {
                    if (tcs.TrySetResult(null) == false)
                        LogFailureToSetTaskResult();
                }
                else
                {
                    if (tcs.TrySetException(e) == false)
                        LogFailureToSetTaskResult();
                }

                void LogFailureToSetTaskResult()
                {
                    if (Log.IsInfoEnabled)
                        Log.Info($"Failed to set result of task with index {index}");
                }
            }

            _tasksDictionary.TryRemove(index, out _);
        }

        private static void InterlockedExchangeMax(ref long location, long newValue)
        {
            long initialValue;

            do
            {
                initialValue = location;
                if (initialValue >= newValue)
                    return;
            } while (Interlocked.CompareExchange(ref location, newValue, initialValue) != initialValue);
        }

        public void AddTask(long index)
        {
            Debug.Assert(_tasksDictionary.TryGetValue(index, out _) == false, $"{nameof(_tasksDictionary)} should not contain task with key {index}");

            _tasksDictionary.TryAdd(index, new TaskCompletionSource<object>(TaskCreationOptions.RunContinuationsAsynchronously));
        }
    }

    public class RecentLogIndexNotification
    {
        public string Type;
        public TimeSpan ExecutionTime;
        public long Index;
        public int? LeaderErrorCount;
        public long? Term;
        public long? LeaderShipDuration;
        public Exception Exception;
    }
}<|MERGE_RESOLUTION|>--- conflicted
+++ resolved
@@ -3330,13 +3330,10 @@
                     if (serverWideBackupConfiguration.IsExcluded(databaseName) == false)
                     {
                         newBackups.Add(periodicBackupConfiguration.ToJson());
-<<<<<<< HEAD
                     }
 
                     using (oldDatabaseRecord)
                     {
-=======
->>>>>>> 26b13f86
                         oldDatabaseRecord.Modifications = new DynamicJsonValue(oldDatabaseRecord)
                         {
                             [nameof(DatabaseRecord.PeriodicBackups)] = newBackups
