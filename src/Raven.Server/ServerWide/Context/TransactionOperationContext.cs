--- conflicted
+++ resolved
@@ -123,12 +123,6 @@
             base.Reset();
 
             CloseTransaction();
-<<<<<<< HEAD
-=======
-
-            Allocator?.Dispose();
-            Allocator = null;
->>>>>>> cd1bebc3
         }
     }
 }