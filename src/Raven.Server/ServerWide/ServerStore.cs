--- conflicted
+++ resolved
@@ -3271,13 +3271,7 @@
                 || _leaderRequestExecutor.Url.Equals(leaderUrl, StringComparison.OrdinalIgnoreCase) == false)
             {
                 var newExecutor = CreateNewClusterRequestExecutor(leaderUrl);
-<<<<<<< HEAD
-                var oldExecutor = Interlocked.Exchange(ref _leaderRequestExecutor, newExecutor);
-
-                oldExecutor?.Dispose();
-=======
-                Interlocked.Exchange(ref _clusterRequestExecutor, newExecutor);
->>>>>>> 89971466
+                Interlocked.Exchange(ref _leaderRequestExecutor, newExecutor);
             }
 
             var command = new PutRaftCommand(_leaderRequestExecutor.Conventions, cmdJson, _engine.Url, commandType);
