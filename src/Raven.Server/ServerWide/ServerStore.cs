﻿using System;
using System.Collections.Concurrent;
using System.Collections.Generic;
using System.Diagnostics;
using System.Diagnostics.CodeAnalysis;
using System.IO;
using System.Linq;
using System.Net;
using System.Net.Http;
using System.Net.WebSockets;
using System.Security.Cryptography;
using System.Security.Cryptography.X509Certificates;
using System.Text;
using System.Threading;
using System.Threading.Tasks;
using Lucene.Net.Search;
using NCrontab.Advanced;
using NCrontab.Advanced.Extensions;
using Raven.Client.Documents.Conventions;
using Raven.Client.Documents.Operations.Backups;
using Raven.Client.Documents.Operations.ConnectionStrings;
using Raven.Client.Documents.Operations.ETL;
using Raven.Client.Documents.Operations.OngoingTasks;
using Raven.Client.Documents.Operations.Replication;
using Raven.Client.Exceptions;
using Raven.Client.Exceptions.Database;
using Raven.Client.Exceptions.Server;
using Raven.Client.Extensions;
using Raven.Client.Http;
using Raven.Client.Json;
using Raven.Client.Json.Serialization;
using Raven.Client.ServerWide;
using Raven.Client.ServerWide.Commands;
using Raven.Client.ServerWide.Operations;
using Raven.Client.ServerWide.Operations.Configuration;
using Raven.Client.ServerWide.Operations.Integrations.PostgreSQL;
using Raven.Client.ServerWide.Operations.OngoingTasks;
using Raven.Client.ServerWide.Tcp;
using Raven.Client.Util;
using Raven.Server.Commercial;
using Raven.Server.Config;
using Raven.Server.Config.Settings;
using Raven.Server.Dashboard;
using Raven.Server.Documents;
using Raven.Server.Documents.Indexes;
using Raven.Server.Documents.Indexes.Analysis;
using Raven.Server.Documents.Indexes.Sorting;
using Raven.Server.Documents.Operations;
using Raven.Server.Documents.PeriodicBackup;
using Raven.Server.Documents.TcpHandlers;
using Raven.Server.Integrations.PostgreSQL.Commands;
using Raven.Server.Json;
using Raven.Server.Monitoring;
using Raven.Server.NotificationCenter;
using Raven.Server.NotificationCenter.Notifications;
using Raven.Server.NotificationCenter.Notifications.Details;
using Raven.Server.NotificationCenter.Notifications.Server;
using Raven.Server.Rachis;
using Raven.Server.Rachis.Remote;
using Raven.Server.ServerWide.BackgroundTasks;
using Raven.Server.ServerWide.Commands;
using Raven.Server.ServerWide.Commands.ConnectionStrings;
using Raven.Server.ServerWide.Commands.ETL;
using Raven.Server.ServerWide.Commands.PeriodicBackup;
using Raven.Server.ServerWide.Commands.QueueSink;
using Raven.Server.ServerWide.Commands.Subscriptions;
using Raven.Server.ServerWide.Context;
using Raven.Server.ServerWide.Maintenance;
using Raven.Server.Storage;
using Raven.Server.Storage.Layout;
using Raven.Server.Storage.Schema;
using Raven.Server.Utils;
using Raven.Server.Utils.Features;
using Raven.Server.Web.System;
using Sparrow;
using Sparrow.Json;
using Sparrow.Json.Parsing;
using Sparrow.Logging;
using Sparrow.LowMemory;
using Sparrow.Platform;
using Sparrow.Server;
using Sparrow.Server.LowMemory;
using Sparrow.Server.Platform;
using Sparrow.Server.Utils;
using Sparrow.Threading;
using Sparrow.Utils;
using Voron;
using Voron.Exceptions;
using Constants = Raven.Client.Constants;
using DeleteSubscriptionCommand = Raven.Server.ServerWide.Commands.Subscriptions.DeleteSubscriptionCommand;
using MemoryCache = Raven.Server.Utils.Imports.Memory.MemoryCache;
using MemoryCacheOptions = Raven.Server.Utils.Imports.Memory.MemoryCacheOptions;
using NodeInfo = Raven.Client.ServerWide.Commands.NodeInfo;
using Size = Sparrow.Size;

namespace Raven.Server.ServerWide
{
    /// <summary>
    /// Persistent store for server-wide configuration, such as cluster settings, database configuration, etc
    /// </summary>
    public partial class ServerStore : IDisposable, ILowMemoryHandler
    {
        private const string ResourceName = nameof(ServerStore);

        private static readonly Logger Logger = LoggingSource.Instance.GetLogger<ServerStore>(ResourceName);

        public const string LicenseStorageKey = "License/Key";

        public const string LicenseLimitsStorageKey = "License/Limits/Key";

        private readonly CancellationTokenSource _shutdownNotification = new CancellationTokenSource();

        public CancellationToken ServerShutdown => _shutdownNotification.Token;

        internal StorageEnvironment _env;

        internal readonly SizeLimitedConcurrentDictionary<string, ConcurrentQueue<DateTime>> ClientCreationRate =
            new SizeLimitedConcurrentDictionary<string, ConcurrentQueue<DateTime>>(50);

        private readonly NotificationsStorage _notificationsStorage;
        private readonly OperationsStorage _operationsStorage;
        public ConcurrentDictionary<string, Dictionary<string, long>> IdleDatabases;

        private RequestExecutor _leaderRequestExecutor;
        private long _lastClusterTopologyIndex = -1;

        public readonly RavenConfiguration Configuration;
        private readonly RavenServer _server;
        public readonly DatabasesLandlord DatabasesLandlord;
        public readonly ServerNotificationCenter NotificationCenter;
        public readonly ThreadsInfoNotifications ThreadsInfoNotifications;
        public readonly LicenseManager LicenseManager;
        public readonly FeedbackSender FeedbackSender;
        public readonly StorageSpaceMonitor StorageSpaceMonitor;
        public readonly ServerLimitsMonitor ServerLimitsMonitor;
        public readonly SecretProtection Secrets;
        public readonly AsyncManualResetEvent InitializationCompleted;
        public readonly GlobalIndexingScratchSpaceMonitor GlobalIndexingScratchSpaceMonitor;
        public bool Initialized;

        private readonly TimeSpan _frequencyToCheckForIdleDatabases;

        private Lazy<ClusterRequestExecutor> _clusterRequestExecutor;

        public long LastClientConfigurationIndex { get; private set; } = -2;

        public ConcurrentBackupsCounter ConcurrentBackupsCounter { get; private set; }

        public ServerOperations Operations { get; }

        public CatastrophicFailureNotification CatastrophicFailureNotification { get; }

<<<<<<< HEAD
        internal ClusterRequestExecutor ClusterRequestExecutor => _clusterRequestExecutor.Value;
=======
        public DateTime? LastCertificateUpdateTime { get; private set; }
>>>>>>> 72c93f41

        public ServerStore(RavenConfiguration configuration, RavenServer server)
        {
            // we want our servers to be robust get early errors about such issues
            MemoryInformation.EnableEarlyOutOfMemoryChecks = true;

            QueryClauseCache = new MemoryCache(new MemoryCacheOptions
            {
                SizeLimit = configuration.Indexing.QueryClauseCacheSize.GetValue(SizeUnit.Bytes),
                ExpirationScanFrequency = configuration.Indexing.QueryClauseCacheExpirationScanFrequency.AsTimeSpan
            });

            Configuration = configuration ?? throw new ArgumentNullException(nameof(configuration));

            FeatureGuardian = new FeatureGuardian(configuration);

            _server = server;

            _clusterRequestExecutor = CreateClusterRequestExecutor();

            IdleDatabases = new ConcurrentDictionary<string, Dictionary<string, long>>(StringComparer.OrdinalIgnoreCase);

            DatabasesLandlord = new DatabasesLandlord(this);

            _notificationsStorage = new NotificationsStorage();

            NotificationCenter = new ServerNotificationCenter(this, _notificationsStorage);

            ThreadsInfoNotifications = new ThreadsInfoNotifications(ServerShutdown);

            _operationsStorage = new OperationsStorage();

            Operations = new ServerOperations(this, _operationsStorage);

            LicenseManager = new LicenseManager(this);

            FeedbackSender = new FeedbackSender();

            StorageSpaceMonitor = new StorageSpaceMonitor(NotificationCenter);

            ServerLimitsMonitor = new ServerLimitsMonitor(this, NotificationCenter, _notificationsStorage);

            DatabaseInfoCache = new DatabaseInfoCache();

            Secrets = new SecretProtection(configuration.Security);

            InitializationCompleted = new AsyncManualResetEvent(_shutdownNotification.Token);

            if (Configuration.Indexing.GlobalScratchSpaceLimit != null)
                GlobalIndexingScratchSpaceMonitor = new GlobalIndexingScratchSpaceMonitor(Configuration.Indexing.GlobalScratchSpaceLimit.Value);

            _frequencyToCheckForIdleDatabases = Configuration.Databases.FrequencyToCheckForIdle.AsTimeSpan;

            _server.ServerCertificateChanged += OnServerCertificateChanged;

            HasFixedPort = Configuration.Core.ServerUrls == null ||
                           Uri.TryCreate(Configuration.Core.ServerUrls[0], UriKind.Absolute, out var uri) == false ||
                           uri.Port != 0;

            if (Configuration.Indexing.MaxNumberOfConcurrentlyRunningIndexes != null)
                ServerWideConcurrentlyRunningIndexesLock = new FifoSemaphore(Configuration.Indexing.MaxNumberOfConcurrentlyRunningIndexes.Value);

            CatastrophicFailureNotification = new CatastrophicFailureNotification((envId, path, exception, stacktrace) =>
            {
                var message = $"Catastrophic failure in server storage located at '{path}', StackTrace: '{stacktrace}'";

                if (Logger.IsOperationsEnabled)
                {
                    ExecuteSafely(() =>
                    {
                        Logger.OperationsWithWait(message, exception).Wait(TimeSpan.FromSeconds(1));
                    });
                }

                ExecuteSafely(() =>
                {
                    Console.Error.WriteLine($"{message}. Exception: {exception}");
                    Console.Error.Flush();
                });

                Environment.Exit(29); // ERROR_WRITE_FAULT

                static void ExecuteSafely(Action action)
                {
                    try
                    {
                        action();
                    }
                    catch
                    {
                        // nothing we can do
                    }
                }
            });
        }

        private Lazy<ClusterRequestExecutor> CreateClusterRequestExecutor() => new(() => ClusterRequestExecutor.Create(new[] { GetNodeHttpServerUrl() }, Server.Certificate.Certificate, DocumentConventions.DefaultForServer), LazyThreadSafetyMode.ExecutionAndPublication);

        internal readonly FifoSemaphore ServerWideConcurrentlyRunningIndexesLock;

        private void OnServerCertificateChanged(object sender, EventArgs e)
        {
            Interlocked.Exchange(ref _serverCertificateChanged, 1);

            if (_clusterRequestExecutor.IsValueCreated == false)
                return;

            using (_clusterRequestExecutor.Value)
                _clusterRequestExecutor = CreateClusterRequestExecutor();
        }

        public RavenServer Server => _server;

        public DatabaseInfoCache DatabaseInfoCache { get; set; }

        public TransactionContextPool ContextPool;

        public IoChangesNotifications IoChanges { get; private set; }

        public long LastRaftCommitIndex
        {
            get
            {
                using (ContextPool.AllocateOperationContext(out TransactionOperationContext context))
                using (context.OpenReadTransaction())
                    return _engine.GetLastCommitIndex(context);
            }
        }

        public ClusterStateMachine Cluster => _engine?.StateMachine;
        public string LeaderTag => _engine.LeaderTag;
        public RachisState CurrentRachisState => _engine.CurrentState;
        public string NodeTag => _engine.Tag;

        public bool Disposed => _disposed;

        private Timer _timer;
        private RachisConsensus<ClusterStateMachine> _engine;
        private bool _disposed;
        public RachisConsensus<ClusterStateMachine> Engine => _engine;

        private ShardingStore _sharding;
        public ShardingStore Sharding => _sharding;


        public ClusterMaintenanceSupervisor ClusterMaintenanceSupervisor;
        private int _serverCertificateChanged;

        private PoolOfThreads.LongRunningWork _clusterMaintenanceSetupTask;
        private PoolOfThreads.LongRunningWork _updateTopologyChangeNotification;

        public bool ValidateFixedPort = true;

        public Dictionary<string, ClusterNodeStatusReport> ClusterStats()
        {
            if (_engine.LeaderTag != NodeTag)
                throw new NotLeadingException($"Stats can be requested only from the raft leader {_engine.LeaderTag}");
            return ClusterMaintenanceSupervisor?.GetStats();
        }

        internal LicenseType GetLicenseType()
        {
            return LicenseManager.LicenseStatus.Type;
        }

        public void UpdateTopologyChangeNotification()
        {
            try
            {
                var delay = 500;
                while (ServerShutdown.IsCancellationRequested == false)
                {
                    Task leaderChangedTask = null;
                    using (var cts = CancellationTokenSource.CreateLinkedTokenSource(ServerShutdown))
                    {
                        try
                        {
                            _engine.WaitForState(RachisState.Follower, cts.Token).Wait(cts.Token);
                            if (cts.IsCancellationRequested)
                                return;

                            leaderChangedTask = _engine.WaitForLeaderChange(cts.Token);
                            if (Task.WaitAny(new[] { NotificationCenter.WaitForAnyWebSocketClient, leaderChangedTask }, cts.Token) == 1)
                            {
                                // leaderChangedTask has completed
                                continue;
                            }

                            var cancelTask = Task.WhenAny(NotificationCenter.WaitForRemoveAllWebSocketClients, leaderChangedTask);

                            while (cancelTask.IsCompleted == false)
                            {
                                var topology = GetClusterTopology();
                                var leader = _engine.LeaderTag;
                                if (leader == null || leader == _engine.Tag)
                                    break;

                                var leaderUrl = topology.GetUrlFromTag(leader);
                                if (leaderUrl == null)
                                    break; // will continue from the top of the loop

                                using (var ws = new ClientWebSocket())
                                using (ContextPool.AllocateOperationContext(out JsonOperationContext context))
                                {
                                    var leaderWsUrl = new Uri($"{leaderUrl.Replace("http", "ws", StringComparison.OrdinalIgnoreCase)}/server/notification-center/watch");

                                    if (Server.Certificate?.Certificate != null)
                                    {
                                        ws.Options.ClientCertificates.Add(Server.Certificate.Certificate);
                                    }

                                    ws.ConnectAsync(leaderWsUrl, cts.Token).Wait(cts.Token);
                                    while (cancelTask.IsCompleted == false &&
                                           (ws.State == WebSocketState.Open || ws.State == WebSocketState.CloseSent))
                                    {
                                        context.Reset();
                                        context.Renew();

                                        var readTask = context.ReadFromWebSocketAsync(ws, "ws from Leader", cts.Token);
                                        using (var notification = readTask.Result)
                                        {
                                            if (notification == null)
                                                break;

                                            if (notification.TryGet(nameof(ClusterTopologyChanged.Type), out NotificationType notificationType) == false ||
                                                notificationType != NotificationType.ClusterTopologyChanged)
                                                continue;

                                            var topologyNotification = JsonDeserializationServer.ClusterTopologyChanged(notification);
                                            if (topologyNotification == null)
                                                continue;

                                            if (_engine.LeaderTag != topologyNotification.Leader)
                                                break;

                                            delay = 500; // on successful read, reset the delay
                                            topologyNotification.NodeTag = _engine.Tag;
                                            topologyNotification.CurrentState = _engine.CurrentState;
                                            NotificationCenter.Add(topologyNotification);
                                        }
                                    }

                                    delay = ReconnectionBackoff(delay);
                                }
                            }
                        }
                        catch (Exception e) when (IsOperationCanceled(e))
                        {
                        }
                        catch (Exception e)
                        {
                            if (Logger.IsInfoEnabled)
                            {
                                Logger.Info($"Error during receiving topology updates from the leader. Waiting {delay} [ms] before trying again.", e);
                            }

                            delay = ReconnectionBackoff(delay);
                        }
                        finally
                        {
                            cts.Cancel();
                            WaitForLeaderChangeTaskToComplete(leaderChangedTask);
                        }
                    }
                }
            }
            catch (Exception e) when (IsOperationCanceled(e))
            {
            }
            catch (Exception e)
            {
                if (Logger.IsOperationsEnabled)
                {
                    Logger.Operations($"Failed to execute {nameof(UpdateTopologyChangeNotification)} task", e);
                }
            }
        }

        private void WaitForLeaderChangeTaskToComplete(Task leaderChangedTask)
        {
            // wait for leader change task to complete
            try
            {
                if (leaderChangedTask == null || leaderChangedTask.IsCompleted)
                    return;

                leaderChangedTask.Wait(ServerShutdown);
            }
            catch (Exception e) when (IsOperationCanceled(e))
            {
                // ignored
            }
        }

        private static bool IsOperationCanceled(Exception e)
        {
            var inner = e.ExtractSingleInnerException();
            return inner is OperationCanceledException;
        }

        private int ReconnectionBackoff(int delay)
        {
            TimeoutManager.WaitFor(TimeSpan.FromMilliseconds(delay), ServerShutdown).Wait(ServerShutdown);
            return Math.Min(15_000, delay * 2);
        }

        internal ClusterObserver Observer { get; set; }

        public void ClusterMaintenanceSetupTask()
        {
            while (ServerShutdown.IsCancellationRequested == false)
            {
                try
                {
                    if (_engine.LeaderTag != NodeTag)
                    {
                        _engine.WaitForState(RachisState.Leader, ServerShutdown)
                            .Wait(ServerShutdown);
                        continue;
                    }

                    var term = _engine.CurrentTerm;
                    using (ClusterMaintenanceSupervisor = new ClusterMaintenanceSupervisor(this, _engine.Tag, term))
                    using (Observer = new ClusterObserver(this, ClusterMaintenanceSupervisor, _engine, term, _engine.ContextPool, ServerShutdown))
                    {
                        var oldNodes = new Dictionary<string, string>();
                        while (_engine.LeaderTag == NodeTag && term == _engine.CurrentTerm)
                        {
                            var topologyChangedTask = _engine.GetTopologyChanged();
                            ClusterTopology clusterTopology;
                            using (ContextPool.AllocateOperationContext(out TransactionOperationContext context))
                            using (context.OpenReadTransaction())
                            {
                                clusterTopology = _engine.GetTopology(context);
                            }

                            var newNodes = clusterTopology.AllNodes;
                            var nodesChanges = ClusterTopology.DictionaryDiff(oldNodes, newNodes);
                            oldNodes = newNodes;

                            foreach (var node in nodesChanges.RemovedValues)
                            {
                                ClusterMaintenanceSupervisor.RemoveFromCluster(node.Key);
                            }

                            foreach (var node in nodesChanges.AddedValues)
                            {
                                ClusterMaintenanceSupervisor.AddToCluster(node.Key, clusterTopology.GetUrlFromTag(node.Key));
                            }

                            var leaderChanged = _engine.WaitForLeaveState(RachisState.Leader, ServerShutdown);

                            if (Task.WaitAny(new[] { topologyChangedTask, leaderChanged }, ServerShutdown) == 1)
                                break;
                        }
                    }
                }
                catch (Exception e) when (IsOperationCanceled(e))
                {
                    return;
                }
                catch (Exception e)
                {
                    if (Logger.IsInfoEnabled)
                    {
                        Logger.Info($"Failed to execute {nameof(ClusterMaintenanceSetupTask)} task", e);
                    }
                }
            }
        }

        public ClusterTopology GetClusterTopology()
        {
            using (ContextPool.AllocateOperationContext(out TransactionOperationContext context))
            using (context.OpenReadTransaction())
            {
                return GetClusterTopology(context);
            }
        }

        public bool ShouldUpdateTopology(long newRecordIndex, long currentIndex, out string url, ClusterTopology clusterTopology = null)
        {
            if (currentIndex < newRecordIndex)
            {
                clusterTopology ??= GetClusterTopology();
                url = clusterTopology.GetUrlFromTag(NodeTag);
                if (url != null)
                    return true;
            }
            url = null;
            return false;
        }

        public bool HasTopologyChanged(long topologyEtag)
        {
            return _lastClusterTopologyIndex != topologyEtag;
        }

        public ClusterTopology GetClusterTopology<TTransaction>(TransactionOperationContext<TTransaction> context)
            where TTransaction : RavenTransaction
        {
            return _engine.GetTopology(context);
        }

        public bool HasFixedPort { get; internal set; }

        public readonly FeatureGuardian FeatureGuardian;

        public async Task AddNodeToClusterAsync(string nodeUrl, string nodeTag = null, bool validateNotInTopology = true, bool asWatcher = false, CancellationToken token = default)
        {
            if (ValidateFixedPort && HasFixedPort == false)
            {
                throw new InvalidOperationException($"Failed to add node '{nodeUrl}' to cluster. " +
                                                    "Adding nodes to cluster is forbidden when the leader has port '0' in 'Configuration.Core.ServerUrls' setting. " +
                                                    "Define a fixed port for the node to enable cluster creation.");
            }

            using (var cts = CancellationTokenSource.CreateLinkedTokenSource(token, _shutdownNotification.Token))
                await _engine.AddToClusterAsync(nodeUrl, nodeTag, validateNotInTopology, asWatcher).WithCancellation(cts.Token);
        }

        public async Task RemoveFromClusterAsync(string nodeTag, CancellationToken token = default)
        {
            using (var cts = CancellationTokenSource.CreateLinkedTokenSource(token, _shutdownNotification.Token))
                await _engine.RemoveFromClusterAsync(nodeTag).WithCancellation(cts.Token);
        }

        public void RequestSnapshot()
        {
            var topology = GetClusterTopology();

            if (topology.AllNodes.Count == 1)
                throw new InvalidOperationException("Can't force snapshot, since I'm the only node in the cluster.");

            if (topology.Members.ContainsKey(NodeTag))
                throw new InvalidOperationException($"Snapshot can be requested only by a non-member node.{Environment.NewLine}" +
                                                    $"In order to proceed, demote this node to watcher, then request the snapshot again.{Environment.NewLine}" +
                                                    $"Afterwards you can promote it back to member.");

            using (ContextPool.AllocateOperationContext(out TransactionOperationContext ctx))
            using (var tx = ctx.OpenWriteTransaction())
            {
                _engine.SetSnapshotRequest(ctx, true);
                tx.Commit();
            }
        }

        public void Initialize()
        {
            Configuration.CheckDirectoryPermissions();

            LowMemoryNotification.Instance.Initialize(
                Configuration.Memory.LowMemoryLimit,
                Configuration.Memory.UseTotalDirtyMemInsteadOfMemUsage,
                Configuration.Memory.EnableHighTemporaryDirtyMemoryUse,
                Configuration.Memory.TemporaryDirtyMemoryAllowedPercentage,
                Configuration.Memory.LargeObjectHeapCompactionThresholdPercentage,
                new LowMemoryMonitor(), ServerShutdown);

            MemoryInformation.SetFreeCommittedMemory(
                Configuration.Memory.MinimumFreeCommittedMemoryPercentage,
                Configuration.Memory.MaxFreeCommittedMemoryToKeep,
                Configuration.Memory.LowMemoryCommitLimit);

            if (Logger.IsInfoEnabled)
                Logger.Info("Starting to open server store for " + (Configuration.Core.RunInMemory ? "<memory>" : Configuration.Core.DataDirectory.FullPath));

            var path = Configuration.Core.DataDirectory.Combine("System");
            var storeAlertForLateRaise = new List<AlertRaised>();

            IoChanges = new IoChangesNotifications
            {
                DisableIoMetrics = Configuration.Storage.EnableIoMetrics == false
            };

            StorageEnvironmentOptions options;
            if (Configuration.Core.RunInMemory)
            {
                options = StorageEnvironmentOptions.CreateMemoryOnly(null, null, null, CatastrophicFailureNotification);
            }
            else
            {
                options = StorageEnvironmentOptions.ForPath(path.FullPath, null, null, IoChanges, CatastrophicFailureNotification);
                var secretKey = Path.Combine(path.FullPath, "secret.key.encrypted");
                if (File.Exists(secretKey))
                {
                    byte[] buffer;
                    try
                    {
                        buffer = File.ReadAllBytes(secretKey);
                    }
                    catch (Exception e)
                    {
                        throw new FileLoadException($"The server store secret key is provided in {secretKey} but the server failed to read the file. Admin assistance required.", e);
                    }

                    options.DoNotConsiderMemoryLockFailureAsCatastrophicError = Configuration.Security.DoNotConsiderMemoryLockFailureAsCatastrophicError;
                    try
                    {
                        options.Encryption.MasterKey = Secrets.Unprotect(buffer);
                    }
                    catch (Exception e)
                    {
                        throw new CryptographicException($"Unable to unprotect the secret key file {secretKey}. " +
                                                         "Was the server store encrypted using a different OS user? In that case, " +
                                                         "you must provide an unprotected key (rvn offline-operation put-key). " +
                                                         "Admin assistance required.", e);
                    }
                }
            }

            options.OnNonDurableFileSystemError += (obj, e) =>
            {
                var title = "Non Durable File System - System Storage";

                if (Logger.IsOperationsEnabled)
                    Logger.Operations($"{title}. {e.Message}", e.Exception);

                var alert = AlertRaised.Create(
                    null,
                    title,
                    e.Message,
                    AlertType.NonDurableFileSystem,
                    NotificationSeverity.Warning,
                    "NonDurable Error System",
                    details: new MessageDetails { Message = e.Details });
                if (NotificationCenter.IsInitialized)
                {
                    NotificationCenter.Add(alert);
                }
                else
                {
                    storeAlertForLateRaise.Add(alert);
                }
            };

            options.OnRecoveryError += (obj, e) =>
            {
                string title = "Recovery Error - System Storage";

                if (Logger.IsOperationsEnabled)
                    Logger.Operations($"{title}. {e.Message}", e.Exception);

                var alert = AlertRaised.Create(
                    null,
                    title,
                    e.Message,
                    AlertType.RecoveryError,
                    NotificationSeverity.Error,
                    key: $"Recovery Error System/{SystemTime.UtcNow.Ticks % 5}"); // if this was called multiple times let's try to not overwrite previous alerts

                if (NotificationCenter.IsInitialized)
                {
                    NotificationCenter.Add(alert);
                }
                else
                {
                    storeAlertForLateRaise.Add(alert);
                }
            };

            options.OnIntegrityErrorOfAlreadySyncedData += (obj, e) =>
            {
                string title = "Integrity error of already synced data - System Storage";

                if (Logger.IsOperationsEnabled)
                    Logger.Operations($"{title}. {e.Message}", e.Exception);

                var alert = AlertRaised.Create(
                    null,
                    title,
                    e.Message,
                    AlertType.IntegrityErrorOfAlreadySyncedData,
                    NotificationSeverity.Warning,
                    key: $"Integrity Error of Synced Data - System/{SystemTime.UtcNow.Ticks % 5}"); // if this was called multiple times let's try to not overwrite previous alerts

                if (NotificationCenter.IsInitialized)
                {
                    NotificationCenter.Add(alert);
                }
                else
                {
                    storeAlertForLateRaise.Add(alert);
                }
            };

            try
            {
                var swapping = PlatformSpecific.MemoryInformation.IsSwappingOnHddInsteadOfSsd();
                if (swapping != null)
                {
                    var alert = AlertRaised.Create(
                        null,
                        "Swap Storage Type Warning",
                        "OS swapping on at least one HDD drive while there is at least one SSD drive on this system. " +
                        "This can cause a slowdown, consider moving swap-partition/pagefile to SSD. The current HDD spinning drive with swapping : " + swapping,
                        AlertType.SwappingHddInsteadOfSsd,
                        NotificationSeverity.Warning);
                    if (NotificationCenter.IsInitialized)
                    {
                        NotificationCenter.Add(alert);
                    }
                    else
                    {
                        storeAlertForLateRaise.Add(alert);
                    }
                }
            }
            catch (Exception e)
            {
                // the above should not throw, but we mask it in case it does (as it reads IO parameters) - this alert is just a nice-to-have warning
                if (Logger.IsInfoEnabled)
                    Logger.Info("An error occurred while trying to determine Is Swapping On Hdd Instead Of Ssd", e);
            }

            options.SchemaVersion = SchemaUpgrader.CurrentVersion.ServerVersion;
            options.SchemaUpgrader = SchemaUpgrader.Upgrader(SchemaUpgrader.StorageType.Server, null, null, this);
            options.BeforeSchemaUpgrade = _server.BeforeSchemaUpgrade;
            options.ForceUsing32BitsPager = Configuration.Storage.ForceUsing32BitsPager;
            options.EnablePrefetching = Configuration.Storage.EnablePrefetching;
            options.DiscardVirtualMemory = Configuration.Storage.DiscardVirtualMemory;

            if (Configuration.Storage.MaxScratchBufferSize.HasValue)
                options.MaxScratchBufferSize = Configuration.Storage.MaxScratchBufferSize.Value.GetValue(SizeUnit.Bytes);
            options.PrefetchSegmentSize = Configuration.Storage.PrefetchBatchSize.GetValue(SizeUnit.Bytes);
            options.PrefetchResetThreshold = Configuration.Storage.PrefetchResetThreshold.GetValue(SizeUnit.Bytes);
            options.SyncJournalsCountThreshold = Configuration.Storage.SyncJournalsCountThreshold;
            options.IgnoreInvalidJournalErrors = Configuration.Storage.IgnoreInvalidJournalErrors;
            options.SkipChecksumValidationOnDatabaseLoading = Configuration.Storage.SkipChecksumValidationOnDatabaseLoading;
            options.IgnoreDataIntegrityErrorsOfAlreadySyncedTransactions = Configuration.Storage.IgnoreDataIntegrityErrorsOfAlreadySyncedTransactions;

            DirectoryExecUtils.SubscribeToOnDirectoryInitializeExec(options, Configuration.Storage, nameof(DirectoryExecUtils.EnvironmentType.System), DirectoryExecUtils.EnvironmentType.System, Logger);

            try
            {
                StorageEnvironment.MaxConcurrentFlushes = Configuration.Storage.MaxConcurrentFlushes;

                try
                {
                    _env = StorageLoader.OpenEnvironment(options, StorageEnvironmentWithType.StorageEnvironmentType.System);
                }
                catch (Exception e)
                {
                    throw new ServerLoadFailureException("Failed to load system storage " + Environment.NewLine + $"At {options.BasePath}", e);
                }
            }
            catch (Exception e)
            {
                if (Logger.IsOperationsEnabled)
                    Logger.Operations(
                        "Could not open server store for " + (Configuration.Core.RunInMemory ? "<memory>" : Configuration.Core.DataDirectory.FullPath), e);
                options.Dispose();
                throw;
            }

            if (Configuration.Queries.MaxClauseCount != null)
                BooleanQuery.MaxClauseCount = Configuration.Queries.MaxClauseCount.Value;

            var clusterChanges = new ClusterChanges();
            ContextPool = new TransactionContextPool(_env, Configuration.Memory.MaxContextSizeToKeep);

            using (ContextPool.AllocateOperationContext(out JsonOperationContext ctx))
            {
                // warm-up the json convertor, it takes about 250ms at first conversion.
                DocumentConventions.DefaultForServer.Serialization.DefaultConverter.ToBlittable(new DatabaseRecord(), ctx);
            }

            _server.Statistics.Load(ContextPool, Logger);

            _timer = new Timer(IdleOperations, null, _frequencyToCheckForIdleDatabases, TimeSpan.FromDays(7));
            _notificationsStorage.Initialize(_env, ContextPool);
            _operationsStorage.Initialize(_env, ContextPool);
            DatabaseInfoCache.Initialize(_env, ContextPool);

            NotificationCenter.Initialize();
            foreach (var alertRaised in storeAlertForLateRaise)
            {
                NotificationCenter.Add(alertRaised);
            }

            CheckSwapOrPageFileAndRaiseNotification();


            _sharding = new ShardingStore(this);
            _engine = new RachisConsensus<ClusterStateMachine>(this);
            _engine.BeforeAppendToRaftLog = BeforeAppendToRaftLog;

            var myUrl = GetNodeHttpServerUrl();
            _engine.Initialize(_env, Configuration, clusterChanges, myUrl, Server.Time, out _lastClusterTopologyIndex, ServerShutdown);

            using (Engine.ContextPool.AllocateOperationContext(out ClusterOperationContext context))
            using (context.OpenReadTransaction())
            {
                PublishedServerUrls = PublishedServerUrls.Read(context);
            }

            _ = Task.Run(PublishServerUrlAsync).IgnoreUnobservedExceptions();

            SorterCompilationCache.Instance.AddServerWideItems(this);
            AnalyzerCompilationCache.Instance.AddServerWideItems(this);

            LicenseManager.Initialize(_env, ContextPool);
            LatestVersionCheck.Instance.Check(this);

            ConcurrentBackupsCounter = new ConcurrentBackupsCounter(Configuration.Backup, LicenseManager);

            ConfigureAuditLog();

            Initialized = true;
            InitializationCompleted.Set();
        }

        private async Task PublishServerUrlAsync()
        {
            string publicUrl = null;
            string privateUrl = null;

            while (ServerShutdown.IsCancellationRequested == false)
            {
                try
                {
                    if (IsPassive())
                        await Engine.WaitForLeaveState(RachisState.Passive, ServerShutdown);

                    if (Engine.CommandsVersionManager.CurrentClusterMinimalVersion < 60_000)
                    {
                        await Task.Delay(TimeSpan.FromSeconds(15), ServerShutdown);
                        continue;
                    }

                    publicUrl ??= GetNodeHttpServerUrl();
                    privateUrl ??= Configuration.Core.ClusterServerUrl?.ToString() ?? publicUrl;

                    var cmd = new UpdateServerPublishedUrlsCommand(NodeTag, publicUrl, privateUrl, Guid.NewGuid().ToString());
                    await SendToLeaderAsync(cmd);
                    return;
                }
                catch (OperationCanceledException)
                {
                    return;
                }
                catch (Exception e)
                {
                    if (Logger.IsOperationsEnabled)
                        Logger.Operations($"Failed to update my private url to {privateUrl ?? "N/A"}", e);

                    await Task.Delay(TimeSpan.FromSeconds(1), ServerShutdown);
                }
            }
        }

        private void CheckSwapOrPageFileAndRaiseNotification()
        {
            if (PlatformDetails.RunningOnLinux)
            {
                if (PlatformDetails.RunningOnDocker)
                    return;

                var errorThreshold = new Sparrow.Size(128, SizeUnit.Megabytes);
                var swapSize = MemoryInformation.GetMemoryInfo().TotalSwapSize;
                if (swapSize < Configuration.PerformanceHints.MinSwapSize - errorThreshold)
                {
                    bool noSwapFile = swapSize == Size.Zero;
                    string title = noSwapFile ? "No swap file" : "Low swap size";
                    string message = noSwapFile ? $"There is no swap file, it is advised to set up a '{Configuration.PerformanceHints.MinSwapSize}' swap file" :
                        $"The current swap size is '{swapSize}' and it is lower then the threshold defined '{Configuration.PerformanceHints.MinSwapSize}'";

                    NotificationCenter.Add(AlertRaised.Create(null,
                        title,
                        message,
                        AlertType.LowSwapSize,
                        NotificationSeverity.Warning));
                }

                return;
            }

            if (PlatformDetails.RunningOnPosix == false)
            {
                var memoryInfo = MemoryInformation.GetMemoryInfo();
                if (memoryInfo.TotalCommittableMemory - memoryInfo.TotalPhysicalMemory <= Sparrow.Size.Zero)
                    NotificationCenter.Add(AlertRaised.Create(null,
                        "No PageFile available",
                        "Your system has no PageFile. It is recommended to have a PageFile in order for Server to work properly",
                        AlertType.LowSwapSize,
                        NotificationSeverity.Warning));
            }
        }

        private void BeforeAppendToRaftLog(ClusterOperationContext ctx, CommandBase cmd)
        {
            switch (cmd)
            {
                case AddDatabaseCommand addDatabase:
                    var clusterTopology = GetClusterTopology(ctx);
                    if (addDatabase.Record.IsSharded == false)
                    {
                        if (addDatabase.Record.Topology.Count == 0)
                        {
                            AssignNodesToDatabase(clusterTopology,
                                addDatabase.Record.DatabaseName,
                                addDatabase.Encrypted,
                                addDatabase.Record.Topology);
                        }
                        Debug.Assert(addDatabase.Record.Topology.Count != 0, "Empty topology after AssignNodesToDatabase");

                    }
                    else
                    {
                        Sharding.FillShardingConfiguration(addDatabase, clusterTopology);
                    }
                    break;
            }
        }

        private void ConfigureAuditLog()
        {
            if (Configuration.Security.AuditLogPath == null)
                return;

            if (Configuration.Security.AuthenticationEnabled == false)
            {
                if (Logger.IsOperationsEnabled)
                    Logger.Operations("The audit log configuration 'Security.AuditLog.FolderPath' was specified, but the server is not running in a secured mode. Audit log disabled!");
                return;
            }

            // we have to do this manually because LoggingSource will ignore errors
            AssertCanWriteToAuditLogDirectory();

            LoggingSource.AuditLog.MaxFileSizeInBytes = Configuration.Logs.MaxFileSize.GetValue(SizeUnit.Bytes);
            LoggingSource.AuditLog.SetupLogMode(
                LogMode.Information,
                Configuration.Security.AuditLogPath.FullPath,
                Configuration.Security.AuditLogRetentionTime.AsTimeSpan,
                Configuration.Security.AuditLogRetentionSize?.GetValue(SizeUnit.Bytes),
                Configuration.Security.AuditLogCompress);

            var auditLog = LoggingSource.AuditLog.GetLogger("ServerStartup", "Audit");
            auditLog.Operations($"Server started up, listening to {string.Join(", ", Configuration.Core.ServerUrls)} with certificate {_server.Certificate?.Certificate?.Subject} ({_server.Certificate?.Certificate?.Thumbprint}), public url: {Configuration.Core.PublicServerUrl}");
        }

        private void AssertCanWriteToAuditLogDirectory()
        {
            if (Directory.Exists(Configuration.Security.AuditLogPath.FullPath) == false)
            {
                try
                {
                    Directory.CreateDirectory(Configuration.Security.AuditLogPath.FullPath);
                }
                catch (Exception e)
                {
                    throw new InvalidOperationException($"Cannot create audit log directory: {Configuration.Security.AuditLogPath.FullPath}, treating this as a fatal error", e);
                }
            }
            try
            {
                var testFile = Configuration.Security.AuditLogPath.Combine("write.test").FullPath;
                File.WriteAllText(testFile, "test we can write");
                File.Delete(testFile);
            }
            catch (Exception e)
            {
                throw new InvalidOperationException($"Cannot create new file in audit log directory: {Configuration.Security.AuditLogPath.FullPath}, treating this as a fatal error", e);
            }
        }

        public void TriggerDatabases()
        {
            _engine.StateMachine.Changes.DatabaseChanged += DatabasesLandlord.ClusterOnDatabaseChanged;
            _engine.StateMachine.Changes.DatabaseChanged += OnDatabaseChanged;
            _engine.StateMachine.Changes.ValueChanged += OnValueChanged;

            _engine.TopologyChanged += (_, __) => NotifyAboutClusterTopologyAndConnectivityChanges();
            _engine.StateChanged += OnStateChanged;

            using (ContextPool.AllocateOperationContext(out TransactionOperationContext context))
            using (context.OpenReadTransaction())
            {
                foreach (var db in _engine.StateMachine.GetDatabaseNames(context))
                {
                    Task.Run(async () =>
                        {
                            try
                            {
                                await DatabasesLandlord.ClusterOnDatabaseChanged(db, 0, "Init", DatabasesLandlord.ClusterDatabaseChangeType.RecordChanged, null);
                            }
                            catch (Exception e)
                            {
                                if (ServerShutdown.IsCancellationRequested)
                                    return;

                                if (Logger.IsInfoEnabled)
                                {
                                    Logger.Info($"Failed to trigger database {db}.", e);
                                }
                            }
                        },
                        ServerShutdown);
                }

                if (_engine.StateMachine.Read(context, Constants.Configuration.ClientId, out long clientConfigEtag) != null)
                    LastClientConfigurationIndex = clientConfigEtag;
            }

            _clusterMaintenanceSetupTask = PoolOfThreads.GlobalRavenThreadPool.LongRunning(x =>
                ClusterMaintenanceSetupTask(), null, ThreadNames.ForClusterMaintenanceSetupTask("Cluster Maintenance Setup Task"));

            const string threadName = "Update Topology Change Notification Task";
            _updateTopologyChangeNotification = PoolOfThreads.GlobalRavenThreadPool.LongRunning(x =>
            {
                ThreadHelper.TrySetThreadPriority(ThreadPriority.BelowNormal, threadName, Logger);
                UpdateTopologyChangeNotification();
            }, null, ThreadNames.ForUpdateTopologyChangeNotificationTask(threadName));
        }

        private void OnStateChanged(object sender, RachisConsensus.StateTransition state)
        {
            var msg = $"{DateTime.UtcNow}, State changed: {state.From} -> {state.To} in term {state.CurrentTerm}, because {state.Reason}";

            if (Engine.Log.IsInfoEnabled)
            {
                Engine.Log.Info(msg);
            }
            Engine.InMemoryDebug.StateChangeTracking.LimitedSizeEnqueue(msg, 10);

            NotifyAboutClusterTopologyAndConnectivityChanges();

            // if we are in passive/candidate state, we prevent from tasks to be performed by this node.
            if (state.From == RachisState.Passive || state.To == RachisState.Passive ||
                state.From == RachisState.Candidate || state.To == RachisState.Candidate)
            {
                ThreadPool.QueueUserWorkItem(async _ =>
                {
                    await RefreshOutgoingTasksAsync();
                }, null);
            }
        }

        private async Task RefreshOutgoingTasksAsync()
        {
            var tasks = new Dictionary<string, Task<DocumentDatabase>>();
            foreach (var db in DatabasesLandlord.DatabasesCache)
            {
                tasks.Add(db.Key.Value, db.Value);
            }
            while (tasks.Count != 0)
            {
                var completedTask = await Task.WhenAny(tasks.Values);
                var name = tasks.Single(t => t.Value == completedTask).Key;
                tasks.Remove(name);
                try
                {
                    var database = await completedTask;
                    database.RefreshFeatures();
                }
                catch (Exception e)
                {
                    if (Logger.IsInfoEnabled)
                    {
                        Logger.Info($"An error occurred while disabling outgoing tasks on the database {name}", e);
                    }
                }
            }
        }

        public Dictionary<string, NodeStatus> GetNodesStatuses()
        {
            Dictionary<string, NodeStatus> nodesStatuses = null;

            switch (CurrentRachisState)
            {
                case RachisState.Leader:
                    nodesStatuses = _engine.CurrentLeader?.GetStatus();

                    break;

                case RachisState.Candidate:
                    nodesStatuses = _engine.Candidate?.GetStatus();

                    break;

                case RachisState.Follower:
                    var leaderTag = _engine.LeaderTag;
                    if (leaderTag != null)
                    {
                        nodesStatuses = new Dictionary<string, NodeStatus>
                        {
                            [leaderTag] = new NodeStatus { Connected = true }
                        };
                    }
                    break;
            }

            return nodesStatuses ?? new Dictionary<string, NodeStatus>();
        }

        private readonly MultipleUseFlag _notify = new MultipleUseFlag();

        public void NotifyAboutClusterTopologyAndConnectivityChanges()
        {
            if (_notify.Raise() == false)
                return;

            Task.Run(async () =>
            {
                while (_notify.Lower())
                {
                    try
                    {
                        if (ServerShutdown.IsCancellationRequested)
                            return;

                        var clusterTopology = GetClusterTopology();

                        if (_engine.CurrentState != RachisState.Follower)
                        {
                            OnTopologyChangeInternal(clusterTopology, leaderClusterTopology: null, new ServerNode(){ClusterTag = NodeTag, Url = GetNodeHttpServerUrl()});
                            return;
                        }

                        // need to get it from the leader
                        var leaderTag = LeaderTag;
                        if (leaderTag == null)
                            return;

                        var leaderUrl = clusterTopology.GetUrlFromTag(leaderTag);
                        if (leaderUrl == null)
                            return;

                        using (var clusterRequestExecutor = CreateNewClusterRequestExecutor(leaderUrl))
                        using (ContextPool.AllocateOperationContext(out JsonOperationContext context))
                        {
                            var command = new GetClusterTopologyCommand(NodeTag);
                            await clusterRequestExecutor.ExecuteAsync(command, context, token: ServerShutdown);
                            var response = command.Result;

                            OnTopologyChangeInternal(clusterTopology, response.Topology, new ServerNode() { ClusterTag = leaderTag, Url = leaderUrl }, response.Status);
                        }
                    }
                    catch (TaskCanceledException)
                    {
                        // shutdown
                    }
                    catch (Exception e)
                    {
                        if (Logger.IsInfoEnabled)
                        {
                            Logger.Info("Unable to notify about cluster topology change", e);
                        }
                    }
                }
            }, ServerShutdown);
        }

        private void OnTopologyChangeInternal(ClusterTopology localClusterTopology, ClusterTopology leaderClusterTopology, ServerNode topologyNode, Dictionary<string, NodeStatus> status = null)
        {
            var topology = leaderClusterTopology ?? localClusterTopology;

            //ClusterTopologyChanged notification is used by studio to show the connectivity state of the node
            //so we want to always fire it, regardless of the topology etag
            NotificationCenter.Add(ClusterTopologyChanged.Create(topology, LeaderTag, NodeTag, _engine.CurrentTerm, _engine.CurrentState,
                status ?? GetNodesStatuses(), LoadLicenseLimits()?.NodeLicenseDetails));

            if (ShouldUpdateTopology(topology.Etag, _lastClusterTopologyIndex, out _, localClusterTopology))
            {
                _ = ClusterRequestExecutor.UpdateTopologyAsync(
                    new RequestExecutor.UpdateTopologyParameters(topologyNode)
                    {
                        DebugTag = "cluster-topology-update"
                    });

                _lastClusterTopologyIndex = topology.Etag;
            }
        }

        private Task OnDatabaseChanged(string databaseName, long index, string type, DatabasesLandlord.ClusterDatabaseChangeType _, object state)
        {
            switch (type)
            {
                case nameof(DeleteDatabaseCommand):
                    NotificationCenter.Add(DatabaseChanged.Create(databaseName, DatabaseChangeType.Delete));
                    break;

                case nameof(AddDatabaseCommand):
                    NotificationCenter.Add(DatabaseChanged.Create(databaseName, DatabaseChangeType.Put));
                    break;

                case nameof(ToggleDatabasesStateCommand):
                case nameof(UpdateTopologyCommand):
                case nameof(EditLockModeCommand):
                    NotificationCenter.Add(DatabaseChanged.Create(databaseName, DatabaseChangeType.Update));
                    break;

                case nameof(RemoveNodeFromDatabaseCommand):
                    NotificationCenter.Add(DatabaseChanged.Create(databaseName, DatabaseChangeType.RemoveNode));
                    break;
                case nameof(PutServerWideBackupConfigurationCommand):
                    RescheduleTimerIfDatabaseIdle(databaseName, state);
                    break;
            }

            return Task.CompletedTask;
        }

        private async Task OnValueChanged(long index, string type)
        {
            switch (type)
            {
                case nameof(RecheckStatusOfServerCertificateCommand):
                case nameof(ConfirmReceiptServerCertificateCommand):
                    await ConfirmCertificateReceiptValueChanged(index, type);
                    break;

                case nameof(InstallUpdatedServerCertificateCommand):
                    await InstallUpdatedCertificateValueChanged(index, type);
                    break;

                case nameof(RecheckStatusOfServerCertificateReplacementCommand):
                case nameof(ConfirmServerCertificateReplacedCommand):
                    ConfirmCertificateReplacedValueChanged(index, type);
                    break;

                case nameof(PutClientConfigurationCommand):
                    LastClientConfigurationIndex = index;
                    break;

                case nameof(PutLicenseCommand):

                    ForTestingPurposes?.BeforePutLicenseCommandHandledInOnValueChanged?.Invoke();

                    // reload license can send a notification which will open a write tx
                    LicenseManager.ReloadLicense();
                    ConcurrentBackupsCounter.ModifyMaxConcurrentBackups();

                    // we are not waiting here on purpose
                    _ = LicenseManager.PutMyNodeInfoAsync().IgnoreUnobservedExceptions();
                    break;

                case nameof(PutLicenseLimitsCommand):
                case nameof(UpdateLicenseLimitsCommand):
                    LicenseManager.ReloadLicenseLimits();
                    ConcurrentBackupsCounter.ModifyMaxConcurrentBackups();
                    NotifyAboutClusterTopologyAndConnectivityChanges();
                    break;
<<<<<<< HEAD

                case nameof(UpdateServerPublishedUrlsCommand):
                    using (Engine.ContextPool.AllocateOperationContext(out ClusterOperationContext context))
                    using (context.OpenReadTransaction())
                    {
                        PublishedServerUrls = PublishedServerUrls.Read(context);
                    }

                    foreach (var orchestrator in DatabasesLandlord.ShardedDatabasesCache.Values)
                    {
                        if (orchestrator.IsCompletedSuccessfully == false)
                            continue;

                        orchestrator.Result.UpdateUrls(index);
                    }

=======
                case nameof(PutCertificateCommand):
                    LastCertificateUpdateTime = SystemTime.UtcNow;
>>>>>>> 72c93f41
                    break;
            }
        }

        public PublishedServerUrls PublishedServerUrls;

        private void RescheduleTimerIfDatabaseIdle(string db, object state)
        {
            if (IdleDatabases.ContainsKey(db) == false)
                return;

            if (state is long taskId == false)
            {
                Debug.Assert(state == null,
                    $"This is probably a bug. This method should be called only for {nameof(PutServerWideBackupConfigurationCommand)} and the state should be the database periodic backup task id.");
                //The database is excluded from the server-wide backup.
                return;
            }

            PeriodicBackupConfiguration backupConfig;
            DatabaseTopology topology;
            using (ContextPool.AllocateOperationContext(out TransactionOperationContext ctx))
            using (ctx.OpenReadTransaction())
            using (var rawRecord = Cluster.ReadRawDatabaseRecord(ctx, db))
            {
                topology = rawRecord.Topology;
                backupConfig = rawRecord.GetPeriodicBackupConfiguration(taskId);

                if (backupConfig == null)
                {
                    //`indexPerDatabase` was collected from the previous transaction. The database can be excluded in the meantime. 
                    if (Logger.IsInfoEnabled)
                        Logger.Info($"Could not reschedule the wakeup timer for idle database '{db}', because there is no backup task with id '{taskId}'.");
                    return;
                }
            }

            var tag = topology.WhoseTaskIsIt(Engine.CurrentState, backupConfig, null);
            if (Engine.Tag != tag)
            {
                if (Logger.IsOperationsEnabled)
                    Logger.Operations($"Could not reschedule the wakeup timer for idle database '{db}', because backup task '{backupConfig.Name}' with id '{taskId}' belongs to node '{tag}' current node is '{Engine.Tag}'.");
                return;
            }

            if (backupConfig.Disabled || backupConfig.FullBackupFrequency == null && backupConfig.IncrementalBackupFrequency == null)
                return;

            var now = SystemTime.UtcNow;
            DateTime wakeup;
            if (backupConfig.FullBackupFrequency == null)
            {
                wakeup = CrontabSchedule.Parse(backupConfig.IncrementalBackupFrequency).GetNextOccurrence(now);
            }
            else
            {
                wakeup = CrontabSchedule.Parse(backupConfig.FullBackupFrequency).GetNextOccurrence(now);
                if (backupConfig.IncrementalBackupFrequency != null)
                {
                    var incremental = CrontabSchedule.Parse(backupConfig.IncrementalBackupFrequency).GetNextOccurrence(now);
                    wakeup = new DateTime(Math.Min(wakeup.Ticks, incremental.Ticks));
                }
            }

            wakeup = DateTime.SpecifyKind(wakeup, DateTimeKind.Utc);
            var nextIdleDatabaseActivity = new IdleDatabaseActivity(IdleDatabaseActivityType.WakeUpDatabase, wakeup);
            DatabasesLandlord.RescheduleNextIdleDatabaseActivity(db, nextIdleDatabaseActivity);

            if (Logger.IsOperationsEnabled)
                Logger.Operations($"Rescheduling the wakeup timer for idle database '{db}', because backup task '{backupConfig.Name}' with id '{taskId}' which belongs to node '{Engine.Tag}', new timer is set to: '{nextIdleDatabaseActivity.DateTime}', with dueTime: {nextIdleDatabaseActivity.DueTime} ms.");

        }

        private void ConfirmCertificateReplacedValueChanged(long index, string type)
        {
            try
            {
                using (ContextPool.AllocateOperationContext(out TransactionOperationContext context))
                {
                    int nodesInCluster;
                    int replaced;
                    string thumbprint;
                    string oldThumbprint;

                    using (context.OpenReadTransaction())
                    {
                        var cert = Cluster.GetItem(context, CertificateReplacement.CertificateReplacementDoc);
                        if (cert == null)
                            return;

                        if (cert.TryGet(nameof(CertificateReplacement.Thumbprint), out thumbprint) == false)
                            throw new InvalidOperationException($"Expected to get `{nameof(CertificateReplacement.Thumbprint)}` property");

                        if (cert.TryGet(nameof(CertificateReplacement.Replaced), out replaced) == false)
                            throw new InvalidOperationException($"Expected to get '{nameof(CertificateReplacement.Replaced)}' count");

                        if (cert.TryGet(nameof(CertificateReplacement.OldThumbprint), out oldThumbprint) == false)
                            throw new InvalidOperationException($"Expected to get `{nameof(CertificateReplacement.OldThumbprint)}` property");

                        nodesInCluster = GetClusterTopology(context).AllNodes.Count;
                    }

                    if (thumbprint == Server.Certificate?.Certificate?.Thumbprint)
                    {
                        if (nodesInCluster > replaced)
                        {
                            // I already replaced it, but not all nodes did
                            if (Logger.IsOperationsEnabled)
                                Logger.Operations($"The server certificate was successfully replaced in {replaced} nodes out of {nodesInCluster}.");

                            return;
                        }

                        // I replaced it as did everyone else, we can safely delete the "server/cert" doc
                        // as well as the old and new server certs from the server store trusted certificates
                        using (var tx = context.OpenWriteTransaction())
                        {
                            ClusterStateMachine.DeleteItem(context, CertificateReplacement.CertificateReplacementDoc);
                            Cluster.DeleteCertificate(context, thumbprint);

                            if (oldThumbprint.IsNullOrWhiteSpace() == false)
                                Cluster.DeleteCertificate(context, oldThumbprint);

                            tx.Commit();
                        }

                        if (Logger.IsOperationsEnabled)
                            Logger.Operations("The server certificate was successfully replaced in the entire cluster.");

                        NotificationCenter.Dismiss(AlertRaised.GetKey(AlertType.Certificates_ReplaceSuccess, null));
                        NotificationCenter.Dismiss(AlertRaised.GetKey(AlertType.Certificates_ReplaceError, null));
                        NotificationCenter.Dismiss(AlertRaised.GetKey(AlertType.Certificates_ReplacePending, null));

                        NotificationCenter.Add(AlertRaised.Create(
                            null,
                            CertificateReplacement.CertReplaceAlertTitle,
                            "The server certificate was successfully replaced in the entire cluster.",
                            AlertType.Certificates_EntireClusterReplaceSuccess,
                            NotificationSeverity.Success));
                    }
                }
            }
            catch (Exception e)
            {
                if (Logger.IsOperationsEnabled)
                    Logger.Operations($"Failed to process {type}.", e);

                NotificationCenter.Add(AlertRaised.Create(
                    null,
                    CertificateReplacement.CertReplaceAlertTitle,
                    $"Failed to process {type}.",
                    AlertType.Certificates_ReplaceError,
                    NotificationSeverity.Error,
                    details: new ExceptionDetails(e)));
            }
        }

        private async Task InstallUpdatedCertificateValueChanged(long index, string type)
        {
            try
            {
                string certThumbprint;
                using (ContextPool.AllocateOperationContext(out TransactionOperationContext context))
                using (context.OpenReadTransaction())
                {
                    var cert = Cluster.GetItem(context, CertificateReplacement.CertificateReplacementDoc);
                    if (cert == null)
                        return;
                    if (cert.TryGet(nameof(CertificateReplacement.Thumbprint), out certThumbprint) == false)
                        throw new InvalidOperationException($"Invalid 'server/cert' value, expected to get '{nameof(CertificateReplacement.Thumbprint)}' property");

                    if (cert.TryGet(nameof(CertificateReplacement.Certificate), out string base64Cert) == false)
                        throw new InvalidOperationException($"Invalid 'server/cert' value, expected to get '{nameof(CertificateReplacement.Certificate)}' property");

                    var certificate = CertificateLoaderUtil.CreateCertificate(Convert.FromBase64String(base64Cert));

                    var now = Server.Time.GetUtcNow();
                    if (certificate.NotBefore.ToUniversalTime() > now)
                    {
                        var msg = "Unable to confirm certificate replacement because the NotBefore property is set " +
                                  $"to {certificate.NotBefore.ToUniversalTime():O} and now it is {now:O}. Will try again later";

                        if (Logger.IsOperationsEnabled)
                            Logger.Operations(msg);

                        NotificationCenter.Add(AlertRaised.Create(
                            null,
                            CertificateReplacement.CertReplaceAlertTitle,
                            msg,
                            AlertType.Certificates_ReplaceError,
                            NotificationSeverity.Error));
                        return;
                    }
                }

                // we got it, now let us let the leader know about it
                await SendToLeaderAsync(new ConfirmReceiptServerCertificateCommand(certThumbprint));
            }
            catch (Exception e)
            {
                if (Logger.IsOperationsEnabled)
                    Logger.Operations($"Failed to process {type}.", e);

                NotificationCenter.Add(AlertRaised.Create(
                    null,
                    CertificateReplacement.CertReplaceAlertTitle,
                    $"Failed to process {type}.",
                    AlertType.Certificates_ReplaceError,
                    NotificationSeverity.Error,
                    details: new ExceptionDetails(e)));
            }
        }

        private async Task ConfirmCertificateReceiptValueChanged(long index, string type)
        {
            try
            {
                using (ContextPool.AllocateOperationContext(out TransactionOperationContext context))
                {
                    string certBase64;
                    string oldThumbprint;

                    using (context.OpenReadTransaction())
                    {
                        var cert = Cluster.GetItem(context, CertificateReplacement.CertificateReplacementDoc);
                        if (cert == null)
                            return;
                        if (cert.TryGet(nameof(CertificateReplacement.Confirmations), out int confirmations) == false)
                            throw new InvalidOperationException($"Expected to get '{nameof(CertificateReplacement.Confirmations)}' count");

                        if (cert.TryGet(nameof(CertificateReplacement.ReplaceImmediately), out bool replaceImmediately) == false)
                            throw new InvalidOperationException($"Expected to get `{nameof(CertificateReplacement.ReplaceImmediately)}` property");

                        int nodesInCluster = GetClusterTopology(context).AllNodes.Count;

                        if (nodesInCluster > confirmations && replaceImmediately == false)
                        {
                            if (Server.Certificate?.Certificate?.NotAfter != null &&
                                (Server.Certificate.Certificate.NotAfter - Server.Time.GetUtcNow().ToLocalTime()).Days > 3)
                            {
                                var msg = $"Not all nodes have confirmed the certificate replacement. Confirmation count: {confirmations}. " +
                                          $"We still have {(Server.Certificate.Certificate.NotAfter - Server.Time.GetUtcNow().ToLocalTime()).Days} days until expiration. " +
                                          "The update will happen when all nodes confirm the replacement or we have less than 3 days left for expiration." +
                                          $"If you wish to force replacing the certificate just for the nodes that are up, please set '{nameof(CertificateReplacement.ReplaceImmediately)}' to true.";

                                if (Logger.IsOperationsEnabled)
                                    Logger.Operations(msg);

                                NotificationCenter.Add(AlertRaised.Create(
                                    null,
                                    CertificateReplacement.CertReplaceAlertTitle,
                                    msg,
                                    AlertType.Certificates_ReplacePending,
                                    NotificationSeverity.Warning));
                                return;
                            }
                        }

                        if (cert.TryGet(nameof(CertificateReplacement.Certificate), out certBase64) == false ||
                            cert.TryGet(nameof(CertificateReplacement.Thumbprint), out string certThumbprint) == false)
                            throw new InvalidOperationException(
                                $"Invalid 'server/cert' value, expected to get '{nameof(CertificateReplacement.Certificate)}' and '{nameof(CertificateReplacement.Thumbprint)}' properties");

                        if (certThumbprint == Server.Certificate?.Certificate?.Thumbprint)
                            return;

                        if (cert.TryGet(nameof(CertificateReplacement.OldThumbprint), out oldThumbprint) == false)
                            oldThumbprint = string.Empty;
                    }

                    // Save the received certificate

                    var bytesToSave = Convert.FromBase64String(certBase64);
                    var newClusterCertificate = CertificateLoaderUtil.CreateCertificate(bytesToSave, flags: CertificateLoaderUtil.FlagsForExport);

                    if (string.IsNullOrEmpty(Configuration.Security.CertificatePath) == false)
                    {
                        if (string.IsNullOrEmpty(Configuration.Security.CertificatePassword) == false)
                        {
                            bytesToSave = newClusterCertificate.Export(X509ContentType.Pkcs12, Configuration.Security.CertificatePassword);
                        }

                        var certPath = Path.Combine(AppContext.BaseDirectory, Configuration.Security.CertificatePath);
                        if (Logger.IsOperationsEnabled)
                            Logger.Operations($"Writing the new certificate to {certPath}");

                        try
                        {
                            await using (var certStream = File.Create(certPath))
                            {
                                await certStream.WriteAsync(bytesToSave, 0, bytesToSave.Length, ServerShutdown);
                                await certStream.FlushAsync(ServerShutdown);
                            }
                        }
                        catch (Exception e)
                        {
                            throw new IOException($"Cannot write certificate to {certPath} , RavenDB needs write permissions for this file.", e);
                        }
                    }
                    else if (string.IsNullOrEmpty(Configuration.Security.CertificateChangeExec) == false)
                    {
                        try
                        {
                            Secrets.NotifyExecutableOfCertificateChange(Configuration.Security.CertificateChangeExec, Configuration.Security.CertificateChangeExecArguments, certBase64);
                        }
                        catch (Exception e)
                        {
                            if (Logger.IsOperationsEnabled)
                                Logger.Operations($"Unable to notify executable about the cluster certificate change '{Server.Certificate.Certificate.Thumbprint}'.", e);
                        }
                    }
                    else
                    {
                        var msg = "Cluster wanted to install updated server certificate, but no path or executable has been configured in settings.json";
                        if (Logger.IsOperationsEnabled)
                            Logger.Operations(msg);

                        NotificationCenter.Add(AlertRaised.Create(
                            null,
                            CertificateReplacement.CertReplaceAlertTitle,
                            msg,
                            AlertType.Certificates_ReplaceError,
                            NotificationSeverity.Error));
                        return;
                    }

                    // and now we have to replace the cert in the running server...

                    if (Logger.IsOperationsEnabled)
                        Logger.Operations($"Replacing the certificate used by the server to: {newClusterCertificate.Thumbprint} ({newClusterCertificate.SubjectName.Name})");

                    Server.SetCertificate(newClusterCertificate, bytesToSave, Configuration.Security.CertificatePassword);

                    NotificationCenter.Dismiss(AlertRaised.GetKey(AlertType.Certificates_ReplaceError, null));
                    NotificationCenter.Dismiss(AlertRaised.GetKey(AlertType.Certificates_ReplacePending, null));

                    NotificationCenter.Add(AlertRaised.Create(
                        null,
                        CertificateReplacement.CertReplaceAlertTitle,
                        $"The server certificate was successfully replaced on node {NodeTag}.",
                        AlertType.Certificates_ReplaceSuccess,
                        NotificationSeverity.Success));

                    if (Logger.IsOperationsEnabled)
                        Logger.Operations($"The server certificate was successfully replaced on node {NodeTag}.");

                    if (ClusterCommandsVersionManager.ClusterCommandsVersions.TryGetValue(nameof(ConfirmServerCertificateReplacedCommand), out var commandVersion) == false)
                        throw new InvalidOperationException($"Failed to get the command version of '{nameof(ConfirmServerCertificateReplacedCommand)}'.");

                    if (Engine.CommandsVersionManager.CurrentClusterMinimalVersion < commandVersion)
                    {
                        // If some nodes run the old version of the command, this node (newer version) will finish here and delete 'server/cert'
                        // because the last stage of the new version (ConfirmServerCertificateReplacedCommand where we delete 'server/cert') will not happen
                        using (var tx = context.OpenWriteTransaction())
                        {
                            ClusterStateMachine.DeleteItem(context, CertificateReplacement.CertificateReplacementDoc);
                            tx.Commit();
                        }

                        return;
                    }

                    await SendToLeaderAsync(new ConfirmServerCertificateReplacedCommand(newClusterCertificate.Thumbprint, oldThumbprint));
                }
            }
            catch (Exception e)
            {
                if (Logger.IsOperationsEnabled)
                    Logger.Operations($"Failed to process {type}.", e);

                NotificationCenter.Add(AlertRaised.Create(
                    null,
                    CertificateReplacement.CertReplaceAlertTitle,
                    $"Failed to process {type}.",
                    AlertType.Certificates_ReplaceError,
                    NotificationSeverity.Error,
                    details: new ExceptionDetails(e)));
            }
        }

        public IEnumerable<string> GetSecretKeysNames(TransactionOperationContext context)
        {
            var tree = context.Transaction.InnerTransaction.ReadTree("SecretKeys");
            if (tree == null)
                yield break;

            using (var it = tree.Iterate(prefetch: false))
            {
                if (it.Seek(Slices.BeforeAllKeys) == false)
                    yield break;
                do
                {
                    yield return it.CurrentKey.ToString();
                } while (it.MoveNext());
            }
        }

        public unsafe void PutSecretKey(string base64, string name, bool overwrite)
        {
            var key = Convert.FromBase64String(base64);
            if (key.Length != 256 / 8)
                throw new InvalidOperationException($"The size of the key must be 256 bits, but was {key.Length * 8} bits.");

            fixed (char* pBase64 = base64)
            fixed (byte* pKey = key)
            {
                try
                {
                    using (ContextPool.AllocateOperationContext(out TransactionOperationContext ctx))
                    using (var tx = ctx.OpenWriteTransaction())
                    {
                        PutSecretKey(ctx, name, key, overwrite);
                        tx.Commit();
                    }
                }
                finally
                {
                    Sodium.sodium_memzero((byte*)pBase64, (UIntPtr)(base64.Length * sizeof(char)));
                    Sodium.sodium_memzero(pKey, (UIntPtr)key.Length);
                }
            }
        }

        public unsafe void PutSecretKey(
            TransactionOperationContext context,
            string name,
            byte[] secretKey,
            bool overwrite = false, /* Be careful with this one, overwriting a key might be disastrous */
            bool cloneKey = false)
        {
            Debug.Assert(context.Transaction != null);

            //This will prevent the insertion of an encryption key for a database that resides in a server without encryption license.
            LicenseManager.AssertCanCreateEncryptedDatabase();

            if (secretKey.Length != 256 / 8)
                throw new ArgumentException($"Key size must be 256 bits, but was {secretKey.Length * 8}", nameof(secretKey));

            byte[] key;
            if (cloneKey)
                key = secretKey.ToArray(); // clone
            else
                key = secretKey;

            byte[] existingKey;
            try
            {
                existingKey = GetSecretKey(context, name);
            }
            catch (Exception)
            {
                // failure to read the key might be because the user password has changed
                // in this case, we ignore the existence of the key and overwrite it
                existingKey = null;
            }
            if (existingKey != null)
            {
                fixed (byte* pKey = key)
                fixed (byte* pExistingKey = existingKey)
                {
                    bool areEqual = Sodium.sodium_memcmp(pKey, pExistingKey, (UIntPtr)key.Length) == 0;
                    Sodium.sodium_memzero(pExistingKey, (UIntPtr)key.Length);
                    if (areEqual)
                    {
                        Sodium.sodium_memzero(pKey, (UIntPtr)key.Length);
                        return;
                    }
                }
            }

            var tree = context.Transaction.InnerTransaction.CreateTree("SecretKeys");

            if (overwrite == false && tree.Read(name) != null)
                throw new InvalidOperationException($"Attempt to overwrite secret key {name}, which isn\'t permitted (you\'ll lose access to the encrypted db).");

            using (var rawRecord = Cluster.ReadRawDatabaseRecord(context, name))
            {
                if (rawRecord != null && rawRecord.IsEncrypted == false)
                    throw new InvalidOperationException($"Cannot modify key {name} where there is an existing database that is not encrypted");
            }

            fixed (byte* pKey = key)
            {
                try
                {
                    var protectedData = Secrets.Protect(key);

                    tree.Add(name, protectedData);
                }
                finally
                {
                    Sodium.sodium_memzero(pKey, (UIntPtr)key.Length);
                }
            }
        }

        public byte[] GetSecretKey(TransactionOperationContext context, string name)
        {
            Debug.Assert(context.Transaction != null);

            var tree = context.Transaction.InnerTransaction.ReadTree("SecretKeys");

            var readResult = tree?.Read(name);
            if (readResult == null)
                return null;

            var protectedData = new byte[readResult.Reader.Length];
            readResult.Reader.Read(protectedData, 0, protectedData.Length);

            return Secrets.Unprotect(protectedData);
        }

        public byte[] GetSecretKey(string databaseName)
        {
            using (ContextPool.AllocateOperationContext(out TransactionOperationContext context))
            using (context.OpenReadTransaction())
            {
                return GetSecretKey(context, databaseName);
            }
        }

        public void DeleteSecretKey(string databaseName)
        {
            using (ContextPool.AllocateOperationContext(out TransactionOperationContext context))
            using (var tx = context.OpenWriteTransaction())
            {
                DeleteSecretKey(context, databaseName);
                tx.Commit();
            }
        }

        public void DeleteSecretKey(TransactionOperationContext context, string name)
        {
            Debug.Assert(context.Transaction != null);

            name = ShardHelper.ToDatabaseName(name);
            using (var rawRecord = Cluster.ReadRawDatabaseRecord(context, name))
            {
                if (CanDeleteSecretKey() == false)
                {
                    if (rawRecord.IsSharded)
                        return;

                    throw new InvalidOperationException(
                        $"Can't delete secret key for a database ({name}) that is relevant for this node ({NodeTag}), please delete the database before deleting the secret key.");
                }

                bool CanDeleteSecretKey()
                {
                    if (rawRecord == null)
                        return true;

                    if (rawRecord.IsEncrypted == false)
                        return true;

                    if (rawRecord.IsSharded)
                    {
                        List<int> shardsOnThisNode = new();
                        foreach ((int shardNumber, var shardTopology) in rawRecord.Sharding.Shards)
                        {
                            if (shardTopology.RelevantFor(NodeTag) == false)
                                continue;
                            shardsOnThisNode.Add(shardNumber);
                        }

                        if (shardsOnThisNode.Count == 0)
                            return true;

                        if (rawRecord.DeletionInProgress == null)
                            return false;

                        return shardsOnThisNode.All(shardNumber =>
                            rawRecord.DeletionInProgress.ContainsKey(DatabaseRecord.GetKeyForDeletionInProgress(NodeTag, shardNumber)));
                    }

                    if (rawRecord.Topology.RelevantFor(NodeTag) == false)
                        return true;

                    var deletionInProgress = rawRecord.DeletionInProgress;
                    if (deletionInProgress != null && deletionInProgress.ContainsKey(NodeTag))
                    {
                        // we delete the node tag from the topology only after we get a confirmation that the database was actually deleted
                        // until then, the NodeTag is in DeletionInProgress
                        return true;
                    }

                    return false;
                }
            }

            var tree = context.Transaction.InnerTransaction.CreateTree("SecretKeys");
            tree.Delete(name);
        }

        public Task<(long Index, object Result)> DeleteDatabaseAsync(string db, bool hardDelete, string[] fromNodes, string raftRequestId)
        {
            var deleteCommand = new DeleteDatabaseCommand(db, raftRequestId)
            {
                HardDelete = hardDelete,
                FromNodes = fromNodes
            };
            return SendToLeaderAsync(deleteCommand);
        }

        public Task<(long Index, object Result)> UpdateExternalReplication(string dbName, BlittableJsonReaderObject blittableJson, string raftRequestId, out ExternalReplication watcher)
        {
            if (blittableJson.TryGet(nameof(UpdateExternalReplicationCommand.Watcher), out BlittableJsonReaderObject watcherBlittable) == false)
            {
                throw new InvalidDataException($"{nameof(UpdateExternalReplicationCommand.Watcher)} was not found.");
            }

            watcher = JsonDeserializationClient.ExternalReplication(watcherBlittable);
            Server.ServerStore.LicenseManager.AssertCanAddExternalReplication(watcher.DelayReplicationFor);

            var addWatcherCommand = new UpdateExternalReplicationCommand(dbName, raftRequestId)
            {
                Watcher = watcher
            };
            return SendToLeaderAsync(addWatcherCommand);
        }

        public Task<(long Index, object Result)> UpdatePullReplicationAsSink(string dbName, BlittableJsonReaderObject blittableJson, string raftRequestId, out PullReplicationAsSink pullReplicationAsSink)
        {
            if (blittableJson.TryGet(nameof(UpdatePullReplicationAsSinkCommand.PullReplicationAsSink), out BlittableJsonReaderObject pullReplicationBlittable) == false)
            {
                throw new InvalidDataException($"{nameof(UpdatePullReplicationAsSinkCommand.PullReplicationAsSink)} was not found.");
            }

            pullReplicationAsSink = JsonDeserializationClient.PullReplicationAsSink(pullReplicationBlittable);

            var replicationAsSinkCommand = new UpdatePullReplicationAsSinkCommand(dbName, raftRequestId)
            {
                PullReplicationAsSink = pullReplicationAsSink,
                // JsonDeserializationClient assign null value for null value and for missing property.
                // we need to know if we want to use server certificate or not to change the current one.
                // null value for server certificate
                // missing property for 'do not change'
                UseServerCertificate = (pullReplicationAsSink.CertificateWithPrivateKey == null) &&
                    (pullReplicationBlittable.TryGet(nameof(PullReplicationAsSink.CertificateWithPrivateKey), out string _))
            };


            return SendToLeaderAsync(replicationAsSinkCommand);
        }

        public Task<(long Index, object Result)> DeleteOngoingTask(long taskId, string taskName, OngoingTaskType taskType, string dbName, string raftRequestId)
        {
            var deleteTaskCommand =
                taskType == OngoingTaskType.Subscription ?
                    (CommandBase)new DeleteSubscriptionCommand(dbName, taskName, raftRequestId) :
                    new DeleteOngoingTaskCommand(taskId, taskType, dbName, raftRequestId);

            return SendToLeaderAsync(deleteTaskCommand);
        }

        public Task<(long Index, object Result)> ToggleTaskState(long taskId, string taskName, OngoingTaskType type, bool disable, string dbName, string raftRequestId)
        {
            CommandBase disableEnableCommand;
            switch (type)
            {
                case OngoingTaskType.Subscription:
                    if (taskName == null)
                    {
                        if (_server.ServerStore.DatabasesLandlord.DatabasesCache.TryGetValue(dbName, out _) == false)
                            throw new DatabaseDoesNotExistException($"Can't get subscription name because The database {dbName} does not exists");
                        using (Server.ServerStore.Engine.ContextPool.AllocateOperationContext(out ClusterOperationContext ctx))
                        using (ctx.OpenReadTransaction())
                        {
#pragma warning disable CS0618
                            taskName = Cluster.Subscriptions.GetSubscriptionNameById(ctx, dbName, taskId);
#pragma warning restore CS0618
                        }
                    }
                    disableEnableCommand = new ToggleSubscriptionStateCommand(taskName, disable, dbName, raftRequestId);
                    break;

                default:
                    disableEnableCommand = new ToggleTaskStateCommand(taskId, type, disable, dbName, raftRequestId);
                    break;
            }
            return SendToLeaderAsync(disableEnableCommand);
        }

        public Task<(long Index, object Result)> PromoteDatabaseNode(string dbName, string nodeTag, string raftRequestId)
        {
            var promoteDatabaseNodeCommand = new PromoteDatabaseNodeCommand(dbName, raftRequestId)
            {
                NodeTag = nodeTag
            };
            return SendToLeaderAsync(promoteDatabaseNodeCommand);
        }

        public Task<(long Index, object Result)> ModifyConflictSolverAsync(string dbName, ConflictSolver solver, string raftRequestId)
        {
            var conflictResolverCommand = new ModifyConflictSolverCommand(dbName, raftRequestId)
            {
                Solver = solver
            };
            return SendToLeaderAsync(conflictResolverCommand);
        }

        public Task<(long Index, object Result)> PutValueInClusterAsync<T>(PutValueCommand<T> cmd)
        {
            return SendToLeaderAsync(cmd);
        }

        public Task<(long Index, object Result)> ModifyDatabaseExpiration(TransactionOperationContext context, string databaseName, BlittableJsonReaderObject configurationJson, string raftRequestId)
        {
            var expiration = JsonDeserializationCluster.ExpirationConfiguration(configurationJson);
            if (expiration.DeleteFrequencyInSec <= 0)
            {
                throw new InvalidOperationException(
                    $"Expiration delete frequency for database '{databaseName}' must be greater than 0.");
            }
            var editExpiration = new EditExpirationCommand(expiration, databaseName, raftRequestId);
            return SendToLeaderAsync(editExpiration);
        }
        
        public Task<(long Index, object Result)> ModifyDatabaseDataArchival(TransactionOperationContext context, string databaseName, BlittableJsonReaderObject configurationJson, string raftRequestId)
        {
            var dataArchivalConfiguration = JsonDeserializationCluster.DataArchivalConfiguration(configurationJson);
            if (dataArchivalConfiguration.ArchiveFrequencyInSec <= 0)
            {
                throw new InvalidOperationException(
                    $"Archive frequency for database '{databaseName}' must be greater than 0.");
            }
            var editDataArchival = new EditDataArchivalCommand(dataArchivalConfiguration, databaseName, raftRequestId);
            return SendToLeaderAsync(editDataArchival);
        }

        public Task<(long Index, object Result)> ModifyDocumentsCompression(TransactionOperationContext context, string databaseName, BlittableJsonReaderObject configurationJson, string raftRequestId)
        {
            var documentsCompression = JsonDeserializationCluster.DocumentsCompressionConfiguration(configurationJson);

            LicenseManager.AssertCanUseDocumentsCompression(documentsCompression);

            var editDocumentsCompression = new EditDocumentsCompressionCommand(documentsCompression, databaseName, raftRequestId);
            return SendToLeaderAsync(editDocumentsCompression);
        }

        public Task<(long Index, object Result)> ModifyPostgreSqlConfiguration(TransactionOperationContext context, string databaseName, BlittableJsonReaderObject configurationJson, string raftRequestId)
        {
            var config = JsonDeserializationCluster.PostgreSqlConfiguration(configurationJson);

            return ModifyPostgreSqlConfiguration(context, databaseName, config, raftRequestId);
        }

        public Task<(long Index, object Result)> ModifyPostgreSqlConfiguration(TransactionOperationContext context, string databaseName, PostgreSqlConfiguration configuration, string raftRequestId)
        {
            var editPostgreSqlConfiguration = new EditPostgreSqlConfigurationCommand(configuration, databaseName, raftRequestId);
            return SendToLeaderAsync(editPostgreSqlConfiguration);
        }

        public Task<(long Index, object Result)> ModifyDatabaseRefresh(TransactionOperationContext context, string databaseName, BlittableJsonReaderObject configurationJson, string raftRequestId)
        {
            var refresh = JsonDeserializationCluster.RefreshConfiguration(configurationJson);
            if (refresh.RefreshFrequencyInSec <= 0)
            {
                throw new InvalidOperationException(
                    $"Refresh frequency for database '{databaseName}' must be greater than 0.");
            }
            var editExpiration = new EditRefreshCommand(refresh, databaseName, raftRequestId);
            return SendToLeaderAsync(editExpiration);
        }

        public Task<(long Index, object Result)> ToggleDatabasesStateAsync(ToggleDatabasesStateCommand.Parameters.ToggleType toggleType, string[] databaseNames, bool disable, string raftRequestId)
        {
            var command = new ToggleDatabasesStateCommand(new ToggleDatabasesStateCommand.Parameters
            {
                Type = toggleType,
                DatabaseNames = databaseNames,
                Disable = disable
            }, raftRequestId);

            return SendToLeaderAsync(command);
        }

        public Task<(long Index, object Result)> PutServerWideBackupConfigurationAsync(ServerWideBackupConfiguration configuration, string raftRequestId)
        {
            var command = new PutServerWideBackupConfigurationCommand(configuration, raftRequestId);

            return SendToLeaderAsync(command);
        }

        public Task<(long Index, object Result)> PutServerWideExternalReplicationAsync(ServerWideExternalReplication configuration, string raftRequestId)
        {
            var command = new PutServerWideExternalReplicationCommand(configuration, raftRequestId);

            return SendToLeaderAsync(command);
        }

        public Task<(long Index, object Result)> DeleteServerWideTaskAsync(DeleteServerWideTaskCommand.DeleteConfiguration configuration, string raftRequestId)
        {
            var command = new DeleteServerWideTaskCommand(configuration, raftRequestId);

            return SendToLeaderAsync(command);
        }

        public Task<(long Index, object Result)> ToggleServerWideTaskStateAsync(ToggleServerWideTaskStateCommand.Parameters configuration, string raftRequestId)
        {
            var command = new ToggleServerWideTaskStateCommand(configuration, raftRequestId);

            return SendToLeaderAsync(command);
        }

        public async Task<(long, object)> ModifyPeriodicBackup(TransactionOperationContext context, string name, PeriodicBackupConfiguration configuration, string raftRequestId)
        {
            var modifyPeriodicBackup = new UpdatePeriodicBackupCommand(configuration, name, raftRequestId);
            return await SendToLeaderAsync(modifyPeriodicBackup);
        }

        public async Task<(long, object)> AddEtl(TransactionOperationContext context,
            string databaseName, BlittableJsonReaderObject etlConfiguration, string raftRequestId)
        {
            UpdateDatabaseCommand command;

            using (ContextPool.AllocateOperationContext(out TransactionOperationContext ctx))
            using (ctx.OpenReadTransaction())
            using (var rawRecord = Cluster.ReadRawDatabaseRecord(ctx, databaseName))
            {
                switch (EtlConfiguration<ConnectionString>.GetEtlType(etlConfiguration))
                {
                    case EtlType.Raven:
                        var rvnEtl = JsonDeserializationCluster.RavenEtlConfiguration(etlConfiguration);
                        rvnEtl.Validate(out var rvnEtlErr, validateName: false, validateConnection: false);
                        if (ValidateConnectionString(rawRecord, rvnEtl.ConnectionStringName, rvnEtl.EtlType) == false)
                            rvnEtlErr.Add($"Could not find connection string named '{rvnEtl.ConnectionStringName}'. Please supply an existing connection string.");

                        ThrowInvalidConfigurationIfNecessary(etlConfiguration, rvnEtlErr);

                        command = new AddRavenEtlCommand(rvnEtl, databaseName, raftRequestId);
                        break;

                    case EtlType.Sql:
                        var sqlEtl = JsonDeserializationCluster.SqlEtlConfiguration(etlConfiguration);
                        sqlEtl.Validate(out var sqlEtlErr, validateName: false, validateConnection: false);
                        if (ValidateConnectionString(rawRecord, sqlEtl.ConnectionStringName, sqlEtl.EtlType) == false)
                            sqlEtlErr.Add($"Could not find connection string named '{sqlEtl.ConnectionStringName}'. Please supply an existing connection string.");

                        ThrowInvalidConfigurationIfNecessary(etlConfiguration, sqlEtlErr);

                        command = new AddSqlEtlCommand(sqlEtl, databaseName, raftRequestId);
                        break;

                    case EtlType.Olap:
                        var olapEtl = JsonDeserializationCluster.OlapEtlConfiguration(etlConfiguration);
                        olapEtl.Validate(out var olapEtlErr, validateName: false, validateConnection: false);
                        if (ValidateConnectionString(rawRecord, olapEtl.ConnectionStringName, olapEtl.EtlType) == false)
                            olapEtlErr.Add($"Could not find connection string named '{olapEtl.ConnectionStringName}'. Please supply an existing connection string.");

                        ThrowInvalidConfigurationIfNecessary(etlConfiguration, olapEtlErr);

                        command = new AddOlapEtlCommand(olapEtl, databaseName, raftRequestId);
                        break;

                    case EtlType.ElasticSearch:
                        var elasticSearchEtl = JsonDeserializationCluster.ElasticSearchEtlConfiguration(etlConfiguration);
                        elasticSearchEtl.Validate(out var elasticEtlErr, validateName: false, validateConnection: false);
                        if (ValidateConnectionString(rawRecord, elasticSearchEtl.ConnectionStringName, elasticSearchEtl.EtlType) == false)
                            elasticEtlErr.Add($"Could not find connection string named '{elasticSearchEtl.ConnectionStringName}'. Please supply an existing connection string.");

                        ThrowInvalidConfigurationIfNecessary(etlConfiguration, elasticEtlErr);

                        command = new AddElasticSearchEtlCommand(elasticSearchEtl, databaseName, raftRequestId);
                        break;

                    case EtlType.Queue:
                        var queueEtl = JsonDeserializationCluster.QueueEtlConfiguration(etlConfiguration);
                        queueEtl.Validate(out var queueEtlErr, validateName: false, validateConnection: false);
                        if (ValidateConnectionString(rawRecord, queueEtl.ConnectionStringName, queueEtl.EtlType) == false)
                            queueEtlErr.Add($"Could not find connection string named '{queueEtl.ConnectionStringName}'. Please supply an existing connection string.");

                        ThrowInvalidConfigurationIfNecessary(etlConfiguration, queueEtlErr);

                        command = new AddQueueEtlCommand(queueEtl, databaseName, raftRequestId);
                        break;

                    default:
                        throw new NotSupportedException($"Unknown ETL configuration type. Configuration: {etlConfiguration}");
                }
            }

            return await SendToLeaderAsync(command);
        }
        
        public async Task<(long, object)> AddQueueSink(TransactionOperationContext context,
            string databaseName, BlittableJsonReaderObject queueSinkConfiguration, string raftRequestId)
        {
            UpdateDatabaseCommand command;

            using (ContextPool.AllocateOperationContext(out TransactionOperationContext ctx))
            using (ctx.OpenReadTransaction())
            using (var rawRecord = Cluster.ReadRawDatabaseRecord(ctx, databaseName))
            {
                var queueSink = JsonDeserializationCluster.QueueSinkConfiguration(queueSinkConfiguration);
                queueSink.Validate(out var queueSinkErr, validateName: false, validateConnection: false);

                var queueConnectionString = rawRecord.QueueConnectionStrings;
                var validateConnectionString = queueConnectionString != null && queueConnectionString.TryGetValue(queueSink.ConnectionStringName, out _);

                if (validateConnectionString == false)
                    queueSinkErr.Add($"Could not find connection string named '{queueSink.ConnectionStringName}'. Please supply an existing connection string.");

                ThrowInvalidQueueSinkConfigurationIfNecessary(queueSinkConfiguration, queueSinkErr);
                command = new AddQueueSinkCommand(queueSink, databaseName, raftRequestId);
            }

            return await SendToLeaderAsync(command);
        }
        
        public async Task<(long, object)> UpdateQueueSink(TransactionOperationContext context, string databaseName,
            long id, BlittableJsonReaderObject queueSinkConfiguration, string raftRequestId)
        {
            UpdateDatabaseCommand command;
            using (ContextPool.AllocateOperationContext(out TransactionOperationContext ctx))
            using (ctx.OpenReadTransaction())
            using (var rawRecord = Cluster.ReadRawDatabaseRecord(ctx, databaseName))
            {
                var queueSink = JsonDeserializationCluster.QueueSinkConfiguration(queueSinkConfiguration);
                queueSink.Validate(out var queueSinkErr, validateName: false, validateConnection: false);
                
                var queueConnectionString = rawRecord.QueueConnectionStrings;
                var result = queueConnectionString != null && queueConnectionString.TryGetValue(queueSink.ConnectionStringName, out _);

                if (result == false)
                    queueSinkErr.Add($"Could not find connection string named '{queueSink.ConnectionStringName}'. Please supply an existing connection string.");

                ThrowInvalidQueueSinkConfigurationIfNecessary(queueSinkConfiguration, queueSinkErr);
                command = new UpdateQueueSinkCommand(id, queueSink, databaseName, raftRequestId);
            }

            return await SendToLeaderAsync(command);
        }

        [DoesNotReturn]
        private void ThrowInvalidConfigurationIfNecessary(BlittableJsonReaderObject etlConfiguration, IReadOnlyCollection<string> errors)
        {
            if (errors.Count <= 0)
                return;

            var sb = new StringBuilder();
            sb
                .AppendLine("Invalid ETL configuration.")
                .AppendLine("Errors:");

            foreach (var err in errors)
            {
                sb
                    .Append("- ")
                    .AppendLine(err);
            }

            sb.AppendLine("Configuration:");
            sb.AppendLine(etlConfiguration.ToString());

            throw new InvalidOperationException(sb.ToString());
        }
        
        private void ThrowInvalidQueueSinkConfigurationIfNecessary(BlittableJsonReaderObject queueSinkConfiguration,
            IReadOnlyCollection<string> errors)
        {
            if (errors.Count <= 0)
                return;

            var sb = new StringBuilder();
            sb
                .AppendLine("Invalid Queue Sink configuration.")
                .AppendLine("Errors:");

            foreach (var err in errors)
            {
                sb
                    .Append("- ")
                    .AppendLine(err);
            }

            sb.AppendLine("Configuration:");
            sb.AppendLine(queueSinkConfiguration.ToString());

            throw new InvalidOperationException(sb.ToString());
        }

        private bool ValidateConnectionString(RawDatabaseRecord databaseRecord, string connectionStringName, EtlType etlType)
        {
            switch (etlType)
            {
                case EtlType.Raven:
                    var ravenConnectionStrings = databaseRecord.RavenConnectionStrings;
                    return ravenConnectionStrings != null && ravenConnectionStrings.TryGetValue(connectionStringName, out _);
                case EtlType.Sql:
                    var sqlConnectionString = databaseRecord.SqlConnectionStrings;
                    return sqlConnectionString != null && sqlConnectionString.TryGetValue(connectionStringName, out _);
                case EtlType.Olap:
                    var olapConnectionString = databaseRecord.OlapConnectionString;
                    return olapConnectionString != null && olapConnectionString.TryGetValue(connectionStringName, out _);
                case EtlType.ElasticSearch:
                    var elasticSearchConnectionString = databaseRecord.ElasticSearchConnectionStrings;
                    return elasticSearchConnectionString != null && elasticSearchConnectionString.TryGetValue(connectionStringName, out _);
                case EtlType.Queue:
                    var queueConnectionString = databaseRecord.QueueConnectionStrings;
                    return queueConnectionString != null && queueConnectionString.TryGetValue(connectionStringName, out _);
                default:
                    throw new NotSupportedException($"Unknown ETL type. Type: {etlType}");
            }
        }

        public async Task<(long, object)> UpdateEtl(TransactionOperationContext context, string databaseName, long id, BlittableJsonReaderObject etlConfiguration, string raftRequestId)
        {
            UpdateDatabaseCommand command;
            using (ContextPool.AllocateOperationContext(out TransactionOperationContext ctx))
            using (ctx.OpenReadTransaction())
            using (var rawRecord = Cluster.ReadRawDatabaseRecord(ctx, databaseName))
            {
                switch (EtlConfiguration<ConnectionString>.GetEtlType(etlConfiguration))
                {
                    case EtlType.Raven:
                        var rvnEtl = JsonDeserializationCluster.RavenEtlConfiguration(etlConfiguration);
                        rvnEtl.Validate(out var rvnEtlErr, validateName: false, validateConnection: false);
                        if (ValidateConnectionString(rawRecord, rvnEtl.ConnectionStringName, rvnEtl.EtlType) == false)
                            rvnEtlErr.Add($"Could not find connection string named '{rvnEtl.ConnectionStringName}'. Please supply an existing connection string.");

                        ThrowInvalidConfigurationIfNecessary(etlConfiguration, rvnEtlErr);

                        command = new UpdateRavenEtlCommand(id, rvnEtl, databaseName, raftRequestId);
                        break;
                    case EtlType.Sql:
                        var sqlEtl = JsonDeserializationCluster.SqlEtlConfiguration(etlConfiguration);
                        sqlEtl.Validate(out var sqlEtlErr, validateName: false, validateConnection: false);
                        if (ValidateConnectionString(rawRecord, sqlEtl.ConnectionStringName, sqlEtl.EtlType) == false)
                            sqlEtlErr.Add($"Could not find connection string named '{sqlEtl.ConnectionStringName}'. Please supply an existing connection string.");

                        ThrowInvalidConfigurationIfNecessary(etlConfiguration, sqlEtlErr);

                        command = new UpdateSqlEtlCommand(id, sqlEtl, databaseName, raftRequestId);
                        break;
                    case EtlType.Olap:
                        var olapEtl = JsonDeserializationCluster.OlapEtlConfiguration(etlConfiguration);
                        olapEtl.Validate(out var olapEtlErr, validateName: false, validateConnection: false);
                        if (ValidateConnectionString(rawRecord, olapEtl.ConnectionStringName, olapEtl.EtlType) == false)
                            olapEtlErr.Add($"Could not find connection string named '{olapEtl.ConnectionStringName}'. Please supply an existing connection string.");

                        ThrowInvalidConfigurationIfNecessary(etlConfiguration, olapEtlErr);

                        command = new UpdateOlapEtlCommand(id, olapEtl, databaseName, raftRequestId);
                        break;
                    case EtlType.ElasticSearch:
                        var elasticSearchEtl = JsonDeserializationCluster.ElasticSearchEtlConfiguration(etlConfiguration);
                        elasticSearchEtl.Validate(out var elasticSearchEtlErr, validateName: false, validateConnection: false);
                        if (ValidateConnectionString(rawRecord, elasticSearchEtl.ConnectionStringName, elasticSearchEtl.EtlType) == false)
                            elasticSearchEtlErr.Add($"Could not find connection string named '{elasticSearchEtl.ConnectionStringName}'. Please supply an existing connection string.");

                        ThrowInvalidConfigurationIfNecessary(etlConfiguration, elasticSearchEtlErr);

                        command = new UpdateElasticSearchEtlCommand(id, elasticSearchEtl, databaseName, raftRequestId);
                        break;
                    case EtlType.Queue:
                        var queueEtl = JsonDeserializationCluster.QueueEtlConfiguration(etlConfiguration);
                        queueEtl.Validate(out var queueEtlErr, validateName: false, validateConnection: false);
                        if (ValidateConnectionString(rawRecord, queueEtl.ConnectionStringName, queueEtl.EtlType) == false)
                            queueEtlErr.Add($"Could not find connection string named '{queueEtl.ConnectionStringName}'. Please supply an existing connection string.");

                        ThrowInvalidConfigurationIfNecessary(etlConfiguration, queueEtlErr);

                        command = new UpdateQueueEtlCommand(id, queueEtl, databaseName, raftRequestId);
                        break;
                    default:
                        throw new NotSupportedException($"Unknown ETL configuration type. Configuration: {etlConfiguration}");
                }
            }

            return await SendToLeaderAsync(command);
        }

        public Task<(long, object)> RemoveEtlProcessState(TransactionOperationContext context, string databaseName, string configurationName, string transformationName, string raftRequestId)
        {
            var command = new RemoveEtlProcessStateCommand(databaseName, configurationName, transformationName, raftRequestId);

            return SendToLeaderAsync(command);
        }

        public Task<(long, object)> RemoveQueueSinkProcessState(TransactionOperationContext context, string databaseName, string configurationName, string scriptName, string raftRequestId)
        {
            var command = new RemoveQueueSinkProcessStateCommand(databaseName, configurationName, scriptName, raftRequestId);

            return SendToLeaderAsync(command);
        }

        public Task<(long, object)> ModifyDatabaseRevisions(JsonOperationContext context, string name, BlittableJsonReaderObject configurationJson, string raftRequestId)
        {
            var editRevisions = new EditRevisionsConfigurationCommand(JsonDeserializationCluster.RevisionsConfiguration(configurationJson), name, raftRequestId);
            return SendToLeaderAsync(editRevisions);
        }

        public Task<(long, object)> ModifyRevisionsForConflicts(JsonOperationContext context, string name, BlittableJsonReaderObject configurationJson, string raftRequestId)
        {
            var editRevisions = new EditRevisionsForConflictsConfigurationCommand(JsonDeserializationCluster.RevisionsCollectionConfiguration(configurationJson), name, raftRequestId);
            return SendToLeaderAsync(editRevisions);
        }

        public async Task<(long, object)> PutConnectionString(TransactionOperationContext context, string databaseName, BlittableJsonReaderObject connectionString, string raftRequestId)
        {
            UpdateDatabaseCommand command;

            var connectionStringType = ConnectionString.GetConnectionStringType(connectionString);

            switch (connectionStringType)
            {
                case ConnectionStringType.Raven:
                    command = new PutRavenConnectionStringCommand(JsonDeserializationCluster.RavenConnectionString(connectionString), databaseName, raftRequestId);
                    break;

                case ConnectionStringType.Sql:
                    command = new PutSqlConnectionStringCommand(JsonDeserializationCluster.SqlConnectionString(connectionString), databaseName, raftRequestId);
                    break;
                case ConnectionStringType.Olap:
                    command = new PutOlapConnectionStringCommand(JsonDeserializationCluster.OlapConnectionString(connectionString), databaseName, raftRequestId);
                    break;
                case ConnectionStringType.ElasticSearch:
                    command = new PutElasticSearchConnectionStringCommand(JsonDeserializationCluster.ElasticSearchConnectionString(connectionString), databaseName, raftRequestId);
                    break;
                case ConnectionStringType.Queue:
                    command = new PutQueueConnectionStringCommand(JsonDeserializationCluster.QueueConnectionString(connectionString), databaseName, raftRequestId);
                    break;

                default:
                    throw new NotSupportedException($"Unknown connection string type: {connectionStringType}");
            }

            return await SendToLeaderAsync(command);
        }

        public async Task<(long, object)> RemoveConnectionString(string databaseName, string connectionStringName, string type, string raftRequestId)
        {
            if (Enum.TryParse<ConnectionStringType>(type, true, out var connectionStringType) == false)
                throw new NotSupportedException($"Unknown connection string type: {connectionStringType}");

            UpdateDatabaseCommand command;
            using (ContextPool.AllocateOperationContext(out TransactionOperationContext ctx))
            using (ctx.OpenReadTransaction())
            using (var rawRecord = Cluster.ReadRawDatabaseRecord(ctx, databaseName))
            {
                switch (connectionStringType)
                {
                    case ConnectionStringType.Raven:

                        // Don't delete the connection string if used by tasks types: External Replication || Raven Etl

                        var ravenEtls = rawRecord.RavenEtls;
                        if (ravenEtls != null)
                        {
                            foreach (var ravenETlTask in ravenEtls)
                            {
                                if (ravenETlTask.ConnectionStringName == connectionStringName)
                                {
                                    throw new InvalidOperationException(
                                        $"Can't delete connection string: {connectionStringName}. It is used by task: {ravenETlTask.Name}");
                                }
                            }
                        }

                        var externalReplications = rawRecord.ExternalReplications;
                        if (externalReplications != null)
                        {
                            foreach (var replicationTask in externalReplications)
                            {
                                if (replicationTask.ConnectionStringName == connectionStringName)
                                {
                                    throw new InvalidOperationException(
                                        $"Can't delete connection string: {connectionStringName}. It is used by task: {replicationTask.Name}");
                                }
                            }
                        }

                        command = new RemoveRavenConnectionStringCommand(connectionStringName, databaseName, raftRequestId);
                        break;

                    case ConnectionStringType.Sql:

                        var sqlEtls = rawRecord.SqlEtls;

                        // Don't delete the connection string if used by tasks types: SQL Etl
                        if (sqlEtls != null)
                        {
                            foreach (var sqlETlTask in sqlEtls)
                            {
                                if (sqlETlTask.ConnectionStringName == connectionStringName)
                                {
                                    throw new InvalidOperationException($"Can't delete connection string: {connectionStringName}. It is used by task: {sqlETlTask.Name}");
                                }
                            }
                        }

                        command = new RemoveSqlConnectionStringCommand(connectionStringName, databaseName, raftRequestId);
                        break;

                    case ConnectionStringType.Olap:

                        var olapEtls = rawRecord.OlapEtls;

                        // Don't delete the connection string if used by tasks types: Olap Etl
                        if (olapEtls != null)
                        {
                            foreach (var olapETlTask in olapEtls)
                            {
                                if (olapETlTask.ConnectionStringName == connectionStringName)
                                {
                                    throw new InvalidOperationException($"Can't delete connection string: {connectionStringName}. It is used by task: {olapETlTask.Name}");
                                }
                            }
                        }

                        command = new RemoveOlapConnectionStringCommand(connectionStringName, databaseName, raftRequestId);
                        break;

                    case ConnectionStringType.ElasticSearch:

                        var elasticSearchEtls = rawRecord.ElasticSearchEtls;

                        // Don't delete the connection string if used by tasks types: ElasticSearch Etl
                        if (elasticSearchEtls != null)
                        {
                            foreach (var elasticSearchETlTask in elasticSearchEtls)
                            {
                                if (elasticSearchETlTask.ConnectionStringName == connectionStringName)
                                {
                                    throw new InvalidOperationException(
                                        $"Can't delete connection string: {connectionStringName}. It is used by task: {elasticSearchETlTask.Name}");
                                }
                            }
                        }

                        command = new RemoveElasticSearchConnectionStringCommand(connectionStringName, databaseName, raftRequestId);
                        break;

                    case ConnectionStringType.Queue:

                        var queueEtls = rawRecord.QueueEtls;

                        // Don't delete the connection string if used by tasks types: Queue Etl
                        if (queueEtls != null)
                        {
                            foreach (var queueEtlTask in queueEtls)
                            {
                                if (queueEtlTask.ConnectionStringName == connectionStringName)
                                {
                                    throw new InvalidOperationException(
                                        $"Can't delete connection string: {connectionStringName}. It is used by task: {queueEtlTask.Name}");
                                }
                            }
                        }

                        command = new RemoveQueueConnectionStringCommand(connectionStringName, databaseName, raftRequestId);
                        break;

                    default:
                        throw new NotSupportedException($"Unknown connection string type: {connectionStringType}");
                }
            }

            return await SendToLeaderAsync(command);
        }

        public Guid GetServerId()
        {
            return _env.DbId;
        }

        public Guid ServerId => GetServerId();

        public void Dispose()
        {
            if (_shutdownNotification.IsCancellationRequested || _disposed)
                return;

            lock (this)
            {
                if (_disposed)
                    return;

                try
                {
                    if (_shutdownNotification.IsCancellationRequested)
                        return;

                    _shutdownNotification.Cancel();

                    if (ContextPool != null)
                    {
                        _server.Statistics.Persist(ContextPool, Logger);
                    }

                    _server.ServerCertificateChanged -= OnServerCertificateChanged;

                    var exceptionAggregator = new ExceptionAggregator(Logger, $"Could not dispose {nameof(ServerStore)}.");

                    exceptionAggregator.Execute(() =>
                    {
                        try
                        {
                            _engine?.Dispose();
                        }
                        catch (ObjectDisposedException)
                        {
                            //we are disposing, so don't care
                        }
                    });

                    exceptionAggregator.Execute(() =>
                    {
                        if (_clusterMaintenanceSetupTask != null && _clusterMaintenanceSetupTask != PoolOfThreads.LongRunningWork.Current)
                            _clusterMaintenanceSetupTask.Join(int.MaxValue);
                    });

                    exceptionAggregator.Execute(() =>
                    {
                        if (_updateTopologyChangeNotification != null && _updateTopologyChangeNotification != PoolOfThreads.LongRunningWork.Current)
                            _updateTopologyChangeNotification.Join(int.MaxValue);
                    });

                    var toDispose = new List<IDisposable>
                    {
                        StorageSpaceMonitor,
                        ServerLimitsMonitor,
                        NotificationCenter,
                        LicenseManager,
                        DatabasesLandlord,
                        _env,
                        _leaderRequestExecutor,
                        ContextPool,
                        ByteStringMemoryCache.Cleaner,
                        InitializationCompleted
                    };

                    foreach (var disposable in toDispose)
                        exceptionAggregator.Execute(() =>
                        {
                            try
                            {
                                disposable?.Dispose();
                            }
                            catch (ObjectDisposedException)
                            {
                                //we are disposing, so don't care
                            }
                            catch (DatabaseDisabledException)
                            {
                            }
                        });

                    exceptionAggregator.Execute(_shutdownNotification.Dispose);

                    exceptionAggregator.Execute(() => _timer?.Dispose());

                    exceptionAggregator.Execute(() =>
                    {
                        if (_clusterRequestExecutor?.IsValueCreated == true)
                            _clusterRequestExecutor.Value.Dispose();
                    });

                    exceptionAggregator.ThrowIfNeeded();
                }
                finally
                {
                    _disposed = true;
                }
            }
        }

        public void IdleOperations(object state)
        {
            try
            {
                foreach (var db in DatabasesLandlord.DatabasesCache)
                {
                    try
                    {
                        if (db.Value.Status != TaskStatus.RanToCompletion)
                            continue;

                        var database = db.Value.Result;

                        if (DatabaseNeedsToRunIdleOperations(database, out var mode))
                            database.RunIdleOperations(mode);
                    }
                    catch (Exception e)
                    {
                        if (Logger.IsInfoEnabled)
                            Logger.Info("Error during idle operation run for " + db.Key, e);
                    }
                }

                try
                {
                    _server.Statistics.MaybePersist(ContextPool, Logger);

                    foreach (var databaseKvp in DatabasesLandlord.LastRecentlyUsed.ForceEnumerateInThreadSafeManner())
                    {
                        if (CanUnloadDatabase(databaseKvp.Key, databaseKvp.Value, statistics: null, out DocumentDatabase database) == false)
                            continue;

                        var dbIdEtagDictionary = new Dictionary<string, long>();
                        using (database.DocumentsStorage.ContextPool.AllocateOperationContext(out DocumentsOperationContext documentsContext))
                        using (documentsContext.OpenReadTransaction())
                        {
                            foreach (var kvp in DocumentsStorage.GetAllReplicatedEtags(documentsContext))
                                dbIdEtagDictionary[kvp.Key] = kvp.Value;
                        }

                        if (DatabasesLandlord.UnloadDirectly(databaseKvp.Key, database.PeriodicBackupRunner.GetNextIdleDatabaseActivity(database.Name)))
                            IdleDatabases[database.Name] = dbIdEtagDictionary;
                    }
                }
                catch (Exception e)
                {
                    if (Logger.IsOperationsEnabled)
                        Logger.Operations("Error during idle operations for the server", e);
                }
            }
            catch (Exception e)
            {
                if (Logger.IsOperationsEnabled)
                    Logger.Operations("Unexpected error during idle operations for the server", e);
            }
            finally
            {
                try
                {
                    _timer.Change(_frequencyToCheckForIdleDatabases, TimeSpan.FromDays(7));
                }
                catch (ObjectDisposedException)
                {
                }
            }
        }

        public bool CanUnloadDatabase(StringSegment databaseName, DateTime lastRecentlyUsed, DatabasesDebugHandler.IdleDatabaseStatistics statistics, out DocumentDatabase database)
        {
            database = null;
            var now = SystemTime.UtcNow;

            if (statistics != null)
                statistics.LastRecentlyUsed = lastRecentlyUsed;

            var diff = now - lastRecentlyUsed;

            if (DatabasesLandlord.DatabasesCache.TryGetValue(databaseName, out Task<DocumentDatabase> resourceTask) == false
                || resourceTask == null
                || resourceTask.Status != TaskStatus.RanToCompletion)
            {
                if (statistics != null)
                {
                    statistics.IsLoaded = false;
                    statistics.Explanations.Add("Cannot unload database because it is not loaded yet.");
                }

                return false;
            }

            database = resourceTask.Result;

            var maxTimeDatabaseCanBeIdle = database.Configuration.Databases.MaxIdleTime.AsTimeSpan;

            if (statistics != null)
                statistics.MaxIdleTime = maxTimeDatabaseCanBeIdle;

            if (diff <= maxTimeDatabaseCanBeIdle)
            {
                if (statistics == null)
                    return false;
                else
                {
                    statistics.Explanations.Add($"Cannot unload database because the difference ({diff}) between now ({now}) and last recently used ({lastRecentlyUsed}) is lower or equal to max idle time ({maxTimeDatabaseCanBeIdle}).");
                }
            }

            if (statistics != null)
                statistics.IsLoaded = true;

            // intentionally inside the loop, so we get better concurrency overall
            // since shutting down a database can take a while
            if (database.Configuration.Core.RunInMemory)
            {
                if (statistics != null)
                {
                    statistics.RunInMemory = true;
                    statistics.Explanations.Add("Cannot unload database because it is running in memory.");
                }

                return false;
            }

            var canUnload = database.CanUnload;

            if (statistics != null)
                statistics.CanUnload = canUnload;

            if (canUnload == false)
            {
                if (statistics == null)
                    return false;
                else
                {
                    statistics.Explanations.Add("Cannot unload database because it explicitly cannot be unloaded.");
                }
            }

            var lastWork = DatabasesLandlord.LastWork(database);
            if (statistics != null)
                statistics.LastWork = lastWork;

            diff = now - lastWork;

            if (diff <= maxTimeDatabaseCanBeIdle)
            {
                if (statistics == null)
                    return false;
                else
                {
                    statistics.Explanations.Add($"Cannot unload database because the difference ({diff}) between now ({now}) and last work time ({lastWork}) is lower or equal to max idle time ({maxTimeDatabaseCanBeIdle}).");
                }
            }

            var numberOfChangesApiConnections = database.Changes.Connections.Values.Count(x => x.IsDisposed == false && x.IsChangesConnectionOriginatedFromStudio == false);
            if (statistics != null)
                statistics.NumberOfChangesApiConnections = numberOfChangesApiConnections;

            if (numberOfChangesApiConnections > 0)
            {
                if (statistics == null)
                    return false;
                else
                {
                    statistics.Explanations.Add($"Cannot unload database because number of Changes API connections ({numberOfChangesApiConnections}) is greater than 0");
                }
            }

            var numberOfSubscriptionConnections = database.SubscriptionStorage.GetNumberOfRunningSubscriptions();
            if (statistics != null)
                statistics.NumberOfSubscriptionConnections = numberOfSubscriptionConnections;

            if (numberOfSubscriptionConnections > 0)
            {
                if (statistics == null)
                    return false;

                statistics.Explanations.Add($"Cannot unload database because number of Subscriptions connections ({numberOfSubscriptionConnections}) is greater than 0");
            }

            var hasActiveOperations = database.Operations.HasActive;
            if (statistics != null)
                statistics.HasActiveOperations = hasActiveOperations;

            if (hasActiveOperations)
            {
                if (statistics == null)
                    return false;
                else
                {
                    statistics.Explanations.Add("Cannot unload database because it has active operations");
                }
            }

            if (statistics != null)
                return statistics.Explanations.Count == 0;

            return true;
        }

        private bool DatabaseNeedsToRunIdleOperations(DocumentDatabase database, out DatabaseCleanupMode mode)
        {
            var now = DateTime.UtcNow;

            var envs = database.GetAllStoragesEnvironment();

            var maxLastWork = DateTime.MinValue;

            foreach (var env in envs)
            {
                if (env.Environment.LastWorkTime > maxLastWork)
                    maxLastWork = env.Environment.LastWorkTime;
            }

            if ((now - maxLastWork).CompareTo(database.Configuration.Databases.DeepCleanupThreshold.AsTimeSpan) > 0)
            {
                mode = DatabaseCleanupMode.Deep;
                return true;
            }

            if ((now - database.LastIdleTime).CompareTo(database.Configuration.Databases.RegularCleanupThreshold.AsTimeSpan) > 0)
            {
                mode = DatabaseCleanupMode.Regular;
                return true;
            }

            mode = DatabaseCleanupMode.None;
            return false;
        }

        public void AssignNodesToDatabase(ClusterTopology clusterTopology, string name, bool encrypted, DatabaseTopology databaseTopology)
        {
            Debug.Assert(databaseTopology != null);

            if (clusterTopology.AllNodes.Count == 0)
                throw new InvalidOperationException($"Database {name} cannot be created, because the cluster topology is empty (shouldn't happen)!");

            if (databaseTopology.ReplicationFactor == 0)
                throw new InvalidOperationException($"Database {name} cannot be created with replication factor of 0.");

            var clusterNodes = clusterTopology.Members.Keys
                .Concat(clusterTopology.Watchers.Keys)
                .ToList();

            if (encrypted && Server.AllowEncryptedDatabasesOverHttp == false)
            {
                clusterNodes.RemoveAll(n => AdminDatabasesHandler.NotUsingHttps(clusterTopology.GetUrlFromTag(n)));
                if (clusterNodes.Count < databaseTopology.ReplicationFactor)
                    throw new InvalidOperationException(
                        $"Database {name} is encrypted and requires {databaseTopology.ReplicationFactor} node(s) which supports SSL. There are {clusterNodes.Count} such node(s) available in the cluster.");
            }

            if (clusterNodes.Count < databaseTopology.ReplicationFactor)
            {
                throw new InvalidOperationException(
                    $"Database {name} requires {databaseTopology.ReplicationFactor} node(s) but there are {clusterNodes.Count} nodes available in the cluster.");
            }

            var disconnectedNodes = new List<string>();
            foreach (var kvp in GetNodesStatuses())
            {
                var tag = kvp.Key;
                var connected = kvp.Value.Connected;
                if (connected)
                    continue;

                if (clusterNodes.Remove(tag))
                {
                    disconnectedNodes.Add(tag);
                }
            }

            var offset = new Random().Next();

            // first we would prefer the connected nodes
            var factor = databaseTopology.ReplicationFactor;
            var count = Math.Min(clusterNodes.Count, factor);
            for (var i = 0; i < count; i++)
            {
                factor--;
                var selectedNode = clusterNodes[(i + offset) % clusterNodes.Count];
                databaseTopology.Members.Add(selectedNode);
            }

            // only if all the online nodes are occupied, try to place on the disconnected
            for (int i = 0; i < Math.Min(disconnectedNodes.Count, factor); i++)
            {
                var selectedNode = disconnectedNodes[(i + offset) % disconnectedNodes.Count];
                databaseTopology.Members.Add(selectedNode);
            }
        }

        public Task<(long Index, object Result)> WriteDatabaseRecordAsync(
            string databaseName, DatabaseRecord record, long? index, string raftRequestId,
            Dictionary<string, BlittableJsonReaderObject> databaseValues = null, bool isRestore = false)
        {
            databaseValues ??= new Dictionary<string, BlittableJsonReaderObject>();

            if (record.IsSharded == false)
            {
                InitializeTopology(record.Topology);
            }
            else
            {
                if (Sharding.BlockPrefixedSharding && record.Sharding.Prefixed is { Count: > 0 })
                    throw new InvalidOperationException("Cannot use prefixed sharding, this feature is currently blocked");

                InitializeTopology(record.Sharding.Orchestrator.Topology);

                foreach (var (shardNumber, shardTopology) in record.Sharding.Shards)
                {
                    InitializeTopology(shardTopology);
                }

                if (string.IsNullOrEmpty(record.Sharding.DatabaseId))
                {
                    record.Sharding.DatabaseId = Guid.NewGuid().ToBase64Unpadded();
                    record.UnusedDatabaseIds ??= new HashSet<string>();
                    record.UnusedDatabaseIds.Add(record.Sharding.DatabaseId);
                }
            }

            var addDatabaseCommand = new AddDatabaseCommand(raftRequestId)
            {
                Name = databaseName,
                RaftCommandIndex = index,
                Record = record,
                DatabaseValues = databaseValues,
                IsRestore = isRestore
            };

            return SendToLeaderAsync(addDatabaseCommand);

            void InitializeTopology(DatabaseTopology topology)
            {
                Debug.Assert(topology != null);

                if (string.IsNullOrEmpty(topology.DatabaseTopologyIdBase64))
                    topology.DatabaseTopologyIdBase64 = Guid.NewGuid().ToBase64Unpadded();

                if (string.IsNullOrEmpty(topology.ClusterTransactionIdBase64))
                    topology.ClusterTransactionIdBase64 = Guid.NewGuid().ToBase64Unpadded();

                topology.Stamp ??= new LeaderStamp();
                topology.Stamp.Term = _engine.CurrentTerm;
                topology.Stamp.LeadersTicks = _engine.CurrentLeader?.LeaderShipDuration ?? 0;
                topology.NodesModifiedAt = SystemTime.UtcNow;
            }
        }

        public async Task EnsureNotPassiveAsync(string publicServerUrl = null, string nodeTag = "A", bool skipLicenseActivation = false)
        {
            if (_engine.CurrentState != RachisState.Passive)
                return;

            if (_engine.Bootstrap(publicServerUrl ?? _server.ServerStore.GetNodeHttpServerUrl(), nodeTag) == false)
                return;

            if (skipLicenseActivation == false)
                await LicenseManager.TryActivateLicenseAsync(Server.ThrowOnLicenseActivationFailure);

            // we put a certificate in the local state to tell the server who to trust, and this is done before
            // the cluster exists (otherwise the server won't be able to receive initial requests). Only when we
            // create the cluster, we register those local certificates in the cluster.
            using (ContextPool.AllocateOperationContext(out TransactionOperationContext ctx))
            {
                long? index = null;
                using (ctx.OpenReadTransaction())
                {
                    foreach (var localCertKey in Cluster.GetCertificateThumbprintsFromLocalState(ctx))
                    {
                        // if there are trusted certificates in the local state, we will register them in the cluster now
                        using (var localCertificate = Cluster.GetLocalStateByThumbprint(ctx, localCertKey))
                        {
                            var certificateDefinition = JsonDeserializationServer.CertificateDefinition(localCertificate);
                            var (newIndex, _) = await PutValueInClusterAsync(new PutCertificateCommand(localCertKey, certificateDefinition, RaftIdGenerator.NewId()));
                            index = newIndex;
                        }
                    }
                }

                if (index.HasValue)
                    await Cluster.WaitForIndexNotification(index.Value);
            }

            Debug.Assert(_engine.CurrentState != RachisState.Passive, "_engine.CurrentState != RachisState.Passive");
        }

        public bool IsLeader()
        {
            return _engine.CurrentState == RachisState.Leader;
        }

        public bool IsPassive()
        {
            return _engine.CurrentState == RachisState.Passive;
        }

        public async Task<(long Index, object Result)> SendToLeaderAsync(CommandBase cmd)
        {
            var response = await SendToLeaderAsyncInternal(cmd);

#if DEBUG
            if (response.Result.ContainsBlittableObject())
            {
                throw new InvalidOperationException($"{nameof(ServerStore)}::{nameof(SendToLeaderAsync)}({response.Result}) should not return command results with blittable json objects. This is not supposed to happen and should be reported.");
            }
#endif

            return response;
        }

        //this is needed for cases where Result or any of its fields are blittable json.
        //(for example, this is needed for use with AddOrUpdateCompareExchangeCommand, since it returns BlittableJsonReaderObject as result)
        public Task<(long Index, object Result)> SendToLeaderAsync(JsonOperationContext context, CommandBase cmd)
        {
            return SendToLeaderAsyncInternal(cmd);
        }

        public DynamicJsonArray GetClusterErrors()
        {
            return _engine.GetClusterErrorsFromLeader();
        }

        public async Task<(long ClusterEtag, string ClusterId, long newIdentityValue)> GenerateClusterIdentityAsync(string id, char identityPartsSeparator, string databaseName, string raftRequestId)
        {
            var (etag, result) = await SendToLeaderAsync(new IncrementClusterIdentityCommand(databaseName, id.ToLower(), raftRequestId));

            if (result == null)
            {
                throw new InvalidOperationException(
                    $"Expected to get result from raft command that should generate a cluster-wide identity, but didn't. Leader is {LeaderTag}, Current node tag is {NodeTag}.");
            }

            return (etag, id.Substring(0, id.Length - 1) + identityPartsSeparator + result, (long)result);
        }

        public async Task<long> UpdateClusterIdentityAsync(string id, string databaseName, long newIdentity, bool force, string raftRequestId)
        {
            var identities = new Dictionary<string, long>
            {
                [id] = newIdentity
            };

            var (_, result) = await SendToLeaderAsync(new UpdateClusterIdentityCommand(databaseName, identities, force, raftRequestId));

            if (result == null)
            {
                throw new InvalidOperationException(
                    $"Expected to get result from raft command that should update a cluster-wide identity, but didn't. Leader is {LeaderTag}, Current node tag is {NodeTag}.");
            }

            var newIdentitiesResult = result as Dictionary<string, long> ?? throw new InvalidOperationException(
                                 $"Expected to get result from raft command that should update a cluster-wide identity, but got invalid result structure for {id}. Leader is {LeaderTag}, Current node tag is {NodeTag}.");

            if (newIdentitiesResult.TryGetValue(IncrementClusterIdentityCommand.GetStorageKey(databaseName, id), out long newIdentityValue) == false)
            {
                throw new InvalidOperationException(
                    $"Expected to get result from raft command that should update a cluster-wide identity, but {id} was not in the result list. Leader is {LeaderTag}, Current node tag is {NodeTag}.");
            }

            if (newIdentityValue == -1)
            {
                throw new InvalidOperationException(
                    $"Expected to get result from raft command that should update a cluster-wide identity, but {id} was set but not able to be read. shouldn't reach here. Leader is {LeaderTag}, Current node tag is {NodeTag}.");
            }

            return newIdentityValue;
        }

        public async Task<List<long>> GenerateClusterIdentitiesBatchAsync(string databaseName, List<string> ids, string raftRequestId)
        {
            var (_, identityInfoResult) = await SendToLeaderAsync(new IncrementClusterIdentitiesBatchCommand(databaseName, ids, raftRequestId));

            var identityInfo = identityInfoResult as List<long> ?? throw new InvalidOperationException(
                    $"Expected to get result from raft command that should generate a cluster-wide batch identity, but didn't. Leader is {LeaderTag}, Current node tag is {NodeTag}.");

            return identityInfo;
        }

        public NodeInfo GetNodeInfo()
        {
            var memoryInformation = Server.MetricCacher.GetValue<MemoryInfoResult>(MetricCacher.Keys.Server.MemoryInfo);
            var clusterTopology = GetClusterTopology();
            return new NodeInfo
            {
                NodeTag = NodeTag,
                TopologyId = clusterTopology.TopologyId,
                Certificate = Server.Certificate.CertificateForClients,
                NumberOfCores = ProcessorInfo.ProcessorCount,
                InstalledMemoryInGb = memoryInformation.InstalledMemory.GetDoubleValue(SizeUnit.Gigabytes),
                UsableMemoryInGb = memoryInformation.TotalPhysicalMemory.GetDoubleValue(SizeUnit.Gigabytes),
                BuildInfo = LicenseManager.BuildInfo,
                OsInfo = LicenseManager.OsInfo,
                ServerId = GetServerId(),
                CurrentState = CurrentRachisState,
                ServerRole = clusterTopology.GetServerRoleForTag(NodeTag),
                HasFixedPort = HasFixedPort,
                ServerSchemaVersion = SchemaUpgrader.CurrentVersion.ServerVersion
            };
        }

        public License LoadLicense()
        {
            return LoadLicense(ContextPool);
        }

        public License LoadLicense(TransactionContextPool contextPool)
        {
            var lowerName = LicenseStorageKey.ToLowerInvariant();

            using (contextPool.AllocateOperationContext(out TransactionOperationContext context))
            using (context.OpenReadTransaction())
            using (Slice.From(context.Allocator, lowerName, out Slice key))
            {
                var licenseBlittable = ClusterStateMachine.ReadInternal(context, out _, key);
                if (licenseBlittable == null)
                    return null;

                return JsonDeserializationServer.License(licenseBlittable);
            }
        }

        public LicenseLimits LoadLicenseLimits()
        {
            using (ContextPool.AllocateOperationContext(out TransactionOperationContext context))
            using (context.OpenReadTransaction())
            {
                var licenseLimitsBlittable = Cluster.Read(context, LicenseLimitsStorageKey);
                if (licenseLimitsBlittable == null)
                    return null;

                return JsonDeserializationServer.LicenseLimits(licenseLimitsBlittable);
            }
        }

        public async Task PutLicenseAsync(License license, string raftRequestId)
        {
            var command = new PutLicenseCommand(LicenseStorageKey, license, raftRequestId);

            var result = await SendToLeaderAsync(command);

            if (Logger.IsInfoEnabled)
                Logger.Info($"Updating license id: {license.Id}");

            await Cluster.WaitForIndexNotification(result.Index);
        }

        public async Task PutNodeLicenseLimitsAsync(string nodeTag, DetailsPerNode detailsPerNode, LicenseStatus licenseStatus, string raftRequestId = null)
        {
            var nodeLicenseLimits = new NodeLicenseLimits
            {
                NodeTag = nodeTag,
                DetailsPerNode = detailsPerNode,
                LicensedCores = licenseStatus.MaxCores,
                MaxCoresPerNode = licenseStatus.MaxCoresPerNode,
                AllNodes = GetClusterTopology().AllNodes.Keys.ToList()
            };

            var command = new UpdateLicenseLimitsCommand(LicenseLimitsStorageKey, nodeLicenseLimits, raftRequestId ?? RaftIdGenerator.NewId());

            var result = await SendToLeaderAsync(command);

            await Cluster.WaitForIndexNotification(result.Index);
        }

        public DatabaseTopology LoadDatabaseTopology(string databaseName)
        {
            using (ContextPool.AllocateOperationContext(out TransactionOperationContext context))
            using (context.OpenReadTransaction())
            {
                return Cluster.ReadDatabaseTopology(context, databaseName);
            }
        }

        private async Task<(long Index, object Result)> SendToLeaderAsyncInternal(CommandBase cmd)
        {
            using (ContextPool.AllocateOperationContext(out TransactionOperationContext context))
                return await SendToLeaderAsyncInternal(context, cmd);
        }

        private async Task<(long Index, object Result)> SendToLeaderAsyncInternal(TransactionOperationContext context, CommandBase cmd)
        {
            //I think it is reasonable to expect timeout twice of error retry
            var timeoutTask = TimeoutManager.WaitFor(Engine.OperationTimeout, _shutdownNotification.Token);
            Exception requestException = null;
            while (true)
            {
                ServerShutdown.ThrowIfCancellationRequested();

                if (_engine.CurrentState == RachisState.Leader && _engine.CurrentLeader?.Running == true)
                {
                    try
                    {
                        return await _engine.PutAsync(cmd);
                    }
                    catch (Exception e) when (e is ConcurrencyException || e is NotLeadingException)
                    {
                        // if the leader was changed during the PutAsync, we will retry.
                        continue;
                    }
                }
                if (_engine.CurrentState == RachisState.Passive)
                {
                    ThrowInvalidEngineState(cmd);
                }

                var logChange = _engine.WaitForHeartbeat();

                var reachedLeader = new Reference<bool>();
                var cachedLeaderTag = _engine.LeaderTag; // not actually working
                try
                {
                    if (cachedLeaderTag == null)
                    {
                        await Task.WhenAny(logChange, timeoutTask);
                        if (logChange.IsCompleted == false)
                            ThrowTimeoutException(cmd, requestException);

                        continue;
                    }

                    var response = await SendToNodeAsync(context, cachedLeaderTag, cmd, reachedLeader);
                    return (response.Index, cmd.FromRemote(response.Result));
                }
                catch (Exception ex)
                {
                    if (Logger.IsInfoEnabled)
                        Logger.Info($"Tried to send message to leader (reached: {reachedLeader.Value}), retrying", ex);

                    if (reachedLeader.Value)
                        throw;

                    requestException = ex;
                }

                await Task.WhenAny(logChange, timeoutTask);
                if (logChange.IsCompleted == false)
                {
                    ThrowTimeoutException(cmd, requestException);
                }
            }
        }

        [DoesNotReturn]
        private static void ThrowInvalidEngineState(CommandBase cmd)
        {
            throw new NotSupportedException("Cannot send command " + cmd.GetType().FullName + " to the cluster because this node is passive." + Environment.NewLine +
                                            "Passive nodes aren't members of a cluster and require admin action (such as creating a db) " +
                                            "to indicate that this node should create its own cluster");
        }

        [DoesNotReturn]
        private void ThrowTimeoutException(CommandBase cmd, Exception requestException)
        {
            throw new TimeoutException($"Could not send command {cmd.GetType().FullName} from {NodeTag} to leader because there is no leader, " +
                                       $"and we timed out waiting for one after {Engine.OperationTimeout}", requestException);
        }

        private async Task<(long Index, object Result)> SendToNodeAsync(TransactionOperationContext context, string engineLeaderTag, CommandBase cmd, Reference<bool> reachedLeader)
        {
            var djv = cmd.ToJson(context);
            var cmdJson = context.ReadObject(djv, "raft/command");

            ClusterTopology clusterTopology;
            using (context.OpenReadTransaction())
                clusterTopology = _engine.GetTopology(context);

            if (clusterTopology.Members.TryGetValue(engineLeaderTag, out string leaderUrl) == false)
                throw new InvalidOperationException("Leader " + engineLeaderTag + " was not found in the topology members");

            cmdJson.TryGet("Type", out string commandType);

            var serverCertificateChanged = Interlocked.Exchange(ref _serverCertificateChanged, 0) == 1;

            if (_leaderRequestExecutor == null
                || serverCertificateChanged
                || _leaderRequestExecutor.Url.Equals(leaderUrl, StringComparison.OrdinalIgnoreCase) == false)
            {
                var newExecutor = CreateNewClusterRequestExecutor(leaderUrl);
                Interlocked.Exchange(ref _leaderRequestExecutor, newExecutor);
            }

            var command = new PutRaftCommand(_leaderRequestExecutor.Conventions, cmdJson, _engine.Url, commandType);

            try
            {
                await _leaderRequestExecutor.ExecuteAsync(command, context, token: ServerShutdown);
            }
            catch
            {
                reachedLeader.Value = command.HasReachLeader();
                throw;
            }

            return (command.Result.RaftCommandIndex, command.Result.Data);
        }

        internal ClusterRequestExecutor CreateNewClusterRequestExecutor(string leaderUrl)
        {
            var requestExecutor = ClusterRequestExecutor.CreateForSingleNode(leaderUrl, Server.Certificate.Certificate, DocumentConventions.DefaultForServer);
            requestExecutor.DefaultTimeout = Engine.OperationTimeout;

            return requestExecutor;
        }

        private sealed class PutRaftCommand : RavenCommand<PutRaftCommandResult>, IRaftCommand
        {
            private readonly DocumentConventions _conventions;
            private readonly BlittableJsonReaderObject _command;
            private bool _reachedLeader;
            public override bool IsReadRequest => false;

            public bool HasReachLeader() => _reachedLeader;

            private readonly string _source;
            private readonly string _commandType;

            public PutRaftCommand(DocumentConventions conventions, BlittableJsonReaderObject command, string source, string commandType)
            {
                _conventions = conventions;
                _command = command;
                _source = source;
                _commandType = commandType;
            }

            public override void OnResponseFailure(HttpResponseMessage response)
            {
                if (response.Headers.Contains("Reached-Leader") == false)
                    return;
                _reachedLeader = response.Headers.GetValues("Reached-Leader").Contains("true");
            }

            public override HttpRequestMessage CreateRequest(JsonOperationContext ctx, ServerNode node, out string url)
            {
                url = $"{node.Url}/admin/rachis/send?source={_source}&commandType={_commandType}";
                var request = new HttpRequestMessage
                {
                    Method = HttpMethod.Post,
                    Content = new BlittableJsonContent(async stream =>
                    {
                        await using (var writer = new AsyncBlittableJsonTextWriter(ctx, stream))
                        {
                            writer.WriteObject(_command);
                        }
                    }, _conventions)
                };

                return request;
            }

            public override void SetResponse(JsonOperationContext context, BlittableJsonReaderObject response, bool fromCache)
            {
                Result = JsonDeserializationCluster.PutRaftCommandResult(response);
            }

            public string RaftUniqueRequestId { get; } = RaftIdGenerator.NewId();
        }

        public sealed class PutRaftCommandResult
        {
            public long RaftCommandIndex { get; set; }

            public object Data { get; set; }
        }

        public Task WaitForTopology(Leader.TopologyModification state, CancellationToken token)
        {
            return _engine.WaitForTopology(state, token: token);
        }

        public Task WaitForState(RachisState rachisState, CancellationToken token)
        {
            return _engine.WaitForState(rachisState, token);
        }

        public async Task ClusterAcceptNewConnectionAsync(TcpConnectionOptions tcp, TcpConnectionHeaderMessage header, Action disconnect, EndPoint remoteEndpoint)
        {
            try
            {
                if (_engine == null)
                {
                    // on startup, the tcp listeners are initialized prior to the engine, so there could be a race.
                    disconnect();
                    return;
                }

                var features = TcpConnectionHeaderMessage.GetSupportedFeaturesFor(TcpConnectionHeaderMessage.OperationTypes.Cluster, tcp.ProtocolVersion);
                var remoteConnection = new RemoteConnection(_engine.Tag, _engine.CurrentTerm, tcp.Stream, features.Cluster, disconnect);

                await _engine.AcceptNewConnectionAsync(remoteConnection, remoteEndpoint);
            }
            catch (IOException e)
            {
                // expected exception on network failures.
                if (Logger.IsInfoEnabled)
                {
                    Logger.Info($"Failed to accept new RAFT connection via TCP from node {header.SourceNodeTag} ({remoteEndpoint}).", e);
                }
            }
            catch (RachisException e)
            {
                // rachis exceptions are expected, so we will not raise an alert, but only log them.
                if (Logger.IsInfoEnabled)
                {
                    Logger.Info($"Failed to accept new RAFT connection via TCP from node {header.SourceNodeTag} ({remoteEndpoint}).", e);
                }
            }
            catch (Exception e)
            {
                var msg = $"Failed to accept new RAFT connection via TCP from {header.SourceNodeTag} ({remoteEndpoint}).";
                if (Logger.IsInfoEnabled)
                {
                    Logger.Info(msg, e);
                }

                NotificationCenter.Add(AlertRaised.Create(Notification.ServerWide, "RAFT connection error", msg,
                    AlertType.ClusterTopologyWarning, NotificationSeverity.Error, key: ((IPEndPoint)remoteEndpoint).Address.ToString(), details: new ExceptionDetails(e)));
            }
        }

        public async Task WaitForCommitIndexChange(RachisConsensus.CommitIndexModification modification, long value, CancellationToken token = default)
        {
            await _engine.WaitForCommitIndexChange(modification, value, token);
        }

        public string LastStateChangeReason()
        {
            return $"{_engine.CurrentState}, {_engine.LastStateChangeReason} (at {_engine.LastStateChangeTime})";
        }

        public string GetNodeHttpServerUrl(string clientRequestedNodeUrl = null)
        {
            Debug.Assert(Configuration.Core.PublicServerUrl.HasValue || _server.WebUrl != null || clientRequestedNodeUrl != null);

            return Configuration.Core.GetNodeHttpServerUrl(
                (Configuration.Core.PublicServerUrl?.UriValue ?? clientRequestedNodeUrl) ?? _server.WebUrl
            );
        }

        public string GetNodeTcpServerUrl(string clientRequestedNodeUrl = null)
        {
            var ravenServerWebUrl = clientRequestedNodeUrl ?? _server.WebUrl;
            if (ravenServerWebUrl == null)
                ThrowInvalidTcpUrlOnStartup();
            var status = _server.GetTcpServerStatus();
            return Configuration.Core.GetNodeTcpServerUrl(ravenServerWebUrl, status.Port);
        }

        public string[] GetNodeClusterTcpServerUrls(string clientRequestedNodeUrl = null, bool forExternalUse = false)
        {
            UriSetting[] urls = forExternalUse ? Configuration.Core.ExternalPublicTcpServerUrl : Configuration.Core.ClusterPublicTcpServerUrl;
            if (urls == null)
                return new[] { GetNodeTcpServerUrl(clientRequestedNodeUrl) };
            var length = urls.Length;
            var res = new string[length];
            for (var i = 0; i < length; i++)
            {
                res[i] = urls[i].UriValue;
            }
            return res;
        }

        public async Task<NodeConnectionTestResult> TestConnectionFromRemote(RequestExecutor requestExecutor, JsonOperationContext context, string nodeUrl)
        {
            var myUrl = GetNodeHttpServerUrl();
            NodeConnectionTestResult result;

            var nodeConnectionTest = new TestNodeConnectionCommand(myUrl);
            try
            {
                await requestExecutor.ExecuteAsync(nodeConnectionTest, context);
                result = nodeConnectionTest.Result;

                if (nodeConnectionTest.Result.Success == false)
                {
                    result.Success = false;
                    result.Error = $"{NodeConnectionTestResult.GetError(myUrl, nodeUrl)}{Environment.NewLine}{nodeConnectionTest.Result.Error}";
                }
            }
            catch (Exception e)
            {
                return new NodeConnectionTestResult
                {
                    Success = false,
                    Error = $"{NodeConnectionTestResult.GetError(myUrl, nodeUrl)}{Environment.NewLine}{e}"
                };
            }

            return result;
        }

        public async Task<NodeConnectionTestResult> TestConnectionToRemote(string url, string database)
        {
            Task<TcpConnectionInfo> connectionInfo;
            try
            {
                var timeout = TimeoutManager.WaitFor(Configuration.Cluster.OperationTimeout.AsTimeSpan);

                using (var cts = new CancellationTokenSource(Server.Configuration.Cluster.OperationTimeout.AsTimeSpan))
                {
                    connectionInfo = ReplicationUtils.GetDatabaseTcpInfoAsync(GetNodeHttpServerUrl(), url, database, "Test-Connection", Server.Certificate.Certificate,
                        cts.Token);
                }
                Task timeoutTask = await Task.WhenAny(timeout, connectionInfo);
                if (timeoutTask == timeout)
                {
                    throw new TimeoutException($"Waited for {Configuration.Cluster.OperationTimeout.AsTimeSpan} to receive TCP information from '{url}' and got no response");
                }
                await connectionInfo;
            }
            catch (Exception e)
            {
                return new NodeConnectionTestResult
                {
                    Success = false,
                    HTTPSuccess = false,
                    Error = $"An exception was thrown while trying to connect to '{url}':{Environment.NewLine}{e}"
                };
            }

            var result = new NodeConnectionTestResult
            {
                HTTPSuccess = true,
                TcpServerUrl = connectionInfo.Result.Url
            };

            try
            {
                await TestConnectionHandler.ConnectToClientNodeAsync(_server, connectionInfo.Result, Engine.TcpConnectionTimeout,
                    LoggingSource.Instance.GetLogger("testing-connection", "testing-connection"), database, result, ServerShutdown);
            }
            catch (Exception e)
            {
                result.Success = false;
                result.Error = $"Was able to connect to url '{url}', but exception was thrown while trying to connect to TCP port '{connectionInfo.Result.Url}':{Environment.NewLine}{e}";
            }

            return result;
        }

        [DoesNotReturn]
        private static void ThrowInvalidTcpUrlOnStartup()
        {
            throw new InvalidOperationException("The server has yet to complete startup, cannot get NodeTcpServerUtl");
        }

        public DynamicJsonValue GetTcpInfoAndCertificates(string clientRequestedNodeUrl, bool forExternalUse = false)
        {
            var tcpServerUrl = GetNodeTcpServerUrl(clientRequestedNodeUrl);
            if (tcpServerUrl.StartsWith("tcp://localhost.fiddler:", StringComparison.OrdinalIgnoreCase))
                tcpServerUrl = tcpServerUrl.Remove(15, 8);

            var res = new DynamicJsonValue
            {
                [nameof(TcpConnectionInfo.Url)] = tcpServerUrl,
                [nameof(TcpConnectionInfo.Certificate)] = _server.Certificate.CertificateForClients,
                [nameof(TcpConnectionInfo.NodeTag)] = NodeTag,
                [nameof(TcpConnectionInfo.ServerId)] = ServerId.ToString()
            };

            var urls = GetNodeClusterTcpServerUrls(clientRequestedNodeUrl, forExternalUse);
            var array = new DynamicJsonArray();
            foreach (var url in urls)
            {
                array.Add(url);
            }

            res[nameof(TcpConnectionInfo.Urls)] = array;

            return res;
        }

        public DynamicJsonValue GetLogDetails(ClusterOperationContext context, int max = 100)
        {
            RachisConsensus.GetLastTruncated(context, out var index, out var term);
            var range = Engine.GetLogEntriesRange(context);
            var entries = new DynamicJsonArray();
            foreach (var entry in Engine.GetLogEntries(range.Min, context, max))
            {
                entries.Add(entry.ToString());
            }

            var json = new DynamicJsonValue
            {
                [nameof(LogSummary.CommitIndex)] = Engine.GetLastCommitIndex(context),
                [nameof(LogSummary.LastTruncatedIndex)] = index,
                [nameof(LogSummary.LastTruncatedTerm)] = term,
                [nameof(LogSummary.FirstEntryIndex)] = range.Min,
                [nameof(LogSummary.LastLogEntryIndex)] = range.Max,
                [nameof(LogSummary.Entries)] = entries
            };
            return json;
        }

        public IEnumerable<Client.ServerWide.Operations.MountPointUsage> GetMountPointUsageDetailsFor(StorageEnvironmentWithType environment, bool includeTempBuffers)
        {
            var fullPath = environment?.Environment.Options.BasePath.FullPath;
            if (fullPath == null)
                yield break;

            var driveInfo = environment.Environment.Options.DriveInfoByPath?.Value;
            var diskSpaceResult = DiskUtils.GetDiskSpaceInfo(fullPath, driveInfo?.BasePath);
            if (diskSpaceResult == null)
                yield break;

            var sizeOnDisk = environment.Environment.GenerateSizeReport(includeTempBuffers);
            var usage = new Client.ServerWide.Operations.MountPointUsage
            {
                Name = environment.Name,
                Type = environment.Type.ToString(),
                UsedSpace = sizeOnDisk.DataFileInBytes,
                DiskSpaceResult = FillDiskSpaceResult(diskSpaceResult),
                UsedSpaceByTempBuffers = 0
            };

            var ioStatsResult = Server.DiskStatsGetter.Get(driveInfo?.BasePath.DriveName);
            if (ioStatsResult != null)
                usage.IoStatsResult = FillIoStatsResult(ioStatsResult);

            if (diskSpaceResult.DriveName == driveInfo?.JournalPath.DriveName)
            {
                usage.UsedSpace += sizeOnDisk.JournalsInBytes;
                usage.UsedSpaceByTempBuffers += includeTempBuffers ? sizeOnDisk.TempRecyclableJournalsInBytes : 0;
            }
            else
            {
                var journalDiskSpaceResult = DiskUtils.GetDiskSpaceInfo(environment.Environment.Options.JournalPath?.FullPath, driveInfo?.JournalPath);
                if (journalDiskSpaceResult != null)
                {
                    var journalUsage = new Client.ServerWide.Operations.MountPointUsage
                    {
                        Name = environment.Name,
                        Type = environment.Type.ToString(),
                        DiskSpaceResult = FillDiskSpaceResult(journalDiskSpaceResult),
                        UsedSpaceByTempBuffers = includeTempBuffers ? sizeOnDisk.TempRecyclableJournalsInBytes : 0
                    };
                    var journalIoStatsResult = Server.DiskStatsGetter.Get(driveInfo?.JournalPath.DriveName);
                    if (journalIoStatsResult != null)
                        usage.IoStatsResult = FillIoStatsResult(ioStatsResult);

                    yield return journalUsage;
                }
            }

            if (includeTempBuffers)
            {
                if (diskSpaceResult.DriveName == driveInfo?.TempPath.DriveName)
                {
                    usage.UsedSpaceByTempBuffers += sizeOnDisk.TempBuffersInBytes;
                }
                else
                {
                    var tempBuffersDiskSpaceResult = DiskUtils.GetDiskSpaceInfo(environment.Environment.Options.TempPath.FullPath, driveInfo?.TempPath);
                    if (tempBuffersDiskSpaceResult != null)
                    {
                        var tempBuffersUsage = new Client.ServerWide.Operations.MountPointUsage
                        {
                            Name = environment.Name,
                            Type = environment.Type.ToString(),
                            UsedSpaceByTempBuffers = sizeOnDisk.TempBuffersInBytes,
                            DiskSpaceResult = FillDiskSpaceResult(tempBuffersDiskSpaceResult)
                        };
                        var tempBufferIoStatsResult = Server.DiskStatsGetter.Get(driveInfo?.TempPath.DriveName);
                        if (tempBufferIoStatsResult != null)
                            tempBuffersUsage.IoStatsResult = FillIoStatsResult(ioStatsResult);

                        yield return tempBuffersUsage;
                    }
                }
            }

            yield return usage;
        }

        private static Client.ServerWide.Operations.DiskSpaceResult FillDiskSpaceResult(Sparrow.Server.Utils.DiskSpaceResult journalDiskSpaceResult)
        {
            return new Client.ServerWide.Operations.DiskSpaceResult
            {
                DriveName = journalDiskSpaceResult.DriveName,
                VolumeLabel = journalDiskSpaceResult.VolumeLabel,
                TotalFreeSpaceInBytes = journalDiskSpaceResult.TotalFreeSpace.GetValue(SizeUnit.Bytes),
                TotalSizeInBytes = journalDiskSpaceResult.TotalSize.GetValue(SizeUnit.Bytes)
            };
        }

        internal static IoStatsResult FillIoStatsResult(DiskStatsResult ioStatsResult)
        {
            return new IoStatsResult
            {
                IoReadOperations = ioStatsResult.IoReadOperations,
                IoWriteOperations = ioStatsResult.IoWriteOperations,
                ReadThroughputInKb = ioStatsResult.ReadThroughput.GetValue(SizeUnit.Kilobytes),
                WriteThroughputInKb = ioStatsResult.WriteThroughput.GetValue(SizeUnit.Kilobytes),
                QueueLength = ioStatsResult.QueueLength,
            };
        }

        public StreamsTempFile GetTempFile(string fileTypeOrName, string suffix, bool? isEncrypted = null)
        {
            var name = $"{fileTypeOrName}.{Guid.NewGuid():N}.{suffix}";
            var tempPath = _env.Options.DataPager.Options.TempPath.Combine(name);

            return new StreamsTempFile(tempPath.FullPath, isEncrypted ?? _env.Options.Encryption.IsEnabled);
        }

        public string WhoseTaskIsIt(
      DatabaseTopology databaseTopology,
      IDatabaseTask configuration,
      IDatabaseTaskStatus taskStatus,
      bool keepTaskOnOriginalMemberNode = false)
        {
            var whoseTaskIsIt = databaseTopology.WhoseTaskIsIt(
                Engine.CurrentState, configuration,
                getLastResponsibleNode:
                () =>
                {
                    var lastResponsibleNode = taskStatus?.NodeTag;
                    if (lastResponsibleNode == null)
                    {
                        // first time this task is assigned
                        return null;
                    }

                    if (databaseTopology.AllNodes.Contains(lastResponsibleNode) == false)
                    {
                        // the topology doesn't include the last responsible node anymore
                        // we'll choose a different one
                        return null;
                    }

                    if (taskStatus is PeriodicBackupStatus)
                    {
                        if (databaseTopology.Rehabs.Contains(lastResponsibleNode) &&
                            databaseTopology.PromotablesStatus.TryGetValue(lastResponsibleNode, out var status) &&
                            (status == DatabasePromotionStatus.OutOfCpuCredits ||
                             status == DatabasePromotionStatus.EarlyOutOfMemory ||
                             status == DatabasePromotionStatus.HighDirtyMemory))
                        {
                            // avoid moving backup tasks when the machine is out of CPU credit
                            return lastResponsibleNode;
                        }
                    }

                    if (LicenseManager.HasHighlyAvailableTasks() == false)
                    {
                        // can't redistribute, keep it on the original node
                        RaiseAlertIfNecessary(databaseTopology, configuration, lastResponsibleNode);
                        return lastResponsibleNode;
                    }

                    if (keepTaskOnOriginalMemberNode &&
                        databaseTopology.Members.Contains(lastResponsibleNode))
                    {
                        // keep the task on the original node
                        return lastResponsibleNode;
                    }

                    return null;
                });

            if (whoseTaskIsIt == null && taskStatus is PeriodicBackupStatus)
                return taskStatus.NodeTag; // we don't want to stop backup process

            return whoseTaskIsIt;
        }

        private void RaiseAlertIfNecessary(DatabaseTopology databaseTopology, IDatabaseTask configuration, string lastResponsibleNode)
        {
            // raise alert if redistribution is necessary
            if (databaseTopology.Count > 1 &&
                NodeTag != lastResponsibleNode &&
                databaseTopology.Members.Contains(lastResponsibleNode) == false)
            {
                var alert = LicenseManager.CreateHighlyAvailableTasksAlert(databaseTopology, configuration, lastResponsibleNode);
                NotificationCenter.Add(alert);
            }
        }

        internal TestingStuff ForTestingPurposes;

        internal TestingStuff ForTestingPurposesOnly()
        {
            if (ForTestingPurposes != null)
                return ForTestingPurposes;

            return ForTestingPurposes = new TestingStuff();
        }

        internal sealed class TestingStuff
        {
            internal Action BeforePutLicenseCommandHandledInOnValueChanged;
            internal bool StopIndex;
            internal Action<CompareExchangeCommandBase> ModifyCompareExchangeTimeout;
            internal Action RestoreDatabaseAfterSavingDatabaseRecord;
        }

        public readonly MemoryCache QueryClauseCache;

        public void LowMemory(LowMemorySeverity lowMemorySeverity)
        {
            if (lowMemorySeverity != LowMemorySeverity.ExtremelyLow)
                return;
            // just discard the whole thing
            QueryClauseCache.Clear();
        }

        public void LowMemoryOver()
        {
        }
    }
}<|MERGE_RESOLUTION|>--- conflicted
+++ resolved
@@ -150,11 +150,9 @@
 
         public CatastrophicFailureNotification CatastrophicFailureNotification { get; }
 
-<<<<<<< HEAD
+        public DateTime? LastCertificateUpdateTime { get; private set; }
+
         internal ClusterRequestExecutor ClusterRequestExecutor => _clusterRequestExecutor.Value;
-=======
-        public DateTime? LastCertificateUpdateTime { get; private set; }
->>>>>>> 72c93f41
 
         public ServerStore(RavenConfiguration configuration, RavenServer server)
         {
@@ -1300,7 +1298,9 @@
                     ConcurrentBackupsCounter.ModifyMaxConcurrentBackups();
                     NotifyAboutClusterTopologyAndConnectivityChanges();
                     break;
-<<<<<<< HEAD
+                case nameof(PutCertificateCommand):
+                    LastCertificateUpdateTime = SystemTime.UtcNow;
+                    break;
 
                 case nameof(UpdateServerPublishedUrlsCommand):
                     using (Engine.ContextPool.AllocateOperationContext(out ClusterOperationContext context))
@@ -1317,10 +1317,6 @@
                         orchestrator.Result.UpdateUrls(index);
                     }
 
-=======
-                case nameof(PutCertificateCommand):
-                    LastCertificateUpdateTime = SystemTime.UtcNow;
->>>>>>> 72c93f41
                     break;
             }
         }
