﻿using System;
using System.Collections.Generic;
using System.Diagnostics;
using System.Threading;
using System.Threading.Tasks;
using Raven.Client.Documents.Changes;
using Raven.Client.Documents.Exceptions.Transformers;
using Raven.Client.Documents.Transformers;
using Raven.Client.Exceptions.Cluster;
using Raven.Client.Server;
using Raven.Server.Documents.Indexes.Static;
using Raven.Server.NotificationCenter.Notifications;
using Raven.Server.NotificationCenter.Notifications.Details;
using Raven.Server.ServerWide;
using Raven.Server.ServerWide.Commands.Transformers;
using Raven.Server.ServerWide.Context;
using Sparrow.Logging;

namespace Raven.Server.Documents.Transformers
{
    public class TransformerStore : IDisposable
    {
        private readonly Logger _log;

        private readonly DocumentDatabase _documentDatabase;
        private readonly ServerStore _serverStore;

        private readonly CollectionOfTransformers _transformers = new CollectionOfTransformers();

        /// <summary>
        /// The current lock, used to make sure indexes/transformers have a unique names
        /// </summary>
        private readonly object _locker = new object();

        private readonly SemaphoreSlim _indexAndTransformerLocker;

        private bool _initialized;

        public TransformerStore(DocumentDatabase documentDatabase, ServerStore serverStore, SemaphoreSlim indexAndTransformerLocker)
        {
            _documentDatabase = documentDatabase;
            _serverStore = serverStore;
            _log = LoggingSource.Instance.GetLogger<TransformerStore>(_documentDatabase.Name);
            _indexAndTransformerLocker = indexAndTransformerLocker;
<<<<<<< HEAD

            _serverStore.Cluster.DatabaseChanged += OnDatabaseChanged;
=======
>>>>>>> ba9d9bca
        }

        private void OnDatabaseChanged(object sender, string databaseName)
        {
            if (string.Equals(databaseName, _documentDatabase.Name, StringComparison.OrdinalIgnoreCase) == false)
                return;

            try
            {
                TransactionOperationContext context;
                using (_serverStore.ContextPool.AllocateOperationContext(out context))
                {
                    DatabaseRecord record;
                    using (context.OpenReadTransaction())
                    {
                        record = _serverStore.Cluster.ReadDatabase(context, _documentDatabase.Name);
                        if (record == null)
                            return;
                    }

                    lock (_locker)
                    {
                        HandleDeletes(record);
                        HandleChanges(record);
                    }
                }
            }
            catch (Exception e)
            {
                // log here and continue?
            }
        }

<<<<<<< HEAD
        private void HandleChanges(DatabaseRecord record)
        {
            foreach (var kvp in record.Transformers)
=======
        public void HandleDatabaseRecordChange()
        {
            if (_serverStore == null)
                return;

            var transformersToDelete = new List<string>();

            TransactionOperationContext context;
            using (_serverStore.ContextPool.AllocateOperationContext(out context))
>>>>>>> ba9d9bca
            {
                var name = kvp.Key;
                var definition = kvp.Value;

                var existingTransformer = GetTransformer(name);
                if (existingTransformer != null)
                {
                    var result = definition.Compare(existingTransformer.Definition);
                    result &= ~TransformerDefinitionCompareDifferences.Etag;

                    if (result == TransformerDefinitionCompareDifferences.None)
                        continue;

                    if (result.HasFlag(TransformerDefinitionCompareDifferences.LockMode))
                    {
                        existingTransformer.Definition.LockMode = definition.LockMode;
                        continue;
                    }

                    DeleteTransformerInternal(existingTransformer);
                }

                try
                {
                    var transformer = Transformer.CreateNew(definition, _documentDatabase.Configuration.Indexing, LoggingSource.Instance.GetLogger<Transformer>(_documentDatabase.Name));
                    CreateTransformerInternal(transformer);
                }
                catch (Exception e)
                {
                    var fakeTransformer = new FaultyInMemoryTransformer(kvp.Key, definition.Etag, e);

                    var message = $"Could not create transformer with etag {definition.Etag}. Created in-memory, fake instance: {fakeTransformer.Name}";

                    if (_log.IsOperationsEnabled)
                        _log.Operations(message, e);

                    _documentDatabase.NotificationCenter.Add(AlertRaised.Create("Transformer creation failed",
                        message,
                        AlertType.TransformerStore_TransformerCouldNotBeCreated,
                        NotificationSeverity.Error,
                        key: fakeTransformer.Name,
                        details: new ExceptionDetails(e)));

                    CreateTransformerInternal(fakeTransformer);
                }
            }
        }

        private void HandleDeletes(DatabaseRecord record)
        {
            foreach (var transformer in _transformers)
            {
                if (record.Transformers.ContainsKey(transformer.Name))
                    continue;

                DeleteTransformerInternal(transformer);
            }
        }

        public Task InitializeAsync(DatabaseRecord record)
        {
            if (_initialized)
                throw new InvalidOperationException($"{nameof(TransformerStore)} was already initialized.");

            lock (_locker)
            {
                if (_initialized)
                    throw new InvalidOperationException($"{nameof(TransformerStore)} was already initialized.");

                _initialized = true;

                return Task.Factory.StartNew(() => OpenTransformers(record), TaskCreationOptions.LongRunning);
            }
        }

        private void OpenTransformers(DatabaseRecord record)
        {
            if (_documentDatabase.Configuration.Indexing.RunInMemory)
                return;

            lock (_locker)
            {
                foreach (var kvp in record.Transformers)
                {
                    if (_documentDatabase.DatabaseShutdown.IsCancellationRequested)
                        return;

                    var definition = kvp.Value;

                    List<Exception> exceptions = null;
                    if (_documentDatabase.Configuration.Core.ThrowIfAnyIndexOrTransformerCouldNotBeOpened)
                        exceptions = new List<Exception>();

                    try
                    {
                        var transformer = Transformer.CreateNew(definition, _documentDatabase.Configuration.Indexing, LoggingSource.Instance.GetLogger<Transformer>(_documentDatabase.Name));
                        _transformers.Add(transformer);
                    }
                    catch (Exception e)
                    {
                        exceptions?.Add(e);

                        var fakeTransformer = new FaultyInMemoryTransformer(kvp.Key, definition.Etag, e);

                        var message = $"Could not create transformer with etag {definition.Etag}. Created in-memory, fake instance: {fakeTransformer.Name}";

                        if (_log.IsOperationsEnabled)
                            _log.Operations(message, e);

                        _documentDatabase.NotificationCenter.Add(AlertRaised.Create("Transformer creation failed",
                            message,
                            AlertType.TransformerStore_TransformerCouldNotBeCreated,
                            NotificationSeverity.Error,
                            key: fakeTransformer.Name,
                            details: new ExceptionDetails(e)));

                        _transformers.Add(fakeTransformer);
                    }

                    if (exceptions != null && exceptions.Count > 0)
                        throw new AggregateException("Could not load some of the transformers", exceptions);
                }
            }
        }

        public async Task<long> CreateTransformer(TransformerDefinition definition)
        {
            if (definition == null)
                throw new ArgumentNullException(nameof(definition));

            IndexAndTransformerCompilationCache.GetTransformerInstance(definition); // pre-compile it and validate

            await _indexAndTransformerLocker.WaitAsync();

            try
            {
                var command = new PutTransformerCommand(definition, _documentDatabase.Name);

                try
                {
                    var index = await _serverStore.SendToLeaderAsync(command);

                    await _serverStore.Cluster.WaitForIndexNotification(index);

                    var instance = GetTransformer(definition.Name);
                    return instance.Etag;
                }
                catch (CommandExecutionException e)
                {
                    throw e.InnerException;
                }
            }
            finally
            {
                _indexAndTransformerLocker.Release();
            }
        }

        public Transformer GetTransformer(int id)
        {
            Transformer transformer;
            if (_transformers.TryGetByEtag(id, out transformer) == false)
                return null;

            return transformer;
        }

        public Transformer GetTransformer(string name)
        {
            Transformer transformer;
            if (_transformers.TryGetByName(name, out transformer) == false)
                return null;

            return transformer;
        }

        public async Task<bool> TryDeleteTransformerIfExists(string name)
        {
            await _indexAndTransformerLocker.WaitAsync();

            try
            {
                var transformer = GetTransformer(name);
                if (transformer == null)
                    return false;

                var etag = await _serverStore.SendToLeaderAsync(new DeleteTransformerCommand(transformer.Name, _documentDatabase.Name));

                await _serverStore.Cluster.WaitForIndexNotification(etag);

                return true;
            }
            finally
            {
                _indexAndTransformerLocker.Release();
            }
        }

        public async Task DeleteTransformer(string name)
        {
            await _indexAndTransformerLocker.WaitAsync();

            try
            {
                var transformer = GetTransformer(name);
                if (transformer == null)
                    TransformerDoesNotExistException.ThrowFor(name);

                var etag = await _serverStore.SendToLeaderAsync(new DeleteTransformerCommand(transformer.Name, _documentDatabase.Name));

                await _serverStore.Cluster.WaitForIndexNotification(etag);
            }
            finally
            {
                _indexAndTransformerLocker.Release();
            }
        }

        public IEnumerable<Transformer> GetTransformers()
        {
            return _transformers;
        }

        public int GetTransformersCount()
        {
            return _transformers.Count;
        }

        public async Task SetLock(string name, TransformerLockMode mode)
        {
            await _indexAndTransformerLocker.WaitAsync();

            try
            {
                var transformer = GetTransformer(name);
                if (transformer == null)
                    TransformerDoesNotExistException.ThrowFor(name);

                var faultyInMemoryTransformer = transformer as FaultyInMemoryTransformer;
                if (faultyInMemoryTransformer != null)
                {
                    faultyInMemoryTransformer.SetLock(mode); // this will throw proper exception
                    return;
                }

                var command = new SetTransformerLockCommand(name, mode, _documentDatabase.Name);

                var etag = await _serverStore.SendToLeaderAsync(command);

                await _serverStore.Cluster.WaitForIndexNotification(etag);
            }
            finally
            {
                _indexAndTransformerLocker.Release();
            }
        }

        public async Task Rename(string name, string newName)
        {
            await _indexAndTransformerLocker.WaitAsync();

            try
            {
                var transformer = GetTransformer(name);
                if (transformer == null)
                    TransformerDoesNotExistException.ThrowFor(name);

                var command = new RenameTransformerCommand(name, newName, _documentDatabase.Name);

                var etag = await _serverStore.SendToLeaderAsync(command);

                await _serverStore.Cluster.WaitForIndexNotification(etag);
            }
            finally
            {
                _indexAndTransformerLocker.Release();
            }
        }

        private void DeleteTransformerInternal(Transformer transformer)
        {
            lock (_locker)
            {
                Transformer _;
                _transformers.TryRemoveByEtag(transformer.Etag, out _);

                _documentDatabase.Changes.RaiseNotifications(new TransformerChange
                {
                    Name = transformer.Name,
                    Type = TransformerChangeTypes.TransformerRemoved,
                    Etag = transformer.Etag
                });
            }
        }

        private void CreateTransformerInternal(Transformer transformer)
        {
            Debug.Assert(transformer != null);
            Debug.Assert(transformer.Etag > 0);

            _transformers.Add(transformer);
            _documentDatabase.Changes.RaiseNotifications(new TransformerChange
            {
                Name = transformer.Name,
                Type = TransformerChangeTypes.TransformerAdded,
                Etag = transformer.Etag
            });
        }

        public void Dispose()
        {
            _serverStore.Cluster.DatabaseChanged -= OnDatabaseChanged;
        }
    }
}<|MERGE_RESOLUTION|>--- conflicted
+++ resolved
@@ -42,18 +42,10 @@
             _serverStore = serverStore;
             _log = LoggingSource.Instance.GetLogger<TransformerStore>(_documentDatabase.Name);
             _indexAndTransformerLocker = indexAndTransformerLocker;
-<<<<<<< HEAD
-
-            _serverStore.Cluster.DatabaseChanged += OnDatabaseChanged;
-=======
->>>>>>> ba9d9bca
-        }
-
-        private void OnDatabaseChanged(object sender, string databaseName)
-        {
-            if (string.Equals(databaseName, _documentDatabase.Name, StringComparison.OrdinalIgnoreCase) == false)
-                return;
-
+        }
+
+        public void HandleDatabaseRecordChange()
+        {
             try
             {
                 TransactionOperationContext context;
@@ -76,25 +68,14 @@
             }
             catch (Exception e)
             {
-                // log here and continue?
-            }
-        }
-
-<<<<<<< HEAD
+                if (_log.IsInfoEnabled)
+                    _log.Info("Could not proccess database change for TransformerStore",e);
+            }
+        }
+
         private void HandleChanges(DatabaseRecord record)
         {
             foreach (var kvp in record.Transformers)
-=======
-        public void HandleDatabaseRecordChange()
-        {
-            if (_serverStore == null)
-                return;
-
-            var transformersToDelete = new List<string>();
-
-            TransactionOperationContext context;
-            using (_serverStore.ContextPool.AllocateOperationContext(out context))
->>>>>>> ba9d9bca
             {
                 var name = kvp.Key;
                 var definition = kvp.Value;
@@ -237,7 +218,7 @@
                 {
                     var index = await _serverStore.SendToLeaderAsync(command);
 
-                    await _serverStore.Cluster.WaitForIndexNotification(index);
+                    await _documentDatabase.WaitForIndexNotification(index);
 
                     var instance = GetTransformer(definition.Name);
                     return instance.Etag;
@@ -283,7 +264,7 @@
 
                 var etag = await _serverStore.SendToLeaderAsync(new DeleteTransformerCommand(transformer.Name, _documentDatabase.Name));
 
-                await _serverStore.Cluster.WaitForIndexNotification(etag);
+                await _documentDatabase.WaitForIndexNotification(etag);
 
                 return true;
             }
@@ -305,7 +286,7 @@
 
                 var etag = await _serverStore.SendToLeaderAsync(new DeleteTransformerCommand(transformer.Name, _documentDatabase.Name));
 
-                await _serverStore.Cluster.WaitForIndexNotification(etag);
+                await _documentDatabase.WaitForIndexNotification(etag);
             }
             finally
             {
@@ -344,7 +325,7 @@
 
                 var etag = await _serverStore.SendToLeaderAsync(command);
 
-                await _serverStore.Cluster.WaitForIndexNotification(etag);
+                await _documentDatabase.WaitForIndexNotification(etag);
             }
             finally
             {
@@ -366,7 +347,7 @@
 
                 var etag = await _serverStore.SendToLeaderAsync(command);
 
-                await _serverStore.Cluster.WaitForIndexNotification(etag);
+                await _documentDatabase.WaitForIndexNotification(etag);
             }
             finally
             {
@@ -406,7 +387,7 @@
 
         public void Dispose()
         {
-            _serverStore.Cluster.DatabaseChanged -= OnDatabaseChanged;
+            
         }
     }
 }