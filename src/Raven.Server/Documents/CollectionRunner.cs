--- conflicted
+++ resolved
@@ -45,11 +45,9 @@
             BlittableJsonReaderObject patchArgs, Action<IOperationProgress> onProgress, OperationCancelToken token)
         {
             return ExecuteOperation(collectionName, start, take, options, Context, onProgress,
-<<<<<<< HEAD
-                key => new PatchDocumentCommand(Context, key, null, false, (patch, patchArgs), (null, null), Database.IdentityPartsSeparator, false, false, false, false), token);
-=======
-                key => new PatchDocumentCommand(Context, key, expectedChangeVector: null, skipPatchIfChangeVectorMismatch: false, patch: (patch, patchArgs), patchIfMissing: (null, null), createIfMissing: null, Database, isTest: false, debugMode: false, collectResultsNeeded: false, returnDocument: false), token);
->>>>>>> 6f1a706a
+                key => new PatchDocumentCommand(Context, key, expectedChangeVector: null, skipPatchIfChangeVectorMismatch: false, patch: (patch, patchArgs),
+                    patchIfMissing: (null, null), createIfMissing: null, identityPartsSeparator: Database.IdentityPartsSeparator, isTest: false, debugMode: false,
+                    collectResultsNeeded: false, returnDocument: false), token);
         }
 
         protected async Task<IOperationResult> ExecuteOperation(string collectionName, long start, long take, CollectionOperationOptions options, DocumentsOperationContext context,
