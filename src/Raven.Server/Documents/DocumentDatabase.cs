﻿using System;
<<<<<<< HEAD
using System.Buffers;
=======
using System.Collections.Concurrent;
>>>>>>> e09dd26b
using System.Collections.Generic;
using System.Diagnostics;
using System.IO;
using System.IO.Compression;
using System.Linq;
using System.Runtime.ExceptionServices;
using System.Text;
using System.Threading;
using System.Threading.Tasks;
using Raven.Client.Documents.Changes;
using Raven.Client.Documents.Conventions;
using Raven.Client.Documents.Operations.Configuration;
using Raven.Client.Documents.Smuggler;
using Raven.Client.Exceptions.Commercial;
using Raven.Client.Exceptions.Database;
using Raven.Client.Extensions;
using Raven.Client.Http;
using Raven.Client.ServerWide;
using Raven.Client.Util;
using Raven.Server.Config;
using Raven.Server.Documents.Changes;
using Raven.Server.Documents.DataArchival;
using Raven.Server.Config.Settings;
using Raven.Server.Dashboard;
using Raven.Server.Documents.ETL;
using Raven.Server.Documents.Expiration;
using Raven.Server.Documents.Handlers.Batches.Commands;
using Raven.Server.Documents.Handlers.Processors.Batches;
using Raven.Server.Documents.Indexes;
using Raven.Server.Documents.Operations;
using Raven.Server.Documents.Patch;
using Raven.Server.Documents.PeriodicBackup;
using Raven.Server.Documents.PeriodicBackup.Restore;
using Raven.Server.Documents.Queries;
using Raven.Server.Documents.QueueSink;
using Raven.Server.Documents.Replication;
using Raven.Server.Documents.Smuggler;
using Raven.Server.Documents.Subscriptions;
using Raven.Server.Documents.TcpHandlers;
using Raven.Server.Documents.TimeSeries;
using Raven.Server.Documents.TransactionMerger;
using Raven.Server.Json;
using Raven.Server.NotificationCenter;
using Raven.Server.NotificationCenter.Notifications;
using Raven.Server.NotificationCenter.Notifications.Details;
using Raven.Server.Rachis;
using Raven.Server.Routing;
using Raven.Server.ServerWide;
using Raven.Server.ServerWide.Commands;
using Raven.Server.ServerWide.Commands.PeriodicBackup;
using Raven.Server.ServerWide.Context;
using Raven.Server.Smuggler.Documents;
using Raven.Server.Smuggler.Documents.Data;
using Raven.Server.Utils;
using Raven.Server.Utils.IoMetrics;
using Sparrow;
using Sparrow.Backups;
using Sparrow.Collections;
using Sparrow.Json;
using Sparrow.Json.Parsing;
using Sparrow.Json.Sync;
using Sparrow.Logging;
using Sparrow.Platform;
using Sparrow.Server;
using Sparrow.Server.Meters;
using Sparrow.Threading;
using Voron;
using Voron.Data.Tables;
using Voron.Exceptions;
using Voron.Impl.Backup;
using static Raven.Server.Documents.DatabasesLandlord;
using Constants = Raven.Client.Constants;
using MountPointUsage = Raven.Client.ServerWide.Operations.MountPointUsage;
using Size = Raven.Client.Util.Size;
using System.Diagnostics.CodeAnalysis;
using Sparrow.Server.Utils;
using Sparrow.Utils;
using static Raven.Server.Smuggler.Documents.CounterItem;

namespace Raven.Server.Documents
{
    public class DocumentDatabase : IDisposable
    {
        private readonly ServerStore _serverStore;
        private readonly Action<string> _addToInitLog;
        private readonly Logger _logger;
        private readonly DisposeOnce<SingleAttempt> _disposeOnce;
        internal TestingStuff ForTestingPurposes;

        private readonly CancellationTokenSource _databaseShutdown;

        private readonly object _idleLocker = new object();

        private readonly SemaphoreSlim _updateValuesLocker = new(1, 1);

        public Action<string> AddToInitLog => _addToInitLog;

        /// <summary>
        /// The current lock, used to make sure indexes have a unique names
        /// </summary>
        private Task _indexStoreTask;

        private long _usages;
        private readonly ManualResetEventSlim _waitForUsagesOnDisposal = new ManualResetEventSlim(false);
        private long _lastIdleTicks = DateTime.UtcNow.Ticks;
        private DateTime _nextIoMetricsCleanupTime;
        private long _lastTopologyIndex = -1;
        private long _preventUnloadCounter;

        public string DatabaseGroupId;
        public string ClusterTransactionId;

        private Lazy<RequestExecutor> _proxyRequestExecutor;

        private readonly DatabasesLandlord.StateChange _databaseStateChange;

        public DocumentsCompressionConfiguration DocumentsCompression => _documentsCompression;
        private DocumentsCompressionConfiguration _documentsCompression = new(compressRevisions: false, collections: Array.Empty<string>());
        private HashSet<string> _compressedCollections = new(StringComparer.OrdinalIgnoreCase);

        public void ResetIdleTime()
        {
            _lastIdleTicks = DateTime.MinValue.Ticks;
        }

        public DocumentDatabase(string name, RavenConfiguration configuration, ServerStore serverStore, Action<string> addToInitLog)
        {
            Name = name;
            _logger = LoggingSource.Instance.GetLogger<DocumentDatabase>(Name);
            _serverStore = serverStore;
            _addToInitLog = addToInitLog;
            StartTime = Time.GetUtcNow();
            LastAccessTime = Time.GetUtcNow();
            Configuration = configuration;
            _nextIoMetricsCleanupTime = DateTime.UtcNow.Add(Configuration.Storage.IoMetricsCleanupInterval.AsTimeSpan);
            Scripts = new ScriptRunnerCache(this, Configuration);

            Is32Bits = PlatformDetails.Is32Bits || Configuration.Storage.ForceUsing32BitsPager;

            _databaseShutdown = CancellationTokenSource.CreateLinkedTokenSource(serverStore.ServerShutdown);
            _disposeOnce = new DisposeOnce<SingleAttempt>(DisposeInternal);

            _databaseStateChange = new DatabasesLandlord.StateChange(ServerStore, name, _logger, UpdateOnStateChange, 0, _databaseShutdown.Token);

            try
            {
                if (configuration.Initialized == false)
                    throw new InvalidOperationException("Cannot create a new document database instance without initialized configuration");

                if (Configuration.Core.RunInMemory == false)
                {
                    _addToInitLog("Creating db.lock file");
                    _fileLocker = new FileLocker(Configuration.Core.DataDirectory.Combine("db.lock").FullPath);
                    _fileLocker.TryAcquireWriteLock(_logger);
                }

                Smuggler = new DatabaseSmugglerFactory(this);
                QueryMetadataCache = new QueryMetadataCache();
                IoChanges = new IoChangesNotifications
                {
                    DisableIoMetrics = configuration.Storage.EnableIoMetrics == false
                };
                Changes = new DocumentsChanges();
                TombstoneCleaner = new TombstoneCleaner(this);
                DocumentsStorage = CreateDocumentsStorage(addToInitLog);
                CompareExchangeStorage = new CompareExchangeStorage(this);
                IndexStore = CreateIndexStore(serverStore);
                QueryRunner = new QueryRunner(this);
                EtlLoader = new EtlLoader(this, serverStore);
                SubscriptionStorage = CreateSubscriptionStorage(serverStore);
                OngoingTasks = new OngoingTasks.OngoingTasks(this);
                Metrics = new MetricCounters();
                MetricCacher = new DatabaseMetricCacher(this);
                TxMerger = new DocumentsTransactionOperationsMerger(this);
                ConfigurationStorage = new ConfigurationStorage(this);
                NotificationCenter = new DatabaseNotificationCenter(this);
                HugeDocuments = new HugeDocuments(NotificationCenter, configuration.PerformanceHints.HugeDocumentsCollectionSize,
                    configuration.PerformanceHints.HugeDocumentSize.GetValue(SizeUnit.Bytes));
                Operations = new DatabaseOperations(this);
                DatabaseInfoCache = serverStore.DatabaseInfoCache;
                
                RachisLogIndexNotifications = new DatabaseRaftIndexNotifications(_serverStore.Engine.StateMachine._rachisLogIndexNotifications, DatabaseShutdown);
                CatastrophicFailureNotification = new CatastrophicFailureNotification((environmentId, environmentPath, e, stacktrace) =>
                {
                    serverStore.DatabasesLandlord.CatastrophicFailureHandler.Execute(name, e, environmentId, environmentPath, stacktrace);
                });
                _hasClusterTransaction = new ManualResetEventSlim(false);
                IdentityPartsSeparator = '/';
                QueueSinkLoader = new QueueSinkLoader(this, serverStore);
                _proxyRequestExecutor = CreateRequestExecutor();
                _serverStore.Server.ServerCertificateChanged += OnCertificateChange;
            }
            catch (Exception)
            {
                Dispose();
                throw;
            }
        }

<<<<<<< HEAD
        protected virtual DocumentsStorage CreateDocumentsStorage(Action<string> addToInitLog)
        {
            return new DocumentsStorage(this, addToInitLog);
        }

        protected virtual IndexStore CreateIndexStore(ServerStore serverStore)
        {
            return new IndexStore(this, serverStore);
        }

        protected virtual SubscriptionStorage CreateSubscriptionStorage(ServerStore serverStore)
        {
            return new SubscriptionStorage(this, serverStore, Name);
        }

        protected virtual byte[] ReadSecretKey(TransactionOperationContext context) => ServerStore.GetSecretKey(context, Name);

        private void EnsureValidSecretKey()
        {
            using (_serverStore.ContextPool.AllocateOperationContext(out TransactionOperationContext ctx))
            using (ctx.OpenReadTransaction())
            {
                MasterKey = ReadSecretKey(ctx);

                var record = _serverStore.Cluster.ReadRawDatabaseRecord(ctx, Name);
                if (record == null)
                    return;

                var isEncrypted = record.IsEncrypted;
                // can happen when we are in the process of restoring a database
                if (isEncrypted && MasterKey == null)
                    throw new InvalidOperationException($"Attempt to create encrypted db {Name} without supplying the secret key");
                if (isEncrypted == false && MasterKey != null)
                    throw new InvalidOperationException($"Attempt to create a non-encrypted db {Name}, but a secret key exists for this db.");
            }
        }

        public void SetIds(RawDatabaseRecord record) => SetIds(record.Topology, record.Sharding?.ShardedDatabaseId);
        public void SetIds(DatabaseRecord record) => SetIds(record.Topology, record.Sharding?.DatabaseId);

        internal virtual void SetIds(DatabaseTopology topology, string shardedDatabaseId)
        {
            DatabaseGroupId = topology.DatabaseTopologyIdBase64;
            ClusterTransactionId = topology.ClusterTransactionIdBase64;
        }
=======
>>>>>>> e09dd26b

        public ServerStore ServerStore => _serverStore;

        public RequestExecutor RequestExecutor => _proxyRequestExecutor.Value;

        private bool IsRequestExecutorCreated => _proxyRequestExecutor.IsValueCreated;

        public DateTime LastIdleTime => new DateTime(_lastIdleTicks);

        public DateTime LastAccessTime;

        public DatabaseInfoCache DatabaseInfoCache { get; set; }

        public readonly SystemTime Time = new SystemTime();

        public ScriptRunnerCache Scripts;

        public readonly DocumentsTransactionOperationsMerger TxMerger;

        public SubscriptionStorage SubscriptionStorage { get; }

        public readonly string Name;

        public Guid DbId => DocumentsStorage.Environment?.DbId ?? Guid.Empty;

        public string DbBase64Id => DocumentsStorage.Environment?.Base64Id ?? string.Empty;

        public RavenConfiguration Configuration { get; }

        public QueryRunner QueryRunner { get; }

        public CancellationToken DatabaseShutdown => _databaseShutdown.Token;

        public AsyncManualResetEvent DatabaseShutdownCompleted { get; } = new AsyncManualResetEvent();

        public DocumentsStorage DocumentsStorage { get; private set; }

        public ExpiredDocumentsCleaner ExpiredDocumentsCleaner { get; private set; }

        public DataArchivist DataArchivist { get; private set; }

        public TimeSeriesPolicyRunner TimeSeriesPolicyRunner { get; private set; }

        public PeriodicBackupRunner PeriodicBackupRunner { get; private set; }

        public TombstoneCleaner TombstoneCleaner { get; private set; }

        public DocumentsChanges Changes { get; }

        public IoChangesNotifications IoChanges { get; }

        public CatastrophicFailureNotification CatastrophicFailureNotification { get; }

        public DatabaseNotificationCenter NotificationCenter { get; private set; }

        public DatabaseOperations Operations { get; private set; }

        public HugeDocuments HugeDocuments { get; }

        public MetricCounters Metrics { get; }

        public IndexStore IndexStore { get; private set; }

        public ConfigurationStorage ConfigurationStorage { get; }

        public ReplicationLoader ReplicationLoader { get; internal set; }

        public EtlLoader EtlLoader { get; private set; }

        public QueueSinkLoader QueueSinkLoader { get; private set; }

        public readonly ConcurrentSet<TcpConnectionOptions> RunningTcpConnections = new ConcurrentSet<TcpConnectionOptions>();

        public readonly DateTime StartTime;

        public readonly DatabaseRaftIndexNotifications RachisLogIndexNotifications;

        public byte[] MasterKey { get; private set; }

        public char IdentityPartsSeparator { get; private set; }

        public ClientConfiguration ClientConfiguration { get; private set; }

        public StudioConfiguration StudioConfiguration { get; private set; }

        public CompareExchangeStorage CompareExchangeStorage { get; private set; }

        public OngoingTasks.OngoingTasks OngoingTasks { get; private set; }

        public bool Is32Bits { get; }

        private long _lastValueChangeIndex;

        public long LastValueChangeIndex
        {
            get => Volatile.Read(ref _lastValueChangeIndex);
            private set => _lastValueChangeIndex = value; // we write this always under lock
        }

        public bool CanUnload => Interlocked.Read(ref _preventUnloadCounter) == 0;

        public readonly QueryMetadataCache QueryMetadataCache;

        public long LastTransactionId => DocumentsStorage.Environment.CurrentReadTransactionId;

        public AbstractDatabaseSmugglerFactory Smuggler { get; protected set; }


        protected virtual void InitializeCompareExchangeStorage()
        {
            CompareExchangeStorage.Initialize(Name);
        }

        protected virtual void InitializeAndStartDocumentsMigration()
        {
        }

        protected virtual ReplicationLoader CreateReplicationLoader()
        {
            return new ReplicationLoader(this, _serverStore);
        }

        public void Initialize(InitializeOptions options = InitializeOptions.None, DateTime? wakeup = null)
        {
            try
            {
                EnsureValidSecretKey();

                Configuration.CheckDirectoryPermissions();

                InitializeCompareExchangeStorage();

                _addToInitLog("Initializing NotificationCenter");
                NotificationCenter.Initialize();

                _addToInitLog("Initializing DocumentStorage");
                DocumentsStorage.Initialize((options & InitializeOptions.GenerateNewDatabaseId) == InitializeOptions.GenerateNewDatabaseId);
                _addToInitLog("Starting Transaction Merger");
                TxMerger.Initialize(DocumentsStorage.ContextPool, IsEncrypted, Is32Bits);
                TxMerger.Start();
                _addToInitLog("Initializing ConfigurationStorage");
                ConfigurationStorage.Initialize();

                if ((options & InitializeOptions.SkipLoadingDatabaseRecord) == InitializeOptions.SkipLoadingDatabaseRecord)
                    return;

                _addToInitLog("Loading Database");

                MetricCacher.Initialize();

                long index;
                DatabaseRecord record;

                using (_serverStore.ContextPool.AllocateOperationContext(out TransactionOperationContext context))
                using (context.OpenReadTransaction())
                    record = _serverStore.Cluster.ReadDatabase(context, Name, out index);

                if (record == null)
                    DatabaseDoesNotExistException.Throw(Name);

                SetIds(record);
                OnDatabaseRecordChanged(record);

                ReplicationLoader = CreateReplicationLoader();
                PeriodicBackupRunner = new PeriodicBackupRunner(this, _serverStore, wakeup);

                _addToInitLog("Initializing IndexStore (async)");
                _indexStoreTask = IndexStore.InitializeAsync(record, index, _addToInitLog);
                _addToInitLog("Initializing Replication");
                ReplicationLoader?.Initialize(record, index);
                _addToInitLog("Initializing ETL");
                EtlLoader.Initialize(record);
                QueueSinkLoader.Initialize(record);


                InitializeAndStartDocumentsMigration();

                try
                {
                    // we need to wait here for the task to complete
                    // if we will not do that the process will continue
                    // and we will be left with opened files
                    // we are checking cancellation token before each index initialization
                    // so in worst case we will have to wait for 1 index to be opened
                    // if the cancellation is requested during index store initialization
                    _indexStoreTask.Wait();
                }
                finally
                {
                    _indexStoreTask = null;
                }

                DatabaseShutdown.ThrowIfCancellationRequested();

                _addToInitLog("Initializing SubscriptionStorage completed");

                TombstoneCleaner.Start();

                _serverStore.StorageSpaceMonitor.Subscribe(this);

                using (DocumentsStorage.ContextPool.AllocateOperationContext(out DocumentsOperationContext ctx))
                using (ctx.OpenReadTransaction())
                {
                    var lastCompletedClusterTransactionIndex = DocumentsStorage.ReadLastCompletedClusterTransactionIndex(ctx.Transaction.InnerTransaction);
                    Interlocked.Exchange(ref LastCompletedClusterTransactionIndex, lastCompletedClusterTransactionIndex);
                }

                _ = Task.Run(async () =>
                {
                    try
                    {
<<<<<<< HEAD
                        await DatabasesLandlord.NotifyFeaturesAboutStateChangeAsync(record, index, _databaseStateChange);
                        RachisLogIndexNotifications.NotifyListenersAbout(index, null);
=======
                        await NotifyFeaturesAboutStateChangeAsync(record, index);
                        RachisLogIndexNotifications.NotifyListenersAbout(index, e: null);
>>>>>>> e09dd26b
                    }
                    catch (Exception e)
                    {
                        RachisLogIndexNotifications.NotifyListenersAbout(index, e);
                    }
                });
                var clusterTransactionThreadName = ThreadNames.GetNameToUse(ThreadNames.ForClusterTransactions($"Cluster Transaction Thread {Name}", Name));
                _clusterTransactionsThread = PoolOfThreads.GlobalRavenThreadPool.LongRunning(x =>
                {
                    ThreadHelper.TrySetThreadPriority(ThreadPriority.AboveNormal, clusterTransactionThreadName
                        ,
                        _logger);
                    try
                    {
                        _hasClusterTransaction.Set();
                        ExecuteClusterTransaction();
                    }
                    catch (OperationCanceledException)
                    {
                        // database shutdown
                    }
                    catch (Exception e)
                    {
                        if (_logger.IsInfoEnabled)
                        {
                            _logger.Info("An unhandled exception closed the cluster transaction task", e);
                        }
                    }
                }, null, ThreadNames.ForClusterTransactions(
                    clusterTransactionThreadName,
                    Name));

                _serverStore.LicenseManager.LicenseChanged += LoadTimeSeriesPolicyRunnerConfigurations;
                IoChanges.OnIoChange += CheckWriteRateAndNotifyIfNecessary;
            }
            catch (Exception)
            {
                Dispose();
                throw;
            }
        }

        public IDisposable PreventFromUnloadingByIdleOperations()
        {
            Interlocked.Increment(ref _preventUnloadCounter);

            return new DisposableAction(() => Interlocked.Decrement(ref _preventUnloadCounter));
        }

        public DatabaseUsage DatabaseInUse(bool skipUsagesCount)
        {
            return new DatabaseUsage(this, skipUsagesCount);
        }

        [DoesNotReturn]
        internal void ThrowDatabaseShutdown(Exception e = null)
        {
            throw CreateDatabaseShutdownException(e);
        }

        internal DatabaseDisabledException CreateDatabaseShutdownException(Exception e = null)
        {
            return new DatabaseDisabledException("The database " + Name + " is shutting down", e);
        }

        private readonly ManualResetEventSlim _hasClusterTransaction;
        public readonly DatabaseMetricCacher MetricCacher;

        public void NotifyOnPendingClusterTransaction(long index, DatabasesLandlord.ClusterDatabaseChangeType changeType)
        {
            if (changeType == DatabasesLandlord.ClusterDatabaseChangeType.ClusterTransactionCompleted)
            {
                RachisLogIndexNotifications.NotifyListenersAbout(index, e: null);
                return;
            }

            _hasClusterTransaction.Set();
        }

        protected long? _nextClusterCommand;
        private long _lastCompletedClusterTransaction;
        public long LastCompletedClusterTransaction => _lastCompletedClusterTransaction;

        public long LastCompletedClusterTransactionIndex;

        public bool IsEncrypted => MasterKey != null;

        private PoolOfThreads.LongRunningWork _clusterTransactionsThread;
        private int _clusterTransactionDelayOnFailure = 1000;
        private FileLocker _fileLocker;

        private static readonly List<StorageEnvironmentWithType.StorageEnvironmentType> DefaultStorageEnvironmentTypes = new()
        {
            StorageEnvironmentWithType.StorageEnvironmentType.Documents,
            StorageEnvironmentWithType.StorageEnvironmentType.Configuration,
            StorageEnvironmentWithType.StorageEnvironmentType.Index
        };

        private static readonly List<StorageEnvironmentWithType.StorageEnvironmentType> DefaultStorageEnvironmentTypesForBackup = new()
        {
            StorageEnvironmentWithType.StorageEnvironmentType.Index,
            StorageEnvironmentWithType.StorageEnvironmentType.Documents,
            StorageEnvironmentWithType.StorageEnvironmentType.Configuration,
        };

        private void ExecuteClusterTransaction()
        {
            while (DatabaseShutdown.IsCancellationRequested == false)
            {
                var topology = ServerStore.LoadDatabaseTopology(Name);
                if (topology.Promotables.Contains(ServerStore.NodeTag))
                {
                    DatabaseShutdown.WaitHandle.WaitOne(1000);
                    continue;
                }

                _hasClusterTransaction.Wait(DatabaseShutdown);
                if (DatabaseShutdown.IsCancellationRequested)
                    return;

                _hasClusterTransaction.Reset();

                try
                {
                    using (ServerStore.Engine.ContextPool.AllocateOperationContext(out ClusterOperationContext context))
                    using (context.OpenReadTransaction())
                    {
                        var batchSize = Configuration.Cluster.MaxClusterTransactionsBatchSize;
                        var executed = ExecuteClusterTransaction(context, batchSize);
                        if (executed.BatchSize == batchSize)
                        {
                            // we might have more to execute
                            _hasClusterTransaction.Set();
                        }
                    }
                }
                catch (Exception e)
                {
                    if (_logger.IsInfoEnabled)
                    {
                        _logger.Info($"Can't perform cluster transaction on database '{Name}'.", e);
                    }
                }
            }
        }
        protected class ClusterTransactionBatchCollector : IDisposable
        {
            private readonly int _maxSize;
            private readonly ClusterTransactionCommand.SingleClusterDatabaseCommand[] _data;
            public int Count = 0;
            public bool AllCommandsBeenProcessed;

            public ClusterTransactionBatchCollector(int maxSize)
            {
                _maxSize = maxSize;
                _data = ArrayPool<ClusterTransactionCommand.SingleClusterDatabaseCommand>.Shared.Rent(maxSize);
            }

            public ArraySegment<ClusterTransactionCommand.SingleClusterDatabaseCommand> GetData()
                => new ArraySegment<ClusterTransactionCommand.SingleClusterDatabaseCommand>(_data, 0, Count);

<<<<<<< HEAD
            public void Add(IEnumerable<ClusterTransactionCommand.SingleClusterDatabaseCommand> data)
            {
                foreach (var command in data)
                {
                    Add(command);
                }
            }
=======
                if (RachisLogIndexNotifications.LastModifiedIndex != index)
                    RachisLogIndexNotifications.NotifyListenersAbout(index, e: null);
>>>>>>> e09dd26b

            public void Add(ClusterTransactionCommand.SingleClusterDatabaseCommand command)
            {
                if (Count >= _maxSize)
                    throw new ArgumentOutOfRangeException($"Tried to add beyong the capacity - {nameof(Count)}:{Count}, {nameof(_maxSize)}:{_maxSize}");
                _data[Count++] = command;
            }

            public virtual void Dispose() => ArrayPool<ClusterTransactionCommand.SingleClusterDatabaseCommand>.Shared.Return(_data);
        }

        protected virtual ClusterTransactionBatchCollector CollectCommandsBatch(ClusterOperationContext context, long lastCompletedClusterTransactionIndex, int take)
        {
            var batchCollector = new ClusterTransactionBatchCollector(take);
            var readCommands = ClusterTransactionCommand.ReadCommandsBatch(context, Name, fromCount: _nextClusterCommand, lastCompletedClusterTransactionIndex, take);
            batchCollector.Add(readCommands);
            return batchCollector;
        }

        public (long BatchSize, long CommandsCount) ExecuteClusterTransaction(ClusterOperationContext context, int batchSize)
        {
            using var batchCollector = CollectCommandsBatch(context, LastCompletedClusterTransactionIndex, batchSize);

            ServerStore.ForTestingPurposes?.BeforeExecuteClusterTransactionBatch?.Invoke(Name, batchCollector.GetData().ToList());

            Stopwatch stopwatch = null;
            try
            {
                if (_logger.IsInfoEnabled)
                {
                    stopwatch = Stopwatch.StartNew();
                    //_nextClusterCommand refers to each individual put/delete while batch size refers to number of transaction (each contains multiple commands)
                    _logger.Info($"Read {batchCollector.Count:#,#;;0} cluster transaction commands - fromCount: {_nextClusterCommand}, take: {batchSize}");
                }

                if (batchCollector.Count == 0)
                {
                    var index = CompareExchangeStorage.GetLastCompareExchangeIndex(context);

                    if (RachisLogIndexNotifications.LastModifiedIndex != index)
                        RachisLogIndexNotifications.NotifyListenersAbout(index, null);
                    return (0, 0);
                }

                var batch = batchCollector.GetData();
                var mergedCommands = new ClusterTransactionMergedCommand(this, batch);

                ForTestingPurposes?.BeforeExecutingClusterTransactions?.Invoke();

                try
                {
                    try
                    {
                        //If we get a database shutdown while we process a cluster tx command this
                        //will cause us to stop running and disposing the context while its memory is still been used by the merger execution
                        TxMerger.EnqueueSync(mergedCommands);
                        batchCollector.AllCommandsBeenProcessed = true;
                    }
                    catch (Exception e) when (_databaseShutdown.IsCancellationRequested == false)
                    {
                        if (_logger.IsInfoEnabled)
                            _logger.Info($"Failed to execute cluster transaction batch (count: {batchCollector.Count}), will retry them one-by-one.", e);

                        if (ExecuteClusterTransactionOneByOne(batch))
                            batchCollector.AllCommandsBeenProcessed = true;
                    }
                }
                catch
                {
                    if (_databaseShutdown.IsCancellationRequested == false)
                        throw;

                    // we got an exception while the database was shutting down
                    // setting it only for commands that we didn't process yet (can only be if we used ExecuteClusterTransactionOneByOne)
                    var exception = CreateDatabaseShutdownException();
                    foreach (var command in batch)
                    {
                        if (command.Processed)
                            continue;

                        OnClusterTransactionCompletion(command, exception);
                    }

                    return (0, 0);
                }

                var commandsCount = 0;
                foreach (var command in batch)
                {
                    commandsCount += command.Commands.Count;

                    OnClusterTransactionCompletion(command, mergedCommands);
                }

                return (batch.Count, commandsCount);
            }
            finally
            {
                if (_logger.IsInfoEnabled && stopwatch != null)
                    _logger.Info($"cluster transaction batch took {stopwatch.Elapsed:c}");
            }
        }

        private bool ExecuteClusterTransactionOneByOne(ArraySegment<ClusterTransactionCommand.SingleClusterDatabaseCommand> batch)
        {
            for (int i = 0; i < batch.Count; i++)
            {
                var command = batch[i];
                var singleCommand = batch.Slice(i, 1);
                var mergedCommand = new ClusterTransactionMergedCommand(this, singleCommand);
                try
                {
                    TxMerger.EnqueueSync(mergedCommand);
                    OnClusterTransactionCompletion(command, mergedCommand);

                    _clusterTransactionDelayOnFailure = 1000;
                    command.Processed = true;
                }
                catch (Exception e) when (_databaseShutdown.IsCancellationRequested == false)
                {
                    OnClusterTransactionCompletion(command, e);
                    NotificationCenter.Add(AlertRaised.Create(
                        Name,
                        "Cluster transaction failed to execute",
                        $"Failed to execute cluster transactions with raft index: {command.Index}. {Environment.NewLine}" +
                        $"With the following document ids involved: {string.Join(", ", command.Commands.Select(item => item.Id))} {Environment.NewLine}" +
                        "Performing cluster transactions on this database will be stopped until the issue is resolved.",
                        AlertType.ClusterTransactionFailure,
                        NotificationSeverity.Error,
                        $"{Name}/ClusterTransaction",
                        new ExceptionDetails(e)));

                    DatabaseShutdown.WaitHandle.WaitOne(_clusterTransactionDelayOnFailure);
                    _clusterTransactionDelayOnFailure = Math.Min(_clusterTransactionDelayOnFailure * 2, 15000);
                    return false;
                }
            }

            return true;
        }

        private void OnClusterTransactionCompletion(ClusterTransactionCommand.SingleClusterDatabaseCommand command, ClusterTransactionMergedCommand mergedCommands)
        {
            try
            {
                var index = command.Index;
                var options = mergedCommands.Options[index];

<<<<<<< HEAD
                ServerStore.Cluster.ClusterTransactionWaiter.TrySetResult(options.TaskId, mergedCommands.ModifiedCollections);

                RachisLogIndexNotifications.NotifyListenersAbout(index, null);
=======
>>>>>>> e09dd26b
                ThreadingHelper.InterlockedExchangeMax(ref LastCompletedClusterTransactionIndex, index);

                ClusterTransactionWaiter.TrySetResult(options.TaskId, index, mergedCommands.ModifiedCollections);

                _nextClusterCommand = command.PreviousCount + command.Commands.Count;
                _lastCompletedClusterTransaction = _nextClusterCommand.Value - 1;
            }
            catch (Exception e)
            {
                // nothing we can do
                if (_logger.IsOperationsEnabled)
                {
                    _logger.Operations($"Failed to notify about transaction completion for database '{Name}'.", e);
                }
            }
        }

        private void OnClusterTransactionCompletion(ClusterTransactionCommand.SingleClusterDatabaseCommand command, Exception exception)
        {
            try
            {
                var index = command.Index;
                var options = command.Options;

                RachisLogIndexNotifications.NotifyListenersAbout(index, exception);
                ServerStore.Cluster.ClusterTransactionWaiter.TrySetException(options.TaskId, exception);
            }
            catch (Exception e)
            {
                // nothing we can do
                if (_logger.IsOperationsEnabled)
                {
                    _logger.Operations($"Failed to notify about transaction completion for database '{Name}'.", e);
                }
            }
        }

        public struct DatabaseUsage : IDisposable
        {
            private readonly DocumentDatabase _parent;
            private readonly bool _skipUsagesCount;

            public DatabaseUsage(DocumentDatabase parent, bool skipUsagesCount)
            {
                _parent = parent;
                _skipUsagesCount = skipUsagesCount;

                if (_skipUsagesCount == false)
                    Interlocked.Increment(ref _parent._usages);

                if (_parent.IsShutdownRequested())
                {
                    Dispose();
                    _parent.ThrowDatabaseShutdown();
                }
            }

            public void Dispose()
            {
                if (_skipUsagesCount)
                    return;

                var currentUsagesCount = Interlocked.Decrement(ref _parent._usages);

                if (_parent._databaseShutdown.IsCancellationRequested && currentUsagesCount == 0)
                    _parent._waitForUsagesOnDisposal.Set();
            }
        }

        public void Dispose()
        {
            _disposeOnce.Dispose();
        }

        internal bool IsDisposed => _disposeOnce.DisposedRequested;

        private unsafe void DisposeInternal()
        {
            ForTestingPurposes?.DisposeLog?.Invoke(Name, "Starting dispose");

            _databaseShutdown.Cancel();

            _serverStore.Server.ServerCertificateChanged -= OnCertificateChange;

            ForTestingPurposes?.ActionToCallDuringDocumentDatabaseInternalDispose?.Invoke();

            //before we dispose of the database we take its latest info to be displayed in the studio
            try
            {
                ForTestingPurposes?.DisposeLog?.Invoke(Name, "Generating offline database info");

                var databaseInfo = GenerateOfflineDatabaseInfo();
                if (databaseInfo != null)
                {
                    ForTestingPurposes?.DisposeLog?.Invoke(Name, "Inserting offline database info");
                    DatabaseInfoCache?.InsertDatabaseInfo(databaseInfo, Name);
                }
            }
            catch (Exception e)
            {
                ForTestingPurposes?.DisposeLog?.Invoke(Name, $"Generating offline database info failed: {e}");
                // if we encountered a catastrophic failure we might not be able to retrieve database info

                if (_logger.IsInfoEnabled)
                    _logger.Info("Failed to generate and store database info", e);
            }

            if (ForTestingPurposes == null || ForTestingPurposes.SkipDrainAllRequests == false)
            {
                ForTestingPurposes?.DisposeLog?.Invoke(Name, "Draining all requests");

                // we'll wait for 1 minute to drain all the requests
                // from the database
                var sp = Stopwatch.StartNew();
                while (sp.ElapsedMilliseconds < 60 * 1000)
                {
                    if (Interlocked.Read(ref _usages) == 0)
                        break;

                    if (_waitForUsagesOnDisposal.Wait(1000))
                        _waitForUsagesOnDisposal.Reset();
                }

                ForTestingPurposes?.DisposeLog?.Invoke(Name, $"Drained all requests. Took: {sp.Elapsed}");
            }

            var exceptionAggregator = new ExceptionAggregator(_logger, $"Could not dispose {nameof(DocumentDatabase)} {Name}");

            ForTestingPurposes?.DisposeLog?.Invoke(Name, "Acquiring cluster lock");

            var lockTaken = _databaseStateChange.Locker.Wait(TimeSpan.FromSeconds(5));
            
            ForTestingPurposes?.DisposeLog?.Invoke(Name, $"Acquired the update database record lock. Taken: {lockTaken}");

            if (lockTaken == false && _logger.IsOperationsEnabled)
                _logger.Operations("Failed to acquire lock during database dispose for cluster notifications. Will dispose rudely...");

            ForTestingPurposes?.DisposeLog?.Invoke(Name, "Unsubscribing from storage space monitor");
            exceptionAggregator.Execute(() =>
            {
                _serverStore.StorageSpaceMonitor.Unsubscribe(this);
            });
            ForTestingPurposes?.DisposeLog?.Invoke(Name, "Unsubscribed from storage space monitor");

            ForTestingPurposes?.DisposeLog?.Invoke(Name, "Disposing all running TCP connections");
            foreach (var connection in RunningTcpConnections)
            {
                exceptionAggregator.Execute(() =>
                {
                    connection.Dispose();
                });
            }
            ForTestingPurposes?.DisposeLog?.Invoke(Name, "Disposed all running TCP connections");

            ForTestingPurposes?.DisposeLog?.Invoke(Name, "Disposing TxMerger");
            exceptionAggregator.Execute(() =>
            {
                TxMerger?.Dispose();
            });
            ForTestingPurposes?.DisposeLog?.Invoke(Name, "Disposed TxMerger");

            ForTestingPurposes?.AfterTxMergerDispose?.Invoke();

            // must acquire the lock in order to prevent concurrent access to index files
            if (lockTaken == false)
            {
                ForTestingPurposes?.DisposeLog?.Invoke(Name, "Acquiring the update database record lock");
                // ReSharper disable once MethodSupportsCancellation
                _databaseStateChange.Locker.Wait();
                ForTestingPurposes?.DisposeLog?.Invoke(Name, "Acquired the update database record lock");
            }

            ForTestingPurposes?.DisposeLog?.Invoke(Name, "Disposing the update database record lock");
            exceptionAggregator.Execute(() => _databaseStateChange.Locker.Dispose());

            // To avoid potential deadlocks, it's vital to maintain a consistent lock acquisition order,
            // especially considering the nested locks involved.
            // Specifically, we need to acquire the 'update database record' lock
            // BEFORE obtaining the 'update values' lock.
            ForTestingPurposes?.DisposeLog?.Invoke(Name, "Acquiring the update values lock");
            // ReSharper disable once MethodSupportsCancellation
            _updateValuesLocker.Wait();

            ForTestingPurposes?.DisposeLog?.Invoke(Name, "Disposing the update values lock");
            exceptionAggregator.Execute(() => _updateValuesLocker.Dispose());

            var indexStoreTask = _indexStoreTask;
            if (indexStoreTask != null)
            {
                ForTestingPurposes?.DisposeLog?.Invoke(Name, "Waiting for index store task to complete");
                exceptionAggregator.Execute(() =>
                {
                    // we need to wait here for the task to complete
                    // if we will not do that the process will continue
                    // and we will be left with opened files
                    // we are checking cancellation token before each index initialization
                    // so in worst case we will have to wait for 1 index to be opened
                    // if the cancellation is requested during index store initialization
                    indexStoreTask.Wait();
                });
                ForTestingPurposes?.DisposeLog?.Invoke(Name, "Finished waiting for index store task to complete");
            }

            ForTestingPurposes?.DisposeLog?.Invoke(Name, "Disposing IndexStore");
            exceptionAggregator.Execute(() =>
            {
                IndexStore?.Dispose();
            });
            ForTestingPurposes?.DisposeLog?.Invoke(Name, "Disposed IndexStore");

            DisposeBackgroundWorkers(exceptionAggregator);

            ForTestingPurposes?.DisposeLog?.Invoke(Name, "Disposing ReplicationLoader");
            exceptionAggregator.Execute(() =>
            {
                ReplicationLoader?.Dispose();
            });
            ForTestingPurposes?.DisposeLog?.Invoke(Name, "Disposed ReplicationLoader");

            ForTestingPurposes?.DisposeLog?.Invoke(Name, "Disposing EtlLoader");
            exceptionAggregator.Execute(() =>
            {
                EtlLoader?.Dispose();
            });
            ForTestingPurposes?.DisposeLog?.Invoke(Name, "Disposed EtlLoader");

            ForTestingPurposes?.DisposeLog?.Invoke(Name, "Disposing QueueSinkLoader");
            exceptionAggregator.Execute(() =>
            {
                QueueSinkLoader?.Dispose();
            });
            ForTestingPurposes?.DisposeLog?.Invoke(Name, "Disposed QueueSinkLoader");

            ForTestingPurposes?.DisposeLog?.Invoke(Name, "Disposing Operations");
            exceptionAggregator.Execute(() =>
            {
                Operations?.Dispose(exceptionAggregator);
            });
            ForTestingPurposes?.DisposeLog?.Invoke(Name, "Disposed Operations");

            ForTestingPurposes?.DisposeLog?.Invoke(Name, "Disposing HugeDocuments");
            exceptionAggregator.Execute(() =>
            {
                HugeDocuments?.Dispose();
            });
            ForTestingPurposes?.DisposeLog?.Invoke(Name, "Disposed HugeDocuments");

            ForTestingPurposes?.DisposeLog?.Invoke(Name, "Disposing NotificationCenter");
            exceptionAggregator.Execute(() =>
            {
                NotificationCenter?.Dispose();
            });
            ForTestingPurposes?.DisposeLog?.Invoke(Name, "Disposed NotificationCenter");

            ForTestingPurposes?.DisposeLog?.Invoke(Name, "Disposing SubscriptionStorage");
            exceptionAggregator.Execute(() =>
            {
                SubscriptionStorage?.Dispose();
            });
            ForTestingPurposes?.DisposeLog?.Invoke(Name, "Disposed SubscriptionStorage");

            ForTestingPurposes?.DisposeLog?.Invoke(Name, "Disposing ConfigurationStorage");
            exceptionAggregator.Execute(() =>
            {
                ConfigurationStorage?.Dispose();
            });
            ForTestingPurposes?.DisposeLog?.Invoke(Name, "Disposed ConfigurationStorage");

            ForTestingPurposes?.DisposeLog?.Invoke(Name, "Disposing DocumentsStorage");
            exceptionAggregator.Execute(() =>
            {
                DocumentsStorage?.Dispose();
            });
            ForTestingPurposes?.DisposeLog?.Invoke(Name, "Disposed DocumentsStorage");

            ForTestingPurposes?.DisposeLog?.Invoke(Name, "Waiting for cluster transactions executor task to complete");
            exceptionAggregator.Execute(() =>
            {
                var clusterTransactions = _clusterTransactionsThread;
                _clusterTransactionsThread = null;

                if (clusterTransactions != null && PoolOfThreads.LongRunningWork.Current != clusterTransactions)
                    clusterTransactions.Join(int.MaxValue);
            });
            ForTestingPurposes?.DisposeLog?.Invoke(Name, "Finished waiting for cluster transactions executor task to complete");

            ForTestingPurposes?.DisposeLog?.Invoke(Name, "Disposing _databaseShutdown");
            exceptionAggregator.Execute(() =>
            {
                _databaseShutdown.Dispose();
            });
            ForTestingPurposes?.DisposeLog?.Invoke(Name, "Disposed _databaseShutdown");

            exceptionAggregator.Execute(() =>
            {
                _serverStore.LicenseManager.LicenseChanged -= LoadTimeSeriesPolicyRunnerConfigurations;
            });

            exceptionAggregator.Execute(() =>
            {
                if (IoChanges == null)
                    return;

                IoChanges.OnIoChange -= CheckWriteRateAndNotifyIfNecessary;
            });

            ForTestingPurposes?.DisposeLog?.Invoke(Name, "Disposing MasterKey");
            exceptionAggregator.Execute(() =>
            {
                if (MasterKey == null)
                    return;
                fixed (byte* pKey = MasterKey)
                {
                    Sodium.sodium_memzero(pKey, (UIntPtr)MasterKey.Length);
                }
            });
            ForTestingPurposes?.DisposeLog?.Invoke(Name, "Disposed MasterKey");

            ForTestingPurposes?.DisposeLog?.Invoke(Name, "Disposing _fileLocker");
            exceptionAggregator.Execute(() => _fileLocker.Dispose());
            ForTestingPurposes?.DisposeLog?.Invoke(Name, "Disposed _fileLocker");

            ForTestingPurposes?.DisposeLog?.Invoke(Name, "Disposing RachisLogIndexNotifications");
            exceptionAggregator.Execute(RachisLogIndexNotifications);
            ForTestingPurposes?.DisposeLog?.Invoke(Name, "Disposed RachisLogIndexNotifications");

            ForTestingPurposes?.DisposeLog?.Invoke(Name, "Disposing _hasClusterTransaction");
            exceptionAggregator.Execute(_hasClusterTransaction);
            ForTestingPurposes?.DisposeLog?.Invoke(Name, "Disposed _hasClusterTransaction");

            ForTestingPurposes?.DisposeLog?.Invoke(Name, "Disposing _proxyRequestExecutor");
            exceptionAggregator.Execute(() =>
            {
                if (_proxyRequestExecutor?.IsValueCreated == true)
                    _proxyRequestExecutor.Value.Dispose();
            });
            ForTestingPurposes?.DisposeLog?.Invoke(Name, "Disposed _proxyRequestExecutor");

            ForTestingPurposes?.DisposeLog?.Invoke(Name, "Finished dispose");

            exceptionAggregator.ThrowIfNeeded();
        }

        private void DisposeBackgroundWorkers(ExceptionAggregator exceptionAggregator)
        {
            ForTestingPurposes?.DisposeLog?.Invoke(Name, "Disposing ExpiredDocumentsCleaner");
            exceptionAggregator.Execute(() =>
            {
                ExpiredDocumentsCleaner?.Dispose();
            });
            ForTestingPurposes?.DisposeLog?.Invoke(Name, "Disposed ExpiredDocumentsCleaner");

            ForTestingPurposes?.DisposeLog?.Invoke(Name, "Disposing PeriodicBackupRunner");
            exceptionAggregator.Execute(() =>
            {
                PeriodicBackupRunner?.Dispose();
            });
            ForTestingPurposes?.DisposeLog?.Invoke(Name, "Disposed PeriodicBackupRunner");

            ForTestingPurposes?.DisposeLog?.Invoke(Name, "Disposing TombstoneCleaner");
            exceptionAggregator.Execute(() =>
            {
                TombstoneCleaner?.Dispose();
            });
            ForTestingPurposes?.DisposeLog?.Invoke(Name, "Disposed TombstoneCleaner");
        }

        public DynamicJsonValue GenerateOfflineDatabaseInfo()
        {
            var envs = GetAllStoragesEnvironment().ToList();
            if (envs.Count == 0 || envs.Any(x => x.Environment == null))
                return null;

            ForTestingPurposes?.DisposeLog?.Invoke(Name, "Generating offline database info: sizeOnDisk.");
            var sizeOnDisk = GetSizeOnDisk();

            ForTestingPurposes?.DisposeLog?.Invoke(Name, "Generating offline database info: indexingErrors.");
            var indexingErrors = IndexStore.GetIndexes().Sum(index => index.GetErrorCount());

            ForTestingPurposes?.DisposeLog?.Invoke(Name, "Generating offline database info: alertCount.");
            var alertCount = NotificationCenter.GetAlertCount();

            ForTestingPurposes?.DisposeLog?.Invoke(Name, "Generating offline database info: performanceHints.");
            var performanceHints = NotificationCenter.GetPerformanceHintCount();

            ForTestingPurposes?.DisposeLog?.Invoke(Name, "Generating offline database info: backupInfo.");
            var backupInfo = PeriodicBackupRunner?.GetBackupInfo();

            ForTestingPurposes?.DisposeLog?.Invoke(Name, "Generating offline database info: mountPointsUsage.");
            var mountPointsUsage = GetMountPointsUsage(includeTempBuffers: false)
                .Select(x => x.ToJson())
                .ToList();

            ForTestingPurposes?.DisposeLog?.Invoke(Name, "Generating offline database info: documentsCount.");
            var documentsCount = DocumentsStorage.GetNumberOfDocuments();

            ForTestingPurposes?.DisposeLog?.Invoke(Name, "Generating offline database info: indexesCount.");
            var indexesCount = IndexStore.GetIndexes().Count();

            ForTestingPurposes?.DisposeLog?.Invoke(Name, "Generating offline database info: indexesStatus.");
            var indexesStatus = IndexStore.Status.ToString();

            var databaseInfo = new DynamicJsonValue
            {
                [nameof(ExtendedDatabaseInfo.HasRevisionsConfiguration)] = DocumentsStorage.RevisionsStorage.Configuration != null,
                [nameof(ExtendedDatabaseInfo.HasExpirationConfiguration)] = (ExpiredDocumentsCleaner?.ExpirationConfiguration?.Disabled ?? true) == false,
                [nameof(ExtendedDatabaseInfo.HasRefreshConfiguration)] = (ExpiredDocumentsCleaner?.RefreshConfiguration?.Disabled ?? true) == false,
                [nameof(ExtendedDatabaseInfo.HasDataArchivalConfiguration)] = (DataArchivist?.DataArchivalConfiguration?.Disabled ?? true) == false,
                [nameof(ExtendedDatabaseInfo.IsAdmin)] = true, //TODO: implement me!
                [nameof(ExtendedDatabaseInfo.IsEncrypted)] = DocumentsStorage.Environment.Options.Encryption.IsEnabled,
                [nameof(ExtendedDatabaseInfo.Name)] = Name,
                [nameof(ExtendedDatabaseInfo.Disabled)] = false, //TODO: this value should be overwritten by the studio since it is cached
                [nameof(ExtendedDatabaseInfo.TotalSize)] = new DynamicJsonValue
                {
                    [nameof(Size.HumaneSize)] = sizeOnDisk.Data.HumaneSize,
                    [nameof(Size.SizeInBytes)] = sizeOnDisk.Data.SizeInBytes
                },
                [nameof(ExtendedDatabaseInfo.TempBuffersSize)] = new DynamicJsonValue
                {
                    [nameof(Size.HumaneSize)] = "0 Bytes",
                    [nameof(Size.SizeInBytes)] = 0
                },
                [nameof(ExtendedDatabaseInfo.IndexingErrors)] = indexingErrors,
                [nameof(ExtendedDatabaseInfo.Alerts)] = alertCount,
                [nameof(ExtendedDatabaseInfo.PerformanceHints)] = performanceHints,
                [nameof(ExtendedDatabaseInfo.UpTime)] = null, //it is shutting down
                [nameof(ExtendedDatabaseInfo.BackupInfo)] = backupInfo,
                [nameof(ExtendedDatabaseInfo.MountPointsUsage)] = new DynamicJsonArray(mountPointsUsage),
                [nameof(ExtendedDatabaseInfo.DocumentsCount)] = documentsCount,
                [nameof(ExtendedDatabaseInfo.IndexesCount)] = indexesCount,
                [nameof(ExtendedDatabaseInfo.RejectClients)] = false, //TODO: implement me!
                [nameof(ExtendedDatabaseInfo.IndexingStatus)] = indexesStatus,
                ["CachedDatabaseInfo"] = true
            };
            return databaseInfo;
        }

        public DatabaseSummary GetDatabaseSummary()
        {
            using (DocumentsStorage.ContextPool.AllocateOperationContext(out DocumentsOperationContext documentsContext))
            using (ServerStore.Engine.ContextPool.AllocateOperationContext(out ClusterOperationContext transactionContext))
            using (documentsContext.OpenReadTransaction())
            using (transactionContext.OpenReadTransaction())
            {
                return new DatabaseSummary
                {
                    DocumentsCount = DocumentsStorage.GetNumberOfDocuments(documentsContext),
                    AttachmentsCount = DocumentsStorage.AttachmentsStorage.GetNumberOfAttachments(documentsContext).AttachmentCount,
                    RevisionsCount = DocumentsStorage.RevisionsStorage.GetNumberOfRevisionDocuments(documentsContext),
                    ConflictsCount = DocumentsStorage.ConflictsStorage.GetNumberOfConflicts(documentsContext),
                    CounterEntriesCount = DocumentsStorage.CountersStorage.GetNumberOfCounterEntries(documentsContext),
                    CompareExchangeCount = ServerStore.Cluster.GetNumberOfCompareExchange(transactionContext, DocumentsStorage.DocumentDatabase.Name),
                    CompareExchangeTombstonesCount = ServerStore.Cluster.GetNumberOfCompareExchangeTombstones(transactionContext, DocumentsStorage.DocumentDatabase.Name),
                    IdentitiesCount = ServerStore.Cluster.GetNumberOfIdentities(transactionContext, DocumentsStorage.DocumentDatabase.Name),
                    TimeSeriesSegmentsCount = DocumentsStorage.TimeSeriesStorage.GetNumberOfTimeSeriesSegments(documentsContext)
                };
            }
        }

        public long ReadLastEtag()
        {
            using (DocumentsStorage.ContextPool.AllocateOperationContext(out DocumentsOperationContext documentsContext))
            using (var tx = documentsContext.OpenReadTransaction())
            {
                return DocumentsStorage.ReadLastEtag(tx.InnerTransaction);
            }
        }

        public (long Etag, string ChangeVector) ReadLastEtagAndChangeVector()
        {
            using (DocumentsStorage.ContextPool.AllocateOperationContext(out DocumentsOperationContext documentsContext))
            using (var tx = documentsContext.OpenReadTransaction())
            {
                return (DocumentsStorage.ReadLastEtag(tx.InnerTransaction), DocumentsStorage.GetDatabaseChangeVector(tx.InnerTransaction));
            }
        }

        public void SetChangeVector(string changeVector)
        {
            using (DocumentsStorage.ContextPool.AllocateOperationContext(out DocumentsOperationContext context))
            using (var tx = context.OpenWriteTransaction())
            {
                DocumentsStorage.SetDatabaseChangeVector(context, context.GetChangeVector(changeVector));
                tx.Commit();
            }
        }

        public void RunIdleOperations(DatabaseCleanupMode mode = DatabaseCleanupMode.Regular)
        {
            Debug.Assert(mode != DatabaseCleanupMode.None, "mode != CleanupMode.None");
            if (mode == DatabaseCleanupMode.None)
                return;

            if (Monitor.TryEnter(_idleLocker) == false)
                return;

            try
            {
                var sp = Stopwatch.StartNew();
                var utcNow = DateTime.UtcNow;

                _lastIdleTicks = utcNow.Ticks;
                IndexStore?.RunIdleOperations(mode);
                Operations?.CleanupOperations();
                SubscriptionStorage?.CleanupSubscriptions();

                Scripts?.RunIdleOperations();
                DocumentsStorage.Environment.Cleanup();
                ConfigurationStorage.Environment.Cleanup();

                if (utcNow >= _nextIoMetricsCleanupTime)
                {
                    IoMetricsUtil.CleanIoMetrics(GetAllStoragesEnvironment(), _nextIoMetricsCleanupTime.Ticks);
                    _nextIoMetricsCleanupTime = utcNow.Add(Configuration.Storage.IoMetricsCleanupInterval.AsTimeSpan);
                }

                if (_logger.IsInfoEnabled)
                    _logger.Info($"Ran idle operations for database '{Name}' in {mode} mode, took: {sp.ElapsedMilliseconds}ms");
            }
            finally
            {
                Monitor.Exit(_idleLocker);
            }
        }

        public IEnumerable<StorageEnvironmentWithType> GetAllStoragesEnvironment(List<StorageEnvironmentWithType.StorageEnvironmentType> types = null)
        {
            types ??= DefaultStorageEnvironmentTypes;

            // TODO :: more storage environments ?
            foreach (var type in types)
            {
                switch (type)
                {
                    case StorageEnvironmentWithType.StorageEnvironmentType.Documents:
                        var documentsStorage = DocumentsStorage;
                        if (documentsStorage != null)
                            yield return
                                new StorageEnvironmentWithType(Name, StorageEnvironmentWithType.StorageEnvironmentType.Documents,
                                    documentsStorage.Environment);
                        break;

                    case StorageEnvironmentWithType.StorageEnvironmentType.Configuration:
                        var configurationStorage = ConfigurationStorage;
                        if (configurationStorage != null)
                            yield return
                                new StorageEnvironmentWithType("Configuration",
                                    StorageEnvironmentWithType.StorageEnvironmentType.Configuration, configurationStorage.Environment);
                        break;

                    case StorageEnvironmentWithType.StorageEnvironmentType.Index:
                        //check for null to prevent NRE when disposing the DocumentDatabase
                        foreach (var index in (IndexStore?.GetIndexes()).EmptyIfNull())
                        {
                            var env = index?._indexStorage?.Environment();
                            if (env != null)
                                yield return
                                    new StorageEnvironmentWithType(index.Name,
                                        StorageEnvironmentWithType.StorageEnvironmentType.Index, env)
                                    {
                                        LastIndexQueryTime = index.GetLastQueryingTime()
                                    };
                        }
                        break;
                }
            }
        }

        private IEnumerable<FullBackup.StorageEnvironmentInformation> GetAllStoragesForBackup(bool excludeIndexes)
        {
            foreach (var storageEnvironmentWithType in GetAllStoragesEnvironment(DefaultStorageEnvironmentTypesForBackup))
            {
                switch (storageEnvironmentWithType.Type)
                {
                    case StorageEnvironmentWithType.StorageEnvironmentType.Documents:
                        ForTestingPurposes?.BeforeSnapshotOfDocuments?.Invoke();

                        yield return new FullBackup.StorageEnvironmentInformation
                        {
                            Name = string.Empty,
                            Folder = Constants.Documents.PeriodicBackup.Folders.Documents,
                            Env = storageEnvironmentWithType.Environment
                        };

                        ForTestingPurposes?.AfterSnapshotOfDocuments?.Invoke();

                        break;

                    case StorageEnvironmentWithType.StorageEnvironmentType.Index:
                        if (excludeIndexes)
                            break;

                        yield return new FullBackup.StorageEnvironmentInformation
                        {
                            Name = IndexDefinitionBaseServerSide.GetIndexNameSafeForFileSystem(storageEnvironmentWithType.Name),
                            Folder = Constants.Documents.PeriodicBackup.Folders.Indexes,
                            Env = storageEnvironmentWithType.Environment
                        };
                        break;

                    case StorageEnvironmentWithType.StorageEnvironmentType.Configuration:
                        yield return new FullBackup.StorageEnvironmentInformation
                        {
                            Name = string.Empty,
                            Folder = Constants.Documents.PeriodicBackup.Folders.Configuration,
                            Env = storageEnvironmentWithType.Environment
                        };
                        break;

                    default:
                        throw new ArgumentOutOfRangeException();
                }
            }
        }

        public SmugglerResult FullBackupTo(Stream stream, SnapshotBackupCompressionAlgorithm compressionAlgorithm, CompressionLevel compressionLevel = CompressionLevel.Optimal,
            bool excludeIndexes = false, Action<(string Message, int FilesCount)> infoNotify = null, CancellationToken cancellationToken = default)
        {
            SmugglerResult smugglerResult;

            long lastTombstoneEtag = 0;
            using (DocumentsStorage.ContextPool.AllocateOperationContext(out DocumentsOperationContext ctx))
            using (ctx.OpenReadTransaction())
            {
                lastTombstoneEtag = DocumentsStorage.ReadLastTombstoneEtag(ctx.Transaction.InnerTransaction);
            }

            using (TombstoneCleaner.PreventTombstoneCleaningUpToEtag(lastTombstoneEtag))
            using (var zipArchive = new ZipArchive(stream, ZipArchiveMode.Create, leaveOpen: true))
            {
                using (_serverStore.ContextPool.AllocateOperationContext(out TransactionOperationContext serverContext))
                {
                    // the smuggler output is already compressed
                    var zipArchiveEntry = zipArchive.CreateEntry(RestoreSettings.SmugglerValuesFileName);
                    using (var zipStream = zipArchiveEntry.Open())
                    using (var outputStream = GetOutputStream(zipStream))
                    {
                        var smugglerSource = new DatabaseSource(this, 0, 0, _logger);
                        using (DocumentsStorage.ContextPool.AllocateOperationContext(out JsonOperationContext context))
                        {
                            var smugglerDestination = new StreamDestination(outputStream, context, smugglerSource, compressionAlgorithm.ToExportCompressionAlgorithm(), compressionLevel);
                            var databaseSmugglerOptionsServerSide = new DatabaseSmugglerOptionsServerSide
                            {
                                AuthorizationStatus = AuthorizationStatus.DatabaseAdmin,
                                OperateOnTypes = DatabaseItemType.CompareExchange | DatabaseItemType.Identities
                            };

                            var smuggler = Smuggler.Create(
                                smugglerSource,
                                smugglerDestination,
                                context,
                                databaseSmugglerOptionsServerSide,
                                result: null,
                                onProgress: null,
                                token: cancellationToken);

                            smugglerResult = smuggler.ExecuteAsync().Result;
                        }

                        outputStream.Flush();
                    }

                    infoNotify?.Invoke(("Backed up Database Record", 1));

                    var package = new BackupZipArchive(zipArchive, compressionAlgorithm, compressionLevel);
                    var settingsEntry = package.CreateEntry(RestoreSettings.SettingsFileName);
                    using (var zipStream = settingsEntry.Open())
                    using (var outputStream = GetOutputStream(zipStream))
                    using (var writer = new BlittableJsonTextWriter(serverContext, outputStream))
                    {
                        writer.WriteStartObject();

                        // read and save the database record
                        writer.WritePropertyName(nameof(RestoreSettings.DatabaseRecord));
                        using (serverContext.OpenReadTransaction())
                        using (var databaseRecord = _serverStore.Cluster.ReadRawDatabaseRecord(serverContext, Name, out _))
                        {
                            serverContext.Write(writer, databaseRecord.Raw);
                        }

                        // save the database values (subscriptions, periodic backups statuses, etl states...)
                        writer.WriteComma();
                        writer.WritePropertyName(nameof(RestoreSettings.DatabaseValues));
                        writer.WriteStartObject();

                        var first = true;
                        var prefix = Helpers.ClusterStateMachineValuesPrefix(Name);

                        using (serverContext.OpenReadTransaction())
                        {
                            foreach (var keyValue in ClusterStateMachine.ReadValuesStartingWith(serverContext, prefix))
                            {
                                cancellationToken.ThrowIfCancellationRequested();

                                if (first == false)
                                    writer.WriteComma();

                                first = false;

                                var key = keyValue.Key.ToString().Substring(prefix.Length);
                                writer.WritePropertyName(key);
                                serverContext.Write(writer, keyValue.Value);
                            }
                        }

                        writer.WriteEndObject();
                        // end of values

                        writer.WriteEndObject();
                        writer.Flush();
                        outputStream.Flush();
                    }
                }

                infoNotify?.Invoke(("Backed up database values", 1));

                BackupMethods.Full.ToFile(GetAllStoragesForBackup(excludeIndexes), zipArchive, compressionAlgorithm, compressionLevel, infoNotify: infoNotify, cancellationToken: cancellationToken);
            }

            return smugglerResult;
        }

        public Stream GetOutputStream(Stream fileStream)
        {
            return MasterKey == null ? fileStream : new EncryptingXChaCha20Poly1305Stream(fileStream, MasterKey);
        }

        /// <summary>
        /// this event is intended for entities that are not singletons
        /// per database and still need to be informed on changes to the database record.
        /// </summary>
        public event Action<DatabaseRecord> DatabaseRecordChanged;

        public async ValueTask ValueChangedAsync(long index, string type, object changeState)
        {
            try
            {
                if (_databaseShutdown.IsCancellationRequested)
                    ThrowDatabaseShutdown();

                await NotifyFeaturesAboutValueChangeAsync(index, type, changeState);
                RachisLogIndexNotifications.NotifyListenersAbout(index, e: null);
            }
            catch (Exception e)
            {
                RachisLogIndexNotifications.NotifyListenersAbout(index, e);

                if (_databaseShutdown.IsCancellationRequested)
                    ThrowDatabaseShutdown();

                throw;
            }
        }

        public async ValueTask StateChangedAsync(long index)
        {
            try
            {
                if (_databaseShutdown.IsCancellationRequested)
                    ThrowDatabaseShutdown();

                DatabaseRecord record;
                using (_serverStore.ContextPool.AllocateOperationContext(out TransactionOperationContext context))
                using (context.OpenReadTransaction())
                {
                    record = _serverStore.Cluster.ReadDatabase(context, Name);
                }

                if (ServerStore.ShouldUpdateTopology(record.Topology.Stamp.Index, _lastTopologyIndex, out string url))
                {
                    _lastTopologyIndex = record.Topology.Stamp.Index;

                    Changes.RaiseNotifications(new TopologyChange
                    {
                        Url = url,
                        Database = Name
                    });

                    if (IsRequestExecutorCreated)
                    {
                        _ = RequestExecutor.UpdateTopologyAsync(new RequestExecutor.UpdateTopologyParameters(new ServerNode()
                        {
                            ClusterTag = _serverStore.NodeTag,
                            Database = Name,
                            Url = ServerStore.GetNodeHttpServerUrl()
                        })
                        {
                            DebugTag = "database-topology-update"
                        });
                    }
                }

                ClientConfiguration = record.Client;
                IdentityPartsSeparator = record.Client is { Disabled: false }
                    ? record.Client.IdentityPartsSeparator ?? Constants.Identities.DefaultSeparator
                    : Constants.Identities.DefaultSeparator;
                StudioConfiguration = record.Studio;

                ServerStore.DatabasesLandlord.ForTestingPurposes?.DelayNotifyFeaturesAboutStateChange?.Invoke();

                await DatabasesLandlord.NotifyFeaturesAboutStateChangeAsync(record, index, _databaseStateChange);

                RachisLogIndexNotifications.NotifyListenersAbout(index, e: null);
            }
            catch (Exception e)
            {
                DatabaseDisabledException throwShutDown = null;

                if (_databaseShutdown.IsCancellationRequested && e is DatabaseDisabledException == false)
                    e = throwShutDown = CreateDatabaseShutdownException(e);

                RachisLogIndexNotifications.NotifyListenersAbout(index, e);

                if (_logger.IsInfoEnabled)
                    _logger.Info($"Got exception during StateChanged({index}).", e);

                if (throwShutDown != null)
                    throw throwShutDown;

                throw;
            }
        }

        public async Task UpdateOnStateChange(DatabaseRecord record, long index)
        {
            SetIds(record);
            SetUnusedDatabaseIds(record);
            InitializeFromDatabaseRecord(record);
            IndexStore.HandleDatabaseRecordChange(record, index);
            ReplicationLoader?.HandleDatabaseRecordChange(record, index);


            // We've already begun executing the operation and aim to see it through without interruption,
            // hence we won't be passing the cancellation token.
            // ReSharper disable once MethodSupportsCancellation
            await _updateValuesLocker.WaitAsync();

            try
            {
                PeriodicBackupRunner?.UpdateConfigurations(record.PeriodicBackups);
                EtlLoader?.HandleDatabaseRecordChange(record);
                SubscriptionStorage?.HandleDatabaseRecordChange();
            }
            finally
            {
                _updateValuesLocker.Release();
            }

            QueueSinkLoader?.HandleDatabaseRecordChange(record);

            OnDatabaseRecordChanged(record);
        }

        private void SetUnusedDatabaseIds(DatabaseRecord record)
        {
            if (record.UnusedDatabaseIds == null && DocumentsStorage.UnusedDatabaseIds == null)
                return;

            if (record.UnusedDatabaseIds == null || DocumentsStorage.UnusedDatabaseIds == null)
            {
                Interlocked.Exchange(ref DocumentsStorage.UnusedDatabaseIds, record.UnusedDatabaseIds);
                return;
            }

            if (DocumentsStorage.UnusedDatabaseIds.SetEquals(record.UnusedDatabaseIds) == false)
            {
                Interlocked.Exchange(ref DocumentsStorage.UnusedDatabaseIds, record.UnusedDatabaseIds);
            }
        }

        private bool CanSkipValueChange(long index, string type)
        {
            switch (type)
            {
                case nameof(UpdateResponsibleNodeForTasksCommand):
                case nameof(DelayBackupCommand):
                    // both commands cannot be skipped and must be executed
                return false;
            }

            if (LastValueChangeIndex > index)
            {
                // index and LastDatabaseRecordIndex could have equal values when we transit from/to passive and want to update the tasks.
                if (_logger.IsInfoEnabled)
                    _logger.Info($"Skipping value change for index {index} (current {LastValueChangeIndex}) for {Name} because it was already precessed.");
                return true;
            }

            return false;
        }

        private async ValueTask NotifyFeaturesAboutValueChangeAsync(long index, string type, object changeState)
        {
            if (CanSkipValueChange(index, type))
                return;

            var taken = false;
            while (taken == false)
            {
                taken = await _updateValuesLocker.WaitAsync(TimeSpan.FromSeconds(5), DatabaseShutdown);

                try
                {
                    if (CanSkipValueChange(index, type))
                        return;

                    DatabaseShutdown.ThrowIfCancellationRequested();

                    if (taken == false)
                        continue;

                    SubscriptionStorage?.HandleDatabaseRecordChange();
                    EtlLoader?.HandleDatabaseValueChanged();
                    PeriodicBackupRunner?.HandleDatabaseValueChanged(type, changeState);

                    LastValueChangeIndex = index;
                }
                finally
                {
                    if (taken)
                        _updateValuesLocker.Release();
                }
            }
        }

        public ValueTask RefreshFeaturesAsync()
        {
            if (_databaseShutdown.IsCancellationRequested)
                ThrowDatabaseShutdown();

            DatabaseRecord record;
            long index;
            using (_serverStore.ContextPool.AllocateOperationContext(out TransactionOperationContext context))
            using (context.OpenReadTransaction())
            {
                record = _serverStore.Cluster.ReadDatabase(context, Name, out index);
            }

            return DatabasesLandlord.NotifyFeaturesAboutStateChangeAsync(record, index, _databaseStateChange);
        }

        private void InitializeFromDatabaseRecord(DatabaseRecord record)
        {
            if (record == null || DocumentsStorage == null)
                return;

            ClientConfiguration = record.Client;
            StudioConfiguration = record.Studio;
            InitializeCompressionFromDatabaseRecord(record);
            DocumentsStorage.RevisionsStorage.InitializeFromDatabaseRecord(record);
            ExpiredDocumentsCleaner = ExpiredDocumentsCleaner.LoadConfigurations(this, record, ExpiredDocumentsCleaner);
            DataArchivist = DataArchivist.LoadConfiguration(this, record, DataArchivist);
            TimeSeriesPolicyRunner = TimeSeriesPolicyRunner.LoadConfigurations(this, record, TimeSeriesPolicyRunner);
            UpdateCompressionConfigurationFromDatabaseRecord(record);
        }

        public void InitializeCompressionFromDatabaseRecord(DatabaseRecord record)
        {
            if (_documentsCompression.Equals(record.DocumentsCompression))
                return;

            if (record.DocumentsCompression == null) // legacy configurations
            {
                _compressedCollections.Clear();
                _documentsCompression = new DocumentsCompressionConfiguration(false);
                return;
            }

            _documentsCompression = record.DocumentsCompression;
            _compressedCollections = new HashSet<string>(record.DocumentsCompression.Collections, StringComparer.OrdinalIgnoreCase);
        }

        public TableSchema GetDocsSchemaForCollection(CollectionName collection, DocumentFlags flags)
        {
            return flags.HasFlag(DocumentFlags.Archived) ? DocumentsStorage.CompressedDocsSchema : GetDocsSchemaForCollection(collection);
        }

        private void LoadTimeSeriesPolicyRunnerConfigurations()
        {
            LicenseLimitWarning.DismissLicenseLimitNotification(_serverStore.NotificationCenter, LimitType.TimeSeriesRollupsAndRetention);

            using (_serverStore.ContextPool.AllocateOperationContext(out TransactionOperationContext context))
            using (context.OpenReadTransaction())
            {
                var record = _serverStore.Cluster.ReadDatabase(context, Name, out _);
                TimeSeriesPolicyRunner = TimeSeriesPolicyRunner.LoadConfigurations(this, record, TimeSeriesPolicyRunner);
            }
        }

        public IEnumerable<DatabasePerformanceMetrics> GetAllPerformanceMetrics()
        {
            yield return TxMerger.GeneralWaitPerformanceMetrics;
            yield return TxMerger.TransactionPerformanceMetrics;
        }

        protected virtual void OnDatabaseRecordChanged(DatabaseRecord record)
        {
            DatabaseRecordChanged?.Invoke(record);
        }

        public bool HasTopologyChanged(long index)
        {
            // only if have a newer topology index
            return _lastTopologyIndex > index;
        }

        public (Size Data, Size TempBuffers) GetSizeOnDisk()
        {
            var storageEnvironments = GetAllStoragesEnvironment();
            if (storageEnvironments == null)
                return (new Size(0), new Size(0));

            long dataInBytes = 0;
            long tempBuffersInBytes = 0;
            foreach (var environment in storageEnvironments)
            {
                if (environment == null)
                    continue;

                var sizeOnDisk = environment.Environment.GenerateSizeReport(includeTempBuffers: true);
                dataInBytes += sizeOnDisk.DataFileInBytes + sizeOnDisk.JournalsInBytes;
                tempBuffersInBytes += sizeOnDisk.TempBuffersInBytes + sizeOnDisk.TempRecyclableJournalsInBytes;
            }

            return (new Size(dataInBytes), new Size(tempBuffersInBytes));
        }

        public IEnumerable<MountPointUsage> GetMountPointsUsage(bool includeTempBuffers)
        {
            var storageEnvironments = GetAllStoragesEnvironment();
            if (storageEnvironments == null)
                yield break;

            foreach (var environment in storageEnvironments)
            {
                foreach (var mountPoint in ServerStore.GetMountPointUsageDetailsFor(environment, includeTempBuffers: includeTempBuffers))
                {
                    yield return mountPoint;
                }
            }
        }

        public DatabaseRecord ReadDatabaseRecord()
        {
            using (ServerStore.ContextPool.AllocateOperationContext(out TransactionOperationContext context))
            using (context.OpenReadTransaction())
            {
                return ServerStore.Cluster.ReadDatabase(context, Name);
            }
        }

        private void OnCertificateChange(object sender, EventArgs e)
        {
            if (_proxyRequestExecutor.IsValueCreated == false)
                return;

            using (_proxyRequestExecutor.Value)
                _proxyRequestExecutor = CreateRequestExecutor();
        }

        public TableSchema GetDocsSchemaForCollection(CollectionName collection) =>
            _documentsCompression.CompressAllCollections || _compressedCollections.Contains(collection.Name)
                ? DocumentsStorage.CompressedDocsSchema
                : DocumentsStorage.DocsSchema;

        private void UpdateCompressionConfigurationFromDatabaseRecord(DatabaseRecord record)
        {
            if (_documentsCompression.Equals(record.DocumentsCompression))
                return;

            if (record.DocumentsCompression == null) // legacy configurations
            {
                _compressedCollections.Clear();
                _documentsCompression = new DocumentsCompressionConfiguration(false);
                return;
            }

            _documentsCompression = record.DocumentsCompression;
            _compressedCollections = new HashSet<string>(record.DocumentsCompression.Collections, StringComparer.OrdinalIgnoreCase);
        }

        private Lazy<RequestExecutor> CreateRequestExecutor() =>
            new(
                () => RequestExecutor.CreateForProxy(new[] { ServerStore.Configuration.Core.GetNodeHttpServerUrl(ServerStore.Server.WebUrl) }, Name,
                    ServerStore.Server.Certificate.Certificate, DocumentConventions.DefaultForServer), LazyThreadSafetyMode.ExecutionAndPublication);

        internal void HandleNonDurableFileSystemError(object sender, NonDurabilitySupportEventArgs e)
        {
            string title = $"Non Durable File System - {Name ?? "Unknown Database"}";

            if (_logger.IsOperationsEnabled)
                _logger.Operations($"{title}. {e.Message}", e.Exception);

            _serverStore?.NotificationCenter.Add(AlertRaised.Create(
                Name,
                title,
                e.Message,
                AlertType.NonDurableFileSystem,
                NotificationSeverity.Warning,
                Name,
                details: new MessageDetails { Message = e.Details }));
        }

        internal void HandleOnDatabaseRecoveryError(object sender, RecoveryErrorEventArgs e)
        {
            HandleOnRecoveryError(StorageEnvironmentWithType.StorageEnvironmentType.Documents, Name, sender, e);
        }

        internal void HandleOnConfigurationRecoveryError(object sender, RecoveryErrorEventArgs e)
        {
            HandleOnRecoveryError(StorageEnvironmentWithType.StorageEnvironmentType.Configuration, Name, sender, e);
        }

        internal void HandleOnIndexRecoveryError(string indexName, object sender, RecoveryErrorEventArgs e)
        {
            HandleOnRecoveryError(StorageEnvironmentWithType.StorageEnvironmentType.Index, indexName, sender, e);
        }

        private void HandleOnRecoveryError(StorageEnvironmentWithType.StorageEnvironmentType type, string resourceName, object environment, RecoveryErrorEventArgs e)
        {
            AbstractNotificationCenter nc;
            string title;

            switch (type)
            {
                case StorageEnvironmentWithType.StorageEnvironmentType.Configuration:
                case StorageEnvironmentWithType.StorageEnvironmentType.Documents:
                    nc = _serverStore?.NotificationCenter;
                    title = $"Database Recovery Error - {resourceName ?? "Unknown Database"}";

                    if (type == StorageEnvironmentWithType.StorageEnvironmentType.Configuration)
                        title += " (configuration storage)";
                    break;

                case StorageEnvironmentWithType.StorageEnvironmentType.Index:
                    nc = NotificationCenter;
                    title = $"Index Recovery Error - {resourceName ?? "Unknown Index"}";
                    break;

                default:
                    throw new ArgumentOutOfRangeException(nameof(type), type.ToString());
            }

            string message = $"{e.Message}{Environment.NewLine}{Environment.NewLine}Environment: {environment}";

            if (_logger.IsOperationsEnabled)
                _logger.Operations($"{title}. {message}", e.Exception);

            nc?.Add(AlertRaised.Create(Name,
                title,
                message,
                AlertType.RecoveryError,
                NotificationSeverity.Error,
                key: $"{resourceName}/{SystemTime.UtcNow.Ticks % 5}")); // if this was called multiple times let's try to not overwrite previous alerts
        }

        internal void HandleOnDatabaseIntegrityErrorOfAlreadySyncedData(object sender, DataIntegrityErrorEventArgs e)
        {
            HandleOnIntegrityErrorOfAlreadySyncedData(StorageEnvironmentWithType.StorageEnvironmentType.Documents, Name, sender, e);
        }

        internal void HandleOnConfigurationIntegrityErrorOfAlreadySyncedData(object sender, DataIntegrityErrorEventArgs e)
        {
            HandleOnIntegrityErrorOfAlreadySyncedData(StorageEnvironmentWithType.StorageEnvironmentType.Configuration, Name, sender, e);
        }

        internal void HandleOnIndexIntegrityErrorOfAlreadySyncedData(string indexName, object sender, DataIntegrityErrorEventArgs e)
        {
            HandleOnIntegrityErrorOfAlreadySyncedData(StorageEnvironmentWithType.StorageEnvironmentType.Index, indexName, sender, e);
        }

        private void HandleOnIntegrityErrorOfAlreadySyncedData(StorageEnvironmentWithType.StorageEnvironmentType type, string resourceName, object environment, DataIntegrityErrorEventArgs e)
        {
            AbstractNotificationCenter nc;
            string title;

            switch (type)
            {
                case StorageEnvironmentWithType.StorageEnvironmentType.Configuration:
                case StorageEnvironmentWithType.StorageEnvironmentType.Documents:
                    nc = _serverStore?.NotificationCenter;
                    title = $"Integrity error of already synced data - {resourceName ?? "Unknown Database"}";

                    if (type == StorageEnvironmentWithType.StorageEnvironmentType.Configuration)
                        title += " (configuration storage)";
                    break;

                case StorageEnvironmentWithType.StorageEnvironmentType.Index:
                    nc = NotificationCenter;
                    title = $"Integrity error of already synced index data - {resourceName ?? "Unknown Index"}";
                    break;

                default:
                    throw new ArgumentOutOfRangeException(nameof(type), type.ToString());
            }

            string message = $"{e.Message}{Environment.NewLine}{Environment.NewLine}Environment: {environment}";

            if (_logger.IsOperationsEnabled)
                _logger.Operations($"{title}. {message}", e.Exception);

            nc?.Add(AlertRaised.Create(Name,
                title,
                message,
                AlertType.IntegrityErrorOfAlreadySyncedData,
                NotificationSeverity.Warning,
                key: $"{resourceName}/{SystemTime.UtcNow.Ticks % 5}")); // if this was called multiple times let's try to not overwrite previous alerts
        }

        internal void HandleRecoverableFailure(object sender, RecoverableFailureEventArgs e)
        {
            var title = $"Recoverable Voron error in '{Name}' database";
            var message = $"Failure {e.FailureMessage} in the following environment: {e.EnvironmentPath}";

            if (_logger.IsOperationsEnabled)
                _logger.Operations($"{title}. {message}", e.Exception);

            try
            {
                _serverStore.NotificationCenter.Add(AlertRaised.Create(
                    Name,
                    title,
                    message,
                    AlertType.RecoverableVoronFailure,
                    NotificationSeverity.Warning,
                    key: e.EnvironmentId.ToString(),
                    details: new ExceptionDetails(e.Exception)));
            }
            catch (Exception)
            {
                // exception in raising an alert can't prevent us from unloading a database
            }
        }

        public void CheckWriteRateAndNotifyIfNecessary(IoChange ioChange)
        {
            switch (ioChange.MeterItem.Type)
            {
                case IoMetrics.MeterType.Compression:
                    return; // In-memory operation, no action required.

                case IoMetrics.MeterType.JournalWrite:
                    if (ioChange.MeterItem.Duration.TotalMilliseconds < 500)
                        return;
                    break;

                case IoMetrics.MeterType.DataFlush:
                case IoMetrics.MeterType.DataSync:
                    if (ioChange.MeterItem.Duration.TotalMilliseconds < 120_000)
                        return;
                    break;
            }

            if (ioChange.MeterItem.RateOfWritesInMbPerSec > 1)
                return;

            NotificationCenter.SlowWrites.Add(ioChange);
        }

        public long GetEnvironmentsHash()
        {
            long hash = 0;
            foreach (var env in GetAllStoragesEnvironment())
            {
                hash = Hashing.Combine(hash, env.Environment.CurrentReadTransactionId);
                if (env.LastIndexQueryTime.HasValue)
                {
                    // 2 ** 27 = 134217728, Ticks is 10 mill per sec, so about 13.4 seconds
                    // are the rounding point here
                    var aboutEvery13Seconds = env.LastIndexQueryTime.Value.Ticks >> 27;
                    hash = Hashing.Combine(hash, aboutEvery13Seconds);
                }
            }

            return hash;
        }

        public bool IsShutdownRequested()
        {
            return _databaseShutdown.IsCancellationRequested;
        }

        public void ThrowIfShutdownRequested()
        {
            if (_databaseShutdown.IsCancellationRequested)
            {
                throw new OperationCanceledException($"Database '{Name}' is shutting down.");
            }
        }

        internal TestingStuff ForTestingPurposesOnly()
        {
            if (ForTestingPurposes != null)
                return ForTestingPurposes;

            return ForTestingPurposes = new TestingStuff();
        }

        internal sealed class TestingStuff
        {
            internal Action ActionToCallDuringDocumentDatabaseInternalDispose;

            internal Action CollectionRunnerBeforeOpenReadTransaction;

            internal Action CompactionAfterDatabaseUnload;

            internal Action AfterTxMergerDispose;

            internal Action BeforeExecutingClusterTransactions;

            internal Action BeforeSnapshotOfDocuments;

            internal Action AfterSnapshotOfDocuments;

            internal bool SkipDrainAllRequests = false;

            internal Action<string, string> DisposeLog;

            internal bool ForceSendTombstones = false;

            internal Action<PathSetting> ActionToCallOnGetTempPath;

            internal bool EnableWritesToTheWrongShard = false;

            internal IDisposable CallDuringDocumentDatabaseInternalDispose(Action action)
            {
                ActionToCallDuringDocumentDatabaseInternalDispose = action;

                return new DisposableAction(() => ActionToCallDuringDocumentDatabaseInternalDispose = null);
            }

            internal Action Subscription_ActionToCallDuringWaitForChangedDocuments;
            internal Action<long> Subscription_ActionToCallAfterRegisterSubscriptionConnection;
            internal Action<ConcurrentSet<SubscriptionConnection>> ConcurrentSubscription_ActionToCallDuringWaitForSubscribe;
            internal Action Subscription_ActionToCallDuringWaitForAck;

            internal IDisposable CallDuringWaitForChangedDocuments(Action action)
            {
                Subscription_ActionToCallDuringWaitForChangedDocuments = action;

                return new DisposableAction(() => Subscription_ActionToCallDuringWaitForChangedDocuments = null);
            }
            internal IDisposable CallAfterRegisterSubscriptionConnection(Action<long> action)
            {
                Subscription_ActionToCallAfterRegisterSubscriptionConnection = action;

                return new DisposableAction(() => Subscription_ActionToCallAfterRegisterSubscriptionConnection = null);
            }
            internal IDisposable CallDuringWaitForSubscribe(Action<ConcurrentSet<SubscriptionConnection>> action)
            {
                ConcurrentSubscription_ActionToCallDuringWaitForSubscribe = action;

                return new DisposableAction(() => ConcurrentSubscription_ActionToCallDuringWaitForSubscribe = null);
            }
            internal IDisposable CallDuringWaitForAck(Action action)
            {
                Subscription_ActionToCallDuringWaitForAck = action;

                return new DisposableAction(() => Subscription_ActionToCallDuringWaitForAck = null);
            }

            internal ManualResetEvent DatabaseRecordLoadHold;
            internal ManualResetEvent HealthCheckHold;

            internal int BulkInsertStreamReadTimeout;
        }
    }

    public enum DatabaseCleanupMode
    {
        None,
        Regular,
        Deep
    }
}<|MERGE_RESOLUTION|>--- conflicted
+++ resolved
@@ -1,9 +1,6 @@
 ﻿using System;
-<<<<<<< HEAD
+using System.Collections.Concurrent;
 using System.Buffers;
-=======
-using System.Collections.Concurrent;
->>>>>>> e09dd26b
 using System.Collections.Generic;
 using System.Diagnostics;
 using System.IO;
@@ -203,7 +200,6 @@
             }
         }
 
-<<<<<<< HEAD
         protected virtual DocumentsStorage CreateDocumentsStorage(Action<string> addToInitLog)
         {
             return new DocumentsStorage(this, addToInitLog);
@@ -249,8 +245,6 @@
             DatabaseGroupId = topology.DatabaseTopologyIdBase64;
             ClusterTransactionId = topology.ClusterTransactionIdBase64;
         }
-=======
->>>>>>> e09dd26b
 
         public ServerStore ServerStore => _serverStore;
 
@@ -462,13 +456,8 @@
                 {
                     try
                     {
-<<<<<<< HEAD
                         await DatabasesLandlord.NotifyFeaturesAboutStateChangeAsync(record, index, _databaseStateChange);
-                        RachisLogIndexNotifications.NotifyListenersAbout(index, null);
-=======
-                        await NotifyFeaturesAboutStateChangeAsync(record, index);
                         RachisLogIndexNotifications.NotifyListenersAbout(index, e: null);
->>>>>>> e09dd26b
                     }
                     catch (Exception e)
                     {
@@ -630,7 +619,6 @@
             public ArraySegment<ClusterTransactionCommand.SingleClusterDatabaseCommand> GetData()
                 => new ArraySegment<ClusterTransactionCommand.SingleClusterDatabaseCommand>(_data, 0, Count);
 
-<<<<<<< HEAD
             public void Add(IEnumerable<ClusterTransactionCommand.SingleClusterDatabaseCommand> data)
             {
                 foreach (var command in data)
@@ -638,10 +626,6 @@
                     Add(command);
                 }
             }
-=======
-                if (RachisLogIndexNotifications.LastModifiedIndex != index)
-                    RachisLogIndexNotifications.NotifyListenersAbout(index, e: null);
->>>>>>> e09dd26b
 
             public void Add(ClusterTransactionCommand.SingleClusterDatabaseCommand command)
             {
@@ -682,7 +666,7 @@
                     var index = CompareExchangeStorage.GetLastCompareExchangeIndex(context);
 
                     if (RachisLogIndexNotifications.LastModifiedIndex != index)
-                        RachisLogIndexNotifications.NotifyListenersAbout(index, null);
+                        RachisLogIndexNotifications.NotifyListenersAbout(index, e: null);
                     return (0, 0);
                 }
 
@@ -790,15 +774,11 @@
                 var index = command.Index;
                 var options = mergedCommands.Options[index];
 
-<<<<<<< HEAD
+
+                RachisLogIndexNotifications.NotifyListenersAbout(index, e: null);
+                ThreadingHelper.InterlockedExchangeMax(ref LastCompletedClusterTransactionIndex, index);
+
                 ServerStore.Cluster.ClusterTransactionWaiter.TrySetResult(options.TaskId, mergedCommands.ModifiedCollections);
-
-                RachisLogIndexNotifications.NotifyListenersAbout(index, null);
-=======
->>>>>>> e09dd26b
-                ThreadingHelper.InterlockedExchangeMax(ref LastCompletedClusterTransactionIndex, index);
-
-                ClusterTransactionWaiter.TrySetResult(options.TaskId, index, mergedCommands.ModifiedCollections);
 
                 _nextClusterCommand = command.PreviousCount + command.Commands.Count;
                 _lastCompletedClusterTransaction = _nextClusterCommand.Value - 1;
