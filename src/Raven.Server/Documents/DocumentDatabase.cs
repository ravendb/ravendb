﻿using System;
using System.Buffers;
using System.Collections.Generic;
using System.Diagnostics;
using System.IO;
using System.IO.Compression;
using System.Linq;
using System.Threading;
using System.Threading.Tasks;
using Raven.Client.Documents.Changes;
using Raven.Client.Documents.Conventions;
using Raven.Client.Documents.Operations.Configuration;
using Raven.Client.Documents.Smuggler;
using Raven.Client.Exceptions.Commercial;
using Raven.Client.Exceptions.Database;
using Raven.Client.Extensions;
using Raven.Client.Http;
using Raven.Client.ServerWide;
using Raven.Client.Util;
using Raven.Server.Config;
using Raven.Server.Documents.Changes;
using Raven.Server.Documents.DataArchival;
using Raven.Server.Config.Settings;
using Raven.Server.Dashboard;
using Raven.Server.Documents.ETL;
using Raven.Server.Documents.Expiration;
using Raven.Server.Documents.Handlers.Batches.Commands;
using Raven.Server.Documents.Handlers.Processors.Batches;
using Raven.Server.Documents.Indexes;
using Raven.Server.Documents.Operations;
using Raven.Server.Documents.Patch;
using Raven.Server.Documents.PeriodicBackup;
using Raven.Server.Documents.PeriodicBackup.Restore;
using Raven.Server.Documents.Queries;
using Raven.Server.Documents.QueueSink;
using Raven.Server.Documents.Replication;
using Raven.Server.Documents.Smuggler;
using Raven.Server.Documents.Subscriptions;
using Raven.Server.Documents.TcpHandlers;
using Raven.Server.Documents.TimeSeries;
using Raven.Server.Documents.TransactionMerger;
using Raven.Server.Json;
using Raven.Server.NotificationCenter;
using Raven.Server.NotificationCenter.Notifications;
using Raven.Server.NotificationCenter.Notifications.Details;
using Raven.Server.Rachis;
using Raven.Server.Routing;
using Raven.Server.ServerWide;
using Raven.Server.ServerWide.Commands;
using Raven.Server.ServerWide.Context;
using Raven.Server.Smuggler.Documents;
using Raven.Server.Smuggler.Documents.Data;
using Raven.Server.Utils;
using Raven.Server.Utils.IoMetrics;
using Sparrow;
using Sparrow.Backups;
using Sparrow.Collections;
using Sparrow.Json;
using Sparrow.Json.Parsing;
using Sparrow.Json.Sync;
using Sparrow.Logging;
using Sparrow.Platform;
using Sparrow.Server;
using Sparrow.Server.Meters;
using Sparrow.Threading;
using Voron;
using Voron.Data.Tables;
using Voron.Exceptions;
using Voron.Impl.Backup;
using Constants = Raven.Client.Constants;
using MountPointUsage = Raven.Client.ServerWide.Operations.MountPointUsage;
using Size = Raven.Client.Util.Size;
using System.Diagnostics.CodeAnalysis;
using Sparrow.Server.Utils;

namespace Raven.Server.Documents
{
    public class DocumentDatabase : IDisposable
    {
        private readonly ServerStore _serverStore;
        private readonly Action<string> _addToInitLog;
        private readonly Logger _logger;
        private readonly DisposeOnce<SingleAttempt> _disposeOnce;
        internal TestingStuff ForTestingPurposes;

        private readonly CancellationTokenSource _databaseShutdown;

        private readonly object _idleLocker = new object();

        private readonly object _clusterLocker = new object();

        public Action<string> AddToInitLog => _addToInitLog;

        /// <summary>
        /// The current lock, used to make sure indexes have a unique names
        /// </summary>
        private Task _indexStoreTask;

        private long _usages;
        private readonly ManualResetEventSlim _waitForUsagesOnDisposal = new ManualResetEventSlim(false);
        private long _lastIdleTicks = DateTime.UtcNow.Ticks;
        private DateTime _nextIoMetricsCleanupTime;
        private long _lastTopologyIndex = -1;
        private long _preventUnloadCounter;

        public string DatabaseGroupId;
        public string ClusterTransactionId;

        private Lazy<RequestExecutor> _proxyRequestExecutor;

        private readonly DatabasesLandlord.StateChange _databaseStateChange;

        public DocumentsCompressionConfiguration DocumentsCompression => _documentsCompression;
        private DocumentsCompressionConfiguration _documentsCompression = new(compressRevisions: false, collections: Array.Empty<string>());
        private HashSet<string> _compressedCollections = new(StringComparer.OrdinalIgnoreCase);

        public void ResetIdleTime()
        {
            _lastIdleTicks = DateTime.MinValue.Ticks;
        }

        public DocumentDatabase(string name, RavenConfiguration configuration, ServerStore serverStore, Action<string> addToInitLog)
        {
            Name = name;
            _logger = LoggingSource.Instance.GetLogger<DocumentDatabase>(Name);
            _serverStore = serverStore;
            _addToInitLog = addToInitLog;
            StartTime = Time.GetUtcNow();
            LastAccessTime = Time.GetUtcNow();
            Configuration = configuration;
            _nextIoMetricsCleanupTime = DateTime.UtcNow.Add(Configuration.Storage.IoMetricsCleanupInterval.AsTimeSpan);
            Scripts = new ScriptRunnerCache(this, Configuration);

            Is32Bits = PlatformDetails.Is32Bits || Configuration.Storage.ForceUsing32BitsPager;

            _databaseShutdown = CancellationTokenSource.CreateLinkedTokenSource(serverStore.ServerShutdown);
            _disposeOnce = new DisposeOnce<SingleAttempt>(DisposeInternal);

            _databaseStateChange = new DatabasesLandlord.StateChange(ServerStore, name, _logger, UpdateOnStateChange, 0, _databaseShutdown.Token);

            try
            {
                if (configuration.Initialized == false)
                    throw new InvalidOperationException("Cannot create a new document database instance without initialized configuration");

                if (Configuration.Core.RunInMemory == false)
                {
                    _addToInitLog("Creating db.lock file");
                    _fileLocker = new FileLocker(Configuration.Core.DataDirectory.Combine("db.lock").FullPath);
                    _fileLocker.TryAcquireWriteLock(_logger);
                }

                Smuggler = new DatabaseSmugglerFactory(this);
                QueryMetadataCache = new QueryMetadataCache();
                IoChanges = new IoChangesNotifications
                {
                    DisableIoMetrics = configuration.Storage.EnableIoMetrics == false
                };
                Changes = new DocumentsChanges();
                TombstoneCleaner = new TombstoneCleaner(this);
                DocumentsStorage = CreateDocumentsStorage(addToInitLog);
                CompareExchangeStorage = new CompareExchangeStorage(this);
                IndexStore = CreateIndexStore(serverStore);
                QueryRunner = new QueryRunner(this);
                EtlLoader = new EtlLoader(this, serverStore);
                SubscriptionStorage = CreateSubscriptionStorage(serverStore);
                OngoingTasks = new OngoingTasks.OngoingTasks(this);
                Metrics = new MetricCounters();
                MetricCacher = new DatabaseMetricCacher(this);
                TxMerger = new DocumentsTransactionOperationsMerger(this);
                ConfigurationStorage = new ConfigurationStorage(this);
                NotificationCenter = new DatabaseNotificationCenter(this);
                HugeDocuments = new HugeDocuments(NotificationCenter, configuration.PerformanceHints.HugeDocumentsCollectionSize,
                    configuration.PerformanceHints.HugeDocumentSize.GetValue(SizeUnit.Bytes));
                Operations = new DatabaseOperations(this);
                DatabaseInfoCache = serverStore.DatabaseInfoCache;
                RachisLogIndexNotifications = new RachisLogIndexNotifications(DatabaseShutdown);
                CatastrophicFailureNotification = new CatastrophicFailureNotification((environmentId, environmentPath, e, stacktrace) =>
                {
                    serverStore.DatabasesLandlord.CatastrophicFailureHandler.Execute(name, e, environmentId, environmentPath, stacktrace);
                });
                _hasClusterTransaction = new ManualResetEventSlim(false);
                IdentityPartsSeparator = '/';
                QueueSinkLoader = new QueueSinkLoader(this, serverStore);
                _proxyRequestExecutor = CreateRequestExecutor();
                _serverStore.Server.ServerCertificateChanged += OnCertificateChange;
            }
            catch (Exception)
            {
                Dispose();
                throw;
            }
        }

        protected virtual DocumentsStorage CreateDocumentsStorage(Action<string> addToInitLog)
        {
            return new DocumentsStorage(this, addToInitLog);
        }

        protected virtual IndexStore CreateIndexStore(ServerStore serverStore)
        {
            return new IndexStore(this, serverStore);
        }

        protected virtual SubscriptionStorage CreateSubscriptionStorage(ServerStore serverStore)
        {
            return new SubscriptionStorage(this, serverStore, Name);
        }

        protected virtual byte[] ReadSecretKey(TransactionOperationContext context) => ServerStore.GetSecretKey(context, Name);

        private void EnsureValidSecretKey()
        {
            using (_serverStore.ContextPool.AllocateOperationContext(out TransactionOperationContext ctx))
            using (ctx.OpenReadTransaction())
            {
                MasterKey = ReadSecretKey(ctx);

                var record = _serverStore.Cluster.ReadRawDatabaseRecord(ctx, Name);
                if (record == null)
                    return;

                var isEncrypted = record.IsEncrypted;
                // can happen when we are in the process of restoring a database
                if (isEncrypted && MasterKey == null)
                    throw new InvalidOperationException($"Attempt to create encrypted db {Name} without supplying the secret key");
                if (isEncrypted == false && MasterKey != null)
                    throw new InvalidOperationException($"Attempt to create a non-encrypted db {Name}, but a secret key exists for this db.");
            }
        }

        public void SetIds(RawDatabaseRecord record) => SetIds(record.Topology, record.Sharding?.ShardedDatabaseId);
        public void SetIds(DatabaseRecord record) => SetIds(record.Topology, record.Sharding?.DatabaseId);

        internal virtual void SetIds(DatabaseTopology topology, string shardedDatabaseId)
        {
            DatabaseGroupId = topology.DatabaseTopologyIdBase64;
            ClusterTransactionId = topology.ClusterTransactionIdBase64;
        }

        public ServerStore ServerStore => _serverStore;

        public RequestExecutor RequestExecutor => _proxyRequestExecutor.Value;

        private bool IsRequestExecutorCreated => _proxyRequestExecutor.IsValueCreated;

        public DateTime LastIdleTime => new DateTime(_lastIdleTicks);

        public DateTime LastAccessTime;

        public DatabaseInfoCache DatabaseInfoCache { get; set; }

        public readonly SystemTime Time = new SystemTime();

        public ScriptRunnerCache Scripts;

        public readonly DocumentsTransactionOperationsMerger TxMerger;

        public SubscriptionStorage SubscriptionStorage { get; }

        public readonly string Name;

        public Guid DbId => DocumentsStorage.Environment?.DbId ?? Guid.Empty;

        public string DbBase64Id => DocumentsStorage.Environment?.Base64Id ?? string.Empty;

        public RavenConfiguration Configuration { get; }

        public QueryRunner QueryRunner { get; }

        public CancellationToken DatabaseShutdown => _databaseShutdown.Token;

        public AsyncManualResetEvent DatabaseShutdownCompleted { get; } = new AsyncManualResetEvent();

        public DocumentsStorage DocumentsStorage { get; private set; }

        public ExpiredDocumentsCleaner ExpiredDocumentsCleaner { get; private set; }

        public DataArchivist DataArchivist { get; private set; }

        public TimeSeriesPolicyRunner TimeSeriesPolicyRunner { get; private set; }

        public PeriodicBackupRunner PeriodicBackupRunner { get; private set; }

        public TombstoneCleaner TombstoneCleaner { get; private set; }

        public DocumentsChanges Changes { get; }

        public IoChangesNotifications IoChanges { get; }

        public CatastrophicFailureNotification CatastrophicFailureNotification { get; }

        public DatabaseNotificationCenter NotificationCenter { get; private set; }

        public DatabaseOperations Operations { get; private set; }

        public HugeDocuments HugeDocuments { get; }

        public MetricCounters Metrics { get; }

        public IndexStore IndexStore { get; private set; }

        public ConfigurationStorage ConfigurationStorage { get; }

        public ReplicationLoader ReplicationLoader { get; internal set; }

        public EtlLoader EtlLoader { get; private set; }

        public QueueSinkLoader QueueSinkLoader { get; private set; }

        public readonly ConcurrentSet<TcpConnectionOptions> RunningTcpConnections = new ConcurrentSet<TcpConnectionOptions>();

        public readonly DateTime StartTime;

        public readonly RachisLogIndexNotifications RachisLogIndexNotifications;

        public byte[] MasterKey { get; private set; }

        public char IdentityPartsSeparator { get; private set; }

        public ClientConfiguration ClientConfiguration { get; private set; }

        public StudioConfiguration StudioConfiguration { get; private set; }

        public CompareExchangeStorage CompareExchangeStorage { get; private set; }

        public OngoingTasks.OngoingTasks OngoingTasks { get; private set; }

        public bool Is32Bits { get; }

        private long _lastValueChangeIndex;

        public long LastValueChangeIndex
        {
            get => Volatile.Read(ref _lastValueChangeIndex);
            private set => _lastValueChangeIndex = value; // we write this always under lock
        }

        public bool CanUnload => Interlocked.Read(ref _preventUnloadCounter) == 0;

        public readonly QueryMetadataCache QueryMetadataCache;

        public long LastTransactionId => DocumentsStorage.Environment.CurrentReadTransactionId;

        public AbstractDatabaseSmugglerFactory Smuggler { get; protected set; }


        protected virtual void InitializeCompareExchangeStorage()
        {
            CompareExchangeStorage.Initialize(Name);
        }

        protected virtual void InitializeAndStartDocumentsMigration()
        {
        }

        protected virtual ReplicationLoader CreateReplicationLoader()
        {
            return new ReplicationLoader(this, _serverStore);
        }

        public void Initialize(InitializeOptions options = InitializeOptions.None, DateTime? wakeup = null)
        {
            try
            {
                EnsureValidSecretKey();

                Configuration.CheckDirectoryPermissions();

                InitializeCompareExchangeStorage();

                _addToInitLog("Initializing NotificationCenter");
                NotificationCenter.Initialize();

                _addToInitLog("Initializing DocumentStorage");
                DocumentsStorage.Initialize((options & InitializeOptions.GenerateNewDatabaseId) == InitializeOptions.GenerateNewDatabaseId);
                _addToInitLog("Starting Transaction Merger");
                TxMerger.Initialize(DocumentsStorage.ContextPool, IsEncrypted, Is32Bits);
                TxMerger.Start();
                _addToInitLog("Initializing ConfigurationStorage");
                ConfigurationStorage.Initialize();

                if ((options & InitializeOptions.SkipLoadingDatabaseRecord) == InitializeOptions.SkipLoadingDatabaseRecord)
                    return;

                _addToInitLog("Loading Database");

                MetricCacher.Initialize();

                long index;
                DatabaseRecord record;

                using (_serverStore.ContextPool.AllocateOperationContext(out TransactionOperationContext context))
                using (context.OpenReadTransaction())
                    record = _serverStore.Cluster.ReadDatabase(context, Name, out index);

                if (record == null)
                    DatabaseDoesNotExistException.Throw(Name);

                SetIds(record);
                OnDatabaseRecordChanged(record);

                ReplicationLoader = CreateReplicationLoader();
                PeriodicBackupRunner = new PeriodicBackupRunner(this, _serverStore, wakeup);

                _addToInitLog("Initializing IndexStore (async)");
                _indexStoreTask = IndexStore.InitializeAsync(record, index, _addToInitLog);
                _addToInitLog("Initializing Replication");
                ReplicationLoader?.Initialize(record, index);
                _addToInitLog("Initializing ETL");
                EtlLoader.Initialize(record);
                QueueSinkLoader.Initialize(record);


                InitializeAndStartDocumentsMigration();

                try
                {
                    // we need to wait here for the task to complete
                    // if we will not do that the process will continue
                    // and we will be left with opened files
                    // we are checking cancellation token before each index initialization
                    // so in worst case we will have to wait for 1 index to be opened
                    // if the cancellation is requested during index store initialization
                    _indexStoreTask.Wait();
                }
                finally
                {
                    _indexStoreTask = null;
                }

                DatabaseShutdown.ThrowIfCancellationRequested();

                _addToInitLog("Initializing SubscriptionStorage completed");

                TombstoneCleaner.Start();

                _serverStore.StorageSpaceMonitor.Subscribe(this);

                ThreadPool.QueueUserWorkItem(_ =>
                {
                    try
                    {
                        DatabasesLandlord.NotifyFeaturesAboutStateChange(record, index, _databaseStateChange);
                        RachisLogIndexNotifications.NotifyListenersAbout(index, null);
                    }
                    catch (Exception e)
                    {
                        RachisLogIndexNotifications.NotifyListenersAbout(index, e);
                    }
                }, null);
                var clusterTransactionThreadName = ThreadNames.GetNameToUse(ThreadNames.ForClusterTransactions($"Cluster Transaction Thread {Name}", Name));
                _clusterTransactionsThread = PoolOfThreads.GlobalRavenThreadPool.LongRunning(x =>
                {
                    ThreadHelper.TrySetThreadPriority(ThreadPriority.AboveNormal, clusterTransactionThreadName
                        ,
                        _logger);
                    try
                    {
                        _hasClusterTransaction.Set();
                        ExecuteClusterTransaction();
                    }
                    catch (OperationCanceledException)
                    {
                        // database shutdown
                    }
                    catch (Exception e)
                    {
                        if (_logger.IsOperationsEnabled)
                        {
                            _logger.Info("An unhandled exception closed the cluster transaction task", e);
                        }
                    }
                }, null, ThreadNames.ForClusterTransactions(
                    clusterTransactionThreadName,
                    Name));

                _serverStore.LicenseManager.LicenseChanged += LoadTimeSeriesPolicyRunnerConfigurations;
                IoChanges.OnIoChange += CheckWriteRateAndNotifyIfNecessary;
            }
            catch (Exception)
            {
                Dispose();
                throw;
            }
        }

        public IDisposable PreventFromUnloadingByIdleOperations()
        {
            Interlocked.Increment(ref _preventUnloadCounter);

            return new DisposableAction(() => Interlocked.Decrement(ref _preventUnloadCounter));
        }

        public DatabaseUsage DatabaseInUse(bool skipUsagesCount)
        {
            return new DatabaseUsage(this, skipUsagesCount);
        }

        [DoesNotReturn]
        internal void ThrowDatabaseShutdown(Exception e = null)
        {
            throw CreateDatabaseShutdownException(e);
        }

        internal DatabaseDisabledException CreateDatabaseShutdownException(Exception e = null)
        {
            return new DatabaseDisabledException("The database " + Name + " is shutting down", e);
        }

        private readonly ManualResetEventSlim _hasClusterTransaction;
        public readonly DatabaseMetricCacher MetricCacher;

        public void NotifyOnPendingClusterTransaction(long index, DatabasesLandlord.ClusterDatabaseChangeType changeType)
        {
            if (changeType == DatabasesLandlord.ClusterDatabaseChangeType.ClusterTransactionCompleted)
            {
                RachisLogIndexNotifications.NotifyListenersAbout(index, null);
                return;
            }

            _hasClusterTransaction.Set();
        }

        protected long? _nextClusterCommand;
        private long _lastCompletedClusterTransaction;
        public long LastCompletedClusterTransaction => _lastCompletedClusterTransaction;
        public bool IsEncrypted => MasterKey != null;

        private PoolOfThreads.LongRunningWork _clusterTransactionsThread;
        private int _clusterTransactionDelayOnFailure = 1000;
        private FileLocker _fileLocker;

        private static readonly List<StorageEnvironmentWithType.StorageEnvironmentType> DefaultStorageEnvironmentTypes = new()
        {
            StorageEnvironmentWithType.StorageEnvironmentType.Documents,
            StorageEnvironmentWithType.StorageEnvironmentType.Configuration,
            StorageEnvironmentWithType.StorageEnvironmentType.Index
        };

        private static readonly List<StorageEnvironmentWithType.StorageEnvironmentType> DefaultStorageEnvironmentTypesForBackup = new()
        {
            StorageEnvironmentWithType.StorageEnvironmentType.Index,
            StorageEnvironmentWithType.StorageEnvironmentType.Documents,
            StorageEnvironmentWithType.StorageEnvironmentType.Configuration,
        };

        private void ExecuteClusterTransaction()
        {
            while (DatabaseShutdown.IsCancellationRequested == false)
            {
                var topology = ServerStore.LoadDatabaseTopology(Name);
                if (topology.Promotables.Contains(ServerStore.NodeTag))
                {
                    DatabaseShutdown.WaitHandle.WaitOne(1000);
                    continue;
                }

                _hasClusterTransaction.Wait(DatabaseShutdown);
                if (DatabaseShutdown.IsCancellationRequested)
                    return;

                _hasClusterTransaction.Reset();

                try
                {
                    using (ServerStore.Engine.ContextPool.AllocateOperationContext(out ClusterOperationContext context))
                    using (context.OpenReadTransaction())
                    {
                        var batchSize = Configuration.Cluster.MaxClusterTransactionsBatchSize;
                        var executed = ExecuteClusterTransaction(context, batchSize);
                        if (executed.BatchSize == batchSize)
                        {
                            // we might have more to execute
                            _hasClusterTransaction.Set();
                        }
                    }
                }
                catch (Exception e)
                {
                    if (_logger.IsInfoEnabled)
                    {
                        _logger.Info($"Can't perform cluster transaction on database '{Name}'.", e);
                    }
                }
            }
        }
        protected class ClusterTransactionBatchCollector : IDisposable
        {
            private readonly int _maxSize;
            private readonly ClusterTransactionCommand.SingleClusterDatabaseCommand[] _data;
            public int Count = 0;
            public bool AllCommandsBeenProcessed;

            public ClusterTransactionBatchCollector(int maxSize)
            {
                _maxSize = maxSize;
                _data = ArrayPool<ClusterTransactionCommand.SingleClusterDatabaseCommand>.Shared.Rent(maxSize);
            }

            public ArraySegment<ClusterTransactionCommand.SingleClusterDatabaseCommand> GetData()
                => new ArraySegment<ClusterTransactionCommand.SingleClusterDatabaseCommand>(_data, 0, Count);

            public void Add(IEnumerable<ClusterTransactionCommand.SingleClusterDatabaseCommand> data)
            {
                foreach (var command in data)
                {
                    Add(command);
                }
            }

            public void Add(ClusterTransactionCommand.SingleClusterDatabaseCommand command)
            {
                if (Count >= _maxSize)
                    throw new ArgumentOutOfRangeException($"Tried to add beyong the capacity - {nameof(Count)}:{Count}, {nameof(_maxSize)}:{_maxSize}");
                _data[Count++] = command;
            }

<<<<<<< HEAD
            public virtual void Dispose() => ArrayPool<ClusterTransactionCommand.SingleClusterDatabaseCommand>.Shared.Return(_data);
        }

        protected virtual ClusterTransactionBatchCollector CollectCommandsBatch(ClusterOperationContext context, int take)
        {
            var batchCollector = new ClusterTransactionBatchCollector(take);
            var readCommands = ClusterTransactionCommand.ReadCommandsBatch(context, Name, fromCount: _nextClusterCommand, take);
            batchCollector.Add(readCommands);
            return batchCollector;
        }

        public (long BatchSize, long CommandsCount) ExecuteClusterTransaction(ClusterOperationContext context, int batchSize)
        {
            using var batchCollector = CollectCommandsBatch(context, batchSize);
            Stopwatch stopwatch = null;
=======
            var mergedCommands = new BatchHandler.ClusterTransactionMergedCommand(this, batch);
            ForTestingPurposes?.BeforeExecutingClusterTransactions?.Invoke();
>>>>>>> f7965cb8

            try
            {
                if (_logger.IsInfoEnabled)
                {
                    stopwatch = Stopwatch.StartNew();
                    //_nextClusterCommand refers to each individual put/delete while batch size refers to number of transaction (each contains multiple commands)
                    _logger.Info($"Read {batchCollector.Count:#,#;;0} cluster transaction commands - fromCount: {_nextClusterCommand}, take: {batchSize}");
                }

                if (batchCollector.Count == 0)
                {
                    var index = CompareExchangeStorage.GetLastCompareExchangeIndex(context);

                    if (RachisLogIndexNotifications.LastModifiedIndex != index)
                        RachisLogIndexNotifications.NotifyListenersAbout(index, null);
                    return (0, 0);
                }

                var batch = batchCollector.GetData();
                var mergedCommands = new ClusterTransactionMergedCommand(this, batch);

                ForTestingPurposes?.BeforeExecutingClusterTransactions?.Invoke();

                try
                {
                    try
                    {
                        //If we get a database shutdown while we process a cluster tx command this
                        //will cause us to stop running and disposing the context while its memory is still been used by the merger execution
                        TxMerger.EnqueueSync(mergedCommands);
                        batchCollector.AllCommandsBeenProcessed = true;
                    }
<<<<<<< HEAD
                    catch (Exception e) when (_databaseShutdown.IsCancellationRequested == false)
                    {
                        if (_logger.IsInfoEnabled)
                            _logger.Info($"Failed to execute cluster transaction batch (count: {batchCollector.Count}), will retry them one-by-one.", e);
=======

                    ExecuteClusterTransactionOneByOne(batch);
                    return batch;
                }
>>>>>>> f7965cb8

                        if (ExecuteClusterTransactionOneByOne(batch))
                            batchCollector.AllCommandsBeenProcessed = true;
                    }
                }
                catch
                {
                    if (_databaseShutdown.IsCancellationRequested == false)
                        throw;

                    // we got an exception while the database was shutting down
                    // setting it only for commands that we didn't process yet (can only be if we used ExecuteClusterTransactionOneByOne)
                    var exception = CreateDatabaseShutdownException();
                    foreach (var command in batch)
                    {
                        if (command.Processed)
                            continue;

                        OnClusterTransactionCompletion(command, mergedCommands, exception);
                    }

                    return (0, 0);
                }

                var commandsCount = 0;
                foreach (var command in batch)
                {
                    commandsCount += command.Commands.Length;

                    OnClusterTransactionCompletion(command, mergedCommands);
                }

                return (batch.Count, commandsCount);
            }
            finally
            {
                if (_logger.IsInfoEnabled && stopwatch != null)
                    _logger.Info($"cluster transaction batch took {stopwatch.Elapsed:c}");
            }
        }

        private bool ExecuteClusterTransactionOneByOne(ArraySegment<ClusterTransactionCommand.SingleClusterDatabaseCommand> batch)
        {
            for (int i = 0; i < batch.Count; i++)
            {
                var command = batch[i];
                var singleCommand = batch.Slice(i, 1);
                var mergedCommand = new ClusterTransactionMergedCommand(this, singleCommand);
                try
                {
                    TxMerger.EnqueueSync(mergedCommand);
                    OnClusterTransactionCompletion(command, mergedCommand);

                    _clusterTransactionDelayOnFailure = 1000;
                    command.Processed = true;
                }
                catch (Exception e) when (_databaseShutdown.IsCancellationRequested == false)
                {
                    OnClusterTransactionCompletion(command, mergedCommand, exception: e);
                    NotificationCenter.Add(AlertRaised.Create(
                        Name,
                        "Cluster transaction failed to execute",
                        $"Failed to execute cluster transactions with raft index: {command.Index}. {Environment.NewLine}" +
                        $"With the following document ids involved: {string.Join(", ", command.Commands.Select(item => item.Id))} {Environment.NewLine}" +
                        "Performing cluster transactions on this database will be stopped until the issue is resolved.",
                        AlertType.ClusterTransactionFailure,
                        NotificationSeverity.Error,
                        $"{Name}/ClusterTransaction",
                        new ExceptionDetails(e)));

                    DatabaseShutdown.WaitHandle.WaitOne(_clusterTransactionDelayOnFailure);
                    _clusterTransactionDelayOnFailure = Math.Min(_clusterTransactionDelayOnFailure * 2, 15000);
                    return false;
                }
            }

            return true;
        }

        private void OnClusterTransactionCompletion(ClusterTransactionCommand.SingleClusterDatabaseCommand command, ClusterTransactionMergedCommand mergedCommands)
        {
            try
            {
                var index = command.Index;
                var options = mergedCommands.Options[index];
                Task indexTask = null;
                if (options.WaitForIndexesTimeout != null)
                {
                    indexTask = BatchHandlerProcessorForBulkDocs.WaitForIndexesAsync(this, options.WaitForIndexesTimeout.Value,
                        options.SpecifiedIndexesQueryString, options.WaitForIndexThrow,
                            mergedCommands.LastDocumentEtag, mergedCommands.LastTombstoneEtag, mergedCommands.ModifiedCollections);
                }

<<<<<<< HEAD
                var result = new ClusterTransactionCompletionResult
                {
                    Array = mergedCommands.Replies[index],
                    IndexTask = indexTask,
                };
                RachisLogIndexNotifications.NotifyListenersAbout(index, null);
                ServerStore.Cluster.ClusterTransactionWaiter.TrySetResult(options.TaskId, result);
                _nextClusterCommand = command.PreviousCount + command.Commands.Length;
                _lastCompletedClusterTransaction = _nextClusterCommand.Value - 1;
            }
            catch (Exception e)
            {
                // nothing we can do
                if (_logger.IsInfoEnabled)
                {
                    _logger.Info($"Failed to notify about transaction completion for database '{Name}'.", e);
=======
                    var result = new BatchHandler.ClusterTransactionCompletionResult
                    {
                        Array = mergedCommands.Replies[index],
                        IndexTask = indexTask,
                    };
                    ClusterTransactionWaiter.SetResult(options.TaskId, index, result);
                    _nextClusterCommand = command.PreviousCount + command.Commands.Count;
                    _lastCompletedClusterTransaction = _nextClusterCommand.Value - 1;
                    return;
>>>>>>> f7965cb8
                }
            }
        }

        private void OnClusterTransactionCompletion(ClusterTransactionCommand.SingleClusterDatabaseCommand command,
            ClusterTransactionMergedCommand mergedCommands, Exception exception)
        {
            try
            {
                var index = command.Index;
                var options = command.Options;

                RachisLogIndexNotifications.NotifyListenersAbout(index, exception);
                ServerStore.Cluster.ClusterTransactionWaiter.TrySetException(options.TaskId, exception);
            }
            catch (Exception e)
            {
                // nothing we can do
                if (_logger.IsOperationsEnabled)
                {
                    _logger.Operations($"Failed to notify about transaction completion for database '{Name}'.", e);
                }
            }
        }

        public struct DatabaseUsage : IDisposable
        {
            private readonly DocumentDatabase _parent;
            private readonly bool _skipUsagesCount;

            public DatabaseUsage(DocumentDatabase parent, bool skipUsagesCount)
            {
                _parent = parent;
                _skipUsagesCount = skipUsagesCount;

                if (_skipUsagesCount == false)
                    Interlocked.Increment(ref _parent._usages);

                if (_parent.IsShutdownRequested())
                {
                    Dispose();
                    _parent.ThrowDatabaseShutdown();
                }
            }

            public void Dispose()
            {
                if (_skipUsagesCount)
                    return;

                var currentUsagesCount = Interlocked.Decrement(ref _parent._usages);

                if (_parent._databaseShutdown.IsCancellationRequested && currentUsagesCount == 0)
                    _parent._waitForUsagesOnDisposal.Set();
            }
        }

        public void Dispose()
        {
            _disposeOnce.Dispose();
        }

        internal bool IsDisposed => _disposeOnce.DisposedRequested;

        private unsafe void DisposeInternal()
        {
            ForTestingPurposes?.DisposeLog?.Invoke(Name, "Starting dispose");

            _databaseShutdown.Cancel();

            _serverStore.Server.ServerCertificateChanged -= OnCertificateChange;

            ForTestingPurposes?.ActionToCallDuringDocumentDatabaseInternalDispose?.Invoke();

            //before we dispose of the database we take its latest info to be displayed in the studio
            try
            {
                ForTestingPurposes?.DisposeLog?.Invoke(Name, "Generating offline database info");

                var databaseInfo = GenerateOfflineDatabaseInfo();
                if (databaseInfo != null)
                {
                    ForTestingPurposes?.DisposeLog?.Invoke(Name, "Inserting offline database info");
                    DatabaseInfoCache?.InsertDatabaseInfo(databaseInfo, Name);
                }
            }
            catch (Exception e)
            {
                ForTestingPurposes?.DisposeLog?.Invoke(Name, $"Generating offline database info failed: {e}");
                // if we encountered a catastrophic failure we might not be able to retrieve database info

                if (_logger.IsInfoEnabled)
                    _logger.Info("Failed to generate and store database info", e);
            }

            if (ForTestingPurposes == null || ForTestingPurposes.SkipDrainAllRequests == false)
            {
                ForTestingPurposes?.DisposeLog?.Invoke(Name, "Draining all requests");

                // we'll wait for 1 minute to drain all the requests
                // from the database
                var sp = Stopwatch.StartNew();
                while (sp.ElapsedMilliseconds < 60 * 1000)
                {
                    if (Interlocked.Read(ref _usages) == 0)
                        break;

                    if (_waitForUsagesOnDisposal.Wait(1000))
                        _waitForUsagesOnDisposal.Reset();
                }

                ForTestingPurposes?.DisposeLog?.Invoke(Name, $"Drained all requests. Took: {sp.Elapsed}");
            }

            var exceptionAggregator = new ExceptionAggregator(_logger, $"Could not dispose {nameof(DocumentDatabase)} {Name}");

            ForTestingPurposes?.DisposeLog?.Invoke(Name, "Acquiring cluster lock");

            var lockTaken = false;
            Monitor.TryEnter(_clusterLocker, TimeSpan.FromSeconds(5), ref lockTaken);

            ForTestingPurposes?.DisposeLog?.Invoke(Name, $"Acquired cluster lock. Taken: {lockTaken}");

            if (lockTaken == false && _logger.IsOperationsEnabled)
                _logger.Operations("Failed to acquire lock during database dispose for cluster notifications. Will dispose rudely...");

            ForTestingPurposes?.DisposeLog?.Invoke(Name, "Unsubscribing from storage space monitor");
            exceptionAggregator.Execute(() =>
            {
                _serverStore.StorageSpaceMonitor.Unsubscribe(this);
            });
            ForTestingPurposes?.DisposeLog?.Invoke(Name, "Unsubscribed from storage space monitor");

            ForTestingPurposes?.DisposeLog?.Invoke(Name, "Disposing all running TCP connections");
            foreach (var connection in RunningTcpConnections)
            {
                exceptionAggregator.Execute(() =>
                {
                    connection.Dispose();
                });
            }
            ForTestingPurposes?.DisposeLog?.Invoke(Name, "Disposed all running TCP connections");

            ForTestingPurposes?.DisposeLog?.Invoke(Name, "Disposing TxMerger");
            exceptionAggregator.Execute(() =>
            {
                TxMerger?.Dispose();
            });
            ForTestingPurposes?.DisposeLog?.Invoke(Name, "Disposed TxMerger");

            ForTestingPurposes?.AfterTxMergerDispose?.Invoke();

            // must acquire the lock in order to prevent concurrent access to index files
            if (lockTaken == false)
            {
                ForTestingPurposes?.DisposeLog?.Invoke(Name, "Acquiring cluster lock");
                Monitor.Enter(_clusterLocker);
                ForTestingPurposes?.DisposeLog?.Invoke(Name, "Acquired cluster lock");
            }

            var indexStoreTask = _indexStoreTask;
            if (indexStoreTask != null)
            {
                ForTestingPurposes?.DisposeLog?.Invoke(Name, "Waiting for index store task to complete");
                exceptionAggregator.Execute(() =>
                {
                    // we need to wait here for the task to complete
                    // if we will not do that the process will continue
                    // and we will be left with opened files
                    // we are checking cancellation token before each index initialization
                    // so in worst case we will have to wait for 1 index to be opened
                    // if the cancellation is requested during index store initialization
                    indexStoreTask.Wait();
                });
                ForTestingPurposes?.DisposeLog?.Invoke(Name, "Finished waiting for index store task to complete");
            }

            ForTestingPurposes?.DisposeLog?.Invoke(Name, "Disposing IndexStore");
            exceptionAggregator.Execute(() =>
            {
                IndexStore?.Dispose();
            });
            ForTestingPurposes?.DisposeLog?.Invoke(Name, "Disposed IndexStore");

            DisposeBackgroundWorkers(exceptionAggregator);

            ForTestingPurposes?.DisposeLog?.Invoke(Name, "Disposing ReplicationLoader");
            exceptionAggregator.Execute(() =>
            {
                ReplicationLoader?.Dispose();
            });
            ForTestingPurposes?.DisposeLog?.Invoke(Name, "Disposed ReplicationLoader");

            ForTestingPurposes?.DisposeLog?.Invoke(Name, "Disposing EtlLoader");
            exceptionAggregator.Execute(() =>
            {
                EtlLoader?.Dispose();
            });
            ForTestingPurposes?.DisposeLog?.Invoke(Name, "Disposed EtlLoader");

            ForTestingPurposes?.DisposeLog?.Invoke(Name, "Disposing QueueSinkLoader");
            exceptionAggregator.Execute(() =>
            {
                QueueSinkLoader?.Dispose();
            });
            ForTestingPurposes?.DisposeLog?.Invoke(Name, "Disposed QueueSinkLoader");

            ForTestingPurposes?.DisposeLog?.Invoke(Name, "Disposing Operations");
            exceptionAggregator.Execute(() =>
            {
                Operations?.Dispose(exceptionAggregator);
            });
            ForTestingPurposes?.DisposeLog?.Invoke(Name, "Disposed Operations");

            ForTestingPurposes?.DisposeLog?.Invoke(Name, "Disposing HugeDocuments");
            exceptionAggregator.Execute(() =>
            {
                HugeDocuments?.Dispose();
            });
            ForTestingPurposes?.DisposeLog?.Invoke(Name, "Disposed HugeDocuments");

            ForTestingPurposes?.DisposeLog?.Invoke(Name, "Disposing NotificationCenter");
            exceptionAggregator.Execute(() =>
            {
                NotificationCenter?.Dispose();
            });
            ForTestingPurposes?.DisposeLog?.Invoke(Name, "Disposed NotificationCenter");

            ForTestingPurposes?.DisposeLog?.Invoke(Name, "Disposing SubscriptionStorage");
            exceptionAggregator.Execute(() =>
            {
                SubscriptionStorage?.Dispose();
            });
            ForTestingPurposes?.DisposeLog?.Invoke(Name, "Disposed SubscriptionStorage");

            ForTestingPurposes?.DisposeLog?.Invoke(Name, "Disposing ConfigurationStorage");
            exceptionAggregator.Execute(() =>
            {
                ConfigurationStorage?.Dispose();
            });
            ForTestingPurposes?.DisposeLog?.Invoke(Name, "Disposed ConfigurationStorage");

            ForTestingPurposes?.DisposeLog?.Invoke(Name, "Disposing DocumentsStorage");
            exceptionAggregator.Execute(() =>
            {
                DocumentsStorage?.Dispose();
            });
            ForTestingPurposes?.DisposeLog?.Invoke(Name, "Disposed DocumentsStorage");

            ForTestingPurposes?.DisposeLog?.Invoke(Name, "Waiting for cluster transactions executor task to complete");
            exceptionAggregator.Execute(() =>
            {
                var clusterTransactions = _clusterTransactionsThread;
                _clusterTransactionsThread = null;

                if (clusterTransactions != null && PoolOfThreads.LongRunningWork.Current != clusterTransactions)
                    clusterTransactions.Join(int.MaxValue);
            });
            ForTestingPurposes?.DisposeLog?.Invoke(Name, "Finished waiting for cluster transactions executor task to complete");

            ForTestingPurposes?.DisposeLog?.Invoke(Name, "Disposing _databaseShutdown");
            exceptionAggregator.Execute(() =>
            {
                _databaseShutdown.Dispose();
            });
            ForTestingPurposes?.DisposeLog?.Invoke(Name, "Disposed _databaseShutdown");

            exceptionAggregator.Execute(() =>
            {
                _serverStore.LicenseManager.LicenseChanged -= LoadTimeSeriesPolicyRunnerConfigurations;
            });

            exceptionAggregator.Execute(() =>
            {
                if (IoChanges == null)
                    return;

                IoChanges.OnIoChange -= CheckWriteRateAndNotifyIfNecessary;
            });

            ForTestingPurposes?.DisposeLog?.Invoke(Name, "Disposing MasterKey");
            exceptionAggregator.Execute(() =>
            {
                if (MasterKey == null)
                    return;
                fixed (byte* pKey = MasterKey)
                {
                    Sodium.sodium_memzero(pKey, (UIntPtr)MasterKey.Length);
                }
            });
            ForTestingPurposes?.DisposeLog?.Invoke(Name, "Disposed MasterKey");

            ForTestingPurposes?.DisposeLog?.Invoke(Name, "Disposing _fileLocker");
            exceptionAggregator.Execute(() => _fileLocker.Dispose());
            ForTestingPurposes?.DisposeLog?.Invoke(Name, "Disposed _fileLocker");

            ForTestingPurposes?.DisposeLog?.Invoke(Name, "Disposing RachisLogIndexNotifications");
            exceptionAggregator.Execute(RachisLogIndexNotifications);
            ForTestingPurposes?.DisposeLog?.Invoke(Name, "Disposed RachisLogIndexNotifications");

            ForTestingPurposes?.DisposeLog?.Invoke(Name, "Disposing _hasClusterTransaction");
            exceptionAggregator.Execute(_hasClusterTransaction);
            ForTestingPurposes?.DisposeLog?.Invoke(Name, "Disposed _hasClusterTransaction");

            ForTestingPurposes?.DisposeLog?.Invoke(Name, "Disposing _proxyRequestExecutor");
            exceptionAggregator.Execute(() =>
            {
                if (_proxyRequestExecutor?.IsValueCreated == true)
                    _proxyRequestExecutor.Value.Dispose();
            });
            ForTestingPurposes?.DisposeLog?.Invoke(Name, "Disposed _proxyRequestExecutor");

            ForTestingPurposes?.DisposeLog?.Invoke(Name, "Finished dispose");

            exceptionAggregator.ThrowIfNeeded();
        }

        private void DisposeBackgroundWorkers(ExceptionAggregator exceptionAggregator)
        {
            ForTestingPurposes?.DisposeLog?.Invoke(Name, "Disposing ExpiredDocumentsCleaner");
            exceptionAggregator.Execute(() =>
            {
                ExpiredDocumentsCleaner?.Dispose();
            });
            ForTestingPurposes?.DisposeLog?.Invoke(Name, "Disposed ExpiredDocumentsCleaner");

            ForTestingPurposes?.DisposeLog?.Invoke(Name, "Disposing PeriodicBackupRunner");
            exceptionAggregator.Execute(() =>
            {
                PeriodicBackupRunner?.Dispose();
            });
            ForTestingPurposes?.DisposeLog?.Invoke(Name, "Disposed PeriodicBackupRunner");

            ForTestingPurposes?.DisposeLog?.Invoke(Name, "Disposing TombstoneCleaner");
            exceptionAggregator.Execute(() =>
            {
                TombstoneCleaner?.Dispose();
            });
            ForTestingPurposes?.DisposeLog?.Invoke(Name, "Disposed TombstoneCleaner");
        }

        public DynamicJsonValue GenerateOfflineDatabaseInfo()
        {
            var envs = GetAllStoragesEnvironment().ToList();
            if (envs.Count == 0 || envs.Any(x => x.Environment == null))
                return null;

            ForTestingPurposes?.DisposeLog?.Invoke(Name, "Generating offline database info: sizeOnDisk.");
            var sizeOnDisk = GetSizeOnDisk();

            ForTestingPurposes?.DisposeLog?.Invoke(Name, "Generating offline database info: indexingErrors.");
            var indexingErrors = IndexStore.GetIndexes().Sum(index => index.GetErrorCount());

            ForTestingPurposes?.DisposeLog?.Invoke(Name, "Generating offline database info: alertCount.");
            var alertCount = NotificationCenter.GetAlertCount();

            ForTestingPurposes?.DisposeLog?.Invoke(Name, "Generating offline database info: performanceHints.");
            var performanceHints = NotificationCenter.GetPerformanceHintCount();

            ForTestingPurposes?.DisposeLog?.Invoke(Name, "Generating offline database info: backupInfo.");
            var backupInfo = PeriodicBackupRunner?.GetBackupInfo();

            ForTestingPurposes?.DisposeLog?.Invoke(Name, "Generating offline database info: mountPointsUsage.");
            var mountPointsUsage = GetMountPointsUsage(includeTempBuffers: false)
                .Select(x => x.ToJson())
                .ToList();

            ForTestingPurposes?.DisposeLog?.Invoke(Name, "Generating offline database info: documentsCount.");
            var documentsCount = DocumentsStorage.GetNumberOfDocuments();

            ForTestingPurposes?.DisposeLog?.Invoke(Name, "Generating offline database info: indexesCount.");
            var indexesCount = IndexStore.GetIndexes().Count();

            ForTestingPurposes?.DisposeLog?.Invoke(Name, "Generating offline database info: indexesStatus.");
            var indexesStatus = IndexStore.Status.ToString();

            var databaseInfo = new DynamicJsonValue
            {
                [nameof(ExtendedDatabaseInfo.HasRevisionsConfiguration)] = DocumentsStorage.RevisionsStorage.Configuration != null,
                [nameof(ExtendedDatabaseInfo.HasExpirationConfiguration)] = (ExpiredDocumentsCleaner?.ExpirationConfiguration?.Disabled ?? true) == false,
                [nameof(ExtendedDatabaseInfo.HasRefreshConfiguration)] = (ExpiredDocumentsCleaner?.RefreshConfiguration?.Disabled ?? true) == false,
                [nameof(ExtendedDatabaseInfo.HasDataArchivalConfiguration)] = (DataArchivist?.DataArchivalConfiguration?.Disabled ?? true) == false,
                [nameof(ExtendedDatabaseInfo.IsAdmin)] = true, //TODO: implement me!
                [nameof(ExtendedDatabaseInfo.IsEncrypted)] = DocumentsStorage.Environment.Options.Encryption.IsEnabled,
                [nameof(ExtendedDatabaseInfo.Name)] = Name,
                [nameof(ExtendedDatabaseInfo.Disabled)] = false, //TODO: this value should be overwritten by the studio since it is cached
                [nameof(ExtendedDatabaseInfo.TotalSize)] = new DynamicJsonValue
                {
                    [nameof(Size.HumaneSize)] = sizeOnDisk.Data.HumaneSize,
                    [nameof(Size.SizeInBytes)] = sizeOnDisk.Data.SizeInBytes
                },
                [nameof(ExtendedDatabaseInfo.TempBuffersSize)] = new DynamicJsonValue
                {
                    [nameof(Size.HumaneSize)] = "0 Bytes",
                    [nameof(Size.SizeInBytes)] = 0
                },
                [nameof(ExtendedDatabaseInfo.IndexingErrors)] = indexingErrors,
                [nameof(ExtendedDatabaseInfo.Alerts)] = alertCount,
                [nameof(ExtendedDatabaseInfo.PerformanceHints)] = performanceHints,
                [nameof(ExtendedDatabaseInfo.UpTime)] = null, //it is shutting down
                [nameof(ExtendedDatabaseInfo.BackupInfo)] = backupInfo,
                [nameof(ExtendedDatabaseInfo.MountPointsUsage)] = new DynamicJsonArray(mountPointsUsage),
                [nameof(ExtendedDatabaseInfo.DocumentsCount)] = documentsCount,
                [nameof(ExtendedDatabaseInfo.IndexesCount)] = indexesCount,
                [nameof(ExtendedDatabaseInfo.RejectClients)] = false, //TODO: implement me!
                [nameof(ExtendedDatabaseInfo.IndexingStatus)] = indexesStatus,
                ["CachedDatabaseInfo"] = true
            };
            return databaseInfo;
        }

        public DatabaseSummary GetDatabaseSummary()
        {
            using (DocumentsStorage.ContextPool.AllocateOperationContext(out DocumentsOperationContext documentsContext))
            using (ServerStore.Engine.ContextPool.AllocateOperationContext(out ClusterOperationContext transactionContext))
            using (documentsContext.OpenReadTransaction())
            using (transactionContext.OpenReadTransaction())
            {
                return new DatabaseSummary
                {
                    DocumentsCount = DocumentsStorage.GetNumberOfDocuments(documentsContext),
                    AttachmentsCount = DocumentsStorage.AttachmentsStorage.GetNumberOfAttachments(documentsContext).AttachmentCount,
                    RevisionsCount = DocumentsStorage.RevisionsStorage.GetNumberOfRevisionDocuments(documentsContext),
                    ConflictsCount = DocumentsStorage.ConflictsStorage.GetNumberOfConflicts(documentsContext),
                    CounterEntriesCount = DocumentsStorage.CountersStorage.GetNumberOfCounterEntries(documentsContext),
                    CompareExchangeCount = ServerStore.Cluster.GetNumberOfCompareExchange(transactionContext, DocumentsStorage.DocumentDatabase.Name),
                    CompareExchangeTombstonesCount = ServerStore.Cluster.GetNumberOfCompareExchangeTombstones(transactionContext, DocumentsStorage.DocumentDatabase.Name),
                    IdentitiesCount = ServerStore.Cluster.GetNumberOfIdentities(transactionContext, DocumentsStorage.DocumentDatabase.Name),
                    TimeSeriesSegmentsCount = DocumentsStorage.TimeSeriesStorage.GetNumberOfTimeSeriesSegments(documentsContext)
                };
            }
        }

        public long ReadLastEtag()
        {
            using (DocumentsStorage.ContextPool.AllocateOperationContext(out DocumentsOperationContext documentsContext))
            using (var tx = documentsContext.OpenReadTransaction())
            {
                return DocumentsStorage.ReadLastEtag(tx.InnerTransaction);
            }
        }

        public (long Etag, string ChangeVector) ReadLastEtagAndChangeVector()
        {
            using (DocumentsStorage.ContextPool.AllocateOperationContext(out DocumentsOperationContext documentsContext))
            using (var tx = documentsContext.OpenReadTransaction())
            {
                return (DocumentsStorage.ReadLastEtag(tx.InnerTransaction), DocumentsStorage.GetDatabaseChangeVector(tx.InnerTransaction));
            }
        }

        public void SetChangeVector(string changeVector)
        {
            using (DocumentsStorage.ContextPool.AllocateOperationContext(out DocumentsOperationContext context))
            using (var tx = context.OpenWriteTransaction())
            {
                DocumentsStorage.SetDatabaseChangeVector(context, context.GetChangeVector(changeVector));
                tx.Commit();
            }
        }

        public void RunIdleOperations(DatabaseCleanupMode mode = DatabaseCleanupMode.Regular)
        {
            Debug.Assert(mode != DatabaseCleanupMode.None, "mode != CleanupMode.None");
            if (mode == DatabaseCleanupMode.None)
                return;

            if (Monitor.TryEnter(_idleLocker) == false)
                return;

            try
            {
                var sp = Stopwatch.StartNew();
                var utcNow = DateTime.UtcNow;

                _lastIdleTicks = utcNow.Ticks;
                IndexStore?.RunIdleOperations(mode);
                Operations?.CleanupOperations();
                SubscriptionStorage?.CleanupSubscriptions();

                Scripts?.RunIdleOperations();
                DocumentsStorage.Environment.Cleanup();
                ConfigurationStorage.Environment.Cleanup();

                if (utcNow >= _nextIoMetricsCleanupTime)
                {
                    IoMetricsUtil.CleanIoMetrics(GetAllStoragesEnvironment(), _nextIoMetricsCleanupTime.Ticks);
                    _nextIoMetricsCleanupTime = utcNow.Add(Configuration.Storage.IoMetricsCleanupInterval.AsTimeSpan);
                }

                if (_logger.IsInfoEnabled)
                    _logger.Info($"Ran idle operations for database '{Name}' in {mode} mode, took: {sp.ElapsedMilliseconds}ms");
            }
            finally
            {
                Monitor.Exit(_idleLocker);
            }
        }

        public IEnumerable<StorageEnvironmentWithType> GetAllStoragesEnvironment(List<StorageEnvironmentWithType.StorageEnvironmentType> types = null)
        {
            types ??= DefaultStorageEnvironmentTypes;

            // TODO :: more storage environments ?
            foreach (var type in types)
            {
                switch (type)
                {
                    case StorageEnvironmentWithType.StorageEnvironmentType.Documents:
                        var documentsStorage = DocumentsStorage;
                        if (documentsStorage != null)
                            yield return
                                new StorageEnvironmentWithType(Name, StorageEnvironmentWithType.StorageEnvironmentType.Documents,
                                    documentsStorage.Environment);
                        break;

                    case StorageEnvironmentWithType.StorageEnvironmentType.Configuration:
                        var configurationStorage = ConfigurationStorage;
                        if (configurationStorage != null)
                            yield return
                                new StorageEnvironmentWithType("Configuration",
                                    StorageEnvironmentWithType.StorageEnvironmentType.Configuration, configurationStorage.Environment);
                        break;

                    case StorageEnvironmentWithType.StorageEnvironmentType.Index:
                        //check for null to prevent NRE when disposing the DocumentDatabase
                        foreach (var index in (IndexStore?.GetIndexes()).EmptyIfNull())
                        {
                            var env = index?._indexStorage?.Environment();
                            if (env != null)
                                yield return
                                    new StorageEnvironmentWithType(index.Name,
                                        StorageEnvironmentWithType.StorageEnvironmentType.Index, env)
                                    {
                                        LastIndexQueryTime = index.GetLastQueryingTime()
                                    };
                        }
                        break;
                }
            }
        }

        private IEnumerable<FullBackup.StorageEnvironmentInformation> GetAllStoragesForBackup(bool excludeIndexes)
        {
            foreach (var storageEnvironmentWithType in GetAllStoragesEnvironment(DefaultStorageEnvironmentTypesForBackup))
            {
                switch (storageEnvironmentWithType.Type)
                {
                    case StorageEnvironmentWithType.StorageEnvironmentType.Documents:
                        ForTestingPurposes?.BeforeSnapshotOfDocuments?.Invoke();

                        yield return new FullBackup.StorageEnvironmentInformation
                        {
                            Name = string.Empty,
                            Folder = Constants.Documents.PeriodicBackup.Folders.Documents,
                            Env = storageEnvironmentWithType.Environment
                        };

                        ForTestingPurposes?.AfterSnapshotOfDocuments?.Invoke();

                        break;

                    case StorageEnvironmentWithType.StorageEnvironmentType.Index:
                        if (excludeIndexes)
                            break;

                        yield return new FullBackup.StorageEnvironmentInformation
                        {
                            Name = IndexDefinitionBaseServerSide.GetIndexNameSafeForFileSystem(storageEnvironmentWithType.Name),
                            Folder = Constants.Documents.PeriodicBackup.Folders.Indexes,
                            Env = storageEnvironmentWithType.Environment
                        };
                        break;

                    case StorageEnvironmentWithType.StorageEnvironmentType.Configuration:
                        yield return new FullBackup.StorageEnvironmentInformation
                        {
                            Name = string.Empty,
                            Folder = Constants.Documents.PeriodicBackup.Folders.Configuration,
                            Env = storageEnvironmentWithType.Environment
                        };
                        break;

                    default:
                        throw new ArgumentOutOfRangeException();
                }
            }
        }

        public SmugglerResult FullBackupTo(Stream stream, SnapshotBackupCompressionAlgorithm compressionAlgorithm, CompressionLevel compressionLevel = CompressionLevel.Optimal,
            bool excludeIndexes = false, Action<(string Message, int FilesCount)> infoNotify = null, CancellationToken cancellationToken = default)
        {
            SmugglerResult smugglerResult;

            long lastTombstoneEtag = 0;
            using (DocumentsStorage.ContextPool.AllocateOperationContext(out DocumentsOperationContext ctx))
            using (ctx.OpenReadTransaction())
            {
                lastTombstoneEtag = DocumentsStorage.ReadLastTombstoneEtag(ctx.Transaction.InnerTransaction);
            }

            using (TombstoneCleaner.PreventTombstoneCleaningUpToEtag(lastTombstoneEtag))
            using (var zipArchive = new ZipArchive(stream, ZipArchiveMode.Create, leaveOpen: true))
            {
                using (_serverStore.ContextPool.AllocateOperationContext(out TransactionOperationContext serverContext))
                {
                    // the smuggler output is already compressed
                    var zipArchiveEntry = zipArchive.CreateEntry(RestoreSettings.SmugglerValuesFileName);
                    using (var zipStream = zipArchiveEntry.Open())
                    using (var outputStream = GetOutputStream(zipStream))
                    {
                        var smugglerSource = new DatabaseSource(this, 0, 0, _logger);
                        using (DocumentsStorage.ContextPool.AllocateOperationContext(out JsonOperationContext context))
                        {
                            var smugglerDestination = new StreamDestination(outputStream, context, smugglerSource, compressionAlgorithm.ToExportCompressionAlgorithm(), compressionLevel);
                            var databaseSmugglerOptionsServerSide = new DatabaseSmugglerOptionsServerSide
                            {
                                AuthorizationStatus = AuthorizationStatus.DatabaseAdmin,
                                OperateOnTypes = DatabaseItemType.CompareExchange | DatabaseItemType.Identities
                            };

                            var smuggler = Smuggler.Create(
                                smugglerSource,
                                smugglerDestination,
                                context,
                                databaseSmugglerOptionsServerSide,
                                result: null,
                                onProgress: null,
                                token: cancellationToken);

                            smugglerResult = smuggler.ExecuteAsync().Result;
                        }

                        outputStream.Flush();
                    }

                    infoNotify?.Invoke(("Backed up Database Record", 1));

                    var package = new BackupZipArchive(zipArchive, compressionAlgorithm, compressionLevel);
                    var settingsEntry = package.CreateEntry(RestoreSettings.SettingsFileName);
                    using (var zipStream = settingsEntry.Open())
                    using (var outputStream = GetOutputStream(zipStream))
                    using (var writer = new BlittableJsonTextWriter(serverContext, outputStream))
                    {
                        writer.WriteStartObject();

                        // read and save the database record
                        writer.WritePropertyName(nameof(RestoreSettings.DatabaseRecord));
                        using (serverContext.OpenReadTransaction())
                        using (var databaseRecord = _serverStore.Cluster.ReadRawDatabaseRecord(serverContext, Name, out _))
                        {
                            serverContext.Write(writer, databaseRecord.Raw);
                        }

                        // save the database values (subscriptions, periodic backups statuses, etl states...)
                        writer.WriteComma();
                        writer.WritePropertyName(nameof(RestoreSettings.DatabaseValues));
                        writer.WriteStartObject();

                        var first = true;
                        var prefix = Helpers.ClusterStateMachineValuesPrefix(Name);

                        using (serverContext.OpenReadTransaction())
                        {
                            foreach (var keyValue in ClusterStateMachine.ReadValuesStartingWith(serverContext, prefix))
                            {
                                cancellationToken.ThrowIfCancellationRequested();

                                if (first == false)
                                    writer.WriteComma();

                                first = false;

                                var key = keyValue.Key.ToString().Substring(prefix.Length);
                                writer.WritePropertyName(key);
                                serverContext.Write(writer, keyValue.Value);
                            }
                        }

                        writer.WriteEndObject();
                        // end of values

                        writer.WriteEndObject();
                        writer.Flush();
                        outputStream.Flush();
                    }
                }

                infoNotify?.Invoke(("Backed up database values", 1));

                BackupMethods.Full.ToFile(GetAllStoragesForBackup(excludeIndexes), zipArchive, compressionAlgorithm, compressionLevel, infoNotify: infoNotify, cancellationToken: cancellationToken);
            }

            return smugglerResult;
        }

        public Stream GetOutputStream(Stream fileStream)
        {
            return MasterKey == null ? fileStream : new EncryptingXChaCha20Poly1305Stream(fileStream, MasterKey);
        }

        /// <summary>
        /// this event is intended for entities that are not singletons
        /// per database and still need to be informed on changes to the database record.
        /// </summary>
        public event Action<DatabaseRecord> DatabaseRecordChanged;

        public void ValueChanged(long index, string type, object changeState)
        {
            try
            {
                if (_databaseShutdown.IsCancellationRequested)
                    ThrowDatabaseShutdown();

                DatabaseRecord record;
                using (_serverStore.ContextPool.AllocateOperationContext(out TransactionOperationContext context))
                using (context.OpenReadTransaction())
                {
                    record = _serverStore.Cluster.ReadDatabase(context, Name);
                }

                NotifyFeaturesAboutValueChange(record, index, type, changeState);
                RachisLogIndexNotifications.NotifyListenersAbout(index, null);
            }
            catch (Exception e)
            {
                RachisLogIndexNotifications.NotifyListenersAbout(index, e);

                if (_databaseShutdown.IsCancellationRequested)
                    ThrowDatabaseShutdown();

                throw;
            }
        }

        public void StateChanged(long index)
        {
            try
            {
                if (_databaseShutdown.IsCancellationRequested)
                    ThrowDatabaseShutdown();

                DatabaseRecord record;
                using (_serverStore.ContextPool.AllocateOperationContext(out TransactionOperationContext context))
                using (context.OpenReadTransaction())
                {
                    record = _serverStore.Cluster.ReadDatabase(context, Name);
                }

                if (ServerStore.ShouldUpdateTopology(record.Topology.Stamp.Index, _lastTopologyIndex, out string url))
                {
                    _lastTopologyIndex = record.Topology.Stamp.Index;

                    Changes.RaiseNotifications(new TopologyChange
                    {
                        Url = url,
                        Database = Name
                    });

                    if (IsRequestExecutorCreated)
                    {
                        _ = RequestExecutor.UpdateTopologyAsync(new RequestExecutor.UpdateTopologyParameters(new ServerNode()
                        {
                            ClusterTag = _serverStore.NodeTag,
                            Database = Name,
                            Url = ServerStore.GetNodeHttpServerUrl()
                        })
                        {
                            DebugTag = "database-topology-update"
                        });
                    }
                }

                ClientConfiguration = record.Client;
                IdentityPartsSeparator = record.Client is { Disabled: false }
                    ? record.Client.IdentityPartsSeparator ?? Constants.Identities.DefaultSeparator
                    : Constants.Identities.DefaultSeparator;
                StudioConfiguration = record.Studio;

                ServerStore.DatabasesLandlord.ForTestingPurposes?.DelayNotifyFeaturesAboutStateChange?.Invoke();

                DatabasesLandlord.NotifyFeaturesAboutStateChange(record, index, _databaseStateChange);

                RachisLogIndexNotifications.NotifyListenersAbout(index, null);
            }
            catch (Exception e)
            {
                DatabaseDisabledException throwShutDown = null;

                if (_databaseShutdown.IsCancellationRequested && e is DatabaseDisabledException == false)
                    e = throwShutDown = CreateDatabaseShutdownException(e);

                RachisLogIndexNotifications.NotifyListenersAbout(index, e);

                if (_logger.IsInfoEnabled)
                    _logger.Info($"Got exception during StateChanged({index}).", e);

                if (throwShutDown != null)
                    throw throwShutDown;

                throw;
            }
        }

        public void UpdateOnStateChange(DatabaseRecord record, long index)
        {
            SetIds(record);
            SetUnusedDatabaseIds(record);
            InitializeFromDatabaseRecord(record);
            IndexStore.HandleDatabaseRecordChange(record, index);
            ReplicationLoader?.HandleDatabaseRecordChange(record, index);
            EtlLoader?.HandleDatabaseRecordChange(record);
            SubscriptionStorage?.HandleDatabaseRecordChange(record);
            QueueSinkLoader?.HandleDatabaseRecordChange(record);

            OnDatabaseRecordChanged(record);
        }

        private void SetUnusedDatabaseIds(DatabaseRecord record)
        {
            if (record.UnusedDatabaseIds == null && DocumentsStorage.UnusedDatabaseIds == null)
                return;

            if (record.UnusedDatabaseIds == null || DocumentsStorage.UnusedDatabaseIds == null)
            {
                Interlocked.Exchange(ref DocumentsStorage.UnusedDatabaseIds, record.UnusedDatabaseIds);
                return;
            }

            if (DocumentsStorage.UnusedDatabaseIds.SetEquals(record.UnusedDatabaseIds) == false)
            {
                Interlocked.Exchange(ref DocumentsStorage.UnusedDatabaseIds, record.UnusedDatabaseIds);
            }
        }

        private bool CanSkipValueChange(string database, long index)
        {
            if (LastValueChangeIndex > index)
            {
                // index and LastDatabaseRecordIndex could have equal values when we transit from/to passive and want to update the tasks.
                if (_logger.IsInfoEnabled)
                    _logger.Info($"Skipping value change for index {index} (current {LastValueChangeIndex}) for {database} because it was already precessed.");
                return true;
            }

            return false;
        }

        private void NotifyFeaturesAboutValueChange(DatabaseRecord record, long index, string type, object changeState)
        {
            if (CanSkipValueChange(record.DatabaseName, index))
                return;

            var taken = false;
            while (taken == false)
            {
                Monitor.TryEnter(_clusterLocker, TimeSpan.FromSeconds(5), ref taken);

                try
                {
                    if (CanSkipValueChange(record.DatabaseName, index))
                        return;

                    if (DatabaseShutdown.IsCancellationRequested)
                        return;

                    if (taken == false)
                        continue;

                    DatabaseShutdown.ThrowIfCancellationRequested();
                    SubscriptionStorage?.HandleDatabaseRecordChange(record);
                    EtlLoader?.HandleDatabaseValueChanged(record);
                    PeriodicBackupRunner?.HandleDatabaseValueChanged(type, record, changeState);

                    LastValueChangeIndex = index;
                }
                finally
                {
                    if (taken)
                        Monitor.Exit(_clusterLocker);
                }
            }
        }

        public void RefreshFeatures()
        {
            if (_databaseShutdown.IsCancellationRequested)
                ThrowDatabaseShutdown();

            DatabaseRecord record;
            long index;
            using (_serverStore.ContextPool.AllocateOperationContext(out TransactionOperationContext context))
            using (context.OpenReadTransaction())
            {
                record = _serverStore.Cluster.ReadDatabase(context, Name, out index);
            }

            DatabasesLandlord.NotifyFeaturesAboutStateChange(record, index, _databaseStateChange);
        }

        private void InitializeFromDatabaseRecord(DatabaseRecord record)
        {
            if (record == null || DocumentsStorage == null)
                return;

            ClientConfiguration = record.Client;
            StudioConfiguration = record.Studio;
            InitializeCompressionFromDatabaseRecord(record);
            DocumentsStorage.RevisionsStorage.InitializeFromDatabaseRecord(record);
            ExpiredDocumentsCleaner = ExpiredDocumentsCleaner.LoadConfigurations(this, record, ExpiredDocumentsCleaner);
            DataArchivist = DataArchivist.LoadConfiguration(this, record, DataArchivist);
            TimeSeriesPolicyRunner = TimeSeriesPolicyRunner.LoadConfigurations(this, record, TimeSeriesPolicyRunner);
            PeriodicBackupRunner.UpdateConfigurations(record);
            UpdateCompressionConfigurationFromDatabaseRecord(record);
        }

        public void InitializeCompressionFromDatabaseRecord(DatabaseRecord record)
        {
            if (_documentsCompression.Equals(record.DocumentsCompression))
                return;

            if (record.DocumentsCompression == null) // legacy configurations
            {
                _compressedCollections.Clear();
                _documentsCompression = new DocumentsCompressionConfiguration(false);
                return;
            }

            _documentsCompression = record.DocumentsCompression;
            _compressedCollections = new HashSet<string>(record.DocumentsCompression.Collections, StringComparer.OrdinalIgnoreCase);
        }

        public TableSchema GetDocsSchemaForCollection(CollectionName collection, DocumentFlags flags)
        {
            return flags.HasFlag(DocumentFlags.Archived) ? DocumentsStorage.CompressedDocsSchema : GetDocsSchemaForCollection(collection);
        }

        private void LoadTimeSeriesPolicyRunnerConfigurations()
        {
            LicenseLimitWarning.DismissLicenseLimitNotification(_serverStore.NotificationCenter, LimitType.TimeSeriesRollupsAndRetention);

            using (_serverStore.ContextPool.AllocateOperationContext(out TransactionOperationContext context))
            using (context.OpenReadTransaction())
            {
                var record = _serverStore.Cluster.ReadDatabase(context, Name, out _);
                TimeSeriesPolicyRunner = TimeSeriesPolicyRunner.LoadConfigurations(this, record, TimeSeriesPolicyRunner);
            }
        }

        public IEnumerable<DatabasePerformanceMetrics> GetAllPerformanceMetrics()
        {
            yield return TxMerger.GeneralWaitPerformanceMetrics;
            yield return TxMerger.TransactionPerformanceMetrics;
        }

        protected virtual void OnDatabaseRecordChanged(DatabaseRecord record)
        {
            DatabaseRecordChanged?.Invoke(record);
        }

        public bool HasTopologyChanged(long index)
        {
            // only if have a newer topology index
            return _lastTopologyIndex > index;
        }

        public (Size Data, Size TempBuffers) GetSizeOnDisk()
        {
            var storageEnvironments = GetAllStoragesEnvironment();
            if (storageEnvironments == null)
                return (new Size(0), new Size(0));

            long dataInBytes = 0;
            long tempBuffersInBytes = 0;
            foreach (var environment in storageEnvironments)
            {
                if (environment == null)
                    continue;

                var sizeOnDisk = environment.Environment.GenerateSizeReport(includeTempBuffers: true);
                dataInBytes += sizeOnDisk.DataFileInBytes + sizeOnDisk.JournalsInBytes;
                tempBuffersInBytes += sizeOnDisk.TempBuffersInBytes + sizeOnDisk.TempRecyclableJournalsInBytes;
            }

            return (new Size(dataInBytes), new Size(tempBuffersInBytes));
        }

        public IEnumerable<MountPointUsage> GetMountPointsUsage(bool includeTempBuffers)
        {
            var storageEnvironments = GetAllStoragesEnvironment();
            if (storageEnvironments == null)
                yield break;

            foreach (var environment in storageEnvironments)
            {
                foreach (var mountPoint in ServerStore.GetMountPointUsageDetailsFor(environment, includeTempBuffers: includeTempBuffers))
                {
                    yield return mountPoint;
                }
            }
        }

        public DatabaseRecord ReadDatabaseRecord()
        {
            using (ServerStore.ContextPool.AllocateOperationContext(out TransactionOperationContext context))
            using (context.OpenReadTransaction())
            {
                return ServerStore.Cluster.ReadDatabase(context, Name);
            }
        }

        private void OnCertificateChange(object sender, EventArgs e)
        {
            if (_proxyRequestExecutor.IsValueCreated == false)
                return;

            using (_proxyRequestExecutor.Value)
                _proxyRequestExecutor = CreateRequestExecutor();
        }

        public TableSchema GetDocsSchemaForCollection(CollectionName collection) =>
            _documentsCompression.CompressAllCollections || _compressedCollections.Contains(collection.Name)
                ? DocumentsStorage.CompressedDocsSchema
                : DocumentsStorage.DocsSchema;

        private void UpdateCompressionConfigurationFromDatabaseRecord(DatabaseRecord record)
        {
            if (_documentsCompression.Equals(record.DocumentsCompression))
                return;

            if (record.DocumentsCompression == null) // legacy configurations
            {
                _compressedCollections.Clear();
                _documentsCompression = new DocumentsCompressionConfiguration(false);
                return;
            }

            _documentsCompression = record.DocumentsCompression;
            _compressedCollections = new HashSet<string>(record.DocumentsCompression.Collections, StringComparer.OrdinalIgnoreCase);
        }

        private Lazy<RequestExecutor> CreateRequestExecutor() =>
            new(
                () => RequestExecutor.CreateForProxy(new[] { ServerStore.Configuration.Core.GetNodeHttpServerUrl(ServerStore.Server.WebUrl) }, Name,
                    ServerStore.Server.Certificate.Certificate, DocumentConventions.DefaultForServer), LazyThreadSafetyMode.ExecutionAndPublication);

        internal void HandleNonDurableFileSystemError(object sender, NonDurabilitySupportEventArgs e)
        {
            string title = $"Non Durable File System - {Name ?? "Unknown Database"}";

            if (_logger.IsOperationsEnabled)
                _logger.Operations($"{title}. {e.Message}", e.Exception);

            _serverStore?.NotificationCenter.Add(AlertRaised.Create(
                Name,
                title,
                e.Message,
                AlertType.NonDurableFileSystem,
                NotificationSeverity.Warning,
                Name,
                details: new MessageDetails { Message = e.Details }));
        }

        internal void HandleOnDatabaseRecoveryError(object sender, RecoveryErrorEventArgs e)
        {
            HandleOnRecoveryError(StorageEnvironmentWithType.StorageEnvironmentType.Documents, Name, sender, e);
        }

        internal void HandleOnConfigurationRecoveryError(object sender, RecoveryErrorEventArgs e)
        {
            HandleOnRecoveryError(StorageEnvironmentWithType.StorageEnvironmentType.Configuration, Name, sender, e);
        }

        internal void HandleOnIndexRecoveryError(string indexName, object sender, RecoveryErrorEventArgs e)
        {
            HandleOnRecoveryError(StorageEnvironmentWithType.StorageEnvironmentType.Index, indexName, sender, e);
        }

        private void HandleOnRecoveryError(StorageEnvironmentWithType.StorageEnvironmentType type, string resourceName, object environment, RecoveryErrorEventArgs e)
        {
            AbstractNotificationCenter nc;
            string title;

            switch (type)
            {
                case StorageEnvironmentWithType.StorageEnvironmentType.Configuration:
                case StorageEnvironmentWithType.StorageEnvironmentType.Documents:
                    nc = _serverStore?.NotificationCenter;
                    title = $"Database Recovery Error - {resourceName ?? "Unknown Database"}";

                    if (type == StorageEnvironmentWithType.StorageEnvironmentType.Configuration)
                        title += " (configuration storage)";
                    break;

                case StorageEnvironmentWithType.StorageEnvironmentType.Index:
                    nc = NotificationCenter;
                    title = $"Index Recovery Error - {resourceName ?? "Unknown Index"}";
                    break;

                default:
                    throw new ArgumentOutOfRangeException(nameof(type), type.ToString());
            }

            string message = $"{e.Message}{Environment.NewLine}{Environment.NewLine}Environment: {environment}";

            if (_logger.IsOperationsEnabled)
                _logger.Operations($"{title}. {message}", e.Exception);

            nc?.Add(AlertRaised.Create(Name,
                title,
                message,
                AlertType.RecoveryError,
                NotificationSeverity.Error,
                key: $"{resourceName}/{SystemTime.UtcNow.Ticks % 5}")); // if this was called multiple times let's try to not overwrite previous alerts
        }

        internal void HandleOnDatabaseIntegrityErrorOfAlreadySyncedData(object sender, DataIntegrityErrorEventArgs e)
        {
            HandleOnIntegrityErrorOfAlreadySyncedData(StorageEnvironmentWithType.StorageEnvironmentType.Documents, Name, sender, e);
        }

        internal void HandleOnConfigurationIntegrityErrorOfAlreadySyncedData(object sender, DataIntegrityErrorEventArgs e)
        {
            HandleOnIntegrityErrorOfAlreadySyncedData(StorageEnvironmentWithType.StorageEnvironmentType.Configuration, Name, sender, e);
        }

        internal void HandleOnIndexIntegrityErrorOfAlreadySyncedData(string indexName, object sender, DataIntegrityErrorEventArgs e)
        {
            HandleOnIntegrityErrorOfAlreadySyncedData(StorageEnvironmentWithType.StorageEnvironmentType.Index, indexName, sender, e);
        }

        private void HandleOnIntegrityErrorOfAlreadySyncedData(StorageEnvironmentWithType.StorageEnvironmentType type, string resourceName, object environment, DataIntegrityErrorEventArgs e)
        {
            AbstractNotificationCenter nc;
            string title;

            switch (type)
            {
                case StorageEnvironmentWithType.StorageEnvironmentType.Configuration:
                case StorageEnvironmentWithType.StorageEnvironmentType.Documents:
                    nc = _serverStore?.NotificationCenter;
                    title = $"Integrity error of already synced data - {resourceName ?? "Unknown Database"}";

                    if (type == StorageEnvironmentWithType.StorageEnvironmentType.Configuration)
                        title += " (configuration storage)";
                    break;

                case StorageEnvironmentWithType.StorageEnvironmentType.Index:
                    nc = NotificationCenter;
                    title = $"Integrity error of already synced index data - {resourceName ?? "Unknown Index"}";
                    break;

                default:
                    throw new ArgumentOutOfRangeException(nameof(type), type.ToString());
            }

            string message = $"{e.Message}{Environment.NewLine}{Environment.NewLine}Environment: {environment}";

            if (_logger.IsOperationsEnabled)
                _logger.Operations($"{title}. {message}", e.Exception);

            nc?.Add(AlertRaised.Create(Name,
                title,
                message,
                AlertType.IntegrityErrorOfAlreadySyncedData,
                NotificationSeverity.Warning,
                key: $"{resourceName}/{SystemTime.UtcNow.Ticks % 5}")); // if this was called multiple times let's try to not overwrite previous alerts
        }

        internal void HandleRecoverableFailure(object sender, RecoverableFailureEventArgs e)
        {
            var title = $"Recoverable Voron error in '{Name}' database";
            var message = $"Failure {e.FailureMessage} in the following environment: {e.EnvironmentPath}";

            if (_logger.IsOperationsEnabled)
                _logger.Operations($"{title}. {message}", e.Exception);

            try
            {
                _serverStore.NotificationCenter.Add(AlertRaised.Create(
                    Name,
                    title,
                    message,
                    AlertType.RecoverableVoronFailure,
                    NotificationSeverity.Warning,
                    key: e.EnvironmentId.ToString(),
                    details: new ExceptionDetails(e.Exception)));
            }
            catch (Exception)
            {
                // exception in raising an alert can't prevent us from unloading a database
            }
        }

        public void CheckWriteRateAndNotifyIfNecessary(IoChange ioChange)
        {
            switch (ioChange.MeterItem.Type)
            {
                case IoMetrics.MeterType.Compression:
                    return; // In-memory operation, no action required.

                case IoMetrics.MeterType.JournalWrite:
                    if (ioChange.MeterItem.Duration.TotalMilliseconds < 500)
                        return;
                    break;

                case IoMetrics.MeterType.DataFlush:
                case IoMetrics.MeterType.DataSync:
                    if (ioChange.MeterItem.Duration.TotalMilliseconds < 120_000)
                        return;
                    break;
            }

            if (ioChange.MeterItem.RateOfWritesInMbPerSec > 1)
                return;

            NotificationCenter.SlowWrites.Add(ioChange);
        }

        public long GetEnvironmentsHash()
        {
            long hash = 0;
            foreach (var env in GetAllStoragesEnvironment())
            {
                hash = Hashing.Combine(hash, env.Environment.CurrentReadTransactionId);
                if (env.LastIndexQueryTime.HasValue)
                {
                    // 2 ** 27 = 134217728, Ticks is 10 mill per sec, so about 13.4 seconds
                    // are the rounding point here
                    var aboutEvery13Seconds = env.LastIndexQueryTime.Value.Ticks >> 27;
                    hash = Hashing.Combine(hash, aboutEvery13Seconds);
                }
            }

            return hash;
        }

        public bool IsShutdownRequested()
        {
            return _databaseShutdown.IsCancellationRequested;
        }

        public void ThrowIfShutdownRequested()
        {
            if (_databaseShutdown.IsCancellationRequested)
            {
                throw new OperationCanceledException($"Database '{Name}' is shutting down.");
            }
        }

        internal TestingStuff ForTestingPurposesOnly()
        {
            if (ForTestingPurposes != null)
                return ForTestingPurposes;

            return ForTestingPurposes = new TestingStuff();
        }

        internal sealed class TestingStuff
        {
            internal Action ActionToCallDuringDocumentDatabaseInternalDispose;

            internal Action CollectionRunnerBeforeOpenReadTransaction;

            internal Action CompactionAfterDatabaseUnload;

            internal Action AfterTxMergerDispose;

            internal Action BeforeExecutingClusterTransactions;

            internal Action BeforeSnapshotOfDocuments;

            internal Action AfterSnapshotOfDocuments;

            internal bool SkipDrainAllRequests = false;

            internal Action<string, string> DisposeLog;

            internal bool ForceSendTombstones = false;

            internal Action<PathSetting> ActionToCallOnGetTempPath;

            internal bool EnableWritesToTheWrongShard = false;

            internal IDisposable CallDuringDocumentDatabaseInternalDispose(Action action)
            {
                ActionToCallDuringDocumentDatabaseInternalDispose = action;

                return new DisposableAction(() => ActionToCallDuringDocumentDatabaseInternalDispose = null);
            }

            internal Action Subscription_ActionToCallDuringWaitForChangedDocuments;
            internal Action<long> Subscription_ActionToCallAfterRegisterSubscriptionConnection;
            internal Action<ConcurrentSet<SubscriptionConnection>> ConcurrentSubscription_ActionToCallDuringWaitForSubscribe;
            internal Action Subscription_ActionToCallDuringWaitForAck;

            internal IDisposable CallDuringWaitForChangedDocuments(Action action)
            {
                Subscription_ActionToCallDuringWaitForChangedDocuments = action;

                return new DisposableAction(() => Subscription_ActionToCallDuringWaitForChangedDocuments = null);
            }
            internal IDisposable CallAfterRegisterSubscriptionConnection(Action<long> action)
            {
                Subscription_ActionToCallAfterRegisterSubscriptionConnection = action;

                return new DisposableAction(() => Subscription_ActionToCallAfterRegisterSubscriptionConnection = null);
            }
            internal IDisposable CallDuringWaitForSubscribe(Action<ConcurrentSet<SubscriptionConnection>> action)
            {
                ConcurrentSubscription_ActionToCallDuringWaitForSubscribe = action;

                return new DisposableAction(() => ConcurrentSubscription_ActionToCallDuringWaitForSubscribe = null);
            }
            internal IDisposable CallDuringWaitForAck(Action action)
            {
                Subscription_ActionToCallDuringWaitForAck = action;

                return new DisposableAction(() => Subscription_ActionToCallDuringWaitForAck = null);
            }

            internal ManualResetEvent DatabaseRecordLoadHold;
            internal ManualResetEvent HealthCheckHold;

            internal int BulkInsertStreamReadTimeout;
        }
    }

    public enum DatabaseCleanupMode
    {
        None,
        Regular,
        Deep
    }
}<|MERGE_RESOLUTION|>--- conflicted
+++ resolved
@@ -616,7 +616,6 @@
                 _data[Count++] = command;
             }
 
-<<<<<<< HEAD
             public virtual void Dispose() => ArrayPool<ClusterTransactionCommand.SingleClusterDatabaseCommand>.Shared.Return(_data);
         }
 
@@ -632,10 +631,6 @@
         {
             using var batchCollector = CollectCommandsBatch(context, batchSize);
             Stopwatch stopwatch = null;
-=======
-            var mergedCommands = new BatchHandler.ClusterTransactionMergedCommand(this, batch);
-            ForTestingPurposes?.BeforeExecutingClusterTransactions?.Invoke();
->>>>>>> f7965cb8
 
             try
             {
@@ -669,17 +664,10 @@
                         TxMerger.EnqueueSync(mergedCommands);
                         batchCollector.AllCommandsBeenProcessed = true;
                     }
-<<<<<<< HEAD
                     catch (Exception e) when (_databaseShutdown.IsCancellationRequested == false)
                     {
                         if (_logger.IsInfoEnabled)
                             _logger.Info($"Failed to execute cluster transaction batch (count: {batchCollector.Count}), will retry them one-by-one.", e);
-=======
-
-                    ExecuteClusterTransactionOneByOne(batch);
-                    return batch;
-                }
->>>>>>> f7965cb8
 
                         if (ExecuteClusterTransactionOneByOne(batch))
                             batchCollector.AllCommandsBeenProcessed = true;
@@ -707,7 +695,7 @@
                 var commandsCount = 0;
                 foreach (var command in batch)
                 {
-                    commandsCount += command.Commands.Length;
+                    commandsCount += command.Commands.Count;
 
                     OnClusterTransactionCompletion(command, mergedCommands);
                 }
@@ -773,7 +761,6 @@
                             mergedCommands.LastDocumentEtag, mergedCommands.LastTombstoneEtag, mergedCommands.ModifiedCollections);
                 }
 
-<<<<<<< HEAD
                 var result = new ClusterTransactionCompletionResult
                 {
                     Array = mergedCommands.Replies[index],
@@ -781,8 +768,29 @@
                 };
                 RachisLogIndexNotifications.NotifyListenersAbout(index, null);
                 ServerStore.Cluster.ClusterTransactionWaiter.TrySetResult(options.TaskId, result);
-                _nextClusterCommand = command.PreviousCount + command.Commands.Length;
+                _nextClusterCommand = command.PreviousCount + command.Commands.Count;
                 _lastCompletedClusterTransaction = _nextClusterCommand.Value - 1;
+            }
+            catch (Exception e)
+            {
+                // nothing we can do
+                if (_logger.IsOperationsEnabled)
+                {
+                    _logger.Info($"Failed to notify about transaction completion for database '{Name}'.", e);
+                }
+            }
+        }
+
+        private void OnClusterTransactionCompletion(ClusterTransactionCommand.SingleClusterDatabaseCommand command,
+            ClusterTransactionMergedCommand mergedCommands, Exception exception)
+        {
+            try
+            {
+                var index = command.Index;
+                var options = command.Options;
+
+                RachisLogIndexNotifications.NotifyListenersAbout(index, exception);
+                ServerStore.Cluster.ClusterTransactionWaiter.TrySetException(options.TaskId, exception);
             }
             catch (Exception e)
             {
@@ -790,38 +798,6 @@
                 if (_logger.IsInfoEnabled)
                 {
                     _logger.Info($"Failed to notify about transaction completion for database '{Name}'.", e);
-=======
-                    var result = new BatchHandler.ClusterTransactionCompletionResult
-                    {
-                        Array = mergedCommands.Replies[index],
-                        IndexTask = indexTask,
-                    };
-                    ClusterTransactionWaiter.SetResult(options.TaskId, index, result);
-                    _nextClusterCommand = command.PreviousCount + command.Commands.Count;
-                    _lastCompletedClusterTransaction = _nextClusterCommand.Value - 1;
-                    return;
->>>>>>> f7965cb8
-                }
-            }
-        }
-
-        private void OnClusterTransactionCompletion(ClusterTransactionCommand.SingleClusterDatabaseCommand command,
-            ClusterTransactionMergedCommand mergedCommands, Exception exception)
-        {
-            try
-            {
-                var index = command.Index;
-                var options = command.Options;
-
-                RachisLogIndexNotifications.NotifyListenersAbout(index, exception);
-                ServerStore.Cluster.ClusterTransactionWaiter.TrySetException(options.TaskId, exception);
-            }
-            catch (Exception e)
-            {
-                // nothing we can do
-                if (_logger.IsOperationsEnabled)
-                {
-                    _logger.Operations($"Failed to notify about transaction completion for database '{Name}'.", e);
                 }
             }
         }
