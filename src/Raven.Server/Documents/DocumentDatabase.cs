--- conflicted
+++ resolved
@@ -7,11 +7,8 @@
 using System.Linq;
 using System.Threading;
 using System.Threading.Tasks;
-<<<<<<< HEAD
 using Raven.Client.Documents.Changes;
 using Raven.Client.Documents.Conventions;
-=======
->>>>>>> bd905976
 using Raven.Client.Documents.Operations.Configuration;
 using Raven.Client.Documents.Smuggler;
 using Raven.Client.Exceptions.Commercial;
@@ -114,7 +111,6 @@
         private readonly DatabasesLandlord.StateChange _databaseStateChange;
 
         public DocumentsCompressionConfiguration DocumentsCompression => _documentsCompression;
-
         private DocumentsCompressionConfiguration _documentsCompression = new(compressRevisions: false, collections: Array.Empty<string>());
         private HashSet<string> _compressedCollections = new(StringComparer.OrdinalIgnoreCase);
 
@@ -1704,21 +1700,6 @@
             _compressedCollections = new HashSet<string>(record.DocumentsCompression.Collections, StringComparer.OrdinalIgnoreCase);
         }
 
-        public DocumentsCompressionConfiguration DocumentsCompression => _documentsCompression;
-
-        private DocumentsCompressionConfiguration _documentsCompression = new DocumentsCompressionConfiguration(false, Array.Empty<string>());
-        private HashSet<string> _compressedCollections = new HashSet<string>(StringComparer.OrdinalIgnoreCase);
-
-        public TableSchema GetDocsSchemaForCollection(CollectionName collection)
-        {
-            if (_documentsCompression.CompressAllCollections || _compressedCollections.Contains(collection.Name))
-            {
-                return DocumentsStorage.CompressedDocsSchema;
-            }
-
-            return DocumentsStorage.DocsSchema;
-        }
-
         public TableSchema GetDocsSchemaForCollection(CollectionName collection, DocumentFlags flags)
         {
             return flags.HasFlag(DocumentFlags.Archived) ? DocumentsStorage.CompressedDocsSchema : GetDocsSchemaForCollection(collection);
@@ -1798,7 +1779,6 @@
             }
         }
 
-<<<<<<< HEAD
         private void OnCertificateChange(object sender, EventArgs e)
         {
             if (_proxyRequestExecutor.IsValueCreated == false)
@@ -1806,34 +1786,33 @@
 
             using (_proxyRequestExecutor.Value)
                 _proxyRequestExecutor = CreateRequestExecutor();
+        }
+
+        public TableSchema GetDocsSchemaForCollection(CollectionName collection) =>
+            _documentsCompression.CompressAllCollections || _compressedCollections.Contains(collection.Name)
+                ? DocumentsStorage.CompressedDocsSchema
+                : DocumentsStorage.DocsSchema;
+
+        private void UpdateCompressionConfigurationFromDatabaseRecord(DatabaseRecord record)
+        {
+            if (_documentsCompression.Equals(record.DocumentsCompression))
+                return;
+
+            if (record.DocumentsCompression == null) // legacy configurations
+            {
+                _compressedCollections.Clear();
+                _documentsCompression = new DocumentsCompressionConfiguration(false);
+                return;
+            }
+
+            _documentsCompression = record.DocumentsCompression;
+            _compressedCollections = new HashSet<string>(record.DocumentsCompression.Collections, StringComparer.OrdinalIgnoreCase);
         }
         
         private Lazy<RequestExecutor> CreateRequestExecutor() =>
             new(
                 () => RequestExecutor.CreateForProxy(new[] {ServerStore.Configuration.Core.GetNodeHttpServerUrl(ServerStore.Server.WebUrl)}, Name,
                     ServerStore.Server.Certificate.Certificate, DocumentConventions.DefaultForServer), LazyThreadSafetyMode.ExecutionAndPublication);
-=======
-        public TableSchema GetDocsSchemaForCollection(CollectionName collection) =>
-            _documentsCompression.CompressAllCollections || _compressedCollections.Contains(collection.Name)
-                ? DocumentsStorage.CompressedDocsSchema
-                : DocumentsStorage.DocsSchema;
-
-        private void UpdateCompressionConfigurationFromDatabaseRecord(DatabaseRecord record)
-        {
-            if (_documentsCompression.Equals(record.DocumentsCompression))
-                return;
-
-            if (record.DocumentsCompression == null) // legacy configurations
-            {
-                _compressedCollections.Clear();
-                _documentsCompression = new DocumentsCompressionConfiguration(false);
-                return;
-            }
-
-            _documentsCompression = record.DocumentsCompression;
-            _compressedCollections = new HashSet<string>(record.DocumentsCompression.Collections, StringComparer.OrdinalIgnoreCase);
-        }
->>>>>>> bd905976
 
         internal void HandleNonDurableFileSystemError(object sender, NonDurabilitySupportEventArgs e)
         {
