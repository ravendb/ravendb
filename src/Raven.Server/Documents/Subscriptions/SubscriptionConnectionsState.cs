﻿using System;
using System.Collections.Generic;
using System.Diagnostics;
using System.Linq;
using System.Threading.Tasks;
using Raven.Client;
using Raven.Client.Documents.Changes;
using Raven.Client.Documents.Subscriptions;
using Raven.Client.Exceptions.Documents.Subscriptions;
using Raven.Client.Util;
using Raven.Server.Documents.Sharding;
using Raven.Server.Documents.TcpHandlers;
using Raven.Server.ServerWide;
using Raven.Server.ServerWide.Commands.Subscriptions;
using Raven.Server.ServerWide.Context;
using Raven.Server.Utils;
using Sparrow.Binary;
using Sparrow.Server.Utils;
using Voron;

namespace Raven.Server.Documents.Subscriptions
{
    public class SubscriptionConnectionsState : SubscriptionConnectionsStateBase<SubscriptionConnection>
    {
        private readonly SubscriptionStorage _subscriptionStorage;
        public DocumentDatabase DocumentDatabase => _subscriptionStorage._db;
        private IDisposable _disposableNotificationsRegistration;
        public string LastChangeVectorSent;
        public string PreviouslyRecordedChangeVector;

        public SubscriptionConnectionsState(string databaseName, long subscriptionId, SubscriptionStorage storage) : base(storage._db.ServerStore, databaseName, subscriptionId, storage._db.DatabaseShutdown)
        {
            _subscriptionStorage = storage;
        }

        public Task GetSubscriptionInUseAwaiter => Task.WhenAll(_connections.Select(c => c.SubscriptionConnectionTask));

        public override void DropSubscription(SubscriptionException e)
        {
            _subscriptionStorage.DropSubscriptionConnections(SubscriptionId, e);
        }
        
        public override async Task UpdateClientConnectionTime()
        {
            var command = GetUpdateSubscriptionClientConnectionTime();
            var (etag, _) = await _server.SendToLeaderAsync(command);
            await WaitForIndexNotificationAsync(etag);
        }

        public override Task WaitForIndexNotificationAsync(long index) => 
            DocumentDatabase.RachisLogIndexNotifications.WaitForIndexNotification(index, _server.Engine.OperationTimeout);

        public virtual long GetLastEtagSent() => ChangeVectorUtils.GetEtagById(LastChangeVectorSent, DocumentDatabase.DbBase64Id);

        public IDisposable RegisterForNotificationOnNewDocuments(SubscriptionConnection connection)
        {
            void RegisterNotification(DocumentChange notification)
            {
                if (Client.Constants.Documents.Collections.AllDocumentsCollection.Equals(connection.Subscription.Collection, StringComparison.OrdinalIgnoreCase) ||
                    notification.CollectionName.Equals(connection.Subscription.Collection, StringComparison.OrdinalIgnoreCase))
                {
                    NotifyHasMoreDocs();
                }
            }

            DocumentDatabase.Changes.OnDocumentChange += RegisterNotification;

            return new DisposableAction(() =>
            {
                DocumentDatabase.Changes.OnDocumentChange -= RegisterNotification;
            });
        }

        public override void Initialize(SubscriptionConnection connection, bool afterSubscribe = false)
        {
            base.Initialize(connection, afterSubscribe);

            // update the subscription data only on new concurrent connection or regular connection
            if (afterSubscribe && _connections.Count == 1)
            {
                // update the subscription data only on new concurrent connection or regular connection
                SetLastChangeVectorSent(connection);

                PreviouslyRecordedChangeVector = LastChangeVectorSent;
                
                using (var old = _disposableNotificationsRegistration)
                {
                    _disposableNotificationsRegistration = RegisterForNotificationOnNewDocuments(connection);
                }
            }
        }

        protected virtual void SetLastChangeVectorSent(SubscriptionConnection connection) => LastChangeVectorSent = connection.SubscriptionState.ChangeVectorForNextBatchStartingPoint;

        public HashSet<long> GetActiveBatches()
        {
            var set = new HashSet<long>();
            
            foreach (var connection in _connections)
            {
                var batch = connection.CurrentBatchId;
                if (batch == SubscriptionConnectionBase.NonExistentBatch)
                    continue;

                set.Add(batch);
            }

            return set;
        }

        public Task AcknowledgeBatch(SubscriptionConnection connection, long batchId, List<DocumentRecord> addDocumentsToResend)
        {
            return AcknowledgeBatchProcessed(
                connection.LastSentChangeVectorInThisConnection ?? nameof(Client.Constants.Documents.SubscriptionChangeVectorSpecialStates.DoNotChange),
                batchId,
                addDocumentsToResend);
        }
        
        public IEnumerable<RevisionRecord> GetRevisionsFromResend(ClusterOperationContext context, HashSet<long> activeBatches)
        {
            var subscriptionState = context.Transaction.InnerTransaction.OpenTable(ClusterStateMachine.SubscriptionStateSchema, ClusterStateMachine.SubscriptionState);
            using (GetDatabaseAndSubscriptionKeyPrefix(context, _databaseName, SubscriptionId, SubscriptionType.Revision, out var prefix))
            using (Slice.External(context.Allocator, prefix, out var prefixSlice))
            {
                foreach (var (_, tvh) in subscriptionState.SeekByPrimaryKeyPrefix(prefixSlice, Slices.Empty, 0))
                {
                    var batchId = Bits.SwapBytes(tvh.Reader.ReadLong((int)ClusterStateMachine.SubscriptionStateTable.BatchId));
                    if (activeBatches.Contains(batchId))
                        continue;

                    string current = tvh.Reader.ReadStringWithPrefix((int)ClusterStateMachine.SubscriptionStateTable.Key, prefix.Length);
                    string previous = tvh.Reader.ReadString((int)ClusterStateMachine.SubscriptionStateTable.ChangeVector);

                    yield return new RevisionRecord
                    {
                        Current = current,
                        Previous = previous
                    };
                }
            }
        }

        public bool IsDocumentInActiveBatch(ClusterOperationContext context, string documentId, HashSet<long> activeBatches)
        {
            var subscriptionState = context.Transaction.InnerTransaction.OpenTable(ClusterStateMachine.SubscriptionStateSchema, ClusterStateMachine.SubscriptionState);
            using (GetDatabaseAndSubscriptionAndDocumentKey(context, _databaseName, SubscriptionId, documentId, out var key))
            using (Slice.External(context.Allocator,key, out var keySlice))
            {
                if (subscriptionState.ReadByKey(keySlice, out var reader) == false)
                    return false;

                var batchId = Bits.SwapBytes(reader.ReadLong((int)ClusterStateMachine.SubscriptionStateTable.BatchId));
                return activeBatches.Contains(batchId);
            }
        }
            
        public bool IsRevisionInActiveBatch(ClusterOperationContext context, Document current, HashSet<long> activeBatches)
        {
            var subscriptionState = context.Transaction.InnerTransaction.OpenTable(ClusterStateMachine.SubscriptionStateSchema, ClusterStateMachine.SubscriptionState);
            using (GetDatabaseAndSubscriptionAndRevisionKey(context, _databaseName, SubscriptionId, current.Id, current.ChangeVector, out var key))
            using (Slice.External(context.Allocator,key, out var keySlice))
            {
                if (subscriptionState.ReadByKey(keySlice, out var reader) == false)
                    return false;

                var batchId = Bits.SwapBytes(reader.ReadLong((int)ClusterStateMachine.SubscriptionStateTable.BatchId));
                return activeBatches.Contains(batchId);
            }
        }

        protected virtual AcknowledgeSubscriptionBatchCommand GetAcknowledgeSubscriptionBatchCommand(string changeVector, long batchId, List<DocumentRecord> docsToResend)
        {
            return new AcknowledgeSubscriptionBatchCommand(_databaseName, RaftIdGenerator.NewId())
            {
                ChangeVector = changeVector,
                NodeTag = _server.NodeTag,
                HasHighlyAvailableTasks = _server.LicenseManager.HasHighlyAvailableTasks(),
                SubscriptionId = SubscriptionId,
                SubscriptionName = SubscriptionName,
                LastTimeServerMadeProgressWithDocuments = DateTime.UtcNow,
                BatchId = batchId,
                DocumentsToResend = docsToResend,
            };
        }

        public async Task AcknowledgeBatchProcessed(string changeVector, long batchId, List<DocumentRecord> docsToResend)
        {
            var command = GetAcknowledgeSubscriptionBatchCommand(changeVector, batchId, docsToResend);
                
            var (etag, _) = await _server.SendToLeaderAsync(command);
            await WaitForIndexNotificationAsync(etag);
        }


        public async Task<(long Index, object Skipped)> RecordBatchRevisions(List<RevisionRecord> list, string lastRecordedChangeVector)
        {
            var command = new RecordBatchSubscriptionDocumentsCommand(
                _databaseName, 
                SubscriptionId, 
                SubscriptionName, 
                list, 
                PreviouslyRecordedChangeVector, 
                lastRecordedChangeVector, 
                _server.NodeTag, 
                _server.LicenseManager.HasHighlyAvailableTasks(), 
                RaftIdGenerator.NewId());

            return await RecordBatchInternal(command);
        }

        public async Task<(long Index, object Skipped)> RecordBatchDocuments(List<DocumentRecord> list, List<string> deleted, string lastRecordedChangeVector)
        {
            if (list.Count == 0 && deleted.Count == 0 && lastRecordedChangeVector == null)
            {
                // nothing to record
                return await Task.FromResult<(long, object)>((0, null));
            }

            var command = new RecordBatchSubscriptionDocumentsCommand(
                _databaseName, 
                SubscriptionId, 
                SubscriptionName, 
                list, 
                PreviouslyRecordedChangeVector, 
                lastRecordedChangeVector, 
                _server.NodeTag, 
                _server.LicenseManager.HasHighlyAvailableTasks(), 
                RaftIdGenerator.NewId());

            command.Deleted = deleted;
            return await RecordBatchInternal(command);
        }

        protected virtual async Task<(long Index, object Skipped)> RecordBatchInternal(RecordBatchSubscriptionDocumentsCommand command)
        {
            var result = await _server.SendToLeaderAsync(command);
            await WaitForIndexNotificationAsync(result.Index);
            return result;
        }

        public override void Dispose()
        {
            base.Dispose();
            
            _disposableNotificationsRegistration?.Dispose();
        }

        public static SubscriptionConnectionsState CreateDummyState(DocumentsStorage storage, SubscriptionState state)
        {
            if (storage.DocumentDatabase is ShardedDocumentDatabase sharded)
                return new DummySubscriptionConnectionsState(sharded.ShardedDatabaseName, storage, state);

            return new DummySubscriptionConnectionsState(storage.DocumentDatabase.Name, storage, state);
        }
<<<<<<< HEAD
=======

        public static unsafe ByteStringContext<ByteStringMemoryCache>.InternalScope GetDatabaseAndSubscriptionPrefix(ClusterOperationContext context, string database, long subscriptionId, out ByteString prefix)
        {
            using var _ = Slice.From(context.Allocator, database.ToLowerInvariant(), out var dbName);
            var rc = context.Allocator.Allocate(dbName.Size + sizeof(byte) + sizeof(long) + sizeof(byte), out prefix);

            dbName.CopyTo(prefix.Ptr);
            var position = dbName.Size;

            *(prefix.Ptr + position) = SpecialChars.RecordSeparator;
            position++;

            *(long*)(prefix.Ptr + position) = subscriptionId;
            position += sizeof(long);

            *(prefix.Ptr + position) = SpecialChars.RecordSeparator;

            return rc;
        }

        public static unsafe ByteStringContext<ByteStringMemoryCache>.InternalScope GetSubscriptionStateKey(ClusterOperationContext context, string database, long subscriptionId, string pk, SubscriptionType type, out ByteString key)
        {
            switch (type)
            {
                case SubscriptionType.Document:
                    pk = pk.ToLowerInvariant();
                    break;
                case SubscriptionType.Revision:
                    break;
                default:
                    throw new ArgumentOutOfRangeException(nameof(type), type, null);
            }

            using var _ = Slice.From(context.Allocator, database.ToLowerInvariant(), out var dbName);
            using var __ = Slice.From(context.Allocator, pk, out var pkSlice);
            var rc = context.Allocator.Allocate(dbName.Size + sizeof(byte) + sizeof(long) + sizeof(byte) + sizeof(byte) + sizeof(byte) + pkSlice.Size, out key);

            PopulatePrefix(subscriptionId, type, ref key, ref dbName, out int position);

            pkSlice.CopyTo(key.Ptr + position);
            return rc;
        }
        
        private static unsafe void PopulatePrefix(long subscriptionId, SubscriptionType type, ref ByteString prefix, ref Slice dbName, out int position)
        {
            dbName.CopyTo(prefix.Ptr);
            position = dbName.Size;

            *(prefix.Ptr + position) = SpecialChars.RecordSeparator;
            position++;

            *(long*)(prefix.Ptr + position) = subscriptionId;
            position += sizeof(long);

            *(prefix.Ptr + position) = SpecialChars.RecordSeparator;
            position++;

            *(prefix.Ptr + position) = (byte)type;
            position++;

            *(prefix.Ptr + position) = SpecialChars.RecordSeparator;
            position++;
        }

        // dummy state
        private SubscriptionConnectionsState(DocumentsStorage storage, SubscriptionState state)
        {
            //the first connection to join creates this object and decides all details of the subscription
            _subscriptionName = "dummy";
            _subscriptionId = -0x42;
            _documentsStorage = storage;
            Query = state.Query;

            _subscriptionStorage = storage.DocumentDatabase.SubscriptionStorage;

            CancellationTokenSource = CancellationTokenSource.CreateLinkedTokenSource(_documentsStorage.DocumentDatabase.DatabaseShutdown);
            _waitForMoreDocuments = new AsyncManualResetEvent(CancellationTokenSource.Token);

            _subscriptionActivelyWorkingLock = new SemaphoreSlim(1);
            LastChangeVectorSent = state.ChangeVectorForNextBatchStartingPoint;
            PreviouslyRecordedChangeVector = LastChangeVectorSent;
        }

        public static SubscriptionConnectionsState CreateDummyState(DocumentsStorage storage, SubscriptionState state) => new(storage, state);

        private long _lastNoopAckTicks;
        private Task _lastNoopAckTask = Task.CompletedTask;

        public Task SendNoopAck()
        {
            if (ClusterCommandsVersionManager.CurrentClusterMinimalVersion >= 53_000)
            {
                if (IsConcurrent)
                {
                    var localLastNoopAckTicks = Interlocked.Read(ref _lastNoopAckTicks);
                    var nowTicks = DateTime.Now.Ticks;
                    if ((nowTicks - localLastNoopAckTicks) / TimeSpan.TicksPerMillisecond < SubscriptionConnection.WaitForChangedDocumentsTimeoutInMs)
                    {
                        return _lastNoopAckTask;
                    }

                    var currentLastNoopAckTicks = Interlocked.CompareExchange(ref _lastNoopAckTicks, nowTicks, localLastNoopAckTicks);
                    if (currentLastNoopAckTicks != localLastNoopAckTicks)
                        return _lastNoopAckTask;

                    var ackTask = DocumentDatabase.SubscriptionStorage.AcknowledgeBatchProcessed(
                        SubscriptionId,
                        SubscriptionName,
                        nameof(Client.Constants.Documents.SubscriptionChangeVectorSpecialStates.DoNotChange),
                        SubscriptionConnection.NonExistentBatch, docsToResend: null);

                    Interlocked.Exchange(ref _lastNoopAckTask, ackTask);

                    return ackTask;
                }

                return DocumentDatabase.SubscriptionStorage.AcknowledgeBatchProcessed(
                    SubscriptionId,
                    SubscriptionName,
                    nameof(Client.Constants.Documents.SubscriptionChangeVectorSpecialStates.DoNotChange),
                    SubscriptionConnection.NonExistentBatch, docsToResend: null);
            }

            return DocumentDatabase.SubscriptionStorage.LegacyAcknowledgeBatchProcessed(
                SubscriptionId,
                SubscriptionName,
                nameof(Client.Constants.Documents.SubscriptionChangeVectorSpecialStates.DoNotChange),
                nameof(Client.Constants.Documents.SubscriptionChangeVectorSpecialStates.DoNotChange));
        }
>>>>>>> 651495d6
    }
}<|MERGE_RESOLUTION|>--- conflicted
+++ resolved
@@ -2,6 +2,7 @@
 using System.Collections.Generic;
 using System.Diagnostics;
 using System.Linq;
+using System.Threading;
 using System.Threading.Tasks;
 using Raven.Client;
 using Raven.Client.Documents.Changes;
@@ -191,6 +192,14 @@
             await WaitForIndexNotificationAsync(etag);
         }
 
+        private async Task NoopAcknowledgeSubscription()
+        {
+            var command = GetAcknowledgeSubscriptionBatchCommand(nameof(Constants.Documents.SubscriptionChangeVectorSpecialStates.DoNotChange),
+                SubscriptionConnectionBase.NonExistentBatch, docsToResend: null);
+                
+            var (etag, _) = await _server.SendToLeaderAsync(command);
+            await WaitForIndexNotificationAsync(etag);
+        }
 
         public async Task<(long Index, object Skipped)> RecordBatchRevisions(List<RevisionRecord> list, string lastRecordedChangeVector)
         {
@@ -252,137 +261,33 @@
 
             return new DummySubscriptionConnectionsState(storage.DocumentDatabase.Name, storage, state);
         }
-<<<<<<< HEAD
-=======
-
-        public static unsafe ByteStringContext<ByteStringMemoryCache>.InternalScope GetDatabaseAndSubscriptionPrefix(ClusterOperationContext context, string database, long subscriptionId, out ByteString prefix)
-        {
-            using var _ = Slice.From(context.Allocator, database.ToLowerInvariant(), out var dbName);
-            var rc = context.Allocator.Allocate(dbName.Size + sizeof(byte) + sizeof(long) + sizeof(byte), out prefix);
-
-            dbName.CopyTo(prefix.Ptr);
-            var position = dbName.Size;
-
-            *(prefix.Ptr + position) = SpecialChars.RecordSeparator;
-            position++;
-
-            *(long*)(prefix.Ptr + position) = subscriptionId;
-            position += sizeof(long);
-
-            *(prefix.Ptr + position) = SpecialChars.RecordSeparator;
-
-            return rc;
-        }
-
-        public static unsafe ByteStringContext<ByteStringMemoryCache>.InternalScope GetSubscriptionStateKey(ClusterOperationContext context, string database, long subscriptionId, string pk, SubscriptionType type, out ByteString key)
-        {
-            switch (type)
-            {
-                case SubscriptionType.Document:
-                    pk = pk.ToLowerInvariant();
-                    break;
-                case SubscriptionType.Revision:
-                    break;
-                default:
-                    throw new ArgumentOutOfRangeException(nameof(type), type, null);
-            }
-
-            using var _ = Slice.From(context.Allocator, database.ToLowerInvariant(), out var dbName);
-            using var __ = Slice.From(context.Allocator, pk, out var pkSlice);
-            var rc = context.Allocator.Allocate(dbName.Size + sizeof(byte) + sizeof(long) + sizeof(byte) + sizeof(byte) + sizeof(byte) + pkSlice.Size, out key);
-
-            PopulatePrefix(subscriptionId, type, ref key, ref dbName, out int position);
-
-            pkSlice.CopyTo(key.Ptr + position);
-            return rc;
-        }
-        
-        private static unsafe void PopulatePrefix(long subscriptionId, SubscriptionType type, ref ByteString prefix, ref Slice dbName, out int position)
-        {
-            dbName.CopyTo(prefix.Ptr);
-            position = dbName.Size;
-
-            *(prefix.Ptr + position) = SpecialChars.RecordSeparator;
-            position++;
-
-            *(long*)(prefix.Ptr + position) = subscriptionId;
-            position += sizeof(long);
-
-            *(prefix.Ptr + position) = SpecialChars.RecordSeparator;
-            position++;
-
-            *(prefix.Ptr + position) = (byte)type;
-            position++;
-
-            *(prefix.Ptr + position) = SpecialChars.RecordSeparator;
-            position++;
-        }
-
-        // dummy state
-        private SubscriptionConnectionsState(DocumentsStorage storage, SubscriptionState state)
-        {
-            //the first connection to join creates this object and decides all details of the subscription
-            _subscriptionName = "dummy";
-            _subscriptionId = -0x42;
-            _documentsStorage = storage;
-            Query = state.Query;
-
-            _subscriptionStorage = storage.DocumentDatabase.SubscriptionStorage;
-
-            CancellationTokenSource = CancellationTokenSource.CreateLinkedTokenSource(_documentsStorage.DocumentDatabase.DatabaseShutdown);
-            _waitForMoreDocuments = new AsyncManualResetEvent(CancellationTokenSource.Token);
-
-            _subscriptionActivelyWorkingLock = new SemaphoreSlim(1);
-            LastChangeVectorSent = state.ChangeVectorForNextBatchStartingPoint;
-            PreviouslyRecordedChangeVector = LastChangeVectorSent;
-        }
-
-        public static SubscriptionConnectionsState CreateDummyState(DocumentsStorage storage, SubscriptionState state) => new(storage, state);
 
         private long _lastNoopAckTicks;
         private Task _lastNoopAckTask = Task.CompletedTask;
 
         public Task SendNoopAck()
         {
-            if (ClusterCommandsVersionManager.CurrentClusterMinimalVersion >= 53_000)
-            {
-                if (IsConcurrent)
-                {
-                    var localLastNoopAckTicks = Interlocked.Read(ref _lastNoopAckTicks);
-                    var nowTicks = DateTime.Now.Ticks;
-                    if ((nowTicks - localLastNoopAckTicks) / TimeSpan.TicksPerMillisecond < SubscriptionConnection.WaitForChangedDocumentsTimeoutInMs)
-                    {
-                        return _lastNoopAckTask;
-                    }
-
-                    var currentLastNoopAckTicks = Interlocked.CompareExchange(ref _lastNoopAckTicks, nowTicks, localLastNoopAckTicks);
-                    if (currentLastNoopAckTicks != localLastNoopAckTicks)
-                        return _lastNoopAckTask;
-
-                    var ackTask = DocumentDatabase.SubscriptionStorage.AcknowledgeBatchProcessed(
-                        SubscriptionId,
-                        SubscriptionName,
-                        nameof(Client.Constants.Documents.SubscriptionChangeVectorSpecialStates.DoNotChange),
-                        SubscriptionConnection.NonExistentBatch, docsToResend: null);
-
-                    Interlocked.Exchange(ref _lastNoopAckTask, ackTask);
-
-                    return ackTask;
-                }
-
-                return DocumentDatabase.SubscriptionStorage.AcknowledgeBatchProcessed(
-                    SubscriptionId,
-                    SubscriptionName,
-                    nameof(Client.Constants.Documents.SubscriptionChangeVectorSpecialStates.DoNotChange),
-                    SubscriptionConnection.NonExistentBatch, docsToResend: null);
-            }
-
-            return DocumentDatabase.SubscriptionStorage.LegacyAcknowledgeBatchProcessed(
-                SubscriptionId,
-                SubscriptionName,
-                nameof(Client.Constants.Documents.SubscriptionChangeVectorSpecialStates.DoNotChange),
-                nameof(Client.Constants.Documents.SubscriptionChangeVectorSpecialStates.DoNotChange));
-        }
->>>>>>> 651495d6
+            if (IsConcurrent)
+            {
+                var localLastNoopAckTicks = Interlocked.Read(ref _lastNoopAckTicks);
+                var nowTicks = DateTime.Now.Ticks;
+                if ((nowTicks - localLastNoopAckTicks) / TimeSpan.TicksPerMillisecond < SubscriptionConnectionBase.WaitForChangedDocumentsTimeoutInMs)
+                {
+                    return _lastNoopAckTask;
+                }
+
+                var currentLastNoopAckTicks = Interlocked.CompareExchange(ref _lastNoopAckTicks, nowTicks, localLastNoopAckTicks);
+                if (currentLastNoopAckTicks != localLastNoopAckTicks)
+                    return _lastNoopAckTask;
+
+                var ackTask = NoopAcknowledgeSubscription();
+
+                Interlocked.Exchange(ref _lastNoopAckTask, ackTask);
+
+                return ackTask;
+            }
+
+            return NoopAcknowledgeSubscription();
+        }
     }
 }