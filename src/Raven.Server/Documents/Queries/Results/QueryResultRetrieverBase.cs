--- conflicted
+++ resolved
@@ -1,5 +1,6 @@
 ﻿using System;
 using System.Collections.Generic;
+using System.Diagnostics;
 using System.Diagnostics.CodeAnalysis;
 using System.IO;
 using System.Linq;
@@ -43,9 +44,6 @@
 
         public static readonly Lucene.Net.Search.ScoreDoc OneScore = new Lucene.Net.Search.ScoreDoc(-1, 1f);
 
-<<<<<<< HEAD
-        private readonly ScriptRunnerCache _scriptRunnerCache;
-=======
         
         internal static FieldType GetFieldType(string field, Lucene.Net.Documents.Document indexDocument)
         {
@@ -96,9 +94,8 @@
     public abstract class QueryResultRetrieverBase<TDocument> : QueryResultRetrieverCommon, IQueryResultRetriever<TDocument>
     where TDocument : Document, new()
     {
-
-        private readonly DocumentDatabase _database;
->>>>>>> 55736cc2
+        private const string CurrentRootDocumentMarker = "@root-doc";
+        private readonly ScriptRunnerCache _scriptRunnerCache;
         protected readonly IndexQueryServerSide _query;
         private readonly JsonOperationContext _context;
         private readonly IncludeDocumentsCommand _includeDocumentsCommand;
@@ -132,16 +129,10 @@
         protected readonly DocumentsOperationContext DocumentContext;
 
         protected QueryResultRetrieverBase(
-<<<<<<< HEAD
             ScriptRunnerCache scriptRunnerCache, IndexQueryServerSide query, QueryTimingsScope queryTimings, SearchEngineType searchEngineType, FieldsToFetch fieldsToFetch, DocumentsStorage documentsStorage,
-            JsonOperationContext context, bool reduceResults, IncludeDocumentsCommand includeDocumentsCommand,
+            JsonOperationContext context, DocumentsOperationContext documentContext, bool reduceResults, IncludeDocumentsCommand includeDocumentsCommand,
             IncludeCompareExchangeValuesCommand includeCompareExchangeValuesCommand, IncludeRevisionsCommand includeRevisionsCommand,
             char identitySeparator)
-=======
-            DocumentDatabase database, IndexQueryServerSide query, QueryTimingsScope queryTimings, SearchEngineType searchEngineType, FieldsToFetch fieldsToFetch, DocumentsStorage documentsStorage,
-            JsonOperationContext context, DocumentsOperationContext documentContext, bool reduceResults, IncludeDocumentsCommand includeDocumentsCommand,
-            IncludeCompareExchangeValuesCommand includeCompareExchangeValuesCommand, IncludeRevisionsCommand includeRevisionsCommand)
->>>>>>> 55736cc2
         {
             _scriptRunnerCache = scriptRunnerCache;
             _query = query;
@@ -178,13 +169,8 @@
             if (fieldsToFetch == null)
                 throw new ArgumentNullException(nameof(fieldsToFetch));
         }
-<<<<<<< HEAD
         
-        protected void FinishDocumentSetup(Document doc, ref RetrieverInput retrieverInput)
-=======
-
-        protected void FinishDocumentSetup(TDocument doc, Lucene.Net.Search.ScoreDoc scoreDoc)
->>>>>>> 55736cc2
+        protected void FinishDocumentSetup(TDocument doc, ref RetrieverInput retrieverInput)
         {
             if (doc == null || ((retrieverInput.IsLuceneDocument() && retrieverInput.Score == null) && retrieverInput.CoraxScore == null))
                 return;
@@ -442,14 +428,10 @@
                 if (doc == null)
                 {
                     // the fields were projected from the index
-<<<<<<< HEAD
-                    doc = new Document { Id = _context.GetLazyString(lowerId) };
-=======
                     doc = new TDocument
                     {
                         Id = _context.GetLazyString(lowerId)
                     };
->>>>>>> 55736cc2
                 }
 
 
@@ -482,32 +464,32 @@
             using (RetrieverScope?.Start())
             using (_projectionScope = _projectionScope?.Start() ?? RetrieverScope?.For(nameof(QueryTimingsScope.Names.Projection)))
             {
-                var documentFromCache = GetOrPersistDocumentInCache();
+                var documentFromCache = GetOrPersistDocumentInCache(doc);
                 return GetProjectionFromDocumentInternal(documentFromCache, ref retrieverInput, fieldsToFetch, context, token);
             }
-
-            unsafe TDocument GetOrPersistDocumentInCache()
-            {
-                if (_loadedDocumentCache.TryGetValue(doc.LowerId, out var documentFromCache) == false)
-                {
-                    _loadedDocumentCache[doc.LowerId] = doc;
-                    documentFromCache = doc;
-                }
-                else
-                {
-                    doc.Dispose(); // suspended.
-                    Debug.Assert(documentFromCache.Data.BasePointer != null, "documentFromCache.Data.BasePointer != null");
-                }
-
-                if (_loadedDocumentCache.IsTrackingSupported)
-                    _loadedDocumentCache.IncreaseReference(documentFromCache);
+        }
+
+        protected virtual unsafe TDocument GetOrPersistDocumentInCache(TDocument doc)
+        {
+            if (_loadedDocumentCache.TryGetValue(doc.LowerId, out var documentFromCache) == false)
+            {
+                _loadedDocumentCache[doc.LowerId] = doc;
+                documentFromCache = doc;
+            }
+            else
+            {
+                doc.Dispose(); // suspended.
+                Debug.Assert(documentFromCache.Data.BasePointer != null, "documentFromCache.Data.BasePointer != null");
+            }
+
+            if (_loadedDocumentCache.IsTrackingSupported)
+                _loadedDocumentCache.IncreaseReference(documentFromCache);
 
 #if DEBUG
-                Debug.Assert(documentFromCache is not QueriedDocument qd || qd.RefCount >= 2, "documentFromCache is not QueriedDocument qd || qd.RefCount >= 2");
+            Debug.Assert(documentFromCache is not QueriedDocument qd || qd.RefCount >= 2, "documentFromCache is not QueriedDocument qd || qd.RefCount >= 2");
 #endif
 
-                return documentFromCache;
-            }
+            return documentFromCache;
         }
 
         private (TDocument Document, List<TDocument> List) GetProjectionFromDocumentInternal(TDocument doc, ref RetrieverInput retrieverInput, FieldsToFetch fieldsToFetch, JsonOperationContext context, CancellationToken token) 
@@ -537,11 +519,7 @@
             return (ReturnProjection(result, doc, context, ref retrieverInput), null);
         }
 
-<<<<<<< HEAD
-        protected (Document Document, List<Document> List) AddProjectionToResult(Document doc, ref RetrieverInput retrieverInput, FieldsToFetch fieldsToFetch, DynamicJsonValue result, string key, object fieldVal)
-=======
-        protected (TDocument Document, List<TDocument> List) AddProjectionToResult(TDocument doc, Lucene.Net.Search.ScoreDoc scoreDoc, FieldsToFetch fieldsToFetch, DynamicJsonValue result, string key, object fieldVal)
->>>>>>> 55736cc2
+        protected (TDocument Document, List<TDocument> List) AddProjectionToResult(TDocument doc, ref RetrieverInput retrieverInput, FieldsToFetch fieldsToFetch, DynamicJsonValue result, string key, object fieldVal)
         {
             if (_query.IsStream &&
                 key.StartsWith(Constants.TimeSeries.QueryFunction))
@@ -665,11 +643,7 @@
             throw new InvalidOperationException("Query returning a single function call result must return an object, but got: " + (fieldVal ?? "null"));
         }
 
-<<<<<<< HEAD
-        protected Document ReturnProjection(DynamicJsonValue result, Document doc, JsonOperationContext context, ref RetrieverInput retrieverInput)
-=======
-        protected TDocument ReturnProjection(DynamicJsonValue result, TDocument doc, JsonOperationContext context, Lucene.Net.Search.ScoreDoc scoreDoc = null)
->>>>>>> 55736cc2
+        protected TDocument ReturnProjection(DynamicJsonValue result, TDocument doc, JsonOperationContext context, ref RetrieverInput retrieverInput)
         {
             var metadata = Json.BlittableJsonTextWriterExtensions.GetOrCreateMetadata(result);
             metadata[Constants.Documents.Metadata.Projection] = true;
@@ -681,14 +655,8 @@
                 using (_ = doc)
                     doc = doc.CloneWith<TDocument>(context, newData);
             }
-<<<<<<< HEAD
 
             FinishDocumentSetup(doc, ref retrieverInput);
-=======
-            
-            if (scoreDoc != null)
-                FinishDocumentSetup(doc, scoreDoc);
->>>>>>> 55736cc2
 
             return doc;
         }
@@ -749,58 +717,8 @@
             
             return true;
         }
-<<<<<<< HEAD
-
-        internal static FieldType GetFieldType(string field, Lucene.Net.Documents.Document indexDocument)
-        {
-            var isArray = false;
-            var isJson = false;
-            var isNumeric = false;
-
-            var arrayFieldName = field + LuceneDocumentConverterBase.IsArrayFieldSuffix;
-            var jsonConvertFieldName = field + LuceneDocumentConverterBase.ConvertToJsonSuffix;
-            var numericFieldName = field + Constants.Documents.Indexing.Fields.RangeFieldSuffixDouble;
-
-            foreach (var f in indexDocument.GetFields())
-            {
-                if (f.Name == arrayFieldName)
-                {
-                    isArray = true;
-                    continue;
-                }
-
-                if (f.Name == jsonConvertFieldName)
-                {
-                    isJson = true;
-                    break;
-                }
-
-                if (f.Name == numericFieldName)
-                {
-                    isNumeric = true;
-                }
-            }
-
-            return new FieldType
-            {
-                IsArray = isArray,
-                IsJson = isJson,
-                IsNumeric = isNumeric
-            };
-        }
-
-        internal sealed class FieldType
-        {
-            public bool IsArray;
-            public bool IsJson;
-            public bool IsNumeric;
-        }
 
         private static unsafe bool TryGetValueFromCoraxIndex(JsonOperationContext context, string fieldName, ref RetrieverInput retrieverInput, out object value)
-=======
-        
-        private static unsafe bool TryGetValueFromCoraxIndex(JsonOperationContext context, string fieldName, int fieldId, ref RetrieverInput retrieverInput, out object value)
->>>>>>> 55736cc2
         {
             long fieldRootPage = retrieverInput.CoraxIndexSearcher.FieldCache.GetLookupRootPage(fieldName);
             ref var reader = ref retrieverInput.CoraxTermsReader;
@@ -897,11 +815,7 @@
             throw new NotSupportedException("Cannot convert binary values");
         }
 
-<<<<<<< HEAD
-        private bool TryGetValue(FieldsToFetch.FieldToFetch fieldToFetch, Document document, ref RetrieverInput retrieverInput, Dictionary<string, IndexField> indexFields, bool? anyDynamicIndexFields, out string key, out object value, CancellationToken token)
-=======
-        protected bool TryGetValue(FieldsToFetch.FieldToFetch fieldToFetch, TDocument document, ref RetrieverInput retrieverInput, Dictionary<string, IndexField> indexFields, bool? anyDynamicIndexFields, out string key, out object value, CancellationToken token)
->>>>>>> 55736cc2
+        private bool TryGetValue(FieldsToFetch.FieldToFetch fieldToFetch, TDocument document, ref RetrieverInput retrieverInput, Dictionary<string, IndexField> indexFields, bool? anyDynamicIndexFields, out string key, out object value, CancellationToken token)
         {
             key = fieldToFetch.ProjectedName ?? fieldToFetch.Name.Value;
 
@@ -1078,7 +992,7 @@
             }
             else
             {
-                _loadedDocumentIds.Add(document.Id ?? string.Empty); // null source alias is the root doc
+                _loadedDocumentIds.Add(document.Id ?? CurrentRootDocumentMarker); // null source alias is the root doc
                 _loadedDocumentsByAliasName.Clear();
             }
 
@@ -1100,7 +1014,8 @@
                 if (docId == null)
                     continue;
 
-                var doc = LoadDocument(document, docId.ToLowerInvariant(), ref retrieverInput);
+                string lowerDocId = docId.ToLowerInvariant();
+                var doc = lowerDocId == CurrentRootDocumentMarker ? document : LoadDocument(document, lowerDocId, ref retrieverInput);
                 if (doc == null)
                     continue;
 
