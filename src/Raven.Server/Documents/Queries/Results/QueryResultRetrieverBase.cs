﻿using System;
using System.Collections.Generic;
using System.IO;
using System.Linq;
using System.Runtime.CompilerServices;
using System.Threading;
using Corax;
using Jint.Native;
using Jint.Native.Object;
using Jint.Runtime;
using Lucene.Net.Documents;
using Lucene.Net.Store;
using Raven.Client;
using Raven.Client.Documents.Indexes;
using Raven.Client.Exceptions;
using Raven.Server.Documents.Includes;
using Raven.Server.Documents.Indexes;
using Raven.Server.Documents.Indexes.Persistence.Corax;
using Raven.Server.Documents.Indexes.Persistence.Lucene.Documents;
using Raven.Server.Documents.Patch;
using Raven.Server.Documents.Queries.AST;
using Raven.Server.Documents.Queries.Results.TimeSeries;
using Raven.Server.Documents.Queries.Timings;
using Raven.Server.Json;
using Raven.Server.ServerWide.Context;
using Raven.Server.Utils;
using Sparrow;
using Sparrow.Json;
using Sparrow.Json.Parsing;
using Sparrow.Server.Json.Sync;
using Constants = Raven.Client.Constants;

namespace Raven.Server.Documents.Queries.Results
{
    public abstract class QueryResultRetrieverBase : IQueryResultRetriever
    {
        public static readonly Lucene.Net.Search.ScoreDoc ZeroScore = new Lucene.Net.Search.ScoreDoc(-1, 0f);

        public static readonly Lucene.Net.Search.ScoreDoc OneScore = new Lucene.Net.Search.ScoreDoc(-1, 1f);

        private readonly ScriptRunnerCache _scriptRunnerCache;
        protected readonly IndexQueryServerSide _query;
        private readonly JsonOperationContext _context;
        private readonly IncludeDocumentsCommand _includeDocumentsCommand;
        private readonly IncludeRevisionsCommand _includeRevisionsCommand;
        private readonly IncludeCompareExchangeValuesCommand _includeCompareExchangeValuesCommand;
        private readonly char _identitySeparator;
        private readonly BlittableJsonTraverser _blittableTraverser;

        private Dictionary<string, Document> _loadedDocuments;
        private Dictionary<string, Document> _loadedDocumentsByAliasName;
        private HashSet<string> _loadedDocumentIds;

        protected readonly DocumentFields DocumentFields;

        protected readonly DocumentsStorage DocumentsStorage;

        protected readonly FieldsToFetch FieldsToFetch;

        protected readonly QueryTimingsScope RetrieverScope;

        protected readonly SearchEngineType SearchEngineType;


        private QueryTimingsScope _projectionScope;
        private QueryTimingsScope _projectionStorageScope;
        private QueryTimingsScope _functionScope;
        private QueryTimingsScope _loadScope;

        private TimeSeriesRetriever _timeSeriesRetriever;

        protected QueryResultRetrieverBase(
<<<<<<< HEAD
            ScriptRunnerCache scriptRunnerCache, IndexQueryServerSide query, QueryTimingsScope queryTimings, FieldsToFetch fieldsToFetch, DocumentsStorage documentsStorage,
=======
            DocumentDatabase database, IndexQueryServerSide query, QueryTimingsScope queryTimings, SearchEngineType searchEngineType, FieldsToFetch fieldsToFetch, DocumentsStorage documentsStorage,
>>>>>>> 7ed13392
            JsonOperationContext context, bool reduceResults, IncludeDocumentsCommand includeDocumentsCommand,
            IncludeCompareExchangeValuesCommand includeCompareExchangeValuesCommand, IncludeRevisionsCommand includeRevisionsCommand,
            char identitySeparator)
        {
            _scriptRunnerCache = scriptRunnerCache;
            _query = query;
            _context = context;
            _includeDocumentsCommand = includeDocumentsCommand;
            _includeRevisionsCommand = includeRevisionsCommand;
            _includeCompareExchangeValuesCommand = includeCompareExchangeValuesCommand;
<<<<<<< HEAD
            _identitySeparator = identitySeparator;
=======
            SearchEngineType = searchEngineType;
>>>>>>> 7ed13392

            ValidateFieldsToFetch(fieldsToFetch);
            FieldsToFetch = fieldsToFetch;

            DocumentsStorage = documentsStorage;

            RetrieverScope = queryTimings?.For(nameof(QueryTimingsScope.Names.Retriever), start: false);

            DocumentFields = query?.DocumentFields ?? DocumentFields.All;

            _blittableTraverser = reduceResults ? BlittableJsonTraverser.FlatMapReduceResults : BlittableJsonTraverser.Default;
        }



        protected virtual void ValidateFieldsToFetch(FieldsToFetch fieldsToFetch)
        {
            if (fieldsToFetch == null)
                throw new ArgumentNullException(nameof(fieldsToFetch));
        }

        protected void FinishDocumentSetup(Document doc, Lucene.Net.Search.ScoreDoc scoreDoc)
        {
            if (doc == null || scoreDoc == null)
                return;

            doc.IndexScore = scoreDoc.Score;
            if (_query?.Distances != null)
            {
                doc.Distance = _query.Distances.Get(scoreDoc.Doc);
            }
        }

        public abstract (Document Document, List<Document> List) Get(ref RetrieverInput retrieverInput, CancellationToken token);

        public abstract bool TryGetKey(ref RetrieverInput retrieverInput, out string key);

        public abstract Document DirectGet(ref RetrieverInput retrieverInput, string id, DocumentFields fields);

        protected abstract Document LoadDocument(string id);

        protected abstract long? GetCounter(string docId, string name);

        protected abstract DynamicJsonValue GetCounterRaw(string docId, string name);

        protected (Document Document, List<Document> List) GetProjection(ref RetrieverInput retrieverInput, string lowerId, CancellationToken token)
        {
            using (_projectionScope = _projectionScope?.Start() ?? RetrieverScope?.For(nameof(QueryTimingsScope.Names.Projection)))
            {
                Document doc = null;
                if (FieldsToFetch.AnyExtractableFromIndex == false)
                {
                    using (_projectionStorageScope = _projectionStorageScope?.Start() ?? _projectionScope?.For(nameof(QueryTimingsScope.Names.Storage)))
                        doc = DirectGet(ref retrieverInput, lowerId, DocumentFields.All);

                    if (doc == null)
                    {
                        if (FieldsToFetch.Projection.MustExtractFromDocument)
                        {
                            if (FieldsToFetch.Projection.MustExtractOrThrow)
                                FieldsToFetch.Projection.ThrowCouldNotExtractProjectionOnDocumentBecauseDocumentDoesNotExistException(lowerId);
                        }

                        return default;
                    }

                    return GetProjectionFromDocumentInternal(doc, ref retrieverInput, FieldsToFetch, _context, token);
                }

                var result = new DynamicJsonValue();

                Dictionary<string, FieldsToFetch.FieldToFetch> fields = null;

                if (SearchEngineType == SearchEngineType.Lucene)
                {

                    if (FieldsToFetch.ExtractAllFromIndex)
                    {
                        fields = retrieverInput.LuceneDocument.GetFields()
                            .Where(x => x.Name != Constants.Documents.Indexing.Fields.DocumentIdFieldName
                                        && x.Name != Constants.Documents.Indexing.Fields.SourceDocumentIdFieldName
                                        && x.Name != Constants.Documents.Indexing.Fields.ReduceKeyHashFieldName
                                        && x.Name != Constants.Documents.Indexing.Fields.ReduceKeyValueFieldName
                                        && x.Name != Constants.Documents.Indexing.Fields.ValueFieldName
                                        && FieldUtil.GetRangeTypeFromFieldName(x.Name) == RangeType.None)
                            .Distinct(UniqueFieldNames.Instance)
                            .ToDictionary(x => x.Name, x => new FieldsToFetch.FieldToFetch(x.Name, null, null, x.IsStored, isDocumentId: false, isTimeSeries: false));
                    }
                }

                if (fields == null)
                {
                    fields = FieldsToFetch.Fields;
                }
                else if (FieldsToFetch.Fields != null && FieldsToFetch.Fields.Count > 0)
                {
                    foreach (var kvp in FieldsToFetch.Fields)
                    {
                        if (fields.ContainsKey(kvp.Key))
                            continue;

                        fields[kvp.Key] = kvp.Value;
                    }
                }
                
                if (fields is not null)
                {
                    foreach (var fieldToFetch in fields?.Values)
                    {
                        if (fieldToFetch.CanExtractFromIndex && // skip `id()` fields here
                            TryExtractValueFromIndex(ref retrieverInput, fieldToFetch, result))
                            continue;
                        
                        if (FieldsToFetch.Projection.MustExtractFromIndex)
                        {
                            if (FieldsToFetch.Projection.MustExtractOrThrow)
                            {
                                if (TryExtractValueFromIndex(ref retrieverInput, fieldToFetch, result)) 
                                    continue; // here we try again, for `id()` fields

                                FieldsToFetch.Projection
                                    .ThrowCouldNotExtractFieldFromIndexBecauseIndexDoesNotContainSuchFieldOrFieldValueIsNotStored(
                                        fieldToFetch.Name
                                            .Value);
                            }

                            continue;
                        }

                        if (doc == null)
                        {
                            using (_projectionStorageScope = _projectionStorageScope?.Start() ?? _projectionScope?.For(nameof(QueryTimingsScope.Names.Storage)))
                                doc = DirectGet(ref retrieverInput, lowerId, DocumentFields.All);

                            if (doc == null)
                            {
                                if (FieldsToFetch.Projection.MustExtractFromDocument)
                                {
                                    if (FieldsToFetch.Projection.MustExtractOrThrow)
                                        FieldsToFetch.Projection.ThrowCouldNotExtractFieldFromDocumentBecauseDocumentDoesNotExistException(lowerId,
                                            fieldToFetch.Name.Value);

                                    break;
                                }

                                // we don't return partial results
                                return default;
                            }
                        }

                        if (TryGetValue(fieldToFetch, doc, ref retrieverInput, FieldsToFetch.IndexFields, FieldsToFetch.AnyDynamicIndexFields, out var key,
                                out var fieldVal, token))
                        {
                            if (FieldsToFetch.SingleBodyOrMethodWithNoAlias)
                            {
                                if (fieldVal is BlittableJsonReaderObject nested)
                                    doc.Data = nested;
                                else if (fieldVal is Document d)
                                    doc = d;
                                else
                                    ThrowInvalidQueryBodyResponse(fieldVal);
                                FinishDocumentSetup(doc, retrieverInput.Score);
                                return (doc, null);
                            }

                            if (fieldVal is List<object> list)
                                fieldVal = new DynamicJsonArray(list);

                            if (fieldVal is Document d2)
                                fieldVal = d2.Data;

                            result[key] = fieldVal;
                        }
                        else
                        {
                            if (FieldsToFetch.Projection.MustExtractFromDocument)
                            {
                                if (FieldsToFetch.Projection.MustExtractOrThrow)
                                    FieldsToFetch.Projection
                                        .ThrowCouldNotExtractFieldFromDocumentBecauseDocumentDoesNotContainSuchField(lowerId, fieldToFetch.Name.Value);
                            }
                        }
                    }
                }

                if (doc == null)
                {
                    // the fields were projected from the index
                    doc = new Document
                    {
                        Id = _context.GetLazyString(lowerId)
                    };
                }

                return (ReturnProjection(result, doc, _context, retrieverInput.Score), null);
            }
        }

        private bool TryExtractValueFromIndex(ref RetrieverInput retrieverInput, FieldsToFetch.FieldToFetch fieldToFetch, DynamicJsonValue result)
        {
            switch (SearchEngineType)
            {
                case SearchEngineType.Corax:
                    if (CoraxTryExtractValueFromIndex(fieldToFetch, ref retrieverInput, result))
                        return true;
                    break;
                case SearchEngineType.Lucene:
                    if (LuceneTryExtractValueFromIndex(fieldToFetch, retrieverInput.LuceneDocument, result, retrieverInput.State))
                        return true;
                    break;
                default:
                    throw new InvalidDataException($"Unknown {nameof(Client.Documents.Indexes.SearchEngineType)}.");
            }

            return false;
        }

        public (Document Document, List<Document> List) GetProjectionFromDocument(Document doc, ref RetrieverInput retrieverInput, FieldsToFetch fieldsToFetch, JsonOperationContext context, CancellationToken token)
        {
            using (RetrieverScope?.Start())
            using (_projectionScope = _projectionScope?.Start() ?? RetrieverScope?.For(nameof(QueryTimingsScope.Names.Projection)))
            {
                return GetProjectionFromDocumentInternal(doc, ref retrieverInput, fieldsToFetch, context, token);
            }
        }

        private (Document Document, List<Document> List) GetProjectionFromDocumentInternal(Document doc, ref RetrieverInput retrieverInput, FieldsToFetch fieldsToFetch, JsonOperationContext context, CancellationToken token)
        {
            var result = new DynamicJsonValue();

            foreach (var fieldToFetch in fieldsToFetch.Fields.Values)
            {
                if (TryGetValue(fieldToFetch, doc, ref retrieverInput, fieldsToFetch.IndexFields, fieldsToFetch.AnyDynamicIndexFields, out var key, out var fieldVal, token) == false)
                {
                    if (FieldsToFetch.Projection.MustExtractFromDocument)
                    {
                        if (FieldsToFetch.Projection.MustExtractOrThrow)
                            throw new InvalidQueryException($"Could not extract field '{fieldToFetch.Name.Value}' from document, because document does not contain such a field.");
                    }

                    if (fieldToFetch.QueryField != null && fieldToFetch.QueryField.HasSourceAlias)
                        continue;
                }

                var immediateResult = AddProjectionToResult(doc, retrieverInput.Score, fieldsToFetch, result, key, fieldVal);

                if (immediateResult.Document != null || immediateResult.List != null)
                    return immediateResult;
            }

            return (ReturnProjection(result, doc, context, retrieverInput.Score), null);
        }

        protected (Document Document, List<Document> List) AddProjectionToResult(Document doc, Lucene.Net.Search.ScoreDoc scoreDoc, FieldsToFetch fieldsToFetch, DynamicJsonValue result, string key, object fieldVal)
        {
            if (_query.IsStream &&
                key.StartsWith(Constants.TimeSeries.QueryFunction))
            {
                doc.TimeSeriesStream ??= new TimeSeriesStream();
                var value = (TimeSeriesRetriever.TimeSeriesStreamingRetrieverResult)fieldVal;
                doc.TimeSeriesStream.TimeSeries = value.Stream;
                doc.TimeSeriesStream.Key = key;
                Json.BlittableJsonTextWriterExtensions.MergeMetadata(result, value.Metadata);
                return default;
            }

            if (fieldsToFetch.SingleBodyOrMethodWithNoAlias)
            {
                var r = CreateNewDocument(doc, key, fieldVal);
                FinishDocumentSetup(r.Document, scoreDoc);
                if (r.List == null)
                    return r;
                foreach (Document item in r.List)
                {
                    FinishDocumentSetup(item, scoreDoc);
                }
                return r;

            }

            AddProjectionToResult(result, key, fieldVal);
            return default;
        }

        private (Document Document, List<Document> List) CreateNewDocument(Document doc, string key, object fieldVal)
        {
            switch (fieldVal)
            {
                case List<object> list:
                    RuntimeHelpers.EnsureSufficientExecutionStack();
                    var results = new List<Document>(list.Count);
                    for (int i = 0; i < list.Count; i++)
                    {
                        var result = CreateNewDocument(doc, key, list[i]);
                        if (result.Document != null)
                        {
                            results.Add(result.Document);
                        }
                        else if (result.List != null)
                        {
                            foreach (var document in result.List)
                            {
                                results.Add(document);
                            }
                        }
                    }

                    return (null, results);
                case BlittableJsonReaderObject nested:
                    return (new Document
                    {
                        Id = doc.Id,
                        ChangeVector = doc.ChangeVector,
                        Data = nested,
                        Etag = doc.Etag,
                        Flags = doc.Flags,
                        LastModified = doc.LastModified,
                        LowerId = doc.LowerId,
                        NonPersistentFlags = doc.NonPersistentFlags,
                        StorageId = doc.StorageId,
                        TransactionMarker = doc.TransactionMarker
                    }, null);

                case Document d:
                    return (d, null);

                case TimeSeriesRetriever.TimeSeriesStreamingRetrieverResult ts:
                    return (new Document
                    {
                        Id = doc.Id,
                        ChangeVector = doc.ChangeVector,
                        Data = _context.ReadObject(ts.Metadata, "time-series-metadata"),
                        Etag = doc.Etag,
                        Flags = doc.Flags,
                        LastModified = doc.LastModified,
                        LowerId = doc.LowerId,
                        NonPersistentFlags = doc.NonPersistentFlags,
                        StorageId = doc.StorageId,
                        TransactionMarker = doc.TransactionMarker,
                        TimeSeriesStream = new TimeSeriesStream
                        {
                            TimeSeries = ts.Stream,
                            Key = key
                        }
                    }, null);

                default:
                    ThrowInvalidQueryBodyResponse(fieldVal);
                    break;
            }

            return default;
        }

        protected static void AddProjectionToResult(DynamicJsonValue result, string key, object fieldVal)
        {
            if (fieldVal is List<object> list)
            {
                var array = new DynamicJsonArray();
                for (int i = 0; i < list.Count; i++)
                {
                    if (list[i] is Document d)
                        array.Add(d.Data);
                    else
                        array.Add(list[i]);
                }
                fieldVal = array;
            }
            if (fieldVal is Document d2)
                fieldVal = d2.Data;

            result[key] = fieldVal;
        }

        private static void ThrowInvalidQueryBodyResponse(object fieldVal)
        {
            throw new InvalidOperationException("Query returning a single function call result must return an object, but got: " + (fieldVal ?? "null"));
        }

        protected Document ReturnProjection(DynamicJsonValue result, Document doc, JsonOperationContext context, Lucene.Net.Search.ScoreDoc scoreDoc = null)
        {
            var metadata = Json.BlittableJsonTextWriterExtensions.GetOrCreateMetadata(result);
            metadata[Constants.Documents.Metadata.Projection] = true;

            var newData = context.ReadObject(result, "projection result");

            try
            {
                if (ReferenceEquals(newData, doc.Data) == false
                    && doc.IgnoreDispose == false) // this is being referenced by the _loadedDocuments still...
                    doc.Data?.Dispose();
            }
            catch (Exception)
            {
                newData.Dispose();
                throw;
            }

            if (doc.IgnoreDispose)// this is being retained by the _loadedDocuments
            {
                doc = doc.CloneWith(context, newData);
            }
            else
            {
            doc.Data = newData;
            }

            if (scoreDoc != null)
                FinishDocumentSetup(doc, scoreDoc);

            return doc;
        }

        private bool LuceneTryExtractValueFromIndex(FieldsToFetch.FieldToFetch fieldToFetch, Lucene.Net.Documents.Document indexDocument, DynamicJsonValue toFill, IState state)
        {
            var name = fieldToFetch.ProjectedName ?? fieldToFetch.Name.Value;

            DynamicJsonArray array = null;
            FieldType fieldType = null;
            var anyExtracted = false;
            foreach (var field in indexDocument.GetFields(fieldToFetch.Name.Value))
            {
                if (fieldType == null)
                    fieldType = GetFieldType(field.Name, indexDocument);

                var fieldValue = ConvertType(_context, field, fieldType, state);

                if (fieldType.IsArray)
                {
                    if (array == null)
                    {
                        array = new DynamicJsonArray();
                        toFill[name] = array;
                    }

                    array.Add(fieldValue);
                    anyExtracted = true;
                    continue;
                }

                toFill[name] = fieldValue;
                anyExtracted = true;
            }

            return anyExtracted;
        }

        private bool CoraxTryExtractValueFromIndex(FieldsToFetch.FieldToFetch fieldToFetch, ref RetrieverInput retrieverInput, DynamicJsonValue toFill)
        {
            if (fieldToFetch.CanExtractFromIndex == false)
                return false;

            var name = fieldToFetch.ProjectedName ?? fieldToFetch.Name.Value;

            if (FieldsToFetch.IndexFields.ContainsKey(fieldToFetch.Name.Value) == false)
                return false;

            var id = FieldsToFetch.IndexFields[fieldToFetch.Name.Value].Id;
            if (TryGetValueFromCoraxIndex(_context, id, ref retrieverInput, out var value) == false)
                return false;

            toFill[name] = value;
            return true;
        }

        internal static FieldType GetFieldType(string field, Lucene.Net.Documents.Document indexDocument)
        {
            var isArray = false;
            var isJson = false;
            var isNumeric = false;

            var arrayFieldName = field + LuceneDocumentConverterBase.IsArrayFieldSuffix;
            var jsonConvertFieldName = field + LuceneDocumentConverterBase.ConvertToJsonSuffix;
            var numericFieldName = field + Constants.Documents.Indexing.Fields.RangeFieldSuffixDouble;

            foreach (var f in indexDocument.GetFields())
            {
                if (f.Name == arrayFieldName)
                {
                    isArray = true;
                    continue;
                }

                if (f.Name == jsonConvertFieldName)
                {
                    isJson = true;
                    break;
                }

                if (f.Name == numericFieldName)
                {
                    isNumeric = true;
                }
            }

            return new FieldType
            {
                IsArray = isArray,
                IsJson = isJson,
                IsNumeric = isNumeric
            };
        }

        internal class FieldType
        {
            public bool IsArray;
            public bool IsJson;
            public bool IsNumeric;
        }

        private static unsafe bool TryGetValueFromCoraxIndex(JsonOperationContext context, int fieldId, ref RetrieverInput retrieverInput, out object value)
        {
            var type = retrieverInput.CoraxEntry.GetFieldType(fieldId, out var intOffset);
            
            switch (type)
            {
                case IndexEntryFieldType.Tuple:
                    retrieverInput.CoraxEntry.Read(fieldId, out var data);
                    value = Encodings.Utf8.GetString(data);
                    break;
                case IndexEntryFieldType.List:
                    var iterator = retrieverInput.CoraxEntry.ReadMany(fieldId);
                    var array = new DynamicJsonArray();
                    while (iterator.ReadNext())
                        array.Add(Encodings.Utf8.GetString(iterator.Sequence));
                    value = array;
                    break;
                case IndexEntryFieldType.RawList:
                    iterator = retrieverInput.CoraxEntry.ReadMany(fieldId);
                    array = new DynamicJsonArray();
                    while (iterator.ReadNext())
                    {
                        fixed (byte* ptr = &iterator.Sequence.GetPinnableReference())
                            value = new BlittableJsonReaderObject(ptr, iterator.Sequence.Length, context);
                    }
                    value = array;
                    break;
                case IndexEntryFieldType.Raw:
                    retrieverInput.CoraxEntry.Read(fieldId, out Span<byte> blittableBinary);
                    fixed (byte* ptr = &blittableBinary.GetPinnableReference())
                        value = new BlittableJsonReaderObject(ptr, blittableBinary.Length, context);
                    break;
                case IndexEntryFieldType.Simple:
                    retrieverInput.CoraxEntry.Read(fieldId, out data);
                    if (data.Length is 10 or 12)
                    {
                        if (data.SequenceCompareTo(CoraxDocumentConverterBase.NullValue.Span) == 0)
                        {
                            value = null;
                            break;
                        }
                        if (data.SequenceCompareTo(CoraxDocumentConverterBase.EmptyString.Span) == 0)
                        {
                            value = string.Empty;
                            break;
                        }
                    }
                    
                    value = Encodings.Utf8.GetString(data);
                    break;
                default:
                    value = null;
                    return false;
            }
            
            return true;
        }

        private static object ConvertType(JsonOperationContext context, IFieldable field, FieldType fieldType, IState state)
        {
            if (field.IsBinary)
                ThrowBinaryValuesNotSupported();

            var stringValue = field.StringValue(state);

            if (stringValue == null)
                return null;

            if (stringValue == string.Empty)
                return string.Empty;

            if (field.IsTokenized == false)
            {
                // NULL_VALUE and EMPTY_STRING fields aren't tokenized
                // this will prevent converting fields with a "NULL_VALUE" string to null
                switch (stringValue)
                {
                    case Constants.Documents.Indexing.Fields.NullValue:
                        return null;

                    case Constants.Documents.Indexing.Fields.EmptyString:
                        return string.Empty;
                }
            }

            if (fieldType.IsJson == false)
                return stringValue;

            return context.Sync.ReadForMemory(stringValue, field.Name);
        }

        private static void ThrowBinaryValuesNotSupported()
        {
            throw new NotSupportedException("Cannot convert binary values");
        }

        protected bool TryGetValue(FieldsToFetch.FieldToFetch fieldToFetch, Document document, ref RetrieverInput retrieverInput, Dictionary<string, IndexField> indexFields, bool? anyDynamicIndexFields, out string key, out object value, CancellationToken token)
        {
            key = fieldToFetch.ProjectedName ?? fieldToFetch.Name.Value;

            if (fieldToFetch.QueryField == null)
            {
                return TryGetFieldValueFromDocument(document, fieldToFetch, out value);
            }

            if (fieldToFetch.QueryField.Function != null)
            {
                var args = new object[fieldToFetch.QueryField.FunctionArgs.Length + 1];
                for (int i = 0; i < fieldToFetch.FunctionArgs.Length; i++)
                {

                    TryGetValue(fieldToFetch.FunctionArgs[i], document, ref retrieverInput, indexFields, anyDynamicIndexFields, out _, out args[i], token);
                    if (ReferenceEquals(args[i], document))
                    {
                        args[i] = Tuple.Create(document, retrieverInput.LuceneDocument, retrieverInput.State, indexFields, anyDynamicIndexFields, FieldsToFetch.Projection);
                    }
                }
                value = GetFunctionValue(fieldToFetch, document.Id, args, token);
                return true;
            }


            if (fieldToFetch.QueryField.IsCounter)
            {
                string name;
                string id = document.Id;
                if (fieldToFetch.QueryField.IsParameter)
                {
                    if (_query.QueryParameters == null)
                        throw new InvalidQueryException("The query is parametrized but the actual values of parameters were not provided", _query.Query, null);

                    if (_query.QueryParameters.TryGetMember(fieldToFetch.QueryField.Name, out var nameObject) == false)
                        throw new InvalidQueryException($"Value of parameter '{fieldToFetch.QueryField.Name}' was not provided", _query.Query, _query.QueryParameters);

                    name = nameObject.ToString();
                    key = fieldToFetch.QueryField.Alias ?? name;
                }
                else
                {
                    name = fieldToFetch.Name.Value;
                }

                if (fieldToFetch.QueryField.SourceAlias != null
                    && BlittableJsonTraverser.Default.TryRead(document.Data, fieldToFetch.QueryField.SourceAlias, out var sourceId, out _))
                {
                    id = sourceId.ToString();
                }

                if (fieldToFetch.QueryField.FunctionArgs != null)
                {
                    value = GetCounterRaw(id, name);
                }
                else
                {
                    value = GetCounter(id, name);
                }

                return true;
            }

            if (fieldToFetch.QueryField.ValueTokenType != null)
            {
                var val = fieldToFetch.QueryField.Value;
                if (fieldToFetch.QueryField.ValueTokenType.Value == ValueTokenType.Parameter)
                {
                    if (_query == null)
                    {
                        value = null;
                        return false; // only happens for debug endpoints and more like this
                    }
                    _query.QueryParameters.TryGet((string)val, out val);
                }
                value = val;
                return true;
            }

            if (fieldToFetch.QueryField.HasSourceAlias == false)
            {
                return TryGetFieldValueFromDocument(document, fieldToFetch, out value);
            }
            if (_loadedDocumentIds == null)
            {
                _loadedDocumentIds = new HashSet<string>();
                _loadedDocuments = new Dictionary<string, Document>();
                _loadedDocumentsByAliasName = new Dictionary<string, Document>();
            }
            _loadedDocumentIds.Clear();

            //_loadedDocuments.Clear(); - explicitly not clearing this, we want to cache this for the duration of the query

            _loadedDocuments[document.Id ?? string.Empty] = document;

            document.IgnoreDispose = true; // so we can do multiple projections of the same value

            if (fieldToFetch.QueryField.SourceAlias != null)
            {
                if (fieldToFetch.QueryField.IsQuoted)
                {
                    _loadedDocumentIds.Add(fieldToFetch.QueryField.SourceAlias);
                }
                else if (fieldToFetch.QueryField.IsParameter)
                {
                    if (_query.QueryParameters == null)
                        throw new InvalidQueryException("The query is parametrized but the actual values of parameters were not provided", _query.Query, (BlittableJsonReaderObject)null);

                    if (_query.QueryParameters.TryGetMember(fieldToFetch.QueryField.SourceAlias, out var id) == false)
                        throw new InvalidQueryException($"Value of parameter '{fieldToFetch.QueryField.SourceAlias}' was not provided", _query.Query, _query.QueryParameters);

                    _loadedDocumentIds.Add(id.ToString());
                }
                else if (fieldToFetch.QueryField.LoadFromAlias != null)
                {
                    if (_loadedDocumentsByAliasName.TryGetValue(fieldToFetch.QueryField.LoadFromAlias, out var loadedDoc))
                    {
                        IncludeUtil.GetDocIdFromInclude(loadedDoc.Data, fieldToFetch.QueryField.SourceAlias, _loadedDocumentIds, _identitySeparator);
                    }
                }
                else if (fieldToFetch.CanExtractFromIndex)
                {
                    object fieldValue = null;
                    switch (SearchEngineType)
                    {
                        case SearchEngineType.Lucene:
                            var fields = retrieverInput.LuceneDocument.GetFields(fieldToFetch.QueryField.SourceAlias);
                            if (fields != null && fields.Length > 0)
                            {
                                foreach (var field in fields)
                                {
                                    if (field == null)
                                        continue;

                                    fieldValue = ConvertType(_context, field, GetFieldType(field.Name, retrieverInput.LuceneDocument), retrieverInput.State);
                                    _loadedDocumentIds.Add(fieldValue.ToString());
                                }
                            }
                            break;
                        case SearchEngineType.Corax:
                            if (indexFields.TryGetValue(fieldToFetch.QueryField.SourceAlias, out var fieldDefinition) == false ||
                                TryGetValueFromCoraxIndex(_context, fieldDefinition.Id, ref retrieverInput, out fieldValue) == false)
                            {
                                throw new InvalidDataException($"Field {fieldToFetch.QueryField.SourceAlias} not found in index");
                            }
                            _loadedDocumentIds.Add(fieldValue?.ToString());

                            break;
                        case SearchEngineType.None:
                            throw new InvalidDataException($"Unknown {nameof(Client.Documents.Indexes.SearchEngineType)}.");
                    }
                }
                else
                {
                    IncludeUtil.GetDocIdFromInclude(document.Data, fieldToFetch.QueryField.SourceAlias, _loadedDocumentIds, _identitySeparator);
                }
            }
            else
            {
                _loadedDocumentIds.Add(document.Id ?? string.Empty); // null source alias is the root doc
                _loadedDocumentsByAliasName.Clear();
            }

            if (_loadedDocumentIds.Count == 0)
            {
                if (fieldToFetch.QueryField.SourceIsArray)
                {
                    value = new List<object>();
                    return true;
                }
                value = null;
                return false;
            }

            var buffer = new List<object>();

            foreach (var docId in _loadedDocumentIds)
            {
                if (docId == null)
                    continue;

                if (_loadedDocuments.TryGetValue(docId, out var doc) == false)
                {
                    using (_loadScope = _loadScope?.Start() ?? _projectionScope?.For(nameof(QueryTimingsScope.Names.Load)))
                    {
                        _loadedDocuments[docId] = doc = LoadDocument(docId);
                        if (doc != null)
                            doc.IgnoreDispose = true; // so we can do multiple projections of the same value
                    }
                }
                if (doc == null)
                    continue;

                if (fieldToFetch.QueryField.Alias != null)
                {
                    _loadedDocumentsByAliasName[fieldToFetch.QueryField.Alias] = doc;
                }

                if (string.IsNullOrEmpty(fieldToFetch.Name.Value)) // we need the whole document here
                {
                    buffer.Add(doc);
                    continue;
                }
                if (TryGetFieldValueFromDocument(doc, fieldToFetch, out var val))
                {
                    if (val is string == false && val is LazyStringValue == false && val is System.Collections.IEnumerable items)
                    {
                        // we flatten arrays in projections
                        foreach (var item in items)
                        {
                            buffer.Add(item);
                        }

                        fieldToFetch.QueryField.SourceIsArray = true;
                    }
                    else
                    {
                        buffer.Add(val);
                    }
                }
            }

            if (fieldToFetch.QueryField.SourceIsArray)
            {
                value = buffer;
                return true;
            }
            if (buffer.Count > 0)
            {
                if (buffer.Count > 1)
                {
                    ThrowOnlyArrayFieldCanHaveMultipleValues(fieldToFetch);
                }
                value = buffer[0];
                return true;
            }
            value = null;
            return false;
        }

        protected object GetFunctionValue(FieldsToFetch.FieldToFetch fieldToFetch, string documentId, object[] args, CancellationToken token)
        {
            using (_functionScope = _functionScope?.Start() ?? _projectionScope?.For(nameof(QueryTimingsScope.Names.JavaScript)))
            {
                args[args.Length - 1] = _query.QueryParameters;
                var value = InvokeFunction(
                    fieldToFetch.QueryField.Name,
                    _query.Metadata.Query,
                    documentId,
                    args,
                    _functionScope,
                    token);

                return value;
            }
        }

        private class QueryKey : ScriptRunnerCache.Key
        {
            private readonly Dictionary<string, DeclaredFunction> _functions;

            private bool Equals(QueryKey other)
            {
                if (_functions?.Count != other._functions?.Count)
                    return false;

                foreach (var function in _functions ?? Enumerable.Empty<KeyValuePair<string, DeclaredFunction>>())
                {
                    if (other._functions != null &&
                        (other._functions.TryGetValue(function.Key, out var otherVal) == false ||
                         function.Value.FunctionText != otherVal.FunctionText))
                        return false;
                }

                return true;
            }

            public override bool Equals(object obj)
            {
                if (ReferenceEquals(null, obj))
                    return false;
                if (ReferenceEquals(this, obj))
                    return true;
                if (obj.GetType() != GetType())
                    return false;
                return Equals((QueryKey)obj);
            }

            public override int GetHashCode()
            {
                unchecked
                {
                    int hashCode = 0;
                    foreach (var function in _functions ?? Enumerable.Empty<KeyValuePair<string, DeclaredFunction>>())
                    {
                        hashCode = (hashCode * 397) ^ (function.Value.FunctionText.GetHashCode());
                    }

                    return hashCode;
                }
            }

            public QueryKey(Dictionary<string, DeclaredFunction> functions)
            {
                _functions = functions;
            }

            public override void GenerateScript(ScriptRunner runner)
            {
                foreach (var kvp in _functions ?? Enumerable.Empty<KeyValuePair<string, DeclaredFunction>>())
                {
                    if (kvp.Value.Type == DeclaredFunction.FunctionType.TimeSeries)
                    {
                        runner.AddTimeSeriesDeclaration(kvp.Value);
                        continue;
                    }

                    if (kvp.Value.Type != DeclaredFunction.FunctionType.JavaScript)
                        continue;

                    runner.AddScript(kvp.Value.FunctionText);
                }
            }
        }

        private object InvokeFunction(string methodName, Query query, string documentId, object[] args, QueryTimingsScope timings, CancellationToken token)
        {
            if (TryGetTimeSeriesFunction(methodName, query, out var func))
            {
                _timeSeriesRetriever ??= new TimeSeriesRetriever(_includeDocumentsCommand.Context, _query.QueryParameters, _loadedDocuments, token);
                var result = _timeSeriesRetriever.InvokeTimeSeriesFunction(func, documentId, args, out var type);
                if (_query.IsStream)
                    return _timeSeriesRetriever.PrepareForStreaming(result, FieldsToFetch.SingleBodyOrMethodWithNoAlias, _query.AddTimeSeriesNames);
                return _timeSeriesRetriever.MaterializeResults(result, type, FieldsToFetch.SingleBodyOrMethodWithNoAlias, _query.AddTimeSeriesNames);
            }

            var key = new QueryKey(query.DeclaredFunctions);
            using (_scriptRunnerCache.GetScriptRunner(key, readOnly: true, patchRun: out var run))
            using (var result = run.Run(_context, _context as DocumentsOperationContext, methodName, args, timings, token))
            {
                _includeDocumentsCommand?.AddRange(run.Includes, documentId);
                _includeRevisionsCommand?.AddRange(run.IncludeRevisionsChangeVectors);
                _includeRevisionsCommand?.AddRevisionByDateTimeBefore(run.IncludeRevisionByDateTimeBefore, documentId);
                _includeCompareExchangeValuesCommand?.AddRange(run.CompareExchangeValueIncludes);


                if (result.IsNull)
                    return null;

                return run.Translate(result, _context, QueryResultModifier.Instance);
            }
        }

        private static bool TryGetTimeSeriesFunction(string methodName, Query query, out DeclaredFunction func)
        {
            func = default;

            return query.DeclaredFunctions != null &&
                   query.DeclaredFunctions.TryGetValue(methodName, out func) &&
                   func.Type == DeclaredFunction.FunctionType.TimeSeries;
        }

        private bool TryGetFieldValueFromDocument(Document document, FieldsToFetch.FieldToFetch field, out object value)
        {
            if (field.IsDocumentId)
            {
                value = GetIdFromDocument(document);
            }
            else if (field.IsCompositeField == false)
            {
                if (BlittableJsonTraverserHelper.TryRead(_blittableTraverser, document, field.Name, out value) == false)
                {
                    if (field.ProjectedName == null)
                        return false;
                    if (BlittableJsonTraverserHelper.TryRead(_blittableTraverser, document, field.ProjectedName, out value) == false)
                        return false;
                }
            }
            else
            {
                var component = new DynamicJsonValue();

                foreach (var componentField in field.Components)
                {
                    if (BlittableJsonTraverserHelper.TryRead(_blittableTraverser, document, componentField, out var componentValue))
                        component[componentField] = componentValue;
                }

                value = component;
            }
            return true;
        }

        private static string GetIdFromDocument(Document document)
        {
            if (document.Id != null)
            {
                return document.Id;
            }

            if (document.Data == null)
            {
                return null;
            }

            if (document.Data.TryGet(Constants.Documents.Metadata.IdProperty, out string docId))
            {
                return docId;
            }

            if (document.TryGetMetadata(out var md) &&
                (md.TryGet(Constants.Documents.Metadata.Id, out docId) ||
                 md.TryGet(Constants.Documents.Metadata.IdProperty, out docId)))
            {
                return docId;
            }

            return null;
        }

        private static void ThrowOnlyArrayFieldCanHaveMultipleValues(FieldsToFetch.FieldToFetch fieldToFetch)
        {
            throw new NotSupportedException(
                $"Attempted to read multiple values in field {fieldToFetch.ProjectedName ?? fieldToFetch.Name.Value}, but it isn't an array and should have only a single value, did you forget '[]' ?");
        }

        private class UniqueFieldNames : IEqualityComparer<IFieldable>
        {
            public static readonly UniqueFieldNames Instance = new UniqueFieldNames();

            public bool Equals(IFieldable x, IFieldable y)
            {
                return x.Name.Equals(y.Name, StringComparison.OrdinalIgnoreCase);
            }

            public int GetHashCode(IFieldable obj)
            {
                return obj.Name.GetHashCode();
            }
        }

        private class QueryResultModifier : JsBlittableBridge.IResultModifier
        {
            public static readonly QueryResultModifier Instance = new QueryResultModifier();

            private QueryResultModifier()
            {
            }

            public void Modify(ObjectInstance json)
            {
                ObjectInstance metadata;
                var value = json.Get(Constants.Documents.Metadata.Key);
                if (value.Type == Types.Object)
                    metadata = value.AsObject();
                else
                {
                    metadata = json.Engine.Object.Construct(Array.Empty<JsValue>());
                    json.Set(Constants.Documents.Metadata.Key, metadata, false);
                }

                metadata.Set(Constants.Documents.Metadata.Projection, JsBoolean.True, false);
            }
        }
    }
}<|MERGE_RESOLUTION|>--- conflicted
+++ resolved
@@ -10,7 +10,6 @@
 using Jint.Runtime;
 using Lucene.Net.Documents;
 using Lucene.Net.Store;
-using Raven.Client;
 using Raven.Client.Documents.Indexes;
 using Raven.Client.Exceptions;
 using Raven.Server.Documents.Includes;
@@ -70,11 +69,7 @@
         private TimeSeriesRetriever _timeSeriesRetriever;
 
         protected QueryResultRetrieverBase(
-<<<<<<< HEAD
-            ScriptRunnerCache scriptRunnerCache, IndexQueryServerSide query, QueryTimingsScope queryTimings, FieldsToFetch fieldsToFetch, DocumentsStorage documentsStorage,
-=======
-            DocumentDatabase database, IndexQueryServerSide query, QueryTimingsScope queryTimings, SearchEngineType searchEngineType, FieldsToFetch fieldsToFetch, DocumentsStorage documentsStorage,
->>>>>>> 7ed13392
+            ScriptRunnerCache scriptRunnerCache, IndexQueryServerSide query, QueryTimingsScope queryTimings, SearchEngineType searchEngineType, FieldsToFetch fieldsToFetch, DocumentsStorage documentsStorage,
             JsonOperationContext context, bool reduceResults, IncludeDocumentsCommand includeDocumentsCommand,
             IncludeCompareExchangeValuesCommand includeCompareExchangeValuesCommand, IncludeRevisionsCommand includeRevisionsCommand,
             char identitySeparator)
@@ -85,11 +80,8 @@
             _includeDocumentsCommand = includeDocumentsCommand;
             _includeRevisionsCommand = includeRevisionsCommand;
             _includeCompareExchangeValuesCommand = includeCompareExchangeValuesCommand;
-<<<<<<< HEAD
+            SearchEngineType = searchEngineType;
             _identitySeparator = identitySeparator;
-=======
-            SearchEngineType = searchEngineType;
->>>>>>> 7ed13392
 
             ValidateFieldsToFetch(fieldsToFetch);
             FieldsToFetch = fieldsToFetch;
@@ -102,8 +94,6 @@
 
             _blittableTraverser = reduceResults ? BlittableJsonTraverser.FlatMapReduceResults : BlittableJsonTraverser.Default;
         }
-
-
 
         protected virtual void ValidateFieldsToFetch(FieldsToFetch fieldsToFetch)
         {
@@ -165,18 +155,17 @@
 
                 if (SearchEngineType == SearchEngineType.Lucene)
                 {
-
                     if (FieldsToFetch.ExtractAllFromIndex)
                     {
                         fields = retrieverInput.LuceneDocument.GetFields()
-                            .Where(x => x.Name != Constants.Documents.Indexing.Fields.DocumentIdFieldName
-                                        && x.Name != Constants.Documents.Indexing.Fields.SourceDocumentIdFieldName
-                                        && x.Name != Constants.Documents.Indexing.Fields.ReduceKeyHashFieldName
-                                        && x.Name != Constants.Documents.Indexing.Fields.ReduceKeyValueFieldName
-                                        && x.Name != Constants.Documents.Indexing.Fields.ValueFieldName
-                                        && FieldUtil.GetRangeTypeFromFieldName(x.Name) == RangeType.None)
-                            .Distinct(UniqueFieldNames.Instance)
-                            .ToDictionary(x => x.Name, x => new FieldsToFetch.FieldToFetch(x.Name, null, null, x.IsStored, isDocumentId: false, isTimeSeries: false));
+                        .Where(x => x.Name != Constants.Documents.Indexing.Fields.DocumentIdFieldName
+                                    && x.Name != Constants.Documents.Indexing.Fields.SourceDocumentIdFieldName
+                                    && x.Name != Constants.Documents.Indexing.Fields.ReduceKeyHashFieldName
+                                    && x.Name != Constants.Documents.Indexing.Fields.ReduceKeyValueFieldName
+                                    && x.Name != Constants.Documents.Indexing.Fields.ValueFieldName
+                                    && FieldUtil.GetRangeTypeFromFieldName(x.Name) == RangeType.None)
+                        .Distinct(UniqueFieldNames.Instance)
+                        .ToDictionary(x => x.Name, x => new FieldsToFetch.FieldToFetch(x.Name, null, null, x.IsStored, isDocumentId: false, isTimeSeries: false));
                     }
                 }
 
@@ -194,20 +183,20 @@
                         fields[kvp.Key] = kvp.Value;
                     }
                 }
-                
+
                 if (fields is not null)
                 {
                     foreach (var fieldToFetch in fields?.Values)
                     {
-                        if (fieldToFetch.CanExtractFromIndex && // skip `id()` fields here
-                            TryExtractValueFromIndex(ref retrieverInput, fieldToFetch, result))
+                        if (fieldToFetch.CanExtractFromIndex && // skip `id()` fields here 
+                                TryExtractValueFromIndex(ref retrieverInput, fieldToFetch, result))
                             continue;
-                        
+
                         if (FieldsToFetch.Projection.MustExtractFromIndex)
                         {
                             if (FieldsToFetch.Projection.MustExtractOrThrow)
                             {
-                                if (TryExtractValueFromIndex(ref retrieverInput, fieldToFetch, result)) 
+                                if (TryExtractValueFromIndex(ref retrieverInput, fieldToFetch, result))
                                     continue; // here we try again, for `id()` fields
 
                                 FieldsToFetch.Projection
@@ -494,7 +483,7 @@
             }
             else
             {
-            doc.Data = newData;
+                doc.Data = newData;
             }
 
             if (scoreDoc != null)
@@ -603,7 +592,7 @@
         private static unsafe bool TryGetValueFromCoraxIndex(JsonOperationContext context, int fieldId, ref RetrieverInput retrieverInput, out object value)
         {
             var type = retrieverInput.CoraxEntry.GetFieldType(fieldId, out var intOffset);
-            
+
             switch (type)
             {
                 case IndexEntryFieldType.Tuple:
@@ -647,14 +636,14 @@
                             break;
                         }
                     }
-                    
+
                     value = Encodings.Utf8.GetString(data);
                     break;
                 default:
                     value = null;
                     return false;
             }
-            
+
             return true;
         }
 
