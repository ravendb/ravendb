<<<<<<< HEAD
﻿using Corax;
=======
﻿using System.Collections.Generic;
>>>>>>> 4b4f3802
using Lucene.Net.Search;
using Lucene.Net.Store;

namespace Raven.Server.Documents.Queries.Results
{
    public interface IQueryResultRetriever
    {
<<<<<<< HEAD
        Document Get(ref RetrieverInput retrieverInput);
=======
        (Document Document, List<Document> List) Get(Lucene.Net.Documents.Document input, ScoreDoc lucene, IState state);
>>>>>>> 4b4f3802

        bool TryGetKey(ref RetrieverInput retrieverInput, out string key);
    }

    public ref struct RetrieverInput
    {
        public IndexEntryReader CoraxEntry
        {
            get;
            set;
        }

        public IState State
        {
            get; 
            set;
        }
        public Lucene.Net.Documents.Document LuceneDocument 
        { 
            get; 
            set;
        }

        public string DocumentId
        {
            get; 
            set;
        }

        public ScoreDoc Score
        {
            get;
            set;
        }

        public RetrieverInput(Lucene.Net.Documents.Document luceneDocument, ScoreDoc score, IState state)
        {
            LuceneDocument = luceneDocument;
            CoraxEntry = default;
            State = state;
            Score = score;
            DocumentId = string.Empty;
        }

        public RetrieverInput(IndexEntryReader coraxEntry, string id)
        {
            CoraxEntry = coraxEntry;
            LuceneDocument = null;
            State = null;
            Score = null;
            DocumentId = id;
        }
    }
}<|MERGE_RESOLUTION|>--- conflicted
+++ resolved
@@ -1,8 +1,5 @@
-<<<<<<< HEAD
-﻿using Corax;
-=======
 ﻿using System.Collections.Generic;
->>>>>>> 4b4f3802
+using Corax;
 using Lucene.Net.Search;
 using Lucene.Net.Store;
 
@@ -10,11 +7,7 @@
 {
     public interface IQueryResultRetriever
     {
-<<<<<<< HEAD
-        Document Get(ref RetrieverInput retrieverInput);
-=======
-        (Document Document, List<Document> List) Get(Lucene.Net.Documents.Document input, ScoreDoc lucene, IState state);
->>>>>>> 4b4f3802
+        (Document Document, List<Document> List) Get(ref RetrieverInput retrieverInput);
 
         bool TryGetKey(ref RetrieverInput retrieverInput, out string key);
     }
