--- conflicted
+++ resolved
@@ -55,11 +55,7 @@
             }
         }
 
-<<<<<<< HEAD
-        public static MoreLikeThisQuery BuildMoreLikeThisQuery(TransactionOperationContext serverContext, DocumentsOperationContext context, QueryMetadata metadata, QueryExpression whereExpression, BlittableJsonReaderObject parameters, LuceneRavenPerFieldAnalyzerWrapper analyzer, QueryBuilderFactories factories)
-=======
-        public static MoreLikeThisQuery BuildMoreLikeThisQuery(TransactionOperationContext serverContext, DocumentsOperationContext context, QueryMetadata metadata, Index index, QueryExpression whereExpression, BlittableJsonReaderObject parameters, RavenPerFieldAnalyzerWrapper analyzer, QueryBuilderFactories factories)
->>>>>>> 82e050e0
+        public static MoreLikeThisQuery BuildMoreLikeThisQuery(TransactionOperationContext serverContext, DocumentsOperationContext context, QueryMetadata metadata, Index index, QueryExpression whereExpression, BlittableJsonReaderObject parameters, LuceneRavenPerFieldAnalyzerWrapper analyzer, QueryBuilderFactories factories)
         {
             using (CultureHelper.EnsureInvariantCulture())
             {
