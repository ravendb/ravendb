--- conflicted
+++ resolved
@@ -22,7 +22,7 @@
         [JsonDeserializationIgnore]
         public QueryTimingsScope Timings { get; private set; }
 
-<<<<<<< HEAD
+
         public new int Start
         {
 #pragma warning disable 618
@@ -37,7 +37,8 @@
             get => base.PageSize;
             set => base.PageSize = value;
 #pragma warning restore 618
-=======
+        }
+
         /// <summary>
         /// puts the given string in TrafficWatch property of HttpContext.Items
         /// puts the given type in TrafficWatchChangeType property of HttpContext.Items
@@ -45,7 +46,6 @@
         public static void AddStringToHttpContext(HttpContext httpContext, string str, TrafficWatchChangeType type)
         {
             httpContext.Items["TrafficWatch"] = (str, type);
->>>>>>> d8d19cd2
         }
 
         private IndexQueryServerSide()
@@ -95,50 +95,34 @@
 
                 result.Metadata = new QueryMetadata(result.Query, result.QueryParameters, metadataHash, queryType);
 
-<<<<<<< HEAD
-            if (result.Metadata.Query.Offset != null)
-            {
-                var start = (int)QueryBuilder.GetLongValue(result.Metadata.Query, result.Metadata, result.QueryParameters, result.Metadata.Query.Offset, 0);
-                result.Start = result.Start != 0 || json.TryGet(nameof(Start), out int _)
-                    ? Math.Min(start, result.Start) 
-                    : start;
-            }
-
-            if (result.Metadata.Query.Limit != null)
-                result.PageSize = Math.Min((int)QueryBuilder.GetLongValue(result.Metadata.Query, result.Metadata, result.QueryParameters, result.Metadata.Query.Limit, int.MaxValue), result.PageSize);
-
-            return result;
-        }
-=======
                 if (result.Metadata.HasTimings)
                     result.Timings = new QueryTimingsScope(start: false);
->>>>>>> d8d19cd2
+
+
+                if (result.Metadata.Query.Offset != null)
+                {
+                    var start = (int)QueryBuilder.GetLongValue(result.Metadata.Query, result.Metadata, result.QueryParameters, result.Metadata.Query.Offset, 0);
+                    result.Start = result.Start != 0 || json.TryGet(nameof(Start), out int _)
+                        ? Math.Min(start, result.Start)
+                        : start;
+                }
+
+                if (result.Metadata.Query.Limit != null)
+                    result.PageSize = Math.Min((int)QueryBuilder.GetLongValue(result.Metadata.Query, result.Metadata, result.QueryParameters, result.Metadata.Query.Limit, int.MaxValue), result.PageSize);
 
                 if (tracker != null)
                     tracker.Query = result.Query;
 
                 return result;
             }
-            catch(Exception e)
-            {
-<<<<<<< HEAD
-                Query = Uri.UnescapeDataString(actualQuery),
-                // all defaults which need to have custom value
-                Start = start,
-                PageSize = pageSize,
-            };
-
-            var startSet = false;
-            var pageSizeSet = false;
-
-            foreach (var item in httpContext.Request.Query)
-=======
+            catch (Exception e)
+            {
                 string errorMessage;
                 if (e is InvalidOperationException)
                     errorMessage = e.Message;
                 else
                     errorMessage = (result == null ? $"Failed to parse index query : {json}" : $"Failed to parse query: {result.Query}");
-                
+
                 if (tracker != null)
                     tracker.Query = errorMessage;
                 if (TrafficWatchManager.HasRegisteredClients)
@@ -151,42 +135,12 @@
         {
             IndexQueryServerSide result = null;
             try
->>>>>>> d8d19cd2
             {
                 var isQueryOverwritten = !string.IsNullOrEmpty(overrideQuery);
                 if ((httpContext.Request.Query.TryGetValue("query", out var query) == false || query.Count == 0 || string.IsNullOrWhiteSpace(query[0])) &&
                     isQueryOverwritten == false)
                 {
-<<<<<<< HEAD
-                    switch (item.Key)
-                    {
-                        case "query":
-                            continue;
-                        case "parameters":
-                            using (var stream = new MemoryStream(Encoding.UTF8.GetBytes(item.Value[0])))
-                            {
-                                result.QueryParameters = context.Read(stream, "query parameters");
-                            }
-                            continue;
-                        case "waitForNonStaleResults":
-                            result.WaitForNonStaleResults = bool.Parse(item.Value[0]);
-                            break;
-                        case "waitForNonStaleResultsTimeoutInMs":
-                            result.WaitForNonStaleResultsTimeout = TimeSpan.FromMilliseconds(long.Parse(item.Value[0]));
-                            break;
-                        case "skipDuplicateChecking":
-                            result.SkipDuplicateChecking = bool.Parse(item.Value[0]);
-                            break;
-                        case RequestHandler.StartParameter:
-                            startSet = true;
-                            break;
-                        case RequestHandler.PageSizeParameter:
-                            pageSizeSet = true;
-                            break;
-                    }
-=======
                     throw new InvalidOperationException("Missing mandatory query string parameter 'query'");
->>>>>>> d8d19cd2
                 }
 
                 var actualQuery = isQueryOverwritten ? overrideQuery : query[0];
@@ -197,6 +151,9 @@
                     Start = start,
                     PageSize = pageSize,
                 };
+
+                var startSet = false;
+                var pageSizeSet = false;
 
                 foreach (var item in httpContext.Request.Query)
                 {
@@ -213,9 +170,6 @@
                                 }
 
                                 continue;
-                            case RequestHandler.StartParameter:
-                            case RequestHandler.PageSizeParameter:
-                                break;
                             case "waitForNonStaleResults":
                                 result.WaitForNonStaleResults = bool.Parse(item.Value[0]);
                                 break;
@@ -224,6 +178,12 @@
                                 break;
                             case "skipDuplicateChecking":
                                 result.SkipDuplicateChecking = bool.Parse(item.Value[0]);
+                                break;
+                            case RequestHandler.StartParameter:
+                                startSet = true;
+                                break;
+                            case RequestHandler.PageSizeParameter:
+                                pageSizeSet = true;
                                 break;
                         }
                     }
@@ -237,10 +197,27 @@
                 if (result.Metadata.HasTimings)
                     result.Timings = new QueryTimingsScope(start: false);
 
+                if (result.Metadata.Query.Offset != null)
+                {
+                    start = (int)QueryBuilder.GetLongValue(result.Metadata.Query, result.Metadata, result.QueryParameters, result.Metadata.Query.Offset, 0);
+                    result.Start = startSet
+                        ? Math.Min(start, result.Start)
+                        : start;
+                }
+
+                if (result.Metadata.Query.Limit != null)
+                {
+                    pageSize = (int)QueryBuilder.GetLongValue(result.Metadata.Query, result.Metadata, result.QueryParameters, result.Metadata.Query.Limit, int.MaxValue);
+                    result.Start = pageSizeSet
+                        ? Math.Min(pageSize, result.PageSize)
+                        : pageSize;
+                }
+
+
                 tracker.Query = result.Query;
                 return result;
             }
-            catch(Exception e)
+            catch (Exception e)
             {
                 string errorMessage;
                 if (e is InvalidOperationException || e is ArgumentException)
@@ -248,34 +225,11 @@
                 else
                     errorMessage = $"Failed to parse query: {result.Query}";
 
-<<<<<<< HEAD
-            if (result.Metadata.HasTimings)
-                result.Timings = new QueryTimingsScope(start: false);
-
-            if (result.Metadata.Query.Offset != null)
-            {
-                start = (int)QueryBuilder.GetLongValue(result.Metadata.Query, result.Metadata, result.QueryParameters, result.Metadata.Query.Offset, 0);
-                result.Start = startSet 
-                    ? Math.Min(start, result.Start) 
-                    : start;
-            }
-
-            if (result.Metadata.Query.Limit != null)
-            {
-                pageSize = (int)QueryBuilder.GetLongValue(result.Metadata.Query, result.Metadata, result.QueryParameters, result.Metadata.Query.Limit, int.MaxValue);
-                result.Start = pageSizeSet 
-                    ? Math.Min(pageSize, result.PageSize) 
-                    : pageSize;
-            }
-
-            return result;
-=======
                 tracker.Query = errorMessage;
                 if (TrafficWatchManager.HasRegisteredClients)
                     AddStringToHttpContext(httpContext, errorMessage, TrafficWatchChangeType.Queries);
                 throw;
             }
->>>>>>> d8d19cd2
         }
     }
 }