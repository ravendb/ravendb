--- conflicted
+++ resolved
@@ -51,14 +51,11 @@
         internal JsValue GetMetadata(JsValue self, JsValue[] args)
         {
             if (args.Length != 1 && args.Length != 2 || //length == 2 takes into account Query Arguments that can be added to args
-<<<<<<< HEAD
-                !(args[0].AsObject() is BlittableObjectInstance boi))
-=======
-                !(args[0].AsObject() is BlittableObjectInstance boi)) 
+
+            !(args[0].AsObject() is BlittableObjectInstance boi)) 
             {
                 if (args[0].AsObject() is GlobalObject) // Supposed to happen during the initialize of the script runner  - RavenDB-19466
                     return JsValue.FromObject(_scriptEngine, EmptyMetadataDummy);
->>>>>>> 0f5f4458
                 throw new InvalidOperationException("metadataFor(doc) must be called with a single entity argument");
             }
 
