﻿using System;
using System.Collections.Generic;
using System.Diagnostics;
using System.Diagnostics.CodeAnalysis;
using System.IO;
using System.Linq;
using System.Runtime.CompilerServices;
using System.Threading;
using Raven.Client;
using Raven.Client.Documents.Changes;
using Raven.Client.Documents.Operations;
using Raven.Client.Exceptions;
using Raven.Client.Exceptions.Database;
using Raven.Client.Exceptions.Documents;
using Raven.Server.Config;
using Raven.Server.Documents.Expiration;
using Raven.Server.Documents.Handlers.Processors.Replication;
using Raven.Server.Documents.Replication;
using Raven.Server.Documents.Replication.ReplicationItems;
using Raven.Server.Documents.Revisions;
using Raven.Server.Documents.Sharding;
using Raven.Server.Documents.TimeSeries;
using Raven.Server.ServerWide.Context;
using Raven.Server.Storage.Layout;
using Raven.Server.Storage.Schema;
using Raven.Server.Utils;
using Sparrow;
using Sparrow.Binary;
using Sparrow.Json;
using Sparrow.Logging;
using Sparrow.Server;
using Sparrow.Server.Utils;
using Voron;
using Voron.Data;
using Voron.Data.Fixed;
using Voron.Data.Tables;
using Voron.Exceptions;
using Voron.Impl;
using static Raven.Server.Documents.Schemas.Collections;
using static Raven.Server.Documents.Schemas.Documents;
using static Raven.Server.Documents.Schemas.Tombstones;

namespace Raven.Server.Documents
{
    public unsafe class DocumentsStorage : IDisposable
    {
        public TableSchema DocsSchema;
        public TableSchema CompressedDocsSchema;
        public TableSchema TombstonesSchema;

        protected TableSchema AttachmentsSchema;
        protected TableSchema ConflictsSchema;
        public TableSchema CountersSchema;
        public TableSchema CounterTombstonesSchema;
        protected TableSchema TimeSeriesSchema;
        protected TableSchema TimeSeriesDeleteRangesSchema;
        public TableSchema RevisionsSchema;
        public TableSchema CompressedRevisionsSchema;

        public static readonly TableSchema CollectionsSchema = Schemas.Collections.Current;
        public readonly DocumentDatabase DocumentDatabase;
        public DocumentsContextPool ContextPool;
        public RevisionsStorage RevisionsStorage;
        public ExpirationStorage ExpirationStorage;
        public ConflictsStorage ConflictsStorage;
        public AttachmentsStorage AttachmentsStorage;
        public CountersStorage CountersStorage;
        public TimeSeriesStorage TimeSeriesStorage;
        public DocumentPutAction DocumentPut;
        public StorageEnvironment Environment { get; private set; }

        public Action<Transaction> OnBeforeCommit { get; protected set; }

        protected Dictionary<string, CollectionName> _collectionsCache;
        private static readonly Slice LastReplicatedEtagsSlice;
        private static readonly Slice EtagsSlice;
        private static readonly Slice LastEtagSlice;
        private static readonly Slice GlobalTreeSlice;
        private static readonly Slice GlobalChangeVectorSlice;
        private static readonly Slice GlobalFullChangeVectorSlice;
        private readonly Action<string> _addToInitLog;

        private readonly Logger _logger;
        private readonly string _name;

        // this is only modified by write transactions under lock
        // no need to use thread safe ops
        private long _lastEtag;

        // this is used to remember the metadata about collections / documents for
        // common operations. It always points to the latest valid transaction and is updated by
        // the write tx on commit, thread safety is inherited from the voron transaction
        private DocumentTransactionCache _documentsMetadataCache = new DocumentTransactionCache();

        static DocumentsStorage()
        {
            using (StorageEnvironment.GetStaticContext(out var ctx))
            {
                Slice.From(ctx, "Etags", ByteStringType.Immutable, out EtagsSlice);
                Slice.From(ctx, "LastEtag", ByteStringType.Immutable, out LastEtagSlice);
                Slice.From(ctx, "LastReplicatedEtags", ByteStringType.Immutable, out LastReplicatedEtagsSlice);
                Slice.From(ctx, "GlobalTree", ByteStringType.Immutable, out GlobalTreeSlice);
                Slice.From(ctx, "GlobalChangeVector", ByteStringType.Immutable, out GlobalChangeVectorSlice);
                Slice.From(ctx, "GlobalFullChangeVector", ByteStringType.Immutable, out GlobalFullChangeVectorSlice);
            }
        }

        public DocumentsStorage(DocumentDatabase documentDatabase, Action<string> addToInitLog)
        {
            DocumentDatabase = documentDatabase;
            SetDocumentsStorageSchemas();
            _name = DocumentDatabase.Name;
            _logger = LoggingSource.Instance.GetLogger<DocumentsStorage>(documentDatabase.Name);
            _addToInitLog = addToInitLog;
        }

        protected virtual void SetDocumentsStorageSchemas()
        {
            DocsSchema = Schemas.Documents.DocsSchemaBase;
            TombstonesSchema = Schemas.Tombstones.TombstonesSchemaBase;
            CompressedDocsSchema = Schemas.Documents.CompressedDocsSchemaBase;

            AttachmentsSchema = Schemas.Attachments.AttachmentsSchemaBase;
            ConflictsSchema = Schemas.Conflicts.ConflictsSchemaBase;
            CountersSchema = Schemas.Counters.CountersSchemaBase;
            CounterTombstonesSchema = Schemas.CounterTombstones.CounterTombstonesSchemaBase;

            TimeSeriesSchema = Schemas.TimeSeries.TimeSeriesSchemaBase;
            TimeSeriesDeleteRangesSchema = Schemas.DeletedRanges.DeleteRangesSchemaBase;

            RevisionsSchema = Schemas.Revisions.RevisionsSchemaBase;
            CompressedRevisionsSchema = Schemas.Revisions.CompressedRevisionsSchemaBase;
        }

        public void Dispose()
        {
            var exceptionAggregator = new ExceptionAggregator(_logger, $"Could not dispose {nameof(DocumentsStorage)}");

            exceptionAggregator.Execute(() =>
            {
                ContextPool?.Dispose();
            });

            exceptionAggregator.Execute(() =>
            {
                Environment?.Dispose();
            });

            exceptionAggregator.ThrowIfNeeded();
        }

        public void Initialize(bool generateNewDatabaseId = false)
        {
            if (_logger.IsInfoEnabled)
            {
                _logger.Info
                ("Starting to open document storage for " + (DocumentDatabase.Configuration.Core.RunInMemory
                     ? "<memory>"
                     : DocumentDatabase.Configuration.Core.DataDirectory.FullPath));
            }

            if (DocumentDatabase.Configuration.Core.RunInMemory == false)
            {
                string disableMarkerPath = DocumentDatabase.Configuration.Core.DataDirectory.Combine("disable.marker").FullPath;
                if (File.Exists(disableMarkerPath))
                {
                    throw new DatabaseDisabledException(
                        $"Unable to open database: '{_name}', it has been manually disabled via the file: '{disableMarkerPath}'. To re-enable, remove the disable.marker and reload the database.");
                }

            }

            var options = GetStorageEnvironmentOptionsFromConfiguration(DocumentDatabase.Configuration, DocumentDatabase.IoChanges, DocumentDatabase.CatastrophicFailureNotification);

            options.OnNonDurableFileSystemError += DocumentDatabase.HandleNonDurableFileSystemError;
            options.OnRecoveryError += DocumentDatabase.HandleOnDatabaseRecoveryError;
            options.OnIntegrityErrorOfAlreadySyncedData += DocumentDatabase.HandleOnDatabaseIntegrityErrorOfAlreadySyncedData;
            options.OnRecoverableFailure += DocumentDatabase.HandleRecoverableFailure;

            options.GenerateNewDatabaseId = generateNewDatabaseId;
            options.CompressTxAboveSizeInBytes = DocumentDatabase.Configuration.Storage.CompressTxAboveSize.GetValue(SizeUnit.Bytes);
            options.ForceUsing32BitsPager = DocumentDatabase.Configuration.Storage.ForceUsing32BitsPager;
            options.EnablePrefetching = DocumentDatabase.Configuration.Storage.EnablePrefetching;
            options.DiscardVirtualMemory = DocumentDatabase.Configuration.Storage.DiscardVirtualMemory;
            options.TimeToSyncAfterFlushInSec = (int)DocumentDatabase.Configuration.Storage.TimeToSyncAfterFlush.AsTimeSpan.TotalSeconds;
            options.AddToInitLog = _addToInitLog;
            options.Encryption.MasterKey = DocumentDatabase.MasterKey?.ToArray();
            options.Encryption.RegisterForJournalCompressionHandler();
            options.DoNotConsiderMemoryLockFailureAsCatastrophicError = DocumentDatabase.Configuration.Security.DoNotConsiderMemoryLockFailureAsCatastrophicError;
            if (DocumentDatabase.Configuration.Storage.MaxScratchBufferSize.HasValue)
                options.MaxScratchBufferSize = DocumentDatabase.Configuration.Storage.MaxScratchBufferSize.Value.GetValue(SizeUnit.Bytes);
            options.PrefetchSegmentSize = DocumentDatabase.Configuration.Storage.PrefetchBatchSize.GetValue(SizeUnit.Bytes);
            options.PrefetchResetThreshold = DocumentDatabase.Configuration.Storage.PrefetchResetThreshold.GetValue(SizeUnit.Bytes);
            options.SyncJournalsCountThreshold = DocumentDatabase.Configuration.Storage.SyncJournalsCountThreshold;
            options.IgnoreInvalidJournalErrors = DocumentDatabase.Configuration.Storage.IgnoreInvalidJournalErrors;
            options.SkipChecksumValidationOnDatabaseLoading = DocumentDatabase.Configuration.Storage.SkipChecksumValidationOnDatabaseLoading;
            options.IgnoreDataIntegrityErrorsOfAlreadySyncedTransactions = DocumentDatabase.Configuration.Storage.IgnoreDataIntegrityErrorsOfAlreadySyncedTransactions;
            options.MaxNumberOfRecyclableJournals = DocumentDatabase.Configuration.Storage.MaxNumberOfRecyclableJournals;

            try
            {
                Initialize(options);
            }
            catch (Exception)
            {
                options.Dispose();

                throw;
            }
        }

        public static StorageEnvironmentOptions GetStorageEnvironmentOptionsFromConfiguration(RavenConfiguration config, IoChangesNotifications ioChanges, CatastrophicFailureNotification catastrophicFailureNotification)
        {
            if (config.Core.RunInMemory)
                return StorageEnvironmentOptions.CreateMemoryOnly(
                    config.Core.DataDirectory.FullPath,
                    config.Storage.TempPath?.FullPath,
                    ioChanges,
                    catastrophicFailureNotification);

            return StorageEnvironmentOptions.ForPath(
                config.Core.DataDirectory.FullPath,
                config.Storage.TempPath?.FullPath,
                null,
                ioChanges,
                catastrophicFailureNotification
            );
        }

        private void Initialize(StorageEnvironmentOptions options)
        {
            options.SchemaVersion = SchemaUpgrader.CurrentVersion.DocumentsVersion;
            options.SchemaUpgrader = SchemaUpgrader.Upgrader(SchemaUpgrader.StorageType.Documents, null, this, null);
            try
            {
                DirectoryExecUtils.SubscribeToOnDirectoryInitializeExec(options, DocumentDatabase.Configuration.Storage, DocumentDatabase.Name, DirectoryExecUtils.EnvironmentType.Database, _logger);

                ContextPool = new DocumentsContextPool(DocumentDatabase);
                Environment = StorageLoader.OpenEnvironment(options, StorageEnvironmentWithType.StorageEnvironmentType.Documents);

                Environment.NewTransactionCreated += SetTransactionCache;
                Environment.AfterCommitWhenNewTransactionsPrevented += UpdateDocumentTransactionCache;

                using (var tx = Environment.WriteTransaction())
                {
                    NewPageAllocator.MaybePrefetchSections(
                        tx.LowLevelTransaction.RootObjects,
                        tx.LowLevelTransaction);

                    tx.CreateTree(TableSchema.CompressionDictionariesSlice);
                    tx.CreateTree(DocsSlice);
                    tx.CreateTree(LastReplicatedEtagsSlice);
                    tx.CreateTree(GlobalTreeSlice);
                    tx.CreateTree(ShardedDocumentsStorage.BucketStatsSlice);

                    CollectionsSchema.Create(tx, CollectionsSlice, 32);

                    RevisionsStorage = new RevisionsStorage(DocumentDatabase, tx, RevisionsSchema, CompressedRevisionsSchema);
                    ExpirationStorage = new ExpirationStorage(DocumentDatabase, tx);
                    ConflictsStorage = new ConflictsStorage(DocumentDatabase, tx, ConflictsSchema);
                    AttachmentsStorage = new AttachmentsStorage(DocumentDatabase, tx, AttachmentsSchema);
                    CountersStorage = new CountersStorage(DocumentDatabase, tx, CountersSchema, CounterTombstonesSchema);
                    TimeSeriesStorage = new TimeSeriesStorage(DocumentDatabase, tx, TimeSeriesSchema, TimeSeriesDeleteRangesSchema);

                    DocumentPut = CreateDocumentPutAction();

                    InitializeLastEtag(tx);
                    _collectionsCache = ReadCollections(tx);

                    var cv = GetDatabaseChangeVector(tx);
                    var lastEtagInChangeVector = ChangeVectorUtils.GetEtagById(cv, DocumentDatabase.DbBase64Id);
                    _lastEtag = Math.Max(_lastEtag, lastEtagInChangeVector);

                    tx.Commit();
                }

                using (ContextPool.AllocateOperationContext(out DocumentsOperationContext context))
                using (context.OpenReadTransaction())
                {
                    var cv = GetDatabaseChangeVector(context);
                    var lastEtagInChangeVector = ChangeVectorUtils.GetEtagById(cv, DocumentDatabase.DbBase64Id);
                    _lastEtag = Math.Max(_lastEtag, lastEtagInChangeVector);
                }
            }
            catch (Exception e)
            {
                if (_logger.IsOperationsEnabled)
                    _logger.Operations($"Could not open documents store for '{_name}' ({options}).", e);

                Dispose();
                options.Dispose();
                throw;
            }
        }

        protected virtual DocumentPutAction CreateDocumentPutAction()
        {
            return new DocumentPutAction(this, DocumentDatabase);
        }

        private void SetTransactionCache(LowLevelTransaction tx)
        {
            tx.ImmutableExternalState = _documentsMetadataCache;

            if (tx.Flags != TransactionFlags.ReadWrite)
                return;

            tx.LastChanceToReadFromWriteTransactionBeforeCommit += ComputeTransactionCache_BeforeCommit;
        }

        private void ComputeTransactionCache_BeforeCommit(LowLevelTransaction llt)
        {
            var tx = llt.Transaction;
            if (tx == null)
                return;

            var currentCache = new DocumentTransactionCache
            {
                LastDocumentEtag = ReadLastDocumentEtag(tx),
                LastAttachmentsEtag = ReadLastAttachmentsEtag(tx),
                LastConflictEtag = ReadLastConflictsEtag(tx),
                LastCounterEtag = ReadLastCountersEtag(tx),
                LastTimeSeriesEtag = ReadLastTimeSeriesEtag(tx),
                LastEtag = ReadLastEtag(tx),
                LastRevisionsEtag = ReadLastRevisionsEtag(tx),
                LastTombstoneEtag = ReadLastTombstoneEtag(tx),
            };

            using (ContextPool.AllocateOperationContext(out JsonOperationContext ctx))
            {
                Table.TableValueHolder holder = default;
                foreach (var collection in IterateCollectionNames(tx, ctx))
                {
                    var collectionName = new CollectionName(collection);
                    if (ReadLastDocument(tx, collectionName, CollectionTableType.Documents, ref holder) == false)
                        continue;

                    var colCache = new DocumentTransactionCache.CollectionCache
                    {
                        LastDocumentEtag = TableValueToEtag((int)DocumentsTable.Etag, ref holder.Reader),
                        LastChangeVector = TableValueToChangeVector(ctx, (int)DocumentsTable.ChangeVector, ref holder.Reader),
                    };

                    if (ReadLastDocument(tx, collectionName, CollectionTableType.Tombstones, ref holder))
                    {
                        colCache.LastTombstoneEtag = TableValueToEtag((int)DocumentsTable.Etag, ref holder.Reader);
                    }
                    currentCache.LastEtagsByCollection[collection] = colCache;
                }
            }
            // we set it on the current transaction because we aren't committed yet
            // we'll publish this after the commit finalization
            tx.LowLevelTransaction.ImmutableExternalState = currentCache;
        }

        private void UpdateDocumentTransactionCache(LowLevelTransaction obj)
        {
            _documentsMetadataCache = obj.ImmutableExternalState as DocumentTransactionCache;
        }

        public void AssertFixedSizeTrees(Transaction tx)
        {
            // here we validate the table fixed size indexes
            tx.OpenTable(DocsSchema, DocsSlice).AssertValidFixedSizeTrees();
            tx.OpenTable(DocsSchema, LastReplicatedEtagsSlice).AssertValidFixedSizeTrees();
            tx.OpenTable(DocsSchema, GlobalTreeSlice).AssertValidFixedSizeTrees();
        }

        private static void AssertTransaction(DocumentsOperationContext context)
        {
            if (context.Transaction == null) //precaution
                throw new InvalidOperationException("No active transaction found in the context, and at least read transaction is needed");
        }

        public static ChangeVector GetDatabaseChangeVector(DocumentsOperationContext context)
        {
            return context.GetChangeVector(GetDatabaseChangeVector(context.Transaction.InnerTransaction));
        }

        [MethodImpl(MethodImplOptions.AggressiveInlining)]
        public static string GetDatabaseChangeVector(Transaction tx)
        {
            if (tx == null)
                throw new InvalidOperationException("No active transaction found in the context, and at least read transaction is needed");
            var tree = tx.ReadTree(GlobalTreeSlice);
            var val = tree.Read(GlobalChangeVectorSlice);
            if (val == null)
            {
                return string.Empty;
            }

            return Encodings.Utf8.GetString(val.Reader.Base, val.Reader.Length);
        }

        internal HashSet<string> UnusedDatabaseIds;

        public bool HasUnusedDatabaseIds()
        {
            var list = UnusedDatabaseIds;
            if (list == null || list.Count == 0)
                return false;

            return true;
        }

        public ChangeVector CreateNextDatabaseChangeVector(DocumentsOperationContext context, string changeVector)
        {
            var cv = context.GetChangeVector(changeVector);
            var databaseChangeVector = context.LastDatabaseChangeVector ?? GetDatabaseChangeVector(context);
            context.SkipChangeVectorValidation = databaseChangeVector.TryRemoveIds(UnusedDatabaseIds, context, out databaseChangeVector);
            cv = ChangeVector.Merge(databaseChangeVector, cv, context);
            return context.GetChangeVector(ChangeVectorUtils.TryUpdateChangeVector(DocumentDatabase, cv).ChangeVector);
        }

        public (ChangeVector ChangeVector, long Etag) GetNewChangeVector(DocumentsOperationContext context)
        {
            var etag = GenerateNextEtag();
            return (GetNewChangeVector(context, etag), etag);
        }

        public ChangeVector GetNewChangeVector(DocumentsOperationContext context, long newEtag)
        {
            var changeVector = context.LastDatabaseChangeVector ??
                               (context.LastDatabaseChangeVector = GetDatabaseChangeVector(context));

            context.SkipChangeVectorValidation = changeVector.TryRemoveIds(UnusedDatabaseIds, context, out changeVector);

            if (changeVector.IsNullOrEmpty)
            {
                context.LastDatabaseChangeVector = ChangeVectorUtils.NewChangeVector(DocumentDatabase, newEtag, context);
                return context.LastDatabaseChangeVector;
            }

            var result = ChangeVectorUtils.TryUpdateChangeVector(DocumentDatabase, changeVector, newEtag);
            if (result.IsValid)
            {
                context.LastDatabaseChangeVector = context.GetChangeVector(result.ChangeVector);
            }

            return context.LastDatabaseChangeVector;
        }

        public void SetDatabaseChangeVector(DocumentsOperationContext context, ChangeVector changeVector)
        {
            SetFullDatabaseChangeVector(context, changeVector);

            if (changeVector.TryRemoveIds(UnusedDatabaseIds, context, out changeVector) == false)
                ThrowOnNotUpdatedChangeVector(context, changeVector);

            var tree = context.Transaction.InnerTransaction.ReadTree(GlobalTreeSlice);
            using (Slice.From(context.Allocator, changeVector, out var slice))
            {
                tree.Add(GlobalChangeVectorSlice, slice);
            }
        }

        public static string GetFullDatabaseChangeVector(DocumentsOperationContext context)
        {
            var tx = context.Transaction.InnerTransaction;
            var tree = tx.ReadTree(GlobalTreeSlice);
            var val = tree.Read(GlobalFullChangeVectorSlice);
            if (val == null)
            {
                return GetDatabaseChangeVector(context);
            }
            return Encodings.Utf8.GetString(val.Reader.Base, val.Reader.Length);

        }

        public void SetFullDatabaseChangeVector(DocumentsOperationContext context, string changeVector)
        {
            var fullChangeVector = ChangeVectorUtils.MergeVectors(changeVector, GetFullDatabaseChangeVector(context));

            var tree = context.Transaction.InnerTransaction.ReadTree(GlobalTreeSlice);
            using (Slice.From(context.Allocator, fullChangeVector, out var slice))
            {
                tree.Add(GlobalFullChangeVectorSlice, slice);
            }
        }

        [Conditional("DEBUG")]
        private static void ThrowOnNotUpdatedChangeVector(DocumentsOperationContext context, ChangeVector changeVector)
        {
            var globalChangeVector = GetDatabaseChangeVector(context);

            if (context.SkipChangeVectorValidation)
                return;

            if (globalChangeVector.IsEqual(changeVector) == false &&
                globalChangeVector.IsNullOrEmpty == false &&
                // globalChangeVector.ToChangeVector().OrderByDescending(x => x).SequenceEqual(changeVector.ToChangeVector().OrderByDescending(x => x)) == false &&
                ChangeVectorUtils.GetConflictStatus(changeVector, globalChangeVector) != ConflictStatus.Update)
            {
                throw new InvalidOperationException($"Global Change Vector wasn't updated correctly. " +
                                                    $"Conflict status: {ChangeVectorUtils.GetConflictStatus(changeVector, globalChangeVector)}, " + System.Environment.NewLine +
                                                    $"Current global Change Vector: {globalChangeVector}, New Change Vector: {changeVector}");
            }
        }

        public static long ReadLastDocumentEtag(Transaction tx)
        {
            if (tx.IsWriteTransaction == false)
            {
                if (tx.LowLevelTransaction.ImmutableExternalState is DocumentTransactionCache cache)
                {
                    return cache.LastDocumentEtag;
                }
            }

            return ReadLastEtagFrom(tx, AllDocsEtagsSlice);
        }

        public static long ReadLastTombstoneEtag(Transaction tx)
        {
            if (tx.IsWriteTransaction == false)
            {
                if (tx.LowLevelTransaction.ImmutableExternalState is DocumentTransactionCache cache)
                {
                    return cache.LastTombstoneEtag;
                }
            }
            return ReadLastEtagFrom(tx, AllTombstonesEtagsSlice);
        }

        public static long ReadLastConflictsEtag(Transaction tx)
        {
            if (tx.IsWriteTransaction == false)
            {
                if (tx.LowLevelTransaction.ImmutableExternalState is DocumentTransactionCache cache)
                {
                    return cache.LastConflictEtag;
                }
            }
            return ReadLastEtagFrom(tx, Schemas.Conflicts.AllConflictedDocsEtagsSlice);
        }

        public static long ReadLastRevisionsEtag(Transaction tx)
        {
            if (tx.IsWriteTransaction == false)
            {
                if (tx.LowLevelTransaction.ImmutableExternalState is DocumentTransactionCache cache)
                {
                    return cache.LastRevisionsEtag;
                }
            }
            return ReadLastEtagFrom(tx, Schemas.Revisions.AllRevisionsEtagsSlice);
        }

        public long ReadLastAttachmentsEtag(Transaction tx)
        {
            if (tx.IsWriteTransaction == false)
            {
                if (tx.LowLevelTransaction.ImmutableExternalState is DocumentTransactionCache cache)
                {
                    return cache.LastAttachmentsEtag;
                }
            }

            return AttachmentsStorage.ReadLastEtag(tx);
        }

        public static long ReadLastCountersEtag(Transaction tx)
        {
            if (tx.IsWriteTransaction == false)
            {
                if (tx.LowLevelTransaction.ImmutableExternalState is DocumentTransactionCache cache)
                {
                    return cache.LastCounterEtag;
                }
            }
            return ReadLastEtagFrom(tx, Schemas.Counters.AllCountersEtagSlice);
        }

        public static long ReadLastTimeSeriesEtag(Transaction tx)
        {
            if (tx.IsWriteTransaction == false)
            {
                if (tx.LowLevelTransaction.ImmutableExternalState is DocumentTransactionCache cache)
                {
                    return cache.LastTimeSeriesEtag;
                }
            }
            return ReadLastEtagFrom(tx, Schemas.TimeSeries.AllTimeSeriesEtagSlice);
        }

        private static long ReadLastEtagFrom(Transaction tx, Slice name)
        {
            using (var fst = new FixedSizeTree(tx.LowLevelTransaction,
                tx.LowLevelTransaction.RootObjects,
                name, sizeof(long),
                clone: false))
            {
                using (var it = fst.Iterate())
                {
                    if (it.SeekToLast())
                        return it.CurrentKey;
                }
            }

            return 0;
        }

        public long ReadLastEtag(Transaction tx)
        {
            if (tx.IsWriteTransaction == false)
            {
                if (tx.LowLevelTransaction.ImmutableExternalState is DocumentTransactionCache cache)
                {
                    return cache.LastEtag;
                }
            }

            var tree = tx.CreateTree(EtagsSlice);
            var readResult = tree.Read(LastEtagSlice);
            long lastEtag = 0;
            if (readResult != null)
                lastEtag = readResult.Reader.ReadLittleEndianInt64();

            var lastDocumentEtag = ReadLastDocumentEtag(tx);
            if (lastDocumentEtag > lastEtag)
                lastEtag = lastDocumentEtag;

            var lastTombstoneEtag = ReadLastTombstoneEtag(tx);
            if (lastTombstoneEtag > lastEtag)
                lastEtag = lastTombstoneEtag;

            var lastConflictEtag = ReadLastConflictsEtag(tx);
            if (lastConflictEtag > lastEtag)
                lastEtag = lastConflictEtag;

            var lastRevisionsEtag = ReadLastRevisionsEtag(tx);
            if (lastRevisionsEtag > lastEtag)
                lastEtag = lastRevisionsEtag;

            var lastAttachmentEtag = ReadLastAttachmentsEtag(tx);
            if (lastAttachmentEtag > lastEtag)
                lastEtag = lastAttachmentEtag;

            var lastCounterEtag = ReadLastCountersEtag(tx);
            if (lastCounterEtag > lastEtag)
                lastEtag = lastCounterEtag;

            var lastTimeSeriesEtag = ReadLastTimeSeriesEtag(tx);
            if (lastTimeSeriesEtag > lastEtag)
                lastEtag = lastTimeSeriesEtag;

            return lastEtag;
        }

        public IEnumerable<Document> GetDocumentsStartingWith(DocumentsOperationContext context, string idPrefix, string startAfterId,
            long start, long take, string collection, Reference<long> skippedResults, DocumentFields fields = DocumentFields.All, CancellationToken token = default)
        {
            var isAllDocs = collection == Constants.Documents.Collections.AllDocumentsCollection;
            var isEmptyCollection = collection == Constants.Documents.Collections.EmptyCollection;
            var requestedDataField = fields.HasFlag(DocumentFields.Data);
            if (isAllDocs == false && requestedDataField == false)
                fields |= DocumentFields.Data;

            using (var collectionAsLazyString = context.GetLazyString(collection))
            {
                // we request ALL documents that start with `idPrefix` and filter it here by the collection name
                foreach (var doc in GetDocumentsStartingWith(context, idPrefix, null, null, startAfterId, start, take: long.MaxValue, fields: fields))
                {
                    token.ThrowIfCancellationRequested();

                    if (isAllDocs)
                    {
                        if (take-- < 0)
                            break;

                        yield return doc;
                        continue;
                    }

                    if (IsCollectionMatch(doc) == false)
                    {
                        skippedResults.Value++;
                        doc.Dispose();
                        continue;
                    }

                    if (requestedDataField == false)
                    {
                        doc.Data.Dispose();
                        doc.Data = null;
                    }

                    if (take-- <= 0)
                    {
                        doc.Dispose();
                        break;
                    }

                    yield return doc;
                }

                bool IsCollectionMatch(Document doc)
                {
                    if (doc.TryGetMetadata(out var metadata) == false)
                        return false;

                    if (metadata.TryGet(Constants.Documents.Metadata.Collection, out LazyStringValue c) == false)
                        return false;

                    if (c != null)
                    {
                        if (collectionAsLazyString.EqualsOrdinalIgnoreCase(c) == false)
                            return false;
                    }
                    else
                    {
                        if (isEmptyCollection == false)
                            return false;
                    }

                    return true;
                }
            }
        }

        public IEnumerable<Document> GetDocumentsStartingWith(DocumentsOperationContext context, string idPrefix, string matches, string exclude, string startAfterId,
            long start, long take, Reference<long> skip = null, DocumentFields fields = DocumentFields.All, CancellationToken token = default)
        {
            var table = new Table(DocsSchema, context.Transaction.InnerTransaction);

            var isStartAfter = string.IsNullOrWhiteSpace(startAfterId) == false;
            var needsWildcardMatch = string.IsNullOrEmpty(matches) == false || string.IsNullOrEmpty(exclude) == false;

            var startAfterSlice = Slices.Empty;
            using (DocumentIdWorker.GetSliceFromId(context, idPrefix, out Slice prefixSlice))
            using (isStartAfter ? (IDisposable)DocumentIdWorker.GetSliceFromId(context, startAfterId, out startAfterSlice) : null)
            {
                foreach (var result in table.SeekByPrimaryKeyPrefix(prefixSlice, startAfterSlice, skip?.Value ?? 0))
                {
                    token.ThrowIfCancellationRequested();

                    var document = TableValueToDocument(context, ref result.Value.Reader, fields);
                    string documentId = document.Id;
                    if (documentId.StartsWith(idPrefix, StringComparison.OrdinalIgnoreCase) == false)
                    {
                        document.Dispose();
                        break;
                    }

                    if (needsWildcardMatch)
                    {
                        var idTest = documentId.Substring(idPrefix.Length);
                        if (WildcardMatcher.Matches(matches, idTest) == false || WildcardMatcher.MatchesExclusion(exclude, idTest))
                        {
                            if (skip != null)
                                skip.Value++;

                            document.Dispose();
                            continue;
                        }
                    }

                    if (start > 0)
                    {
                        if (skip != null)
                            skip.Value++;

                        start--;
                        document.Dispose();
                        continue;
                    }

                    if (take-- <= 0)
                    {
                        document.Dispose();
                        yield break;
                    }

                    yield return document;
                }
            }
        }

        public IEnumerable<Document> GetDocumentsInReverseEtagOrder(DocumentsOperationContext context, long start, long take)
        {
            var table = new Table(DocsSchema, context.Transaction.InnerTransaction);

            // ReSharper disable once LoopCanBeConvertedToQuery
            foreach (var result in table.SeekBackwardFromLast(DocsSchema.FixedSizeIndexes[AllDocsEtagsSlice], start))
            {
                if (take-- <= 0)
                    yield break;
                yield return TableValueToDocument(context, ref result.Reader);
            }
        }

        public IEnumerable<Document> GetDocumentsInReverseEtagOrderFrom(DocumentsOperationContext context, long etag, long take, long skip)
        {
            var table = new Table(DocsSchema, context.Transaction.InnerTransaction);

            // ReSharper disable once LoopCanBeConvertedToQuery
            foreach (var result in table.SeekBackwardFrom(DocsSchema.FixedSizeIndexes[AllDocsEtagsSlice], etag, skip))
            {
                if (take-- <= 0)
                    yield break;
                yield return TableValueToDocument(context, ref result.Reader);
            }
        }

        public IEnumerable<Document> GetDocumentsInReverseEtagOrder(DocumentsOperationContext context, string collection, long start, long take)
        {
            var collectionName = GetCollection(collection, throwIfDoesNotExist: false);
            if (collectionName == null)
                yield break;

            var table = context.Transaction.InnerTransaction.OpenTable(DocsSchema,
                collectionName.GetTableName(CollectionTableType.Documents));

            if (table == null)
                yield break;

            // ReSharper disable once LoopCanBeConvertedToQuery
            foreach (var result in table.SeekBackwardFromLast(DocsSchema.FixedSizeIndexes[CollectionEtagsSlice], start))
            {
                if (take-- <= 0)
                    yield break;
                yield return TableValueToDocument(context, ref result.Reader);
            }
        }

        private TestingStuff _forTestingPurposes;

        internal TestingStuff ForTestingPurposesOnly()
        {
            if (_forTestingPurposes != null)
                return _forTestingPurposes;

            return _forTestingPurposes = new TestingStuff();
        }

        internal sealed class TestingStuff
        {
            public ManualResetEventSlim DelayDocumentLoad;
        }
        
        public IEnumerable<Document> GetDocumentsFrom(DocumentsOperationContext context, long etag, long start, long take, DocumentFields fields = DocumentFields.All)
        {
            var table = new Table(DocsSchema, context.Transaction.InnerTransaction);
            // ReSharper disable once LoopCanBeConvertedToQuery
            foreach (var result in table.SeekForwardFrom(DocsSchema.FixedSizeIndexes[AllDocsEtagsSlice], etag, start))
            {
                if (take-- <= 0)
                {
                    yield break;
                }

                yield return TableValueToDocument(context, ref result.Reader, fields);
            }
        }

        public IEnumerable<DocumentReplicationItem> GetDocumentsFrom(DocumentsOperationContext context, long etag, DocumentFields fields = DocumentFields.All)
        {
            var table = new Table(DocsSchema, context.Transaction.InnerTransaction);

            // ReSharper disable once LoopCanBeConvertedToQuery
            foreach (var result in table.SeekForwardFrom(DocsSchema.FixedSizeIndexes[AllDocsEtagsSlice], etag, 0))
            {
                yield return DocumentReplicationItem.From(TableValueToDocument(context, ref result.Reader, fields), context);
            }
        }

        public IEnumerable<Document> GetDocuments(DocumentsOperationContext context, IEnumerable<Slice> ids, long start, long take, Reference<long> totalCount)
        {
            var table = new Table(DocsSchema, context.Transaction.InnerTransaction);

            foreach (var id in ids)
            {
                // id must be lowercased
                if (table.ReadByKey(id, out TableValueReader reader) == false)
                    continue;

                totalCount.Value++;

                if (start > 0)
                {
                    start--;
                    continue;
                }

                if (take-- <= 0)
                    continue; // we need to calculate totalCount correctly

                yield return TableValueToDocument(context, ref reader);
            }
        }

        public IEnumerable<Document> GetDocuments(DocumentsOperationContext context, IEnumerable<string> ids, long start, long take, Reference<long> totalCount)
        {
            var listOfIds = new List<Slice>();
            foreach (var id in ids)
            {
                Slice.From(context.Allocator, id.ToLowerInvariant(), out Slice slice);
                listOfIds.Add(slice);
            }

            return GetDocuments(context, listOfIds, start, take, totalCount);
        }

        public IEnumerable<Document> GetDocumentsForCollection(DocumentsOperationContext context, IEnumerable<Slice> ids, string collection, long start, long take, Reference<long> totalCount)
        {
            // we'll fetch all documents and do the filtering here since we must check the collection name
            foreach (var doc in GetDocuments(context, ids, start, int.MaxValue, totalCount))
            {
                if (collection == Constants.Documents.Collections.AllDocumentsCollection)
                {
                    yield return doc;
                    continue;
                }

                if (doc.TryGetMetadata(out var metadata) == false)
                {
                    totalCount.Value--;
                    continue;
                }
                if (metadata.TryGet(Constants.Documents.Metadata.Collection, out string c) == false)
                {
                    totalCount.Value--;
                    continue;
                }
                if (string.Equals(c, collection, StringComparison.OrdinalIgnoreCase) == false)
                {
                    totalCount.Value--;
                    continue;
                }

                if (take-- <= 0)
                    continue; // we need to calculate totalCount correctly

                yield return doc;
            }
        }

        public IEnumerable<Document> GetDocumentsFrom(DocumentsOperationContext context, string collection, long etag, long start, long take, DocumentFields fields = DocumentFields.All)
        {
            var collectionName = GetCollection(collection, throwIfDoesNotExist: false);
            if (collectionName == null)
                yield break;

            var table = context.Transaction.InnerTransaction.OpenTable(DocsSchema,
                collectionName.GetTableName(CollectionTableType.Documents));

            if (table == null)
                yield break;

            // ReSharper disable once LoopCanBeConvertedToQuery
            foreach (var result in table.SeekForwardFrom(DocsSchema.FixedSizeIndexes[CollectionEtagsSlice], etag, start))
            {
                if (take-- <= 0)
                    yield break;

                _forTestingPurposes?.DelayDocumentLoad?.Wait(DocumentDatabase.DatabaseShutdown);

                yield return TableValueToDocument(context, ref result.Reader, fields);
            }
        }

        public IEnumerable<Document> GetDocumentsFrom(DocumentsOperationContext context, List<string> collections, long etag, long take)
        {
            foreach (var collection in collections)
            {
                if (take <= 0)
                    yield break;

                foreach (var document in GetDocumentsFrom(context, collection, etag, 0, long.MaxValue))
                {
                    if (take-- <= 0)
                        yield break;

                    yield return document;
                }
            }
        }

        public DocumentOrTombstone GetDocumentOrTombstone(DocumentsOperationContext context, string id, DocumentFields fields = DocumentFields.All, bool throwOnConflict = true)
        {
            if (string.IsNullOrWhiteSpace(id))
                throw new ArgumentException("Argument is null or whitespace", nameof(id));
            if (context.Transaction == null)
                throw new ArgumentException("Context must be set with a valid transaction before calling Put", nameof(context));

            using (DocumentIdWorker.GetSliceFromId(context, id, out Slice lowerId))
            {
                return GetDocumentOrTombstone(context, lowerId, fields, throwOnConflict);
            }
        }

        public struct DocumentOrTombstone
        {
            public Document Document;
            public Tombstone Tombstone;
            public bool Missing => Document == null && Tombstone == null;
        }

        public DocumentOrTombstone GetDocumentOrTombstone(DocumentsOperationContext context, Slice lowerId, DocumentFields fields = DocumentFields.All, bool throwOnConflict = true)
        {
            if (context.Transaction == null)
            {
                DocumentPutAction.ThrowRequiresTransaction();
                return default(DocumentOrTombstone); // never hit
            }

            try
            {
                var doc = Get(context, lowerId, fields);
                if (doc != null)
                    return new DocumentOrTombstone { Document = doc };
            }
            catch (DocumentConflictException)
            {
                if (throwOnConflict)
                    throw;
                return new DocumentOrTombstone();
            }

            var tombstoneTable = new Table(TombstonesSchema, context.Transaction.InnerTransaction);

            // return tombstone in any collection with the requested id
            foreach (var (tombstoneKey, tvh) in tombstoneTable.SeekByPrimaryKeyPrefix(lowerId, Slices.Empty, 0))
            {
                if (IsTombstoneOfId(tombstoneKey, lowerId))
                {
                    return new DocumentOrTombstone
                    {
                        Tombstone = TableValueToTombstone(context, ref tvh.Reader)
                    };
                }
                break;
            }

            return new DocumentOrTombstone
            {
                Tombstone = null
            };
        }

        public Document Get(DocumentsOperationContext context, string id, DocumentFields fields = DocumentFields.All, bool throwOnConflict = true)
        {
            if (string.IsNullOrWhiteSpace(id))
                throw new ArgumentException("Argument is null or whitespace", nameof(id));
            if (context.Transaction == null)
                throw new ArgumentException("Context must be set with a valid transaction before calling Get", nameof(context));

            using (DocumentIdWorker.GetSliceFromId(context, id, out Slice lowerId))
            {
                return Get(context, lowerId, fields, throwOnConflict);
            }
        }

        public Document Get(DocumentsOperationContext context, Slice lowerId, DocumentFields fields = DocumentFields.All, bool throwOnConflict = true, bool skipValidationInDebug = false)
        {
            if (GetTableValueReaderForDocument(context, lowerId, throwOnConflict, out TableValueReader tvr) == false)
                return null;

            var doc = TableValueToDocument(context, ref tvr, fields, skipValidationInDebug);

            context.DocumentDatabase.HugeDocuments.AddIfDocIsHuge(doc);

            return doc;
        }

        public Document GetByEtag(DocumentsOperationContext context, long etag)
        {
            var table = new Table(DocsSchema, context.Transaction.InnerTransaction);
            var index = DocsSchema.FixedSizeIndexes[AllDocsEtagsSlice];

            if (table.Read(context.Allocator, index, etag, out var tvr) == false)
                return null;

            return TableValueToDocument(context, ref tvr);
        }

        public Tombstone GetTombstoneByEtag(DocumentsOperationContext context, long etag)
        {
            var table = new Table(TombstonesSchema, context.Transaction.InnerTransaction);
            var index = TombstonesSchema.FixedSizeIndexes[AllTombstonesEtagsSlice];

            if (table.Read(context.Allocator, index, etag, out var tvr) == false)
                return null;

            return TableValueToTombstone(context, ref tvr);
        }

        public long GetNumberOfTombstones(DocumentsOperationContext context)
        {
            var fstIndex = TombstonesSchema.FixedSizeIndexes[AllTombstonesEtagsSlice];
            var fst = context.Transaction.InnerTransaction.FixedTreeFor(fstIndex.Name, sizeof(long));
            return fst.NumberOfEntries;
        }

        public IEnumerable<LazyStringValue> GetAllIds(DocumentsOperationContext context)
        {
            var table = new Table(DocsSchema, context.Transaction.InnerTransaction);

            // ReSharper disable once LoopCanBeConvertedToQuery
            foreach (var result in table.SeekForwardFrom(DocsSchema.FixedSizeIndexes[AllDocsEtagsSlice], 0, 0))
            {
                yield return TableValueToId(context, (int)DocumentsTable.Id, ref result.Reader);
            }
        }

        public (int ActualSize, int AllocatedSize)? GetDocumentMetrics(DocumentsOperationContext context, string id)
        {
            using (DocumentIdWorker.GetSliceFromId(context, id, out Slice lowerId))
            {
                var table = new Table(DocsSchema, context.Transaction.InnerTransaction);

                if (table.ReadByKey(lowerId, out var tvr) == false)
                {
                    return null;
                }
                var allocated = table.GetAllocatedSize(tvr.Id);

                return (tvr.Size, allocated);
            }
        }

        public bool GetTableValueReaderForDocument(DocumentsOperationContext context, Slice lowerId, bool throwOnConflict, out TableValueReader tvr)
        {
            var table = new Table(DocsSchema, context.Transaction.InnerTransaction);

            if (table.ReadByKey(lowerId, out tvr) == false)
            {
                if (throwOnConflict && ConflictsStorage.ConflictsCount > 0)
                    ConflictsStorage.ThrowOnDocumentConflict(context, lowerId);

                return false;
            }
            return true;
        }

        public bool HasMoreOfTombstonesAfter(
            DocumentsOperationContext context,
            long etag,
            int maxAllowed)
        {
            var table = new Table(TombstonesSchema, context.Transaction.InnerTransaction);

            // ReSharper disable once LoopCanBeConvertedToQuery
            foreach (var _ in table.SeekForwardFrom(TombstonesSchema.FixedSizeIndexes[AllTombstonesEtagsSlice], etag, 0))
            {
                if (maxAllowed-- < 0)
                    return true;
            }
            return false;
        }

        public IEnumerable<Tombstone> GetTombstonesFrom(DocumentsOperationContext context, long etag, long start, long take)
        {
            var table = new Table(TombstonesSchema, context.Transaction.InnerTransaction);

            // ReSharper disable once LoopCanBeConvertedToQuery
            foreach (var result in table.SeekForwardFrom(TombstonesSchema.FixedSizeIndexes[AllTombstonesEtagsSlice], etag, start))
            {
                if (take-- <= 0)
                    yield break;

                yield return TableValueToTombstone(context, ref result.Reader);
            }
        }

        public GetTombstonesPreviewResult GetTombstonesPreviewResult(DocumentsOperationContext context, long etag, long start, long take)
        {
            var table = new Table(TombstonesSchema, context.Transaction.InnerTransaction);

            var tombstones = new List<Tombstone>();
            foreach (var result in table.SeekForwardFrom(TombstonesSchema.FixedSizeIndexes[AllTombstonesEtagsSlice], etag, start))
            {
                if (take-- <= 0)
                    break;

                var tombstone = TableValueToTombstone(context, ref result.Reader);
                tombstones.Add(tombstone.CloneInternal(context));
            }

            return new GetTombstonesPreviewResult
            {
                Tombstones = tombstones
            };
        }

        public IEnumerable<Tombstone> GetTombstonesInReverseEtagOrderFrom(DocumentsOperationContext context, long etag, long start, long take)
        {
            var table = new Table(TombstonesSchema, context.Transaction.InnerTransaction);

            // ReSharper disable once LoopCanBeConvertedToQuery
            foreach (var result in table.SeekBackwardFrom(TombstonesSchema.FixedSizeIndexes[AllTombstonesEtagsSlice], etag, start))
            {
                if (take-- <= 0)
                    yield break;

                yield return TableValueToTombstone(context, ref result.Reader);
            }
        }

        public Tombstone GetTombstoneAtOrBefore(DocumentsOperationContext context, long etag)
        {
            return GetTombstonesInReverseEtagOrderFrom(context, etag, 0, 2).FirstOrDefault(t => t.Etag <= etag);
        }

        public IEnumerable<Tombstone> GetTombstonesFrom(DocumentsOperationContext context, List<string> collections, long etag, long take)
        {
            foreach (var collection in collections)
            {
                if (take <= 0)
                    yield break;

                foreach (var tombstone in GetTombstonesFrom(context, collection, etag, 0, long.MaxValue))
                {
                    if (take-- <= 0)
                        yield break;

                    yield return tombstone;
                }
            }
        }

        public IEnumerable<ReplicationBatchItem> GetTombstonesFrom(DocumentsOperationContext context, long etag, bool revisionTombstonesWithId = true)
        {
            var table = new Table(TombstonesSchema, context.Transaction.InnerTransaction);

            // ReSharper disable once LoopCanBeConvertedToQuery
            foreach (var result in table.SeekForwardFrom(TombstonesSchema.FixedSizeIndexes[AllTombstonesEtagsSlice], etag, 0))
            {
                var tombstoneItem = TombstoneReplicationItem.From(context, TableValueToTombstone(context, ref result.Reader));

                if (revisionTombstonesWithId == false && tombstoneItem is RevisionTombstoneReplicationItem revisionTombstone)
                    revisionTombstone.StripDocumentIdFromKeyIfNeeded(context);

                yield return tombstoneItem;
            }
        }

        public IEnumerable<Tombstone> GetAttachmentTombstonesFrom(
            DocumentsOperationContext context,
            long etag,
            long start,
            long take)
        {
            var table = context.Transaction.InnerTransaction.OpenTable(TombstonesSchema, Schemas.Attachments.AttachmentsTombstones);

            if (table == null)
                yield break;

            // ReSharper disable once LoopCanBeConvertedToQuery
            foreach (var result in table.SeekForwardFrom(TombstonesSchema.FixedSizeIndexes[CollectionEtagsSlice], etag, start))
            {
                if (take-- <= 0)
                    yield break;

                yield return TableValueToTombstone(context, ref result.Reader);
            }
        }

        private Table GetTombstoneTableForCollection(DocumentsOperationContext context, string collection)
        {
            string tableName;

            if (collection == Schemas.Attachments.AttachmentsTombstones ||
                collection == Schemas.Revisions.RevisionsTombstones)
            {
                tableName = collection;
            }
            else
            {
                var collectionName = GetCollection(collection, throwIfDoesNotExist: false);
                if (collectionName == null)
                    return null;

                tableName = collectionName.GetTableName(CollectionTableType.Tombstones);
            }

            var table = context.Transaction.InnerTransaction.OpenTable(TombstonesSchema, tableName);
            return table;
        }

        public long TombstonesCountForCollection(DocumentsOperationContext context, string collection)
        {
            var table = GetTombstoneTableForCollection(context, collection);
            return table?.NumberOfEntries ?? 0;
        }

        public long TombstonesSizeForCollectionInBytes(DocumentsOperationContext context, string collection)
        {
            var table = GetTombstoneTableForCollection(context, collection);
            return table?.GetReport(includeDetails: false).AllocatedSpaceInBytes ?? 0;
        }

        public IEnumerable<Tombstone> GetTombstonesFrom(
            DocumentsOperationContext context,
            string collection,
            long etag,
            long start,
            long take)
        {
            string tableName;

            if (collection == Schemas.Attachments.AttachmentsTombstones ||
                collection == Schemas.Revisions.RevisionsTombstones)
            {
                tableName = collection;
            }
            else
            {
                var collectionName = GetCollection(collection, throwIfDoesNotExist: false);
                if (collectionName == null)
                    yield break;

                tableName = collectionName.GetTableName(CollectionTableType.Tombstones);
            }

            var table = context.Transaction.InnerTransaction.OpenTable(TombstonesSchema, tableName);

            if (table == null)
                yield break;

            // ReSharper disable once LoopCanBeConvertedToQuery
            foreach (var result in table.SeekForwardFrom(TombstonesSchema.FixedSizeIndexes[CollectionEtagsSlice], etag, start))
            {
                if (take-- <= 0)
                    yield break;

                yield return TableValueToTombstone(context, ref result.Reader);
            }
        }

        public long GetLastDocumentEtag(Transaction tx, string collection)
        {
            if (tx.IsWriteTransaction == false)
            {
                if (tx.LowLevelTransaction.ImmutableExternalState is DocumentTransactionCache cache)
                {
                    if (cache.LastEtagsByCollection.TryGetValue(collection, out var col))
                        return col.LastDocumentEtag;
                }
            }
            Table.TableValueHolder result = null;
            if (LastDocument(tx, collection, ref result) == false)
                return 0;

            return TableValueToEtag((int)DocumentsTable.Etag, ref result.Reader);
        }

        public string GetLastDocumentChangeVector(Transaction tx, JsonOperationContext ctx, string collection)
        {
            if (tx.IsWriteTransaction == false)
            {
                if (tx.LowLevelTransaction.ImmutableExternalState is DocumentTransactionCache cache)
                {
                    if (cache.LastEtagsByCollection.TryGetValue(collection, out var col))
                        return col.LastChangeVector;
                }
            }
            Table.TableValueHolder result = null;
            if (LastDocument(tx, collection, ref result) == false)
                return null;

            return TableValueToChangeVector(ctx, (int)DocumentsTable.ChangeVector, ref result.Reader);
        }

        private bool LastDocument(Transaction transaction, string collection, ref Table.TableValueHolder result)
        {
            var collectionName = GetCollection(collection, throwIfDoesNotExist: false);
            if (collectionName == null)
                return false;

            return ReadLastDocument(transaction, collectionName, CollectionTableType.Documents, ref result);
        }

        private bool ReadLastDocument(Transaction transaction, CollectionName collectionName, CollectionTableType collectionType, ref Table.TableValueHolder result)
        {
            var table = transaction.OpenTable(DocsSchema,
                collectionName.GetTableName(collectionType)
            );

            // ReSharper disable once UseNullPropagation
            if (table == null)
                return false;

            result = table.ReadLast(DocsSchema.FixedSizeIndexes[CollectionEtagsSlice]);
            if (result == null)
                return false;

            return true;
        }

        public long GetLastTombstoneEtag(Transaction tx, string collection)
        {
            if (tx.IsWriteTransaction == false)
            {
                if (tx.LowLevelTransaction.ImmutableExternalState is DocumentTransactionCache cache)
                {
                    if (cache.LastEtagsByCollection.TryGetValue(collection, out var col))
                        return col.LastTombstoneEtag;
                }
            }

            var collectionName = GetCollection(collection, throwIfDoesNotExist: false);
            if (collectionName == null)
                return 0;

            var table = tx.OpenTable(TombstonesSchema,
                collectionName.GetTableName(CollectionTableType.Tombstones));

            // ReSharper disable once UseNullPropagation
            if (table == null)
                return 0;

            var result = table.ReadLast(TombstonesSchema.FixedSizeIndexes[CollectionEtagsSlice]);
            if (result == null)
                return 0;

            return TableValueToEtag(1, ref result.Reader);
        }

        public bool HasTombstonesWithEtagGreaterThanStartAndLowerThanOrEqualToEnd(DocumentsOperationContext context, string collection,
            long start,
            long end)
        {
            if (start >= end)
                return false;

            var collectionName = GetCollection(collection, throwIfDoesNotExist: false);
            if (collectionName == null)
                return false;

            var table = context.Transaction.InnerTransaction.OpenTable(TombstonesSchema,
                collectionName.GetTableName(CollectionTableType.Tombstones));

            if (table == null)
                return false;

            return table.HasEntriesGreaterThanStartAndLowerThanOrEqualToEnd(TombstonesSchema.FixedSizeIndexes[CollectionEtagsSlice], start, end);
        }

        [MethodImpl(MethodImplOptions.AggressiveInlining)]
        internal Document TableValueToDocument(DocumentsOperationContext context, ref TableValueReader tvr, DocumentFields fields = DocumentFields.All, bool skipValidationInDebug = false)
        {
            var document = ParseDocument(context, ref tvr, fields);
#if DEBUG
            if (skipValidationInDebug == false)
            {
                Transaction.DebugDisposeReaderAfterTransaction(context.Transaction.InnerTransaction, document.Data);
                DocumentPutAction.AssertMetadataWasFiltered(document.Data);
                AssertMetadataKey(document.Id, document.Data, document.Flags, DocumentFlags.HasAttachments, Constants.Documents.Metadata.Attachments);
                AssertMetadataKey(document.Id, document.Data, document.Flags, DocumentFlags.HasCounters, Constants.Documents.Metadata.Counters);
                AssertMetadataKey(document.Id, document.Data, document.Flags, DocumentFlags.HasTimeSeries, Constants.Documents.Metadata.TimeSeries);
            }
#endif
            return document;
        }

        [Conditional("DEBUG")]
        public void AssertMetadataKey(string id, BlittableJsonReaderObject document, DocumentFlags flags, DocumentFlags assertionFlag, string assertionKey)
        {
            if (document == null)
                return;

            if (flags.Contain(assertionFlag))
            {
                if (document.TryGet(Constants.Documents.Metadata.Key, out BlittableJsonReaderObject metadata) == false ||
                    metadata.TryGet(assertionKey, out BlittableJsonReaderArray _) == false)
                {
                    Debug.Assert(false, $"Found {assertionFlag} flag but {assertionKey} is missing from metadata in document {id} (database: {DocumentDatabase.Name}).");
                }
            }
            else
            {
                if (document.TryGet(Constants.Documents.Metadata.Key, out BlittableJsonReaderObject metadata) &&
                    metadata.TryGet(assertionKey, out BlittableJsonReaderArray values))
                {
                    Debug.Assert(false, $"Found {assertionKey}({values.Length}) in metadata but {assertionFlag} flag is missing in document {id} (database: {DocumentDatabase.Name}).");
                }
            }
        }

        [MethodImpl(MethodImplOptions.AggressiveInlining)]
        private static Document ParseDocument(JsonOperationContext context, ref TableValueReader tvr, DocumentFields fields)
        {
            if (fields == DocumentFields.All)
            {
                return new Document
                {
                    StorageId = tvr.Id,
                    LowerId = TableValueToString(context, (int)DocumentsTable.LowerId, ref tvr),
                    Id = TableValueToId(context, (int)DocumentsTable.Id, ref tvr),
                    Etag = TableValueToEtag((int)DocumentsTable.Etag, ref tvr),
                    Data = new BlittableJsonReaderObject(tvr.Read((int)DocumentsTable.Data, out int size), size, context),
                    ChangeVector = TableValueToChangeVector(context, (int)DocumentsTable.ChangeVector, ref tvr),
                    LastModified = TableValueToDateTime((int)DocumentsTable.LastModified, ref tvr),
                    Flags = TableValueToFlags((int)DocumentsTable.Flags, ref tvr),
                    TransactionMarker = TableValueToShort((int)DocumentsTable.TransactionMarker, nameof(DocumentsTable.TransactionMarker), ref tvr),
                };
            }

            return ParseDocumentPartial(context, ref tvr, fields);
        }

        private static Document ParseDocumentPartial(JsonOperationContext context, ref TableValueReader tvr, DocumentFields fields)
        {
            var result = new Document();

            if (fields.Contain(DocumentFields.LowerId))
                result.LowerId = TableValueToString(context, (int)DocumentsTable.LowerId, ref tvr);

            if (fields.Contain(DocumentFields.Id))
                result.Id = TableValueToId(context, (int)DocumentsTable.Id, ref tvr);

            if (fields.Contain(DocumentFields.Data))
                result.Data = new BlittableJsonReaderObject(tvr.Read((int)DocumentsTable.Data, out int size), size, context);

            if (fields.Contain(DocumentFields.ChangeVector))
                result.ChangeVector = TableValueToChangeVector(context, (int)DocumentsTable.ChangeVector, ref tvr);

            result.Etag = TableValueToEtag((int)DocumentsTable.Etag, ref tvr);
            result.LastModified = TableValueToDateTime((int)DocumentsTable.LastModified, ref tvr);
            result.Flags = TableValueToFlags((int)DocumentsTable.Flags, ref tvr);
            result.StorageId = tvr.Id;
            result.TransactionMarker = TableValueToShort((int)DocumentsTable.TransactionMarker, nameof(DocumentsTable.TransactionMarker), ref tvr);

            return result;
        }

        public static Document ParseRawDataSectionDocumentWithValidation(JsonOperationContext context, ref TableValueReader tvr, int expectedSize)
        {
            tvr.Read((int)DocumentsTable.Data, out int size);
            if (size > expectedSize || size <= 0)
                throw new ArgumentException("Data size is invalid, possible corruption when parsing BlittableJsonReaderObject", nameof(size));

            return ParseDocument(context, ref tvr, DocumentFields.All);
        }

        public static Tombstone TableValueToTombstone(JsonOperationContext context, ref TableValueReader tvr)
        {
            if (tvr.Pointer == null)
                return null;

            var result = new Tombstone
            {
                StorageId = tvr.Id,
                LowerId = TableValueToString(context, (int)TombstoneTable.LowerId, ref tvr),
                Etag = TableValueToEtag((int)TombstoneTable.Etag, ref tvr),
                DeletedEtag = TableValueToEtag((int)TombstoneTable.DeletedEtag, ref tvr),
                Type = *(Tombstone.TombstoneType*)tvr.Read((int)TombstoneTable.Type, out int _),
                TransactionMarker = *(short*)tvr.Read((int)TombstoneTable.TransactionMarker, out int _),
                ChangeVector = TableValueToChangeVector(context, (int)TombstoneTable.ChangeVector, ref tvr),
                LastModified = TableValueToDateTime((int)TombstoneTable.LastModified, ref tvr),
                Flags = TableValueToFlags((int)TombstoneTable.Flags, ref tvr)
            };

            switch (result.Type)
            {
                case Tombstone.TombstoneType.Document:
                    result.Collection = TableValueToId(context, (int)TombstoneTable.Collection, ref tvr);
                    result.LowerId = UnwrapLowerIdIfNeeded(context, result.LowerId);
                    break;
                case Tombstone.TombstoneType.Revision:
                    result.Collection = TableValueToId(context, (int)TombstoneTable.Collection, ref tvr);
                    break;
            }

            return result;
        }

        public DeleteOperationResult? Delete(DocumentsOperationContext context, string id, DocumentFlags flags)
        {
            using (DocumentIdWorker.GetSliceFromId(context, id, out Slice lowerId))
            {
                return Delete(context, lowerId, id, expectedChangeVector: null, newFlags: flags);
            }
        }

        public DeleteOperationResult? Delete(DocumentsOperationContext context, string id, string expectedChangeVector, DocumentFlags newFlags = DocumentFlags.None)
        {
            using (DocumentIdWorker.GetSliceFromId(context, id, out Slice lowerId))
            using (var cv = context.GetLazyString(expectedChangeVector))
            {
                return Delete(context, lowerId, id, expectedChangeVector: cv, newFlags: newFlags);
            }
        }

        public DeleteOperationResult? Delete(DocumentsOperationContext context, Slice lowerId, string id,
            LazyStringValue expectedChangeVector, long? lastModifiedTicks = null, ChangeVector changeVector = null,
            CollectionName collectionName = null, NonPersistentDocumentFlags nonPersistentFlags = NonPersistentDocumentFlags.None,
            DocumentFlags newFlags = DocumentFlags.None)
        {
            var local = GetDocumentOrTombstone(context, lowerId, throwOnConflict: false);
            var modifiedTicks = GetOrCreateLastModifiedTicks(lastModifiedTicks);

            if (local.Tombstone != null)
            {
                if (expectedChangeVector != null)
                    throw new ConcurrencyException($"Document {local.Tombstone.LowerId} does not exist, but delete was called with change vector '{expectedChangeVector}'. " +
                                                   "Optimistic concurrency violation, transaction will be aborted.")
                    {
                        Id = local.Tombstone.LowerId,
                        ExpectedChangeVector = expectedChangeVector
                    };

                var localCollection = ExtractCollectionName(context, local.Tombstone.Collection);
                if (collectionName == null || local.Tombstone.Collection.Equals(collectionName.Name))
                {
                    collectionName = localCollection;
                }
                else
                {
                    // ensure the table for the tombstones is created
                    ExtractCollectionName(context, collectionName.Name);
                }

                DocumentPut.DeleteTombstoneIfNeeded(context, collectionName, lowerId);

                DocumentFlags flags;
                var localFlags = local.Tombstone.Flags.Strip(DocumentFlags.FromClusterTransaction);
                if (nonPersistentFlags.Contain(NonPersistentDocumentFlags.ByEnforceRevisionConfiguration))
                {
                    //after enforce revision configuration we don't have revision and we want to remove the flag from tombstone
                    flags = localFlags.Strip(DocumentFlags.HasRevisions);
                }
                else
                {
                    flags = localFlags | newFlags;
                    var revisionsStorage = DocumentDatabase.DocumentsStorage.RevisionsStorage;

                    if (nonPersistentFlags.Contain(NonPersistentDocumentFlags.FromReplication) &&
                        localFlags.Contain(DocumentFlags.HasRevisions) != newFlags.Contain(DocumentFlags.HasRevisions))
                    {
                        var count = revisionsStorage.GetRevisionsCount(context, id);
                        if (count == 0)
                            flags = flags.Strip(DocumentFlags.HasRevisions);
                    }
                    if (collectionName.IsHiLo == false &&
                        (flags & DocumentFlags.Artificial) != DocumentFlags.Artificial)
                    {
                        if (nonPersistentFlags.Contain(NonPersistentDocumentFlags.FromReplication) == false &&
                            (revisionsStorage.Configuration != null || flags.Contain(DocumentFlags.Resolved)))
                        {
                            revisionsStorage.Delete(context, id, lowerId, collectionName, context.GetChangeVector(changeVector ?? local.Tombstone.ChangeVector),
                                modifiedTicks, nonPersistentFlags, newFlags);
                        }
                    }
                }

                // we update the tombstone
                var etag = CreateTombstone(context,
                    lowerId,
                    local.Tombstone.Etag,
                    collectionName,
                    local.Tombstone.ChangeVector,
                    modifiedTicks,
                    changeVector,
                    flags,
                    nonPersistentFlags).Etag;

                EnsureLastEtagIsPersisted(context, etag);

                // We have to raise the notification here because even though we have deleted
                // a deleted value, we changed the change vector. And maybe we need to replicate
                // that. Another issue is that the last tombstone etag has changed, and we need
                // to let the indexes catch up to us here, even if they'll just do a noop.

                context.Transaction.AddAfterCommitNotification(new DocumentChange
                {
                    Type = DocumentChangeTypes.Delete,
                    Id = id,
                    ChangeVector = changeVector,
                    CollectionName = collectionName.Name,
                });

                return new DeleteOperationResult
                {
                    Collection = collectionName,
                    Etag = etag
                };
            }

            if (local.Document != null)
            {
                // just delete the document
                var doc = local.Document;
                if (expectedChangeVector != null && ChangeVector.CompareVersion(doc.ChangeVector, expectedChangeVector, context) != 0)
                    ThrowConcurrencyException(id, expectedChangeVector, doc.ChangeVector);

                collectionName = ExtractCollectionName(context, doc.Data);
                var table = context.Transaction.InnerTransaction.OpenTable(DocsSchema, collectionName.GetTableName(CollectionTableType.Documents));
                var flags = GetFlagsFromOldDocument(newFlags, doc.Flags, nonPersistentFlags);

                long etag;
                using (Slice.From(context.Allocator, doc.LowerId, out Slice tombstoneId))
                {
                    var tombstone = CreateTombstone(
                        context,
                        tombstoneId,
                        doc.Etag,
                        collectionName,
                        doc.ChangeVector,
                        modifiedTicks,
                        changeVector,
                        flags,
                        nonPersistentFlags);
                    changeVector = context.GetChangeVector(tombstone.ChangeVector);
                    etag = tombstone.Etag;
                }

                EnsureLastEtagIsPersisted(context, etag);

                var revisionsStorage = DocumentDatabase.DocumentsStorage.RevisionsStorage;
                var tombstoneChangeVector = context.GetChangeVector(changeVector ?? local.Tombstone?.ChangeVector);

                if (collectionName.IsHiLo == false &&
                    ((flags & DocumentFlags.Artificial) != DocumentFlags.Artificial) &&
                    (nonPersistentFlags.Contain(NonPersistentDocumentFlags.FromReplication) == false))
                {
                    var shouldVersion = DocumentDatabase.DocumentsStorage.RevisionsStorage.ShouldVersionDocument(
                        collectionName, nonPersistentFlags, local.Document.Data, null, context, id, lastModifiedTicks, ref flags, out var configuration);

                    if (shouldVersion || flags.Contain(DocumentFlags.HasRevisions))
                    {
                        var localChangeVector = context.GetChangeVector(local.Document.ChangeVector);
                        if (DocumentDatabase.DocumentsStorage.RevisionsStorage.ShouldVersionOldDocument(context, flags, local.Document.Data, localChangeVector, collectionName))
                        {
                            DocumentDatabase.DocumentsStorage.RevisionsStorage.Put(context, id, local.Document.Data, flags | DocumentFlags.HasRevisions | DocumentFlags.FromOldDocumentRevision, NonPersistentDocumentFlags.None,
                                localChangeVector, local.Document.LastModified.Ticks, configuration, collectionName);
                        }
                        flags |= DocumentFlags.HasRevisions;
                        revisionsStorage.Delete(context, id, lowerId, collectionName, tombstoneChangeVector,
                            modifiedTicks, nonPersistentFlags, newFlags);
                    }
                }

                if (flags.Contain(DocumentFlags.HasRevisions) &&
                    revisionsStorage.Configuration == null &&
                    flags.Contain(DocumentFlags.Resolved) == false &&
                    nonPersistentFlags.Contain(NonPersistentDocumentFlags.FromReplication) == false)
                    revisionsStorage.DeleteRevisionsFor(context, id, fromDelete: true);

                if (flags.Contain(DocumentFlags.HasRevisions) &&
                    revisionsStorage.Configuration != null &&
                    nonPersistentFlags.Contain(NonPersistentDocumentFlags.FromReplication))
                    revisionsStorage.Delete(context, id, lowerId, collectionName, tombstoneChangeVector,
                        modifiedTicks, nonPersistentFlags, newFlags);

                table.Delete(doc.StorageId);

                if (flags.Contain(DocumentFlags.HasAttachments))
                    AttachmentsStorage.DeleteAttachmentsOfDocument(context, lowerId, changeVector, modifiedTicks, newFlags);

                if (flags.Contain(DocumentFlags.HasCounters))
                    CountersStorage.DeleteCountersForDocument(context, id, collectionName);

                if (flags.Contain(DocumentFlags.HasTimeSeries))
                    TimeSeriesStorage.DeleteAllTimeSeriesForDocument(context, id, collectionName, flags);

                context.Transaction.AddAfterCommitNotification(new DocumentChange
                {
                    Type = DocumentChangeTypes.Delete,
                    Id = id,
                    ChangeVector = changeVector,
                    CollectionName = collectionName.Name,
                });

                return new DeleteOperationResult
                {
                    Collection = collectionName,
                    Etag = etag
                };
            }
            else
            {
                // we adding a tombstone without having any previous document, it could happened if this was called
                // from the incoming replication or if we delete document that wasn't exist at the first place.
                if (expectedChangeVector != null)
                    throw new ConcurrencyException($"Document {lowerId} does not exist, but delete was called with change vector '{expectedChangeVector}'. " +
                                                   "Optimistic concurrency violation, transaction will be aborted.");

                if (collectionName == null)
                {
                    // let's check the conflict storage
                    var collection = ConflictsStorage.GetFirstOrNullCollection(context, id);
                    if (collection == null)
                    {
                        // this basically mean that we tried to delete document that doesn't exist.
                        return null;
                    }

                    collectionName = new CollectionName(collection);
                }

                // ensures that the collection trees will be created
                collectionName = ExtractCollectionName(context, collectionName.Name);

                var etag = CreateTombstone(context,
                    lowerId,
                    GenerateNextEtagForReplicatedTombstoneMissingDocument(context),
                    collectionName,
                    null,
                    modifiedTicks,
                    changeVector,
                    newFlags,
                    nonPersistentFlags).Etag;

                return new DeleteOperationResult
                {
                    Collection = collectionName,
                    Etag = etag
                };
            }
        }

        [DoesNotReturn]
        private static void ThrowConcurrencyException(string id, string expected, string actual)
        {
            throw new ConcurrencyException($"Document {id} has change vector {actual}, but Delete was called with change vector '{expected}'. " +
                                           "Optimistic concurrency violation, transaction will be aborted.")
            {
                Id = id,
                ActualChangeVector = actual,
                ExpectedChangeVector = expected
            };
        }

        [MethodImpl(MethodImplOptions.AggressiveInlining)]
        public long GetOrCreateLastModifiedTicks(long? lastModifiedTicks)
        {
            if (lastModifiedTicks.HasValue)
            {
                Debug.Assert(lastModifiedTicks.Value != DateTime.MinValue.Ticks, $"lastModifiedTicks cannot have DateTime.MinValue. {_name}");
                return lastModifiedTicks.Value;
            }

            return DocumentDatabase.Time.GetUtcNow().Ticks;
        }

        public long GenerateNextEtagForReplicatedTombstoneMissingDocument(DocumentsOperationContext context)
        {
            // Tombstone.DeleteEtag is not relevant, but we need a unique one here
            // we use a negative value here to indicate a missing replicated tombstone
            var newEtag = GenerateNextEtag();
            EnsureLastEtagIsPersisted(context, newEtag);
            return -newEtag;
        }

        // Note: Make sure to call this with a separator, so you won't delete "users/11" for "users/1"
        public List<DeleteOperationResult> DeleteDocumentsStartingWith(DocumentsOperationContext context, string prefix, long maxDocsToDelete = long.MaxValue, Action<Document> beforeDeleted = null, DocumentFlags flags = DocumentFlags.None)
        {
            var deleteResults = new List<DeleteOperationResult>();

            var table = new Table(DocsSchema, context.Transaction.InnerTransaction);

            using (DocumentIdWorker.GetSliceFromId(context, prefix, out Slice prefixSlice))
            {
                while (true)
                {
                    if (table.SeekOnePrimaryKeyPrefix(prefixSlice, out var reader) == false)
                        break;

                    if (beforeDeleted != null)
                    {
                        var doc = TableValueToDocument(context, ref reader);

                        beforeDeleted(doc);
                    }

                    var id = TableValueToId(context, (int)DocumentsTable.Id, ref reader);

                    var deleteOperationResult = Delete(context, id, null, flags);
                    if (deleteOperationResult != null)
                        deleteResults.Add(deleteOperationResult.Value);

                    if (--maxDocsToDelete <= 0)
                        break;
                }
            }

            return deleteResults;
        }

        public struct DeleteOperationResult
        {
            public long Etag;
            public string ChangeVector;
            public CollectionName Collection;
        }

        public long GenerateNextEtag()
        {
            return Interlocked.Increment(ref _lastEtag); // use interlocked so the GetDatabaseChangeVector can read the latest version
        }

        internal void InitializeLastEtag(Transaction tx)
        {
            _lastEtag = ReadLastEtag(tx);
        }

        public void EnsureLastEtagIsPersisted(DocumentsOperationContext context, long docEtag)
        {
            // this is called only from write tx, don't need to worry about threading to read _lastEtag
            if (docEtag != _lastEtag)
                return;
            var etagTree = context.Transaction.InnerTransaction.ReadTree(EtagsSlice);
            var etag = _lastEtag;
            using (Slice.External(context.Allocator, (byte*)&etag, sizeof(long), out Slice etagSlice))
                etagTree.Add(LastEtagSlice, etagSlice);
        }

        public (long Etag, string ChangeVector) CreateTombstone(DocumentsOperationContext context,
            Slice lowerId,
            long documentEtag,
            CollectionName collectionName,
            string docChangeVector,
            long lastModifiedTicks,
            ChangeVector changeVector,
            DocumentFlags flags,
            NonPersistentDocumentFlags nonPersistentFlags)
        {
            var newEtag = GenerateNextEtag();

            if (nonPersistentFlags.Contain(NonPersistentDocumentFlags.FromReplication))
            {
                flags |= DocumentFlags.FromReplication;
            }
            else
            {
                flags = flags.Strip(DocumentFlags.FromReplication);
            }

            var result = BuildChangeVectorAndResolveConflicts(context, lowerId, newEtag, document: null, changeVector, expectedChangeVector: null, flags,
                oldChangeVector: context.GetChangeVector(docChangeVector));

            if (UpdateLastDatabaseChangeVector(context, result.ChangeVector, flags, nonPersistentFlags))
            {
                changeVector = result.ChangeVector;
            }

            Debug.Assert(changeVector != null, "changeVector can't be null");

            var table = context.Transaction.InnerTransaction.OpenTable(TombstonesSchema,
                collectionName.GetTableName(CollectionTableType.Tombstones));

            FlagsProperlySet(flags, changeVector);

            try
            {
                using (ModifyLowerIdIfNeeded(context, table, lowerId, out var nonConflictedLowerId))
                using (DocumentIdWorker.GetStringPreserveCase(context, collectionName.Name, out Slice collectionSlice))
                using (Slice.From(context.Allocator, changeVector, out var cv))
                using (table.Allocate(out TableValueBuilder tvb))
                {
                    tvb.Add(nonConflictedLowerId);
                    tvb.Add(Bits.SwapBytes(newEtag));
                    tvb.Add(Bits.SwapBytes(documentEtag));
                    tvb.Add(context.GetTransactionMarker());
                    tvb.Add((byte)Tombstone.TombstoneType.Document);
                    tvb.Add(collectionSlice);
                    tvb.Add((int)flags);
                    tvb.Add(cv.Content.Ptr, cv.Size);
                    tvb.Add(lastModifiedTicks);
                    table.Insert(tvb);
                }
            }
            catch (VoronConcurrencyErrorException e)
            {
                var tombstoneTable = new Table(TombstonesSchema, context.Transaction.InnerTransaction);
                if (tombstoneTable.ReadByKey(lowerId, out var tvr))
                {
                    var tombstoneCollection = TableValueToId(context, (int)TombstoneTable.Collection, ref tvr);
                    var tombstoneCollectionName = ExtractCollectionName(context, tombstoneCollection);

                    if (tombstoneCollectionName != collectionName)
                    {
                        Debug.Assert(false, "Should never happened after RavenDB-14325");
                        ThrowNotSupportedExceptionForCreatingTombstoneWhenItExistsForDifferentCollection(lowerId, collectionName, tombstoneCollectionName, e);
                    }
                }

                throw;
            }

            return (newEtag, changeVector);
        }

        [Conditional("DEBUG")]
        public static void FlagsProperlySet(DocumentFlags flags, ChangeVector changeVector)
        {
            CheckFlagsProperlySet(flags, changeVector.Version);
        }

        [Conditional("DEBUG")]
        private static void CheckFlagsProperlySet(DocumentFlags flags, string changeVector)
        {
            var cvArray = changeVector.ToChangeVector();
            var expectedValues = new int[] { ChangeVectorParser.RaftInt, ChangeVectorParser.TrxnInt };
            if (flags.Contain(DocumentFlags.FromClusterTransaction))
            {
                switch (cvArray.Length)
                {
                    case 1:
                        if (cvArray[0].NodeTag != ChangeVectorParser.RaftInt)
                        {
                            Debug.Assert(false, $"FromClusterTransaction, expect RAFT, {changeVector}");
                        }
                        break;
                    case 2:
                        if (expectedValues.Contains(cvArray[0].NodeTag) == false ||
                            expectedValues.Contains(cvArray[1].NodeTag) == false ||
                            cvArray[0].NodeTag == cvArray[1].NodeTag)
                        {
                            Debug.Assert(false, $"FromClusterTransaction, expect RAFT or TRXN, {changeVector}");
                        }
                        break;
                    default:
                        Debug.Assert(false, $"FromClusterTransaction, expect change vector of length 1 or 2, {changeVector}");
                        break;
                }
            }

            switch (cvArray.Length)
            {
                case 1:
                    if (cvArray[0].NodeTag == ChangeVectorParser.RaftInt)
                    {
                        if (flags.Contain(DocumentFlags.FromClusterTransaction) == false)
                        {
                            Debug.Assert(false, $"flags must set FromClusterTransaction for the change vector: {changeVector}");
                        }
                    }
                    break;
                case 2:
                    if (expectedValues.Contains(cvArray[0].NodeTag) && expectedValues.Contains(cvArray[1].NodeTag))
                    {
                        if (flags.Contain(DocumentFlags.FromClusterTransaction) == false)
                        {
                            Debug.Assert(false, $"flags must set FromClusterTransaction for the change vector: {changeVector}");
                        }
                    }
                    break;
            }
        }

        private IDisposable ModifyLowerIdIfNeeded(DocumentsOperationContext context, Table table, Slice lowerId, out Slice nonConflictedLowerId)
        {
            if (table.ReadByKey(lowerId, out _) == false)
            {
                nonConflictedLowerId = lowerId;
                return null;
            }

            var length = lowerId.Content.Length;
            var disposable = Slice.From(context.Allocator, lowerId.Content.Ptr, length + ConflictedTombstoneOverhead, out nonConflictedLowerId);

            *(nonConflictedLowerId.Content.Ptr + length) = SpecialChars.RecordSeparator;
            *(long*)(nonConflictedLowerId.Content.Ptr + length + sizeof(byte)) = Bits.SwapBytes(GenerateNextEtag()); // now the id will be unique
            return disposable;
        }

        // long - Etag, byte - separator char
        private const int ConflictedTombstoneOverhead = sizeof(long) + sizeof(byte);

        private static LazyStringValue UnwrapLowerIdIfNeeded(JsonOperationContext context, LazyStringValue lowerId)
        {
            if (NeedToUnwrapLowerId(lowerId.Buffer, lowerId.Size) == false)
                return lowerId;

            var size = lowerId.Size - ConflictedTombstoneOverhead;
            var allocated = context.GetMemory(size + 1); // we need this extra byte to mark that there is no escaping
            allocated.Address[size] = 0;
            Memory.Copy(allocated.Address, lowerId.Buffer, size);
            var lsv = context.AllocateStringValue(null, allocated.Address, size);
            lsv.AllocatedMemoryData = allocated;
            return lsv;
        }

        protected static int GetSizeOfTombstoneId(byte* lowerId, int size)
        {
            if (NeedToUnwrapLowerId(lowerId, size) == false)
                return size;

            return size - ConflictedTombstoneOverhead;
        }

        private static bool NeedToUnwrapLowerId(byte* lowerId, int size)
        {
            if (size < ConflictedTombstoneOverhead + 1)
                return false;

            if (lowerId[size - ConflictedTombstoneOverhead] != SpecialChars.RecordSeparator)
                return false;

            return true;
        }

        public static bool IsTombstoneOfId(Slice tombstoneKey, Slice lowerId)
        {
            if (tombstoneKey.Size < ConflictedTombstoneOverhead + 1)
                return SliceComparer.EqualsInline(tombstoneKey, lowerId);

            if (tombstoneKey[tombstoneKey.Size - ConflictedTombstoneOverhead] == SpecialChars.RecordSeparator)
            {
                return Memory.CompareInline(tombstoneKey.Content.Ptr, lowerId.Content.Ptr, lowerId.Size) == 0;
            }

            return SliceComparer.EqualsInline(tombstoneKey, lowerId);
        }

        [DoesNotReturn]
        private void ThrowNotSupportedExceptionForCreatingTombstoneWhenItExistsForDifferentCollection(Slice lowerId, CollectionName collectionName,
            CollectionName tombstoneCollectionName, VoronConcurrencyErrorException e)
        {
            var tombstoneCleanerState = DocumentDatabase.TombstoneCleaner.GetState().Tombstones;
            if (tombstoneCleanerState.TryGetValue(tombstoneCollectionName.Name, out var item) && item.Documents.Component != null)
                throw new NotSupportedException($"Could not delete document '{lowerId}' from collection '{collectionName.Name}' because tombstone for that document already exists but in a different collection ('{tombstoneCollectionName.Name}'). Did you change the document's collection recently? If yes, please give some time for other system components (e.g. Indexing, Replication, Backup) and tombstone cleaner to process that change. At this point of time the component that holds the tombstone is '{item.Documents.Component}' with etag '{item.Documents.Etag}' and tombstone cleaner is executed every '{DocumentDatabase.Configuration.Tombstones.CleanupInterval.AsTimeSpan.TotalMinutes}' minutes.", e);

            throw new NotSupportedException($"Could not delete document '{lowerId}' from collection '{collectionName.Name}' because tombstone for that document already exists but in a different collection ('{tombstoneCollectionName.Name}'). Did you change the document's collection recently? If yes, please give some time for other system components (e.g. Indexing, Replication, Backup) and tombstone cleaner to process that change. Tombstone cleaner is executed every '{DocumentDatabase.Configuration.Tombstones.CleanupInterval.AsTimeSpan.TotalMinutes}' minutes.", e);
        }

        public struct PutOperationResults
        {
            public string Id;
            public long Etag;
            public CollectionName Collection;
            public DateTime LastModified;
            public string ChangeVector;
            public DocumentFlags Flags;
        }

        public void DeleteWithoutCreatingTombstone(DocumentsOperationContext context, string collection, long storageId, bool isTombstone)
        {
            // we delete the data directly, without generating a tombstone, because we have a
            // conflict instead
            var tx = context.Transaction.InnerTransaction;

            var collectionObject = new CollectionName(collection);
            var collectionName = isTombstone ?
                collectionObject.GetTableName(CollectionTableType.Tombstones) :
                collectionObject.GetTableName(CollectionTableType.Documents);

            //make sure that the relevant collection tree exists
            Table table = isTombstone ?
                tx.OpenTable(TombstonesSchema, collectionName) :
                tx.OpenTable(DocsSchema, collectionName);

            table.Delete(storageId);
        }

        [MethodImpl(MethodImplOptions.AggressiveInlining)]
        public PutOperationResults Put(DocumentsOperationContext context, string id,
            string expectedChangeVector, BlittableJsonReaderObject document, long? lastModifiedTicks = null, string changeVector = null,
            string oldChangeVectorForClusterTransactionIndexCheck = null,
            DocumentFlags flags = DocumentFlags.None, NonPersistentDocumentFlags nonPersistentFlags = NonPersistentDocumentFlags.None)
        {
            ChangeVector cv = null;
            if (changeVector != null)
                cv = context.GetChangeVector(changeVector);

            return DocumentPut.PutDocument(context, id, expectedChangeVector, document, lastModifiedTicks, cv, oldChangeVectorForClusterTransactionIndexCheck, flags, nonPersistentFlags);
        }

        public long GetNumberOfDocumentsToProcess(DocumentsOperationContext context, string collection, long afterEtag, out long totalCount, Stopwatch overallDuration)
        {
            return GetNumberOfItemsToProcess(context, collection, afterEtag, tombstones: false, totalCount: out totalCount, overallDuration);
        }

        public long GetNumberOfTombstonesToProcess(DocumentsOperationContext context, string collection, long afterEtag, out long totalCount, Stopwatch overallDuration)
        {
            return GetNumberOfItemsToProcess(context, collection, afterEtag, tombstones: true, totalCount: out totalCount, overallDuration);
        }

        private long GetNumberOfItemsToProcess(DocumentsOperationContext context, string collection, long afterEtag, bool tombstones, out long totalCount,
            Stopwatch overallDuration)
        {
            var collectionName = GetCollection(collection, throwIfDoesNotExist: false);
            if (collectionName == null)
            {
                totalCount = 0;
                return 0;
            }

            Table table;
            TableSchema.FixedSizeKeyIndexDef indexDef;
            if (tombstones)
            {
                table = context.Transaction.InnerTransaction.OpenTable(TombstonesSchema,
                    collectionName.GetTableName(CollectionTableType.Tombstones));

                indexDef = TombstonesSchema.FixedSizeIndexes[CollectionEtagsSlice];
            }
            else
            {
                table = context.Transaction.InnerTransaction.OpenTable(DocsSchema,
                    collectionName.GetTableName(CollectionTableType.Documents));
                indexDef = DocsSchema.FixedSizeIndexes[CollectionEtagsSlice];
            }
            if (table == null)
            {
                totalCount = 0;
                return 0;
            }

            return table.GetNumberOfEntriesAfter(indexDef, afterEtag, out totalCount, overallDuration);
        }

        public long GetNumberOfDocuments()
        {
            using (ContextPool.AllocateOperationContext(out DocumentsOperationContext context))
            using (context.OpenReadTransaction())
                return GetNumberOfDocuments(context);
        }

        public long GetNumberOfDocuments(DocumentsOperationContext context)
        {
            var fstIndex = DocsSchema.FixedSizeIndexes[AllDocsEtagsSlice];
            var fst = context.Transaction.InnerTransaction.FixedTreeFor(fstIndex.Name, sizeof(long));
            return fst.NumberOfEntries;
        }

        public sealed class CollectionStats
        {
            public string Name;
            public long Count;
        }

        public IEnumerable<CollectionStats> GetCollections(DocumentsOperationContext context)
        {
            foreach (var kvp in _collectionsCache)
            {
                var collectionTable = context.Transaction.InnerTransaction.OpenTable(DocsSchema, kvp.Value.GetTableName(CollectionTableType.Documents));
                //This is the case where a read transaction reading a collection cached by a later write transaction we can safly ignore it.
                if (collectionTable == null)
                {
                    if (context.Transaction.InnerTransaction.IsWriteTransaction == false)
                        continue;
                    throw new InvalidOperationException($"Cached collection {kvp.Key} is missing its table, this is likley a bug.");
                }
                yield return new CollectionStats
                {
                    Name = kvp.Key,
                    Count = collectionTable.NumberOfEntries
                };
            }
        }

        public CollectionDetails GetCollectionDetails(DocumentsOperationContext context, string collection)
        {
            CollectionDetails collectionDetails = new CollectionDetails
            {
                Name = collection,
                CountOfDocuments = 0,
                Size = new Client.Util.Size(),
                DocumentsSize = new Client.Util.Size(),
                RevisionsSize = new Client.Util.Size(),
                TombstonesSize = new Client.Util.Size()
            };
            CollectionName collectionName = GetCollection(collection, throwIfDoesNotExist: false);

            if (collectionName != null)
            {
                TableReport collectionTableReport = GetReportForTable(context, DocsSchema, collectionName.GetTableName(CollectionTableType.Documents));

                collectionDetails.CountOfDocuments = collectionTableReport.NumberOfEntries;

                var documentsSize = collectionTableReport.DataSizeInBytes;
                var revisionsSize = GetReportForTable(context, RevisionsStorage.RevisionsSchema, collectionName.GetTableName(CollectionTableType.Revisions))
                    .DataSizeInBytes;
                var tombstonesSize = GetReportForTable(context, TombstonesSchema, collectionName.GetTableName(CollectionTableType.Tombstones)).DataSizeInBytes;

                collectionDetails.DocumentsSize.SizeInBytes = documentsSize;
                collectionDetails.RevisionsSize.SizeInBytes = revisionsSize;
                collectionDetails.TombstonesSize.SizeInBytes = tombstonesSize;

                collectionDetails.Size.SizeInBytes = documentsSize + revisionsSize + tombstonesSize;
            }

            return collectionDetails;
        }

        private TableReport GetReportForTable(DocumentsOperationContext context, TableSchema schema, string name, bool blnDetailed = false)
        {
            TableReport report = new TableReport(0, 0, false);
            Table table = context.Transaction.InnerTransaction.OpenTable(schema, name);

            if (table != null)
            {
                report = table.GetReport(blnDetailed);
            }

            return report;
        }

        public CollectionStats GetCollection(string collection, DocumentsOperationContext context)
        {
            var collectionName = GetCollection(collection, throwIfDoesNotExist: false);
            if (collectionName == null)
            {
                return new CollectionStats
                {
                    Name = collection,
                    Count = 0
                };
            }

            var collectionTable = context.Transaction.InnerTransaction.OpenTable(DocsSchema,
                collectionName.GetTableName(CollectionTableType.Documents));

            if (collectionTable == null)
            {
                return new CollectionStats
                {
                    Name = collection,
                    Count = 0
                };
            }

            return new CollectionStats
            {
                Name = collectionName.Name,
                Count = collectionTable.NumberOfEntries
            };
        }

        public long DeleteTombstonesBefore(DocumentsOperationContext context, string collection, long etag, long numberOfEntriesToDelete)
        {
            string tableName;

            if (collection == Schemas.Attachments.AttachmentsTombstones ||
                collection == Schemas.Revisions.RevisionsTombstones)
            {
                tableName = collection;
            }
            else
            {
                var collectionName = GetCollection(collection, throwIfDoesNotExist: false);
                if (collectionName == null)
                    return 0;

                tableName = collectionName.GetTableName(CollectionTableType.Tombstones);
            }

            var table = context.Transaction.InnerTransaction.OpenTable(TombstonesSchema, tableName);
            if (table == null)
                return 0;

            var deleteCount = table.DeleteBackwardFrom(TombstonesSchema.FixedSizeIndexes[CollectionEtagsSlice], etag, numberOfEntriesToDelete);
            if (_logger.IsInfoEnabled && deleteCount > 0)
                _logger.Info($"Deleted {deleteCount:#,#;;0} tombstones earlier than {etag} in {collection}");
            if (deleteCount > 0)
                EnsureLastEtagIsPersisted(context, etag);

            return deleteCount;
        }

        public IEnumerable<string> GetTombstoneCollections(Transaction transaction)
        {
            yield return Schemas.Attachments.AttachmentsTombstones;
            yield return Schemas.Revisions.RevisionsTombstones;

            using (var it = transaction.LowLevelTransaction.RootObjects.Iterate(false))
            {
                it.SetRequiredPrefix(TombstonesPrefix);

                if (it.Seek(TombstonesPrefix) == false)
                    yield break;

                do
                {
                    var tombstoneCollection = it.CurrentKey.ToString();
                    yield return tombstoneCollection.Substring(TombstonesPrefix.Size);
                }
                while (it.MoveNext());
            }
        }

        public ConflictStatus GetConflictStatus(DocumentsOperationContext context, string remote, string local, ChangeVectorMode mode) => GetConflictStatus(context, remote, local, mode, out _);

        public ConflictStatus GetConflictStatus(DocumentsOperationContext context, string remote, string local, ChangeVectorMode mode, out bool skipValidation)
        {
            var remoteChangeVector = context.GetChangeVector(remote);
            var localChangeVector = context.GetChangeVector(local);

            skipValidation = false;
            var originalStatus = ChangeVectorUtils.GetConflictStatus(remoteChangeVector, localChangeVector, mode: mode);
            if (originalStatus == ConflictStatus.Conflict && HasUnusedDatabaseIds())
            {
                // We need to distinguish between few cases here
                // let's assume that node C was removed

                // our local change vector is     A:10, B:10, C:10
                // case 1: incoming change vector A:10, B:10, C:11  -> update           (original: update, after: already merged)
                // case 2: incoming change vector A:11, B:10, C:10  -> update           (original: update, after: update)
                // case 3: incoming change vector A:11, B:10        -> update           (original: conflict, after: update)
                // case 4: incoming change vector A:10, B:10        -> already merged   (original: already merged, after: already merged)

                // our local change vector is     A:11, B:10
                // case 1: incoming change vector A:10, B:10, C:10 -> conflict              (original: conflict, after: already merged)        
                // case 2: incoming change vector A:10, B:11, C:10 -> conflict              (original: conflict, after: conflict)
                // case 3: incoming change vector A:11, B:10, C:10 -> update                (original: update, after: already merged)
                // case 4: incoming change vector A:11, B:12, C:10 -> update                (original: conflict, after: update)

                var original = ChangeVectorUtils.GetConflictStatus(remoteChangeVector, localChangeVector, mode: mode);

                remoteChangeVector = remoteChangeVector.StripTrxnTags(context);
                localChangeVector = localChangeVector.StripTrxnTags(context);

                remoteChangeVector.TryRemoveIds(UnusedDatabaseIds, context, out remoteChangeVector);
                skipValidation = localChangeVector.TryRemoveIds(UnusedDatabaseIds, context, out localChangeVector);
                var after = ChangeVectorUtils.GetConflictStatus(remoteChangeVector, localChangeVector, mode: mode);

                if (after == ConflictStatus.AlreadyMerged)
                    return original;
                return after;
            }

            return originalStatus;
        }

        public static IEnumerable<KeyValuePair<string, long>> GetAllReplicatedEtags(DocumentsOperationContext context)
        {
            var readTree = context.Transaction.InnerTransaction.ReadTree(LastReplicatedEtagsSlice);
            using (var it = readTree.Iterate(true))
            {
                if (it.Seek(Slices.BeforeAllKeys) == false)
                    yield break;

                do
                {
                    var dbId = it.CurrentKey.ToString();
                    yield return new KeyValuePair<string, long>(dbId, it.CreateReaderForCurrent().ReadLittleEndianInt64());
                }
                while (it.MoveNext());
            }
        }

        public static long GetLastReplicatedEtagFrom(DocumentsOperationContext context, string dbId)
        {
            var readTree = context.Transaction.InnerTransaction.ReadTree(LastReplicatedEtagsSlice);
            var readResult = readTree.Read(dbId);
            if (readResult == null)
                return 0;

            return readResult.Reader.ReadLittleEndianInt64();
        }

        public static void SetLastReplicatedEtagFrom(DocumentsOperationContext context, string dbId, long etag)
        {
            var etagsTree = context.Transaction.InnerTransaction.CreateTree(LastReplicatedEtagsSlice);
            using (Slice.From(context.Allocator, dbId, out Slice dbIdSlice))
            using (Slice.External(context.Allocator, (byte*)&etag, sizeof(long), out Slice etagSlice))
            {
                etagsTree.Add(dbIdSlice, etagSlice);
            }
        }

        public CollectionName GetCollection(string collection, bool throwIfDoesNotExist)
        {
            if (_collectionsCache.TryGetValue(collection, out CollectionName collectionName) == false && throwIfDoesNotExist)
                throw new InvalidOperationException($"There is no collection for '{collection}'.");

            return collectionName;
        }

        public CollectionName ExtractCollectionName(DocumentsOperationContext context, BlittableJsonReaderObject document)
        {
            var originalCollectionName = CollectionName.GetCollectionName(document);
            return ExtractCollectionName(context, originalCollectionName);
        }

        public CollectionName ExtractCollectionName(DocumentsOperationContext context, string collectionName)
        {
            if (_collectionsCache.TryGetValue(collectionName, out CollectionName name))
                return name;

            if (context.Transaction == null)
            {
                ThrowNoActiveTransactionException(); //this throws, return null in the next row is there so intellisense will be happy
                return null;
            }

            if (context.Transaction.TryGetFromCache(collectionName, out name))
            {
                // for documents with case insensitive collections that were created on the same transaction
                return name;
            }

            var collections = context.Transaction.InnerTransaction.OpenTable(CollectionsSchema, CollectionsSlice);
            if (collections == null)
                throw new InvalidOperationException("Should never happen!");

            name = new CollectionName(collectionName);
            using (DocumentIdWorker.GetStringPreserveCase(context, collectionName, out Slice collectionSlice))
            {
                using (collections.Allocate(out TableValueBuilder tvr))
                {
                    tvr.Add(collectionSlice);
                    collections.Set(tvr);
                }

                context.Transaction.AddToCache(collectionName, name);

                DocsSchema.Create(context.Transaction.InnerTransaction, name.GetTableName(CollectionTableType.Documents), 16);
                TombstonesSchema.Create(context.Transaction.InnerTransaction, name.GetTableName(CollectionTableType.Tombstones), 16);

                // Add to cache ONLY if the transaction was committed.
                // this would prevent NREs next time a PUT is run,since if a transaction
                // is not committed, DocsSchema and TombstonesSchema will not be actually created..
                // has to happen after the commit, but while we are holding the write tx lock
                context.Transaction.InnerTransaction.LowLevelTransaction.BeforeCommitFinalization += _ =>
                {
                    var collectionNames = new Dictionary<string, CollectionName>(_collectionsCache, StringComparer.OrdinalIgnoreCase)
                    {
                        [name.Name] = name
                    };
                    _collectionsCache = collectionNames;
                };
            }
            return name;
        }

        [MethodImpl(MethodImplOptions.AggressiveInlining)]
        public (ChangeVector ChangeVector, NonPersistentDocumentFlags NonPersistentFlags) BuildChangeVectorAndResolveConflicts(
            DocumentsOperationContext context, Slice lowerId, long newEtag,
            BlittableJsonReaderObject document, ChangeVector changeVector, string expectedChangeVector, DocumentFlags flags, ChangeVector oldChangeVector)
        {
            var nonPersistentFlags = NonPersistentDocumentFlags.None;
            var fromReplication = flags.Contain(DocumentFlags.FromReplication);

            if (ConflictsStorage.ConflictsCount != 0)
            {
                // Since this document resolve the conflict we don't need to alter the change vector.
                // This way we avoid another replication back to the source

                ConflictsStorage.ThrowConcurrencyExceptionOnConflictIfNeeded(context, lowerId, expectedChangeVector);

                if (fromReplication)
                {
                    nonPersistentFlags = ConflictsStorage.DeleteConflictsFor(context, lowerId, document).NonPersistentFlags;
                }
                else
                {
                    (changeVector, nonPersistentFlags) = ConflictsStorage.MergeConflictChangeVectorIfNeededAndDeleteConflicts(changeVector, context, lowerId, newEtag, document);
                }
            }

            if (changeVector != null)
                return (changeVector, nonPersistentFlags);

            if (fromReplication == false)
            {
                context.LastDatabaseChangeVector ??= GetDatabaseChangeVector(context);
                oldChangeVector = oldChangeVector == null
                    ? context.LastDatabaseChangeVector
                    : oldChangeVector.MergeWith(context.LastDatabaseChangeVector, context);
            }

            changeVector = SetDocumentChangeVectorForLocalChange(context, lowerId, oldChangeVector, newEtag);
            context.SkipChangeVectorValidation = changeVector.TryRemoveIds(UnusedDatabaseIds, context, out changeVector);
            return (changeVector, nonPersistentFlags);
        }

        public static bool UpdateLastDatabaseChangeVector(DocumentsOperationContext context, ChangeVector changeVector, DocumentFlags flags, NonPersistentDocumentFlags nonPersistentFlags)
        {
            // if arrived from replication we keep the document with its original change vector
            // in that case the updating of the global change vector should happened upper in the stack
            if (nonPersistentFlags.Contain(NonPersistentDocumentFlags.FromReplication))
                return false;

            var currentGlobalChangeVector = context.LastDatabaseChangeVector ?? GetDatabaseChangeVector(context);

            var clone = context.GetChangeVector(changeVector);
            clone = clone.StripSinkTags(currentGlobalChangeVector, context);

            // this is raft created document, so it must contain only the RAFT element 
            if (flags.Contain(DocumentFlags.FromClusterTransaction))
            {
                context.LastDatabaseChangeVector = ChangeVector.Merge(currentGlobalChangeVector, clone.Order, context);
                return false;
            }

            // the resolved document must preserve the original change vector (without the global change vector) to avoid ping-pong replication.
            if (nonPersistentFlags.Contain(NonPersistentDocumentFlags.FromResolver))
            {
                context.LastDatabaseChangeVector = ChangeVector.Merge(currentGlobalChangeVector, clone.Order, context);
                return false;
            }

            context.LastDatabaseChangeVector = clone.Order;
            return true;
        }

        private ChangeVector SetDocumentChangeVectorForLocalChange(DocumentsOperationContext context, Slice lowerId, ChangeVector oldChangeVector, long newEtag)
        {
            if (oldChangeVector != null)
            {
                oldChangeVector = oldChangeVector.UpdateVersion(DocumentDatabase.ServerStore.NodeTag, Environment.Base64Id, newEtag, context);
                oldChangeVector = oldChangeVector.UpdateOrder(DocumentDatabase.ServerStore.NodeTag, Environment.Base64Id, newEtag, context);
                return oldChangeVector;
            }
            return ConflictsStorage.GetMergedConflictChangeVectorsAndDeleteConflicts(context, lowerId, newEtag);
        }

        public DocumentFlags GetFlagsFromOldDocument(DocumentFlags newFlags, DocumentFlags oldFlags, NonPersistentDocumentFlags nonPersistentFlags)
        {
            if (nonPersistentFlags.Contain(NonPersistentDocumentFlags.FromReplication))
                return newFlags;

            newFlags = newFlags.Strip(DocumentFlags.FromReplication);

            if (newFlags.Contain(DocumentFlags.Reverted))
            {
                // we set the flags in the caller, because we might revert not to _oldFlags_ but to something prior to that
                return newFlags;
            }

            if (nonPersistentFlags.Contain(NonPersistentDocumentFlags.Resolved))
            {
                newFlags |= DocumentFlags.Resolved;
            }

            if (nonPersistentFlags.Contain(NonPersistentDocumentFlags.ByAttachmentUpdate) == false &&
                oldFlags.Contain(DocumentFlags.HasAttachments))
            {
                newFlags |= DocumentFlags.HasAttachments;
            }

            if (nonPersistentFlags.Contain(NonPersistentDocumentFlags.ByCountersUpdate) == false &&
                oldFlags.Contain(DocumentFlags.HasCounters))
            {
                newFlags |= DocumentFlags.HasCounters;
            }

            if (nonPersistentFlags.Contain(NonPersistentDocumentFlags.ByTimeSeriesUpdate) == false &&
                oldFlags.Contain(DocumentFlags.HasTimeSeries))
            {
                newFlags |= DocumentFlags.HasTimeSeries;
            }

            if (nonPersistentFlags.Contain(NonPersistentDocumentFlags.ByEnforceRevisionConfiguration) == false &&
                oldFlags.Contain(DocumentFlags.HasRevisions))
            {
                newFlags |= DocumentFlags.HasRevisions;
            }

            return newFlags;
        }

        [MethodImpl(MethodImplOptions.AggressiveInlining)]
        public static ByteStringContext.InternalScope GetEtagAsSlice(DocumentsOperationContext context, long etag, out Slice slice)
        {
            var scope = context.Allocator.Allocate(sizeof(long), out var keyMem);
            var swapped = Bits.SwapBytes(etag);
            Memory.Copy(keyMem.Ptr, (byte*)&swapped, sizeof(long));
            slice = new Slice(SliceOptions.Key, keyMem);
            return scope;
        }

        [DoesNotReturn]
        private static void ThrowNoActiveTransactionException()
        {
            throw new InvalidOperationException("This method requires active transaction, and no active transactions in the current context...");
        }

        private IEnumerable<string> IterateCollectionNames(Transaction tx, JsonOperationContext context)
        {
            var collections = tx.OpenTable(CollectionsSchema, CollectionsSlice);
            foreach (var tvr in collections.SeekByPrimaryKey(Slices.BeforeAllKeys, 0))
            {
                var collection = TableValueToId(context, (int)CollectionsTable.Name, ref tvr.Reader);
                yield return collection.ToString();
            }
        }

        private Dictionary<string, CollectionName> ReadCollections(Transaction tx)
        {
            var result = new Dictionary<string, CollectionName>(StringComparer.OrdinalIgnoreCase);

            using (ContextPool.AllocateOperationContext(out JsonOperationContext context))
            {
                var collections = tx.OpenTable(CollectionsSchema, CollectionsSlice);
                foreach (var tvr in collections.SeekByPrimaryKey(Slices.BeforeAllKeys, 0))
                {
                    var collection = TableValueToId(context, (int)CollectionsTable.Name, ref tvr.Reader);
                    var collectionName = new CollectionName(collection);
                    result.Add(collection, collectionName);

                    var documentsTree = tx.ReadTree(collectionName.GetTableName(CollectionTableType.Documents), RootObjectType.Table);
                    NewPageAllocator.MaybePrefetchSections(documentsTree, tx.LowLevelTransaction);

                    var tombstonesTree = tx.ReadTree(collectionName.GetTableName(CollectionTableType.Tombstones), RootObjectType.Table);
                    NewPageAllocator.MaybePrefetchSections(tombstonesTree, tx.LowLevelTransaction);
                }
            }

            return result;
        }

<<<<<<< HEAD
        public static Dictionary<string, CollectionName> ReadCollections(Transaction tx, JsonOperationContext context)
        {
            var result = new Dictionary<string, CollectionName>(StringComparer.OrdinalIgnoreCase);
            var collections = tx.OpenTable(CollectionsSchema, CollectionsSlice);
            foreach (var tvr in collections.SeekByPrimaryKey(Slices.BeforeAllKeys, 0))
            {
                var collection = TableValueToId(context, (int)CollectionsTable.Name, ref tvr.Reader);
                var collectionName = new CollectionName(collection);
                result.Add(collection, collectionName);
            }

            return result;
=======
        public bool Exists(DocumentsOperationContext context, string id)
        {
            using (DocumentIdWorker.GetSliceFromId(context, id, out Slice lowerDocumentId))
            {
                return GetTableValueReaderForDocument(context, lowerDocumentId, throwOnConflict: false, tvr: out _);
            }
>>>>>>> 76e0cf26
        }

        [MethodImpl(MethodImplOptions.AggressiveInlining)]
        public static long TableValueToEtag(int index, ref TableValueReader tvr)
        {
            var ptr = tvr.Read(index, out _);
            var etag = Bits.SwapBytes(*(long*)ptr);
            return etag;
        }

        [MethodImpl(MethodImplOptions.AggressiveInlining)]
        public static long TableValueToLong(int index, ref TableValueReader tvr)
        {
            var ptr = tvr.Read(index, out _);
            return *(long*)ptr;
        }

        [MethodImpl(MethodImplOptions.AggressiveInlining)]
        public static DocumentFlags TableValueToFlags(int index, ref TableValueReader tvr)
        {
            return *(DocumentFlags*)tvr.Read(index, out _);
        }

        [MethodImpl(MethodImplOptions.AggressiveInlining)]
        public static short TableValueToShort(int index, string name, ref TableValueReader tvr)
        {
            var value = *(short*)tvr.Read(index, out int size);
            if (size != sizeof(short))
                ThrowInvalidShortSize(name, size);
            return value;
        }

        [DoesNotReturn]
        private static void ThrowInvalidTagLength()
        {
            throw new InvalidOperationException($"The tag length is invalid.");
        }

        [DoesNotReturn]
        private static void ThrowInvalidShortSize(string name, int size)
        {
            throw new InvalidOperationException($"{name} size is invalid, expected short but got {size}.");
        }

        [MethodImpl(MethodImplOptions.AggressiveInlining)]
        public static DateTime TableValueToDateTime(int index, ref TableValueReader tvr)
        {
            return new DateTime(*(long*)tvr.Read(index, out _), DateTimeKind.Utc);
        }

        [MethodImpl(MethodImplOptions.AggressiveInlining)]
        public static LazyStringValue TableValueToString(JsonOperationContext context, int index, ref TableValueReader tvr)
        {
            var ptr = tvr.Read(index, out int size);
            return context.AllocateStringValue(null, ptr, size);
        }

        [MethodImpl(MethodImplOptions.AggressiveInlining)]
        public static string TableValueToChangeVector(JsonOperationContext context, int index, ref TableValueReader tvr)
        {
            var ptr = tvr.Read(index, out int size);
            return Encodings.Utf8.GetString(ptr, size);
        }

        [MethodImpl(MethodImplOptions.AggressiveInlining)]
        public static ChangeVector TableValueToChangeVector(DocumentsOperationContext context, int index, ref TableValueReader tvr)
        {
            var ptr = tvr.Read(index, out int size);
            return context.GetChangeVector(Encodings.Utf8.GetString(ptr, size));
        }

        [MethodImpl(MethodImplOptions.AggressiveInlining)]
        public static LazyStringValue TableValueToId(JsonOperationContext context, int index, ref TableValueReader tvr)
        {
            var ptr = tvr.Read(index, out _);
            var lzs = context.GetLazyStringValue(ptr, out bool success);
            if (success == false)
                ThrowInvalidTagLength();
            return lzs;
        }

        [MethodImpl(MethodImplOptions.AggressiveInlining)]
        public static ByteStringContext.InternalScope TableValueToSlice(
            DocumentsOperationContext context, int index, ref TableValueReader tvr, out Slice slice)
        {
            var ptr = tvr.Read(index, out int size);
            return Slice.From(context.Allocator, ptr, size, ByteStringType.Immutable, out slice);
        }
    }

    public enum TableType : byte
    {
        None = 0,
        Documents = 1,
        Revisions = 2,
        Conflicts = 3,
        LegacyCounter = 4,
        Counters = 5,
        TimeSeries = 6
    }
}<|MERGE_RESOLUTION|>--- conflicted
+++ resolved
@@ -2695,7 +2695,6 @@
             return result;
         }
 
-<<<<<<< HEAD
         public static Dictionary<string, CollectionName> ReadCollections(Transaction tx, JsonOperationContext context)
         {
             var result = new Dictionary<string, CollectionName>(StringComparer.OrdinalIgnoreCase);
@@ -2708,14 +2707,14 @@
             }
 
             return result;
-=======
+        }
+
         public bool Exists(DocumentsOperationContext context, string id)
         {
             using (DocumentIdWorker.GetSliceFromId(context, id, out Slice lowerDocumentId))
             {
                 return GetTableValueReaderForDocument(context, lowerDocumentId, throwOnConflict: false, tvr: out _);
             }
->>>>>>> 76e0cf26
         }
 
         [MethodImpl(MethodImplOptions.AggressiveInlining)]
