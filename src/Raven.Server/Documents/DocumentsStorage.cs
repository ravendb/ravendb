--- conflicted
+++ resolved
@@ -22,11 +22,8 @@
 using Sparrow;
 using Sparrow.Binary;
 using Sparrow.Logging;
-<<<<<<< HEAD
 using Voron.Data.BTrees;
-=======
 using Voron.Util;
->>>>>>> cd1bebc3
 
 namespace Raven.Server.Documents
 {
@@ -552,7 +549,7 @@
             if (tvr == null)
             {
                 if(_hasConflicts != 0)
-                    ThrowDocumentConflictIfNeeded(context, loweredKey);
+                ThrowDocumentConflictIfNeeded(context, loweredKey);
                 return null;
             }
 
@@ -869,7 +866,7 @@
                         $"Document {loweredKey} does not exists, but delete was called with etag {expectedEtag}. Optimistic concurrency violation, transaction will be aborted.");
 
                 if (_hasConflicts != 0)
-                    ThrowDocumentConflictIfNeeded(context, loweredKey);
+                ThrowDocumentConflictIfNeeded(context, loweredKey);
                 return false;
             }
 
@@ -964,12 +961,8 @@
             Slice loweredKey;
             using (Slice.External(context.Allocator, lowerKey, lowerSize, out loweredKey))
             {
-<<<<<<< HEAD
-            ThrowDocumentConflictIfNeeded(context, loweredKey);
-=======
                 if(_hasConflicts != 0)
                     ThrowDocumentConflictIfNeeded(context, loweredKey);
->>>>>>> cd1bebc3
 
             var result = GetDocumentOrTombstone(context, loweredKey);
             if (result.Item2 != null) //already have a tombstone -> need to update the change vector
@@ -1164,8 +1157,8 @@
 
                     // _hasConflicts = conflictsTable.NumberOfEntries > 0;
                     return list;
-                }
-            }
+            }
+        }
         }
 
         public DocumentConflict GetConflictForChangeVector(
@@ -1375,7 +1368,7 @@
             GetLowerKeySliceAndStorageKey(context, key, out lowerKey, out lowerSize, out keyPtr, out keySize);
 
             if(_hasConflicts != 0)
-                ThrowDocumentConflictIfNeeded(context, key);
+            ThrowDocumentConflictIfNeeded(context, key);
 
             // delete a tombstone if it exists
             DeleteTombstoneIfNeeded(context, collectionName, lowerKey, lowerSize);
