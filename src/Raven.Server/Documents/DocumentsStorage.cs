--- conflicted
+++ resolved
@@ -1460,14 +1460,9 @@
             {
                 Transaction.DebugDisposeReaderAfterTransaction(context.Transaction.InnerTransaction, document.Data);
                 DocumentPutAction.AssertMetadataWasFiltered(document.Data);
-<<<<<<< HEAD
                 AssertMetadataKey(document.Id, document.Data, document.Flags, DocumentFlags.HasAttachments, Constants.Documents.Metadata.Attachments);
                 AssertMetadataKey(document.Id, document.Data, document.Flags, DocumentFlags.HasCounters, Constants.Documents.Metadata.Counters);
                 AssertMetadataKey(document.Id, document.Data, document.Flags, DocumentFlags.HasTimeSeries, Constants.Documents.Metadata.TimeSeries);
-=======
-                AttachmentsStorage.AssertAttachments(document.Data, document.Flags);
-                CountersStorage.AssertCounters(document.Data, document.Flags, DocumentDatabase.Name);
->>>>>>> 4dd57fb3
             }
 #endif
             return document;
