--- conflicted
+++ resolved
@@ -58,11 +58,7 @@
         protected override async Task<ZipArchive> GetZipArchive(string filePath)
         {
             Stream downloadObject = _client.DownloadObject(filePath);
-<<<<<<< HEAD
-            var file = await RestoreUtils.CopyRemoteStreamLocallyAsync(downloadObject, _configuration.TempPath);
-=======
             var file = await RestoreBackupTaskBase.CopyRemoteStreamLocally(downloadObject, _configuration);
->>>>>>> 8e837a45
             return new DeleteOnCloseZipArchive(downloadObject, ZipArchiveMode.Read);
         }
 
