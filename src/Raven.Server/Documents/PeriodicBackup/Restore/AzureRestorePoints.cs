--- conflicted
+++ resolved
@@ -12,13 +12,8 @@
 {
     public class AzureRestorePoints : RestorePointsBase
     {
-<<<<<<< HEAD
-        private readonly RavenAzureClient _client;
+        private readonly IRavenAzureClient _client;
         public AzureRestorePoints(Config.Categories.BackupConfiguration configuration, SortedList<DateTime, RestorePoint> sortedList, TransactionOperationContext context, AzureSettings azureSettings) : base(sortedList, context)
-=======
-        private readonly IRavenAzureClient _client;
-        public AzureRestorePoints(BackupConfiguration configuration, SortedList<DateTime, RestorePoint> sortedList, TransactionOperationContext context, AzureSettings azureSettings) : base(sortedList, context)
->>>>>>> e0a563ec
         {
             _client = RavenAzureClient.Create(azureSettings, configuration);
         }
