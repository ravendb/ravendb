--- conflicted
+++ resolved
@@ -1,9 +1,6 @@
 ﻿using System;
 using System.Collections.Generic;
-<<<<<<< HEAD
 using System.Runtime.CompilerServices;
-=======
->>>>>>> d112a93b
 using System.Threading.Tasks;
 using Raven.Abstractions.Data;
 using Raven.Abstractions.Replication;
@@ -25,27 +22,7 @@
             using (Database.DocumentsStorage.ContextPool.AllocateOperationContext(out context))
             using (var writer = new BlittableJsonTextWriter(context, ResponseBodyStream()))
             {
-<<<<<<< HEAD
                 context.Write(writer, GenerateTopology(context));
-=======
-                Document configurationDocument;
-                using (context.OpenReadTransaction())
-                {
-                    configurationDocument = Database.DocumentsStorage.Get(context, Constants.Replication.DocumentReplicationConfiguration);
-                }                
-                //This is the case where we don't have real replication topology.
-                if (configurationDocument == null)
-                {
-                    GenerateTopology(context, writer);
-                    return Task.CompletedTask;
-                }
-                //here we need to construct the topology from the replication document 
-                var replicationDocument = JsonDeserializationServer.ReplicationDocument(configurationDocument.Data);
-            
-                var nodes = GenerateNodesFromReplicationDocument(replicationDocument);
-                
-                GenerateTopology(context, writer, nodes, configurationDocument.Etag);
->>>>>>> d112a93b
             }
             return Task.CompletedTask;
         }
@@ -77,12 +54,7 @@
             {
                 [nameof(Topology.LeaderNode)] = new DynamicJsonValue
                 {
-<<<<<<< HEAD
-                    [nameof(ServerNode.Url)] =
-                        GetStringQueryString("url", required: false) ?? Server.Configuration.Core.ServerUrl,
-=======
                     [nameof(ServerNode.Url)] = GetStringQueryString("url", required: false) ?? Server.Configuration.Core.ServerUrl,
->>>>>>> d112a93b
                     [nameof(ServerNode.Database)] = Database.Name,
                 },
                 [nameof(Topology.Nodes)] = null,
@@ -124,7 +96,7 @@
             {
                 if (destinations[i] != null)
                     yield return destinations[i];
-            }
         }
     }
+    }
 }