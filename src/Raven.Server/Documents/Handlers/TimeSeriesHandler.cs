--- conflicted
+++ resolved
@@ -10,11 +10,7 @@
 using Raven.Client.Documents.Operations.TimeSeries;
 using Raven.Client.Documents.Session.TimeSeries;
 using Raven.Client.Exceptions.Documents;
-<<<<<<< HEAD
-using Raven.Client.Json.Serialization;
 using Raven.Server.Documents.Includes;
-=======
->>>>>>> 0a7dd257
 using Raven.Server.Documents.TimeSeries;
 using Raven.Server.Json;
 using Raven.Server.Routing;
@@ -31,12 +27,11 @@
 {
     public class TimeSeriesHandler : DatabaseRequestHandler
     {
-        
         [RavenAction("/databases/*/timeseries/stats", "GET", AuthorizationStatus.ValidUser)]
         public Task Stats()
         {
             var documentId = GetStringQueryString("docId");
-            
+
             using (ContextPool.AllocateOperationContext(out DocumentsOperationContext context))
             using (context.OpenReadTransaction())
             {
@@ -65,19 +60,19 @@
                         }
                     }
                 }
-                
+
                 using (var writer = new BlittableJsonTextWriter(context, ResponseBodyStream()))
                 {
                     writer.WriteStartObject();
-                    
+
                     writer.WritePropertyName(nameof(TimeSeriesStatistics.DocumentId));
                     writer.WriteString(documentId);
                     writer.WriteComma();
-                    
+
                     writer.WritePropertyName(nameof(TimeSeriesStatistics.TimeSeries));
-                    
+
                     writer.WriteStartArray();
-                    
+
                     var first = true;
                     foreach (var tsName in timeSeriesNames)
                     {
@@ -90,12 +85,12 @@
                         var stats = Database.DocumentsStorage.TimeSeriesStorage.Stats.GetStats(context, documentId, tsName);
 
                         writer.WriteStartObject();
-                        
+
                         writer.WritePropertyName(nameof(TimeSeriesItemDetail.Name));
                         writer.WriteString(tsName);
-                        
+
                         writer.WriteComma();
-                        
+
                         writer.WritePropertyName(nameof(TimeSeriesItemDetail.NumberOfEntries));
                         writer.WriteInteger(stats.Count);
 
@@ -111,13 +106,13 @@
 
                         writer.WriteEndObject();
                     }
-                    
+
                     writer.WriteEndArray();
 
                     writer.WriteEndObject();
-                }    
-            }
-            
+                }
+            }
+
             return Task.CompletedTask;
         }
 
@@ -138,8 +133,8 @@
             using (ContextPool.AllocateOperationContext(out DocumentsOperationContext context))
             using (context.OpenReadTransaction())
             {
-                var includesCommand = includeDoc || includeTags 
-                    ? new IncludeDocumentsDuringTimeSeriesLoadingCommand(context, documentId, includeDoc, includeTags) 
+                var includesCommand = includeDoc || includeTags
+                    ? new IncludeDocumentsDuringTimeSeriesLoadingCommand(context, documentId, includeDoc, includeTags)
                     : null;
 
                 var ranges = GetTimeSeriesRangeResults(context, documentId, names, fromList, toList, start, pageSize, includesCommand);
@@ -176,8 +171,8 @@
             using (ContextPool.AllocateOperationContext(out DocumentsOperationContext context))
             using (context.OpenReadTransaction())
             {
-                var from = string.IsNullOrEmpty(fromStr) 
-                    ? DateTime.MinValue 
+                var from = string.IsNullOrEmpty(fromStr)
+                    ? DateTime.MinValue
                     : ParseDate(fromStr, name);
 
                 var to = string.IsNullOrEmpty(toStr)
@@ -192,16 +187,12 @@
                     return;
                 }
 
-<<<<<<< HEAD
                 var includesCommand = includeDoc || includeTags
                     ? new IncludeDocumentsDuringTimeSeriesLoadingCommand(context, documentId, includeDoc, includeTags)
                     : null;
 
                 var rangeResult = GetTimeSeriesRange(context, documentId, name, from, to, ref start, ref pageSize, includesCommand);
-=======
-                var rangeResult = GetTimeSeriesRange(context, documentId, name, from, to, ref start, ref pageSize);
                 var hash = rangeResult?.Hash ?? string.Empty;
->>>>>>> 0a7dd257
 
                 var etag = GetStringFromHeaders("If-None-Match");
                 if (etag == hash)
@@ -253,16 +244,11 @@
                 var from = string.IsNullOrEmpty(fromList[i]) ? DateTime.MinValue : ParseDate(fromList[i], name);
                 var to = string.IsNullOrEmpty(toList[i]) ? DateTime.MaxValue : ParseDate(toList[i], name);
 
-<<<<<<< HEAD
                 var rangeResult = GetTimeSeriesRange(context, documentId, name, from, to, ref start, ref pageSize, includes);
-                if (rangeResult.Hash != null)
-=======
-                var rangeResult = GetTimeSeriesRange(context, documentId, name, from, to, ref start, ref pageSize);
                 if (rangeResult == null)
->>>>>>> 0a7dd257
                 {
                     Debug.Assert(pageSize <= 0, "Page size must be zero or less here");
-                    return rangeResultDictionary; 
+                    return rangeResultDictionary;
                 }
                 if (rangeResultDictionary.TryGetValue(name, out var list) == false)
                 {
@@ -280,7 +266,7 @@
             return rangeResultDictionary;
         }
 
-        internal static unsafe TimeSeriesRangeResult GetTimeSeriesRange(DocumentsOperationContext context, string docId, string name, DateTime from, DateTime to, ref int start, ref int pageSize, 
+        internal static unsafe TimeSeriesRangeResult GetTimeSeriesRange(DocumentsOperationContext context, string docId, string name, DateTime from, DateTime to, ref int start, ref int pageSize,
             IncludeDocumentsDuringTimeSeriesLoadingCommand includesCommand = null)
         {
             if (pageSize == 0)
@@ -290,7 +276,7 @@
 
             var reader = new TimeSeriesReader(context, docId, name, from, to, offset: null);
 
-            // init hash 
+            // init hash
             var size = Sodium.crypto_generichash_bytes();
             Debug.Assert((int)size == 32);
             var cryptoGenerichashStatebytes = (int)Sodium.crypto_generichash_statebytes();
@@ -306,7 +292,7 @@
 
             foreach (var (individualValues, segmentResult) in reader.SegmentsOrValues())
             {
-                if (individualValues == null && 
+                if (individualValues == null &&
                     start > segmentResult.Summary.NumberOfLiveEntries)
                 {
                     lastSeenEntry = segmentResult.End;
@@ -346,47 +332,35 @@
                     break;
             }
 
-<<<<<<< HEAD
+            var hash = ComputeHttpEtags.FinalizeHash(size, state);
+
             TimeSeriesRangeResult result;
-            if (oldStart > 0 && values.Count == 0)
-            {
-                result =  new TimeSeriesRangeResult();
-            }
-            else
-            {
+
+            if (initialStart > 0 && values.Count == 0)
+            {
+                // this is a special case, because before the 'start' we might have values
                 result = new TimeSeriesRangeResult
-                {
-                    From = (oldStart > 0) ? values[0].Timestamp : @from,
-                    To = lastResult ? to : values.Last().Timestamp,
-                    Entries = values.ToArray(),
-                    Hash = ComputeHttpEtags.FinalizeHash(size, state),
-                };
-            }
-
-            includesCommand?.AddIncludesToResult(result);
-
-            return result;
-=======
-            var hash = ComputeHttpEtags.FinalizeHash(size, state);
-
-            if ((initialStart > 0 ) && (values.Count == 0))
-                // this is a special case, because before the 'start' we might have values
-                return new TimeSeriesRangeResult
                 {
                     From = lastSeenEntry,
                     To = to,
                     Entries = values.ToArray(),
                     Hash = hash
                 };
-
-            return new TimeSeriesRangeResult
-            {
-                From = (initialStart > 0) ? values[0].Timestamp : from,
-                To = hasMore ? values.Last().Timestamp : to,
-                Entries = values.ToArray(),
-                Hash = hash
-            };
->>>>>>> 0a7dd257
+            }
+            else
+            {
+                result = new TimeSeriesRangeResult
+                {
+                    From = (initialStart > 0) ? values[0].Timestamp : from,
+                    To = hasMore ? values.Last().Timestamp : to,
+                    Entries = values.ToArray(),
+                    Hash = hash
+                };
+            }
+
+            includesCommand?.AddIncludesToResult(result);
+
+            return result;
         }
 
         public static unsafe DateTime ParseDate(string dateStr, string name)
@@ -403,7 +377,7 @@
 
         private static unsafe string CombineHashesFromMultipleRanges(Dictionary<string, List<TimeSeriesRangeResult>> ranges)
         {
-            // init hash 
+            // init hash
             var size = Sodium.crypto_generichash_bytes();
             Debug.Assert((int)size == 32);
             var cryptoGenerichashStatebytes = (int)Sodium.crypto_generichash_statebytes();
@@ -518,7 +492,7 @@
 
                 if (totalCount.HasValue)
                 {
-                    // add total entries count to the response 
+                    // add total entries count to the response
                     writer.WriteComma();
                     writer.WritePropertyName(nameof(TimeSeriesRangeResult.TotalResults));
                     writer.WriteInteger(totalCount.Value);
@@ -526,7 +500,7 @@
 
                 if (rangeResult.Includes != null)
                 {
-                    // add included documents to the response 
+                    // add included documents to the response
                     writer.WriteComma();
                     writer.WritePropertyName(nameof(TimeSeriesRangeResult.Includes));
                     writer.WriteObject(rangeResult.Includes);
@@ -623,7 +597,7 @@
         {
             await DatabaseConfigurations(
                 ServerStore.ModifyTimeSeriesConfiguration,
-                "read-timeseries-config", 
+                "read-timeseries-config",
                 GetRaftRequestIdFromQuery(),
                 beforeSetupConfiguration: (string name, ref BlittableJsonReaderObject configuration, JsonOperationContext context) =>
                 {
@@ -657,7 +631,7 @@
         [RavenAction("/databases/*/admin/timeseries/policy", "PUT", AuthorizationStatus.DatabaseAdmin)]
         public async Task AddTimeSeriesPolicy()
         {
-           await ServerStore.EnsureNotPassiveAsync();
+            await ServerStore.EnsureNotPassiveAsync();
             var collection = GetStringQueryString("collection", required: true);
 
             using (ServerStore.ContextPool.AllocateOperationContext(out TransactionOperationContext context))
@@ -744,7 +718,6 @@
         }
 
         [RavenAction("/databases/*/timeseries/names/config", "POST", AuthorizationStatus.ValidUser)]
-
         public async Task ConfigTimeSeriesNames()
         {
             await ServerStore.EnsureNotPassiveAsync();
@@ -789,7 +762,7 @@
         {
             using (var writer = new BlittableJsonTextWriter(context, ResponseBodyStream()))
             {
-                var response = new DynamicJsonValue {["RaftCommandIndex"] = index,};
+                var response = new DynamicJsonValue { ["RaftCommandIndex"] = index, };
                 context.Write(writer, response);
                 writer.Flush();
             }
@@ -881,7 +854,7 @@
                         return null;
 
                     // this is fine, we explicitly support
-                    // setting the flag if we are in conflicted state is 
+                    // setting the flag if we are in conflicted state is
                     // done by the conflict resolver
 
                     // avoid loading same document again, we validate write using the metadata instance
@@ -894,13 +867,11 @@
                 throw new DocumentDoesNotExistException(docId, "Cannot operate on time series of a missing document");
             }
 
-
             public static void ThrowArtificialDocument(Document doc)
             {
                 throw new InvalidOperationException($"Document '{doc.Id}' has '{nameof(DocumentFlags.Artificial)}' flag set. " +
                                                     "Cannot put TimeSeries on artificial documents.");
             }
-
 
             public override TransactionOperationsMerger.IReplayableCommandDto<TransactionOperationsMerger.MergedTransactionCommand> ToDto(JsonOperationContext context)
             {
