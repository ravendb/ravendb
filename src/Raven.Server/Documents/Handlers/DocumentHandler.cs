--- conflicted
+++ resolved
@@ -520,12 +520,8 @@
                     skipPatchIfChangeVectorMismatch,
                     (patch, patchArgs),
                     (patchIfMissing, patchIfMissingArgs),
-<<<<<<< HEAD
+                    createIfMissing,
                     Database.IdentityPartsSeparator,
-=======
-                    createIfMissing,
-                    Database,
->>>>>>> 6f1a706a
                     isTest,
                     debugMode,
                     true,
@@ -654,13 +650,8 @@
                 await using (var writer = new StreamWriter(ResponseBodyStream()))
                 {
                     var codeGenerator = new JsonClassGenerator(lang);
-<<<<<<< HEAD
                     var code = codeGenerator.Execute(document.Data);
-                    writer.Write(code);
-=======
-                    var code = codeGenerator.Execute(document);
                     await writer.WriteAsync(code);
->>>>>>> 6f1a706a
                 }
             }
         }
