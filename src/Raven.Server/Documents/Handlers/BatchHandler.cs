--- conflicted
+++ resolved
@@ -801,15 +801,7 @@
                                 }
                                 throw;
                             }
-<<<<<<< HEAD
-                            catch (ConcurrencyException e) when (CanAvoidThrowingToMerger(e, i))
-                            {
-                                return 0;
-                            }
-
-=======
-                            
->>>>>>> 18194262
+
                             context.DocumentDatabase.HugeDocuments.AddIfDocIsHuge(cmd.Id, cmd.Document.Size);
                             AddPutResult(putResult);
                             lastPutResult = putResult;
@@ -817,7 +809,7 @@
 
                         case CommandType.PATCH:
                         case CommandType.BatchPATCH:
-                            cmd.PatchCommand.ExecuteDirectly(context);
+                                cmd.PatchCommand.ExecuteDirectly(context);
 
                             var lastChangeVector = cmd.PatchCommand.HandleReply(Reply, ModifiedCollections);
 
@@ -1016,7 +1008,7 @@
                                 Documents = new List<DocumentCountersOperation> { cmd.Counters },
                                 FromEtl = cmd.FromEtl
                             });
-                            counterBatchCmd.ExecuteDirectly(context);
+                                counterBatchCmd.ExecuteDirectly(context);
 
                             LastChangeVector = counterBatchCmd.LastChangeVector;
 
