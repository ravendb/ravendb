--- conflicted
+++ resolved
@@ -79,11 +79,7 @@
         internal class TestingStuff
         {
             internal Action<ServerStore> BeforeHandleClusterDatabaseChanged;
-<<<<<<< HEAD
-            internal Action<DocumentDatabase> AfterDatabaseCreation;
-=======
             internal Action<(DocumentDatabase Database, string caller)> AfterDatabaseCreation;
->>>>>>> e36526d2
             internal int? HoldDocumentDatabaseCreation = null;
             internal bool PreventedRehabOfIdleDatabase = false;
         }
@@ -646,14 +642,11 @@
                     task.Start(); // the semaphore will be released here at the end of the task
                     task.ContinueWith(t =>
                     {
-<<<<<<< HEAD
-                        if (ForTestingPurposes?.AfterDatabaseCreation != null)
-                        {
-                            ForTestingPurposes.AfterDatabaseCreation.Invoke(t.GetAwaiter().GetResult());
+                        ForTestingPurposes?.AfterDatabaseCreation?.Invoke((t.GetAwaiter().GetResult(), caller));
+
+                        _serverStore.IdleDatabases.TryRemove(databaseName.Value, out _);
+                    }, TaskContinuationOptions.OnlyOnRanToCompletion | TaskContinuationOptions.ExecuteSynchronously);
                         }
-=======
-                        ForTestingPurposes?.AfterDatabaseCreation?.Invoke((t.GetAwaiter().GetResult(), caller));
->>>>>>> e36526d2
 
                         _serverStore.IdleDatabases.TryRemove(databaseName.Value, out _);
                     }, TaskContinuationOptions.OnlyOnRanToCompletion | TaskContinuationOptions.ExecuteSynchronously);
