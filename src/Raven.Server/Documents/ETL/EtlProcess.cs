﻿using System;
using System.Collections.Concurrent;
using System.Collections.Generic;
using System.Diagnostics;
using System.Linq;
using System.Text;
using System.Threading;
using Raven.Client.Documents.Changes;
using Raven.Client.Documents.Operations.ConnectionStrings;
using Raven.Client.Documents.Operations.Counters;
using Raven.Client.Documents.Operations.ETL;
using Raven.Client.Documents.Operations.ETL.OLAP;
using Raven.Client.Documents.Operations.ETL.SQL;
using Raven.Client.Documents.Operations.OngoingTasks;
using Raven.Client.Exceptions.Documents.Patching;
using Raven.Client.Json.Serialization;
using Raven.Client.ServerWide;
using Raven.Client.Util;
using Raven.Server.Documents.ETL.Metrics;
using Raven.Server.Documents.ETL.Providers.OLAP;
using Raven.Server.Documents.ETL.Providers.OLAP.Test;
using Raven.Server.Documents.ETL.Providers.Raven;
using Raven.Server.Documents.ETL.Providers.Raven.Test;
using Raven.Server.Documents.ETL.Providers.SQL;
using Raven.Server.Documents.ETL.Providers.SQL.RelationalWriters;
using Raven.Server.Documents.ETL.Stats;
using Raven.Server.Documents.ETL.Test;
using Raven.Server.Documents.Replication.ReplicationItems;
using Raven.Server.Documents.TimeSeries;
using Raven.Server.NotificationCenter.Notifications;
using Raven.Server.NotificationCenter.Notifications.Details;
using Raven.Server.ServerWide;
using Raven.Server.ServerWide.Commands.ETL;
using Raven.Server.ServerWide.Context;
using Raven.Server.ServerWide.Memory;
using Raven.Server.Utils;
using Sparrow;
using Sparrow.Logging;
using Sparrow.LowMemory;
using Sparrow.Threading;
using Sparrow.Utils;
using Size = Sparrow.Size;

namespace Raven.Server.Documents.ETL
{
    public abstract class EtlProcess : IDisposable
    {
        public string Tag { get; protected set; }

        public abstract EtlType EtlType { get; }

        public abstract long TaskId { get; }

        public EtlProcessStatistics Statistics { get; protected set; }

        public EtlMetricsCountersManager Metrics { get; protected set; }

        public string Name { get; protected set; }

        public string ConfigurationName { get; protected set; }

        public string TransformationName { get; protected set; }

        public TimeSpan? FallbackTime { get; protected set; }

        public abstract void Start();

        public abstract void Stop(string reason);

        public abstract void Dispose();

        public abstract void Reset();

        public abstract void NotifyAboutWork(DatabaseChange change);

        public abstract bool ShouldTrackCounters();

        public abstract bool ShouldTrackTimeSeries();

        public abstract EtlPerformanceStats[] GetPerformanceStats();

        public abstract IEtlStatsAggregator GetLatestPerformanceStats();

        public abstract OngoingTaskConnectionStatus GetConnectionStatus();

        public abstract EtlProcessProgress GetProgress(DocumentsOperationContext documentsContext);

        public static EtlProcessState GetProcessState(DocumentDatabase database, string configurationName, string transformationName)
        {
            using (database.ServerStore.ContextPool.AllocateOperationContext(out TransactionOperationContext context))
            using (context.OpenReadTransaction())
            {
                var stateBlittable = database.ServerStore.Cluster.Read(context, EtlProcessState.GenerateItemName(database.Name, configurationName, transformationName));

                if (stateBlittable != null)
                {
                    return JsonDeserializationClient.EtlProcessState(stateBlittable);
                }

                return new EtlProcessState();
            }
        }
    }

    public abstract class EtlProcess<TExtracted, TTransformed, TConfiguration, TConnectionString, TStatsScope, TEtlPerformanceOperation> : EtlProcess, ILowMemoryHandler where TExtracted : ExtractedItem
        where TConfiguration : EtlConfiguration<TConnectionString>
        where TConnectionString : ConnectionString
        where TStatsScope : AbstractEtlStatsScope<TStatsScope, TEtlPerformanceOperation>
        where TEtlPerformanceOperation : EtlPerformanceOperation
    {
        private static readonly Size DefaultMaximumMemoryAllocation = new Size(32, SizeUnit.Megabytes);
        internal const int MinBatchSize = 64;

        protected readonly ManualResetEventSlim _waitForChanges = new ManualResetEventSlim();
        private CancellationTokenSource _cts;
        private readonly HashSet<string> _collections;

        private readonly ConcurrentQueue<IEtlStatsAggregator> _lastEtlStats =
            new ConcurrentQueue<IEtlStatsAggregator>();

        private Size _currentMaximumAllowedMemory = DefaultMaximumMemoryAllocation;
        private NativeMemory.ThreadStats _threadAllocations;
        private PoolOfThreads.LongRunningWork _longRunningWork;
        private readonly MultipleUseFlag _lowMemoryFlag = new MultipleUseFlag();
        private IEtlStatsAggregator _lastStats;
        private int _statsId;

        private TestMode _testMode;

        protected readonly Transformation Transformation;
        protected readonly Logger Logger;
        protected readonly DocumentDatabase Database;
        protected EtlProcessState LastProcessState;

        private readonly ServerStore _serverStore;

        public readonly TConfiguration Configuration;

        protected EtlProcess(Transformation transformation, TConfiguration configuration, DocumentDatabase database, ServerStore serverStore, string tag)
        {
            Transformation = transformation;
            Configuration = configuration;
            _cts = CancellationTokenSource.CreateLinkedTokenSource(database.DatabaseShutdown);
            Tag = tag;
            ConfigurationName = Configuration.Name;
            TransformationName = Transformation.Name;
            Name = $"{Configuration.Name}/{Transformation.Name}";
            Logger = LoggingSource.Instance.GetLogger(database.Name, GetType().FullName);
            Database = database;
            _serverStore = serverStore;
            Statistics = new EtlProcessStatistics(Tag, Name, Database.NotificationCenter);

            if (transformation.ApplyToAllDocuments == false)
                _collections = new HashSet<string>(Transformation.Collections, StringComparer.OrdinalIgnoreCase);

            LastProcessState = GetProcessState(Database, Configuration.Name, Transformation.Name);
        }

        protected CancellationToken CancellationToken => _cts.Token;

        protected abstract IEnumerator<TExtracted> ConvertDocsEnumerator(DocumentsOperationContext context, IEnumerator<Document> docs, string collection);

        protected abstract IEnumerator<TExtracted> ConvertTombstonesEnumerator(DocumentsOperationContext context, IEnumerator<Tombstone> tombstones, string collection, bool trackAttachments);

        protected abstract IEnumerator<TExtracted> ConvertAttachmentTombstonesEnumerator(DocumentsOperationContext context, IEnumerator<Tombstone> tombstones, List<string> collections);

        protected abstract IEnumerator<TExtracted> ConvertCountersEnumerator(DocumentsOperationContext context, IEnumerator<CounterGroupDetail> counters, string collection);

        protected abstract IEnumerator<TExtracted> ConvertTimeSeriesEnumerator(DocumentsOperationContext context, IEnumerator<TimeSeriesSegmentEntry> timeSeries, string collection);

        protected abstract IEnumerator<TExtracted> ConvertTimeSeriesDeletedRangeEnumerator(DocumentsOperationContext context, IEnumerator<TimeSeriesDeletedRangeItem> timeSeries, string collection);

        protected abstract bool ShouldTrackAttachmentTombstones();

        public override long TaskId => Configuration.TaskId;

        private void Extract(DocumentsOperationContext context, ExtractedItemsEnumerator<TExtracted, TStatsScope, TEtlPerformanceOperation> merged, long fromEtag, EtlItemType type, AbstractEtlStatsScope<TStatsScope, TEtlPerformanceOperation> stats, DisposableScope scope)
        {
            switch (type)
            {
                case EtlItemType.Document:
                    ExtractDocuments(context, merged, fromEtag, stats, scope);
                    break;
                case EtlItemType.CounterGroup:
                    ExtractCounters(context, merged, fromEtag, stats, scope);
                    break;
                case EtlItemType.TimeSeries:
                    ExtractTimeSeries(context, merged, fromEtag, stats, scope);
                    break;
                default:
                    throw new NotSupportedException($"Invalid ETL item type: {type}");
            }
        }

        private void ExtractDocuments(
            DocumentsOperationContext context,
            ExtractedItemsEnumerator<TExtracted, TStatsScope, TEtlPerformanceOperation> merged,
            long fromEtag,
            AbstractEtlStatsScope<TStatsScope, TEtlPerformanceOperation> stats,
            DisposableScope scope)
        {

            if (Transformation.ApplyToAllDocuments)
            {
                var docs = Database.DocumentsStorage.GetDocumentsFrom(context, fromEtag, 0, long.MaxValue).GetEnumerator();
                scope.EnsureDispose(docs);
                merged.AddEnumerator(ConvertDocsEnumerator(context, docs, null));

                // when collection isn't specified this will get the tombstones for docs, attachments & revisions in a single enumerator
                // otherwise we will handle attachment and documents in a dedicated enumerator

                var tombstones = Database.DocumentsStorage.GetTombstonesFrom(context, fromEtag, 0, long.MaxValue).GetEnumerator();
                scope.EnsureDispose(tombstones);
                merged.AddEnumerator(ConvertTombstonesEnumerator(context, tombstones, null, trackAttachments: ShouldTrackAttachmentTombstones()));
            }
            else
            {
                foreach (var collection in Transformation.Collections)
                {
                    var docs = Database.DocumentsStorage.GetDocumentsFrom(context, collection, fromEtag, 0, long.MaxValue).GetEnumerator();
                    scope.EnsureDispose(docs);
                    merged.AddEnumerator(ConvertDocsEnumerator(context, docs, collection));

                    var tombstones = Database.DocumentsStorage.GetTombstonesFrom(context, collection, fromEtag, 0, long.MaxValue).GetEnumerator();
                    scope.EnsureDispose(tombstones);
                    merged.AddEnumerator(ConvertTombstonesEnumerator(context, tombstones, collection, trackAttachments: false));
                }

                if (ShouldTrackAttachmentTombstones())
                {
                    var attachmentTombstones = Database.DocumentsStorage.GetAttachmentTombstonesFrom(context, fromEtag, 0, long.MaxValue).GetEnumerator();
                    scope.EnsureDispose(attachmentTombstones);
                    merged.AddEnumerator(ConvertAttachmentTombstonesEnumerator(context, attachmentTombstones, Transformation.Collections));
                }
            }
        }

        private void ExtractCounters(DocumentsOperationContext context,
            ExtractedItemsEnumerator<TExtracted, TStatsScope, TEtlPerformanceOperation> merged,
            long fromEtag,
            AbstractEtlStatsScope<TStatsScope, TEtlPerformanceOperation> stats,
            DisposableScope scope)
        {
            if (Transformation.ApplyToAllDocuments)
            {
                var counters = Database.DocumentsStorage.CountersStorage.GetCountersFrom(context, fromEtag, 0, long.MaxValue).GetEnumerator();
                scope.EnsureDispose(counters);
                merged.AddEnumerator(ConvertCountersEnumerator(context, counters, null));
            }
            else
            {
                foreach (var collection in Transformation.Collections)
                {
                    var counters = Database.DocumentsStorage.CountersStorage.GetCountersFrom(context, collection, fromEtag, 0, long.MaxValue).GetEnumerator();
                    scope.EnsureDispose(counters);
                    merged.AddEnumerator(ConvertCountersEnumerator(context, counters, collection));
                }
            }
        }

        private void ExtractTimeSeries(DocumentsOperationContext context,
            ExtractedItemsEnumerator<TExtracted, TStatsScope, TEtlPerformanceOperation> merged,
            long fromEtag,
            AbstractEtlStatsScope<TStatsScope, TEtlPerformanceOperation> stats,
            DisposableScope scope)
        {
            if (Transformation.ApplyToAllDocuments)
            {
                var timeSeries = Database.DocumentsStorage.TimeSeriesStorage.GetTimeSeriesFrom(context, fromEtag, long.MaxValue).GetEnumerator();
                scope.EnsureDispose(timeSeries);
                merged.AddEnumerator(ConvertTimeSeriesEnumerator(context, timeSeries, null));

                var deletedRanges = Database.DocumentsStorage.TimeSeriesStorage.GetDeletedRangesFrom(context, fromEtag).GetEnumerator();
                scope.EnsureDispose(deletedRanges);
                merged.AddEnumerator(ConvertTimeSeriesDeletedRangeEnumerator(context, deletedRanges, null));
            }
            else
            {
                foreach (var collection in Transformation.Collections)
                {
                    var timeSeries = Database.DocumentsStorage.TimeSeriesStorage.GetTimeSeriesFrom(context, collection, fromEtag, long.MaxValue).GetEnumerator();
                    scope.EnsureDispose(timeSeries);
                    merged.AddEnumerator(ConvertTimeSeriesEnumerator(context, timeSeries, collection));

                    var deletedRanges = Database.DocumentsStorage.TimeSeriesStorage.GetDeletedRangesFrom(context, collection, fromEtag).GetEnumerator();
                    scope.EnsureDispose(deletedRanges);
                    merged.AddEnumerator(ConvertTimeSeriesDeletedRangeEnumerator(context, deletedRanges, collection));
                }
            }
        }

        protected abstract EtlTransformer<TExtracted, TTransformed, TStatsScope, TEtlPerformanceOperation> GetTransformer(DocumentsOperationContext context);

        public IEnumerable<TTransformed> Transform(IEnumerable<TExtracted> items, DocumentsOperationContext context, TStatsScope stats, EtlProcessState state)
        {
            using (var transformer = GetTransformer(context))
            {
                transformer.Initialize(debugMode: _testMode != null);

                var batchSize = 0;

                var batchStopped = false;

                foreach (var item in items)
                {
                    if (item.Filtered)
                    {
                        stats.RecordChangeVector(item.ChangeVector);
                        stats.RecordLastFilteredOutEtag(item.Etag, item.Type);
                        continue;
                    }

                    stats.RecordLastExtractedEtag(item.Etag, item.Type);

                    CancellationToken.ThrowIfCancellationRequested();

                    if (CanContinueBatch(stats, item, batchSize, context) == false)
                    {
                        batchStopped = true;
                        break;
                    }

                    if (AlreadyLoadedByDifferentNode(item, state))
                    {
                        stats.RecordChangeVector(item.ChangeVector);
                        stats.RecordLastFilteredOutEtag(item.Etag, item.Type);

                        continue;
                    }

                    if (Transformation.ApplyToAllDocuments &&
                        item.Type == EtlItemType.Document &&
                        CollectionName.IsHiLoCollection(item.CollectionFromMetadata) &&
                        ShouldFilterOutHiLoDocument())
                    {
                        stats.RecordChangeVector(item.ChangeVector);
                        stats.RecordLastFilteredOutEtag(item.Etag, item.Type);

                        continue;
                    }

                    using (stats.For(EtlOperations.Transform))
                    {
                        try
                        {
                            transformer.Transform(item, stats, state);

                            Statistics.TransformationSuccess();

                            stats.RecordTransformedItem(item.Type, item.IsDelete);
                            stats.RecordLastTransformedEtag(item.Etag, item.Type);
                            stats.RecordChangeVector(item.ChangeVector);

                            batchSize++;
                        }
                        catch (JavaScriptParseException e)
                        {
                            var message = $"[{Name}] Could not parse transformation script. Stopping ETL process.";

                            if (Logger.IsOperationsEnabled)
                                Logger.Operations(message, e);

                            var alert = AlertRaised.Create(
                                Database.Name,
                                Tag,
                                message,
                                AlertType.Etl_InvalidScript,
                                NotificationSeverity.Error,
                                key: Name,
                                details: new ExceptionDetails(e));

                            Database.NotificationCenter.Add(alert);

                            stats.RecordBatchCompleteReason(message);
                            stats.RecordTransformationError();

                            Stop(reason: message);

                            break;
                        }
                        catch (Exception e)
                        {
                            Statistics.RecordTransformationError(e, item.DocumentId);

                            stats.RecordTransformationError();

                            if (Logger.IsOperationsEnabled)
                                Logger.Operations($"Could not process ETL script for '{Name}', skipping document: {item.DocumentId}", e);
                        }
                    }
                }

                if (batchStopped == false && stats.HasBatchCompleteReason() == false)
                {
                    stats.RecordBatchCompleteReason("No items to process");
                }

                _testMode?.DebugOutput.AddRange(transformer.GetDebugOutput());

                return transformer.GetTransformedResults();
            }
        }

        public bool Load(IEnumerable<TTransformed> items, DocumentsOperationContext context, TStatsScope stats)
        {
            using (var loadScope = stats.For(EtlOperations.Load))
            {
                try
                {
                    var count = LoadInternal(items, context, loadScope);

                    stats.RecordLastLoadedEtag(stats.LastTransformedEtags.Values.Max());

                    Statistics.LoadSuccess(count);

                    stats.RecordLoadSuccess(count);

                    return true;
                }
                catch (Exception e)
                {
                    if (CancellationToken.IsCancellationRequested == false)
                    {
                        if (Logger.IsOperationsEnabled)
                            Logger.Operations($"Failed to load transformed data for '{Name}'", e);

                        stats.RecordLoadFailure();

                        EnterFallbackMode();

                        Statistics.RecordLoadError(e.ToString(), documentId: null, count: stats.NumberOfExtractedItems.Sum(x => x.Value));
                    }

                    return false;
                }
            }
        }

        private void EnterFallbackMode()
        {
            if (Statistics.LastLoadErrorTime == null)
                FallbackTime = TimeSpan.FromSeconds(5);
            else
            {
                // double the fallback time (but don't cross Etl.MaxFallbackTime)
                var secondsSinceLastError = (Database.Time.GetUtcNow() - Statistics.LastLoadErrorTime.Value).TotalSeconds;

                FallbackTime = TimeSpan.FromSeconds(Math.Min(Database.Configuration.Etl.MaxFallbackTime.AsTimeSpan.TotalSeconds, Math.Max(5, secondsSinceLastError * 2)));
            }
        }

        protected abstract int LoadInternal(IEnumerable<TTransformed> items, DocumentsOperationContext context, TStatsScope scope);

        private bool CanContinueBatch(TStatsScope stats, TExtracted currentItem, int batchSize, DocumentsOperationContext ctx)
        {
            if (_serverStore.Server.CpuCreditsBalance.BackgroundTasksAlertRaised.IsRaised())
            {
                var reason = $"Stopping the batch after {stats.Duration} because the CPU credits balance is almost completely used";

                if (Logger.IsInfoEnabled)
                    Logger.Info($"[{Name}] {reason}");

                stats.RecordBatchCompleteReason(reason);

                return false;
            }

            if (currentItem is ToOlapItem)
            {
<<<<<<< HEAD
                if (stats.NumberOfExtractedItems[EtlItemType.Document] > Database.Configuration.Etl.OlapMaxNumberOfExtractedDocuments)
                {
                    var reason = $"Stopping the batch because it has already processed max number of extracted documents : {stats.NumberOfExtractedItems[EtlItemType.Document]}";
=======
                var reason = $"Stopping the batch because it has already processed max number of items ({string.Join(',', stats.NumberOfExtractedItems.Select(x => $"{x.Key} - {x.Value:#,#;;0}"))})";
>>>>>>> 4734456a

                    if (Logger.IsInfoEnabled)
                        Logger.Info($"[{Name}] {reason}");

                    stats.RecordBatchCompleteReason(reason);

                    return false;
                }
            }

            else
            {
                if (stats.NumberOfExtractedItems[EtlItemType.Document] > Database.Configuration.Etl.MaxNumberOfExtractedDocuments ||
                    stats.NumberOfExtractedItems.Sum(x => x.Value) > Database.Configuration.Etl.MaxNumberOfExtractedItems)
                {
                    var reason = $"Stopping the batch because it has already processed max number of items ({string.Join(',', stats.NumberOfExtractedItems.Select(x => $"{x.Key} - {x.Value}"))})";

                    if (Logger.IsInfoEnabled)
                        Logger.Info($"[{Name}] {reason}");

                    stats.RecordBatchCompleteReason(reason);

                    return false;
                }
            }

            if (stats.Duration >= Database.Configuration.Etl.ExtractAndTransformTimeout.AsTimeSpan)
            {
                var reason = $"Stopping the batch after {stats.Duration} due to extract and transform processing timeout";

                if (Logger.IsInfoEnabled)
                    Logger.Info($"[{Name}] {reason}");

                stats.RecordBatchCompleteReason(reason);

                return false;
            }

            if (_lowMemoryFlag.IsRaised() && batchSize >= MinBatchSize)
            {
                var reason = $"The batch was stopped after processing {batchSize:#,#;;0} items because of low memory";

                if (Logger.IsInfoEnabled)
                    Logger.Info($"[{Name}] {reason}");

                stats.RecordBatchCompleteReason(reason);
                return false;
            }

            var totalAllocated = new Size(_threadAllocations.TotalAllocated + ctx.Transaction.InnerTransaction.LowLevelTransaction.AdditionalMemoryUsageSize.GetValue(SizeUnit.Bytes), SizeUnit.Bytes);
            _threadAllocations.CurrentlyAllocatedForProcessing = totalAllocated.GetValue(SizeUnit.Bytes);

            stats.RecordCurrentlyAllocated(totalAllocated.GetValue(SizeUnit.Bytes) + GC.GetAllocatedBytesForCurrentThread());

            if (totalAllocated > _currentMaximumAllowedMemory)
            {
                if (MemoryUsageGuard.TryIncreasingMemoryUsageForThread(_threadAllocations, ref _currentMaximumAllowedMemory,
                        totalAllocated,
                        Database.DocumentsStorage.Environment.Options.RunningOn32Bits, Logger, out var memoryUsage) == false)
                {
                    var reason = $"Stopping the batch because cannot budget additional memory. Current budget: {totalAllocated}.";
                    if (memoryUsage != null)
                    {
                        reason += " Current memory usage: " +
                                   $"{nameof(memoryUsage.WorkingSet)} = {memoryUsage.WorkingSet}," +
                                   $"{nameof(memoryUsage.PrivateMemory)} = {memoryUsage.PrivateMemory}";
                    }

                    if (Logger.IsInfoEnabled)
                        Logger.Info($"[{Name}] {reason}");

                    stats.RecordBatchCompleteReason(reason);

                    ctx.DoNotReuse = true;

                    return false;
                }
            }

            var maxBatchSize = Database.Configuration.Etl.MaxBatchSize;

            if (maxBatchSize != null && stats.BatchSize >= maxBatchSize)
            {
                var reason = $"Stopping the batch because maximum batch size limit was reached ({stats.BatchSize})";

                if (Logger.IsInfoEnabled)
                    Logger.Info($"[{Name}] {reason}");

                stats.RecordBatchCompleteReason(reason);

                return false;
            }

            return true;
        }

        protected void UpdateMetrics(DateTime startTime, TStatsScope stats)
        {
            var batchSize = stats.NumberOfExtractedItems.Sum(x => x.Value);

            Metrics.BatchSizeMeter.MarkSingleThreaded(batchSize);
            Metrics.UpdateProcessedPerSecondRate(batchSize, stats.Duration);
        }

        public override void Reset()
        {
            Statistics.Reset();

            if (_longRunningWork == null)
                return;

            _waitForChanges.Set();
        }

        public override void NotifyAboutWork(DatabaseChange change)
        {
            bool shouldNotify = change switch
            {
                DocumentChange documentChange => Transformation.ApplyToAllDocuments || _collections.Contains(documentChange.CollectionName),
                CounterChange _ => ShouldTrackCounters(),
                TimeSeriesChange _ => ShouldTrackTimeSeries(),
                _ => throw new InvalidOperationException($"Notify about {change.GetType()} is not supported")
            };
            if (shouldNotify)
                _waitForChanges.Set();
        }

        public override void Start()
        {
            if (_longRunningWork != null)
                return;

            if (Transformation.Disabled || Configuration.Disabled)
                return;

            _cts = CancellationTokenSource.CreateLinkedTokenSource(Database.DatabaseShutdown);

            var threadName = $"{Tag} process: {Name}";
            _longRunningWork = PoolOfThreads.GlobalRavenThreadPool.LongRunning(x =>
            {
                try
                {
                    // This has lower priority than request processing, so we let the OS
                    // schedule this appropriately
                    Thread.CurrentThread.Priority = ThreadPriority.BelowNormal;
                    NativeMemory.EnsureRegistered();
                    Run();
                }
                catch (Exception e)
                {
                    if (Logger.IsOperationsEnabled)
                        Logger.Operations($"Failed to run ETL {Name}", e);
                }
            }, null, threadName);

            if (Logger.IsOperationsEnabled)
                Logger.Operations($"Starting {Tag} process: '{Name}'.");

        }

        public override void Stop(string reason)
        {
            if (_longRunningWork == null)
                return;

            if (Logger.IsOperationsEnabled)
                Logger.Operations($"Stopping {Tag} process: '{Name}'. Reason: {reason}");

            _cts.Cancel();

            var longRunningWork = _longRunningWork;
            _longRunningWork = null;

            if (longRunningWork != PoolOfThreads.LongRunningWork.Current) // prevent a deadlock
                longRunningWork.Join(int.MaxValue);
        }

        protected abstract TStatsScope CreateScope(EtlRunStats stats);

        public void Run()
        {
            var runStart = Database.Time.GetUtcNow();

            while (true)
            {
                try
                {
                    if (CancellationToken.IsCancellationRequested)
                        return;
                }
                catch (ObjectDisposedException)
                {
                    return;
                }

                try
                {
                    _waitForChanges.Reset();

                    var startTime = Database.Time.GetUtcNow();

                    var didWork = false;

                    var state = LastProcessState = GetProcessState(Database, Configuration.Name, Transformation.Name);

                    var loadLastProcessedEtag = state.GetLastProcessedEtag(Database.DbBase64Id, _serverStore.NodeTag);

                    using (Statistics.NewBatch())
                    using (Database.DocumentsStorage.ContextPool.AllocateOperationContext(out DocumentsOperationContext context))
                    {
                        var statsAggregator = new EtlStatsAggregator<TStatsScope, TEtlPerformanceOperation>(Interlocked.Increment(ref _statsId), CreateScope, _lastStats);
                        _lastStats = statsAggregator;

                        AddPerformanceStats(statsAggregator);

                        using (var stats = statsAggregator.CreateScope())
                        {
                            try
                            {
                                EnsureThreadAllocationStats();

                                using (context.OpenReadTransaction())
                                using (var scope = new DisposableScope())
                                using (var merged = new ExtractedItemsEnumerator<TExtracted, TStatsScope, TEtlPerformanceOperation>(stats))
                                {
                                    var nextEtag = loadLastProcessedEtag + 1;

                                    Extract(context, merged, nextEtag, EtlItemType.Document, stats, scope);

                                    if (ShouldTrackCounters())
                                        Extract(context, merged, nextEtag, EtlItemType.CounterGroup, stats, scope);

                                    if (ShouldTrackTimeSeries())
                                        Extract(context, merged, nextEtag, EtlItemType.TimeSeries, stats, scope);

                                    var transformations = Transform(merged, context, stats, state);

                                    var noFailures = Load(transformations, context, stats);

                                    var lastProcessed = Math.Max(stats.LastLoadedEtag, stats.LastFilteredOutEtags.Values.Max());

                                    if (lastProcessed > Statistics.LastProcessedEtag && noFailures)
                                    {
                                        didWork = true;

                                        Statistics.LastProcessedEtag = lastProcessed;
                                        Statistics.LastChangeVector = stats.ChangeVector;

                                        UpdateMetrics(startTime, stats);

                                        if (Logger.IsInfoEnabled)
                                            LogSuccessfulBatchInfo(stats);
                                    }
                                }
                            }
                            catch (OperationCanceledException)
                            {
                                return;
                            }
                            catch (Exception e)
                            {
                                var message = $"Exception in ETL process '{Name}'";

                                if (Logger.IsOperationsEnabled)
                                    Logger.Operations($"{Tag} {message}", e);
                            }
                        }

                        statsAggregator.Complete();
                    }

                    if (didWork)
                    {
                        try
                        {
                            UpdateEtlProcessState(state);
                        }
                        catch (OperationCanceledException)
                        {
                            return;
                        }

                        if (CancellationToken.IsCancellationRequested == false)
                        {
                            Database.EtlLoader.OnBatchCompleted(ConfigurationName, TransformationName, Statistics);
                        }

                        continue;
                    }
                    try
                    {
                        AfterAllBatchesCompleted(runStart);

                        PauseIfCpuCreditsBalanceIsTooLow();

                        if (FallbackTime == null)
                        {
                            _waitForChanges.Wait(CancellationToken);
                        }
                        else
                        {
                            var sp = Stopwatch.StartNew();

                            if (_waitForChanges.Wait(FallbackTime.Value, CancellationToken))
                            {
                                // we are in the fallback mode but got new docs to process
                                // let's wait full time and retry the process then

                                var timeLeftToWait = FallbackTime.Value - sp.Elapsed;

                                if (timeLeftToWait > TimeSpan.Zero)
                                {
                                    Thread.Sleep(timeLeftToWait);
                                }
                            }

                            FallbackTime = null;
                        }

                        runStart = Database.Time.GetUtcNow();
                    }
                    catch (ObjectDisposedException)
                    {
                        return;
                    }
                    catch (OperationCanceledException)
                    {
                        return;
                    }
                }
                catch (Exception e)
                {
                    if (Logger.IsOperationsEnabled)
                        Logger.Operations($"Unexpected error in {Tag} process: '{Name}'", e);
                }
                finally
                {
                    _threadAllocations.CurrentlyAllocatedForProcessing = 0;
                    _currentMaximumAllowedMemory = new Size(32, SizeUnit.Megabytes);
                }
            }
        }

        protected void UpdateEtlProcessState(EtlProcessState state, DateTime? lastBatchTime = null)
        {
            var command = new UpdateEtlProcessStateCommand(Database.Name, Configuration.Name, Transformation.Name, Statistics.LastProcessedEtag,
                ChangeVectorUtils.MergeVectors(Statistics.LastChangeVector, state.ChangeVector), _serverStore.NodeTag,
                _serverStore.LicenseManager.HasHighlyAvailableTasks(), Database.DbBase64Id, RaftIdGenerator.NewId(), state.SkippedTimeSeriesDocs, lastBatchTime);

            var sendToLeaderTask = _serverStore.SendToLeaderAsync(command);

            sendToLeaderTask.Wait(CancellationToken);
            var (etag, _) = sendToLeaderTask.Result;

            Database.RachisLogIndexNotifications.WaitForIndexNotification(etag, _serverStore.Engine.OperationTimeout).Wait(CancellationToken);
        }

        private void PauseIfCpuCreditsBalanceIsTooLow()
        {
            AlertRaised alert = null;
            int numberOfTimesSlept = 0;
            while (_serverStore.Server.CpuCreditsBalance.BackgroundTasksAlertRaised.IsRaised() &&
                Database.DatabaseShutdown.IsCancellationRequested == false)
            {
                // give us a bit more than a measuring cycle to gain more CPU credits
                Thread.Sleep(1250);
                if (alert == null && numberOfTimesSlept++ > 5)
                {
                    alert = AlertRaised.Create(
                       Database.Name,
                       Tag,
                       "Etl process paused because the CPU credits balance is almost completely used, will be resumed when there are enough CPU credits to use.",
                       AlertType.Throttling_CpuCreditsBalance,
                       NotificationSeverity.Warning,
                       key: Name);
                    Database.NotificationCenter.Add(alert);
                }
            }
            if (alert != null)
            {
                Database.NotificationCenter.Dismiss(alert.Id);
            }
        }

        protected abstract bool ShouldFilterOutHiLoDocument();

        protected virtual void AfterAllBatchesCompleted(DateTime lastBatchTime)
        {
        }

        private static bool AlreadyLoadedByDifferentNode(ExtractedItem item, EtlProcessState state)
        {
            var conflictStatus = ChangeVectorUtils.GetConflictStatus(
                remoteAsString: item.ChangeVector,
                localAsString: state.ChangeVector);

            return conflictStatus == ConflictStatus.AlreadyMerged;
        }

        protected void EnsureThreadAllocationStats()
        {
            _threadAllocations = NativeMemory.CurrentThreadStats;
        }

        private void AddPerformanceStats(IEtlStatsAggregator stats)
        {
            _lastEtlStats.Enqueue(stats);

            while (_lastEtlStats.Count > 25)
                _lastEtlStats.TryDequeue(out stats);
        }

        public override EtlPerformanceStats[] GetPerformanceStats()
        {
            var lastStats = _lastStats;

            return _lastEtlStats
                .Select(x => x == lastStats ? x.ToPerformanceLiveStatsWithDetails() : x.ToPerformanceStats())
                .ToArray();
        }

        public override IEtlStatsAggregator GetLatestPerformanceStats()
        {
            return _lastStats;
        }

        private void LogSuccessfulBatchInfo(AbstractEtlStatsScope<TStatsScope, TEtlPerformanceOperation> stats)
        {
            var message = new StringBuilder();

            message.Append(
                $"{Tag} process '{Name}' processed the following number of items: ");

            foreach (var extracted in stats.NumberOfExtractedItems)
            {
                if (extracted.Value > 0)
                    message.Append($"{extracted.Key} - {extracted.Value} items, last transformed etag: {stats.LastTransformedEtags[extracted.Key]}");

                if (stats.LastFilteredOutEtags[extracted.Key] > 0)
                    message.Append($", last filtered etag: {stats.LastFilteredOutEtags[extracted.Key]}");
            }

            message.Append($" in {stats.Duration} (last loaded etag: {stats.LastLoadedEtag})");

            if (stats.BatchCompleteReason != null)
                message.Append($" Batch completion reason: {stats.BatchCompleteReason}");

            Logger.Info(message.ToString());
        }

        public override OngoingTaskConnectionStatus GetConnectionStatus()
        {
            if (Configuration.Disabled || _cts.IsCancellationRequested)
                return OngoingTaskConnectionStatus.NotActive;

            if (FallbackTime != null)
                return OngoingTaskConnectionStatus.Reconnect;

            if (Statistics.WasLatestLoadSuccessful || Statistics.LoadErrors == 0)
                return OngoingTaskConnectionStatus.Active;

            return OngoingTaskConnectionStatus.NotActive;
        }

        public static IDisposable TestScript(TestEtlScript<TConfiguration, TConnectionString> testScript, DocumentDatabase database, ServerStore serverStore,
            DocumentsOperationContext context, out TestEtlScriptResult result)
        {
            result = null;
            var tx = testScript.IsDelete ? context.OpenWriteTransaction() : context.OpenReadTransaction(); // we open write tx to test deletion but we won't commit it
            try
            {
                var document = database.DocumentsStorage.Get(context, testScript.DocumentId);

                if (document == null)
                    throw new InvalidOperationException($"Document {testScript.DocumentId} does not exist");

                TConnectionString connection = null;

                var sqlTestScript = testScript as TestSqlEtlScript;

                if (sqlTestScript != null)
                {
                    // we need to have connection string when testing SQL ETL because we need to have the factory name
                    // and if PerformRolledBackTransaction = true is specified then we need make a connection to SQL

                    var csErrors = new List<string>();

                    if (sqlTestScript.Connection != null)
                    {
                        if (sqlTestScript.Connection.Validate(ref csErrors) == false)
                            throw new InvalidOperationException($"Invalid connection string due to {string.Join(";", csErrors)}");

                        connection = sqlTestScript.Connection as TConnectionString;
                    }
                    else
                    {
                        Dictionary<string, SqlConnectionString> sqlConnectionStrings;
                        using (serverStore.ContextPool.AllocateOperationContext(out TransactionOperationContext ctx))
                        using (ctx.OpenReadTransaction())
                        using (var rawRecord = serverStore.Cluster.ReadRawDatabaseRecord(ctx, database.Name))
                        {
                            sqlConnectionStrings = rawRecord.SqlConnectionStrings;
                            if (sqlConnectionStrings == null)
                                throw new InvalidOperationException($"{nameof(DatabaseRecord.SqlConnectionStrings)} was not found in the database record");
                        }

                        if (sqlConnectionStrings.TryGetValue(testScript.Configuration.ConnectionStringName, out var sqlConnection) == false)
                        {
                            throw new InvalidOperationException(
                                $"Connection string named '{testScript.Configuration.ConnectionStringName}' was not found in the database record");
                        }

                        if (sqlConnection.Validate(ref csErrors) == false)
                            throw new InvalidOperationException(
                                $"Invalid '{testScript.Configuration.ConnectionStringName}' connection string due to {string.Join(";", csErrors)}");

                        connection = sqlConnection as TConnectionString;
                    }
                }

                testScript.Configuration.Initialize(connection);

                testScript.Configuration.TestMode = true;

                if (testScript.Configuration.Validate(out List<string> errors) == false)
                {
                    throw new InvalidOperationException($"Invalid ETL configuration for '{testScript.Configuration.Name}'. " +
                                                        $"Reason{(errors.Count > 1 ? "s" : string.Empty)}: {string.Join(";", errors)}.");
                }

                if (testScript.Configuration.Transforms.Count != 1)
                {
                    throw new InvalidOperationException($"Invalid number of transformations. You have provided {testScript.Configuration.Transforms.Count} " +
                                                        "while ETL test expects to get exactly 1 transformation script");
                }

                var docCollection = database.DocumentsStorage.ExtractCollectionName(context, document.Data).Name;

                if (testScript.Configuration.Transforms[0].ApplyToAllDocuments == false &&
                    testScript.Configuration.Transforms[0].Collections.Contains(docCollection, StringComparer.OrdinalIgnoreCase) == false)
                {
                    throw new InvalidOperationException($"Document '{document.Id}' belongs to {docCollection} collection " +
                                                        $"while tested ETL script works on the following collections: {string.Join(", ", testScript.Configuration.Transforms[0].Collections)}");
                }

                if (testScript.Configuration.Transforms[0].ApplyToAllDocuments)
                {
                    // when ETL script has ApplyToAllDocuments then it extracts docs without
                    // providing collection name to ExtractedItem
                    // it is retrieved from metadata then
                    // let's do the same to ensure we have the same behavior in test mode

                    docCollection = null;
                }

                Tombstone tombstone = null;

                if (testScript.IsDelete)
                {
                    var deleteResult = database.DocumentsStorage.Delete(context, testScript.DocumentId, null);

                    tombstone = database.DocumentsStorage.GetTombstoneByEtag(context, deleteResult.Value.Etag);
                }

                List<string> debugOutput;

                switch (testScript.Configuration.EtlType)
                {
                    case EtlType.Sql:
                        using (var sqlEtl = new SqlEtl(testScript.Configuration.Transforms[0], testScript.Configuration as SqlEtlConfiguration, database,
                            database.ServerStore))
                        using (sqlEtl.EnterTestMode(out debugOutput))
                        {
                            sqlEtl.EnsureThreadAllocationStats();

                            var sqlItem = testScript.IsDelete ? new ToSqlItem(tombstone, docCollection) : new ToSqlItem(document, docCollection);

                            var transformed = sqlEtl.Transform(new[] {sqlItem}, context, new EtlStatsScope(new EtlRunStats()),
                                new EtlProcessState());

                            Debug.Assert(sqlTestScript != null);

                            result = sqlEtl.RunTest(context, transformed, sqlTestScript.PerformRolledBackTransaction);
                            result.DebugOutput = debugOutput;

                            return tx;
                        }
                    case EtlType.Raven:
                        using (var ravenEtl = new RavenEtl(testScript.Configuration.Transforms[0], testScript.Configuration as RavenEtlConfiguration, database,
                            database.ServerStore))
                        using (ravenEtl.EnterTestMode(out debugOutput))
                        {
                            ravenEtl.EnsureThreadAllocationStats();

                            var ravenEtlItem = testScript.IsDelete
                                ? new RavenEtlItem(tombstone, docCollection, EtlItemType.Document)
                                : new RavenEtlItem(document, docCollection);

                            var results = ravenEtl.Transform(new[] {ravenEtlItem}, context, new EtlStatsScope(new EtlRunStats()),
                                new EtlProcessState {SkippedTimeSeriesDocs = new HashSet<string> {testScript.DocumentId}});

                            result = new RavenEtlTestScriptResult
                            {
                                TransformationErrors = ravenEtl.Statistics.TransformationErrorsInCurrentBatch.Errors.ToList(),
                                Commands = results.ToList(),
                                DebugOutput = debugOutput
                            };
                            return tx;
                        }
                    case EtlType.Olap:
                        var olapTestScriptConfiguration = testScript.Configuration as OlapEtlConfiguration;

                        if (olapTestScriptConfiguration == null)
                            throw new InvalidOperationException(
                                $"Configuration must be of type '{nameof(OlapEtlConfiguration)}' while it got {testScript.Configuration?.GetType()}");

                        olapTestScriptConfiguration.Connection = new OlapConnectionString();

                        using (var olapElt = new OlapEtl(testScript.Configuration.Transforms[0], olapTestScriptConfiguration, database, database.ServerStore))
                        using (olapElt.EnterTestMode(out debugOutput))
                        {
                            olapElt.EnsureThreadAllocationStats();

                            if (testScript.IsDelete)
                                throw new InvalidOperationException("OLAP ETL doesn't deal with deletions. It's append only process");

                            var olapEtlItem = new ToOlapItem(document, docCollection);

                            var results = olapElt.Transform(new[] {olapEtlItem}, context, new OlapEtlStatsScope(new EtlRunStats()),
                                new EtlProcessState {SkippedTimeSeriesDocs = new HashSet<string> {testScript.DocumentId}});

                            var itemsByPartition = new List<OlapEtlTestScriptResult.PartitionItems>();

                            foreach (OlapTransformedItems olapItem in results)
                            {
                                switch (olapItem)
                                {
                                    case ParquetTransformedItems parquetItem:

                                        parquetItem.AddMandatoryFields();

                                        var partitionItems = new OlapEtlTestScriptResult.PartitionItems();

                                        partitionItems.Key = parquetItem.Key;

                                        foreach (var columnData in parquetItem.RowGroup.Data)
                                        {
                                            if (parquetItem.Fields.TryGetValue(columnData.Key, out var field) == false)
                                                continue;

                                            partitionItems.Columns.Add(new OlapEtlTestScriptResult.PartitionColumn
                                            {
                                                Name = field.Name, Type = field.DataType.ToString(), Values = columnData.Value
                                            });
                                        }

                                        itemsByPartition.Add(partitionItems);

                                        break;
                                    default:
                                        throw new NotSupportedException("Unknown transform type: " + olapItem.GetType());
                                }
                            }

                            result = new OlapEtlTestScriptResult
                            {
                                TransformationErrors = olapElt.Statistics.TransformationErrorsInCurrentBatch.Errors.ToList(),
                                ItemsByPartition = itemsByPartition,
                                DebugOutput = debugOutput
                            };
                            return tx;
                        }
                    default:
                        throw new NotSupportedException($"Unknown ETL type in script test: {testScript.Configuration.EtlType}");
                }
            }
            catch
            {
                tx.Dispose();
                throw;
            }
        }

        private IDisposable EnterTestMode(out List<string> debugOutput)
        {
            _testMode = new TestMode();
            var disableAlerts = Statistics.PreventFromAddingAlertsToNotificationCenter();

            debugOutput = _testMode.DebugOutput;

            return new DisposableAction(() =>
            {
                _testMode = null;
                disableAlerts.Dispose();
            });
        }

        public override EtlProcessProgress GetProgress(DocumentsOperationContext documentsContext)
        {
            var result = new EtlProcessProgress
            {
                TransformationName = TransformationName,
                Disabled = Transformation.Disabled || Configuration.Disabled,
                AverageProcessedPerSecond = Metrics.GetProcessedPerSecondRate() ?? 0.0
            };

            var collections = Transformation.ApplyToAllDocuments
                ? Database.DocumentsStorage.GetCollections(documentsContext).Select(x => x.Name).ToList()
                : Transformation.Collections;

            var lastProcessedEtag = LastProcessState.GetLastProcessedEtag(Database.DbBase64Id, Database.ServerStore.NodeTag);

            foreach (var collection in collections)
            {
                result.NumberOfDocumentsToProcess += Database.DocumentsStorage.GetNumberOfDocumentsToProcess(documentsContext, collection, lastProcessedEtag, out var total);
                result.TotalNumberOfDocuments += total;

                result.NumberOfDocumentTombstonesToProcess += Database.DocumentsStorage.GetNumberOfTombstonesToProcess(documentsContext, collection, lastProcessedEtag, out total);
                result.TotalNumberOfDocumentTombstones += total;

                if (ShouldTrackCounters())
                {
                    result.NumberOfCounterGroupsToProcess += Database.DocumentsStorage.CountersStorage.GetNumberOfCounterGroupsToProcess(documentsContext, collection, lastProcessedEtag, out total);
                    result.TotalNumberOfCounterGroups += total;
                }

                if (ShouldTrackTimeSeries())
                {
                    result.NumberOfTimeSeriesSegmentsToProcess += Database.DocumentsStorage.TimeSeriesStorage.GetNumberOfTimeSeriesSegmentsToProcess(documentsContext, collection, lastProcessedEtag, out total);
                    result.TotalNumberOfTimeSeriesSegments += total;

                    result.NumberOfTimeSeriesDeletedRangesToProcess += Database.DocumentsStorage.TimeSeriesStorage.GetNumberOfTimeSeriesDeletedRangesToProcess(documentsContext, collection, lastProcessedEtag, out total);
                    result.TotalNumberOfTimeSeriesDeletedRanges += total;
                }
            }

            result.Completed = (result.NumberOfDocumentsToProcess > 0
                                && result.NumberOfDocumentTombstonesToProcess > 0
                                && result.NumberOfCounterGroupsToProcess > 0
                                && result.NumberOfTimeSeriesSegmentsToProcess > 0
                                && result.NumberOfTimeSeriesDeletedRangesToProcess > 0) == false;

            var performance = _lastStats?.ToPerformanceLiveStats();

            if (performance != null && performance.DurationInMs > 0 &&
                performance.SuccessfullyLoaded != false && FallbackTime != null)
            {
                var processedPerSecondInCurrentBatch = performance.NumberOfExtractedItems.Sum(x => x.Value) / (performance.DurationInMs / 1000);

                result.AverageProcessedPerSecond = (result.AverageProcessedPerSecond + processedPerSecondInCurrentBatch) / 2;

                if (result.NumberOfDocumentsToProcess > 0)
                    result.NumberOfDocumentsToProcess -= performance.NumberOfTransformedItems[EtlItemType.Document];

                if (result.NumberOfDocumentTombstonesToProcess > 0)
                    result.NumberOfDocumentTombstonesToProcess -= performance.NumberOfTransformedTombstones[EtlItemType.Document];

                if (result.NumberOfCounterGroupsToProcess > 0)
                    result.NumberOfCounterGroupsToProcess -= performance.NumberOfTransformedItems[EtlItemType.CounterGroup];

                if (result.NumberOfTimeSeriesSegmentsToProcess > 0)
                    result.NumberOfTimeSeriesSegmentsToProcess -= performance.NumberOfTransformedItems[EtlItemType.TimeSeries];

                if (result.NumberOfTimeSeriesDeletedRangesToProcess > 0)
                    result.NumberOfTimeSeriesDeletedRangesToProcess -= performance.NumberOfTransformedTombstones[EtlItemType.TimeSeries];

                result.Completed = (result.NumberOfDocumentsToProcess > 0
                                   && result.NumberOfDocumentTombstonesToProcess > 0
                                   && result.NumberOfCounterGroupsToProcess > 0
                                   && result.NumberOfTimeSeriesSegmentsToProcess > 0
                                   && result.NumberOfTimeSeriesDeletedRangesToProcess > 0) == false;

                if (result.Completed && performance.Completed == null)
                {
                    // note the above calculations of items to process subtract _transformed_ items in current batch, they aren't loaded yet
                    // in order to indicate that load phase is still in progress we're marking that it isn't completed yet

                    result.Completed = performance.SuccessfullyLoaded ?? false;
                }
            }

            return result;
        }

        public override void Dispose()
        {
            if (CancellationToken.IsCancellationRequested)
                return;

            var exceptionAggregator = new ExceptionAggregator(Logger, $"Could not dispose {GetType().Name}: '{Name}'");

            exceptionAggregator.Execute(() => Stop("Dispose"));

            exceptionAggregator.Execute(() => _cts.Dispose());
            exceptionAggregator.Execute(() => _waitForChanges.Dispose());

            exceptionAggregator.ThrowIfNeeded();
        }

        private class TestMode
        {
            public readonly List<string> DebugOutput = new List<string>();
        }

        public void LowMemory(LowMemorySeverity lowMemorySeverity)
        {
            _currentMaximumAllowedMemory = DefaultMaximumMemoryAllocation;
            _lowMemoryFlag.Raise();
        }

        public void LowMemoryOver()
        {
            _lowMemoryFlag.Lower();
        }
    }
}<|MERGE_RESOLUTION|>--- conflicted
+++ resolved
@@ -467,13 +467,9 @@
 
             if (currentItem is ToOlapItem)
             {
-<<<<<<< HEAD
                 if (stats.NumberOfExtractedItems[EtlItemType.Document] > Database.Configuration.Etl.OlapMaxNumberOfExtractedDocuments)
                 {
                     var reason = $"Stopping the batch because it has already processed max number of extracted documents : {stats.NumberOfExtractedItems[EtlItemType.Document]}";
-=======
-                var reason = $"Stopping the batch because it has already processed max number of items ({string.Join(',', stats.NumberOfExtractedItems.Select(x => $"{x.Key} - {x.Value:#,#;;0}"))})";
->>>>>>> 4734456a
 
                     if (Logger.IsInfoEnabled)
                         Logger.Info($"[{Name}] {reason}");
@@ -489,7 +485,7 @@
                 if (stats.NumberOfExtractedItems[EtlItemType.Document] > Database.Configuration.Etl.MaxNumberOfExtractedDocuments ||
                     stats.NumberOfExtractedItems.Sum(x => x.Value) > Database.Configuration.Etl.MaxNumberOfExtractedItems)
                 {
-                    var reason = $"Stopping the batch because it has already processed max number of items ({string.Join(',', stats.NumberOfExtractedItems.Select(x => $"{x.Key} - {x.Value}"))})";
+                var reason = $"Stopping the batch because it has already processed max number of items ({string.Join(',', stats.NumberOfExtractedItems.Select(x => $"{x.Key} - {x.Value:#,#;;0}"))})";
 
                     if (Logger.IsInfoEnabled)
                         Logger.Info($"[{Name}] {reason}");
