﻿using System;
using System.Collections.Concurrent;
using System.Collections.Generic;
using System.Diagnostics;
using System.Linq;
using System.Security.Cryptography.X509Certificates;
using System.Threading;
using System.Threading.Tasks;
using Raven.Client;
using Raven.Client.Documents.Commands;
using Raven.Client.Documents.Conventions;
using Raven.Client.Documents.Operations.ETL;
using Raven.Client.Documents.Operations.OngoingTasks;
using Raven.Client.Documents.Operations.Replication;
using Raven.Client.Documents.Replication;
using Raven.Client.Documents.Replication.Messages;
using Raven.Client.Exceptions.Database;
using Raven.Client.Exceptions.Security;
using Raven.Client.Http;
using Raven.Client.ServerWide;
using Raven.Client.ServerWide.Commands;
using Raven.Client.ServerWide.Sharding;
using Raven.Client.ServerWide.Tcp;
using Raven.Client.Util;
using Raven.Server.Config.Settings;
using Raven.Server.Documents.Replication.Incoming;
using Raven.Server.Documents.Replication.Outgoing;
using Raven.Server.Documents.Replication.ReplicationItems;
using Raven.Server.Documents.Replication.Stats;
using Raven.Server.Documents.Sharding;
using Raven.Server.Documents.TcpHandlers;
using Raven.Server.Extensions;
using Raven.Server.NotificationCenter.Notifications;
using Raven.Server.ServerWide;
using Raven.Server.ServerWide.Commands;
using Raven.Server.ServerWide.Context;
using Raven.Server.Utils;
using Sparrow.Collections;
using Sparrow.Json;
using Sparrow.Json.Parsing;
using Sparrow.Server.Utils;
using Sparrow.Threading;
using Sparrow.Utils;

namespace Raven.Server.Documents.Replication
{
    public class ReplicationLoader : AbstractReplicationLoader<DocumentsContextPool, DocumentsOperationContext>, ITombstoneAware
    {
        private readonly Timer _reconnectAttemptTimer;
        private long _reconnectInProgress;
        private readonly ReaderWriterLockSlim _locker = new ReaderWriterLockSlim();

        public event Action<IncomingReplicationHandler> IncomingReplicationAdded;

        public event Action<IncomingReplicationHandler> IncomingReplicationRemoved;

        public event Action<DatabaseOutgoingReplicationHandler> OutgoingReplicationAdded;

        public event Action<DatabaseOutgoingReplicationHandler> OutgoingReplicationRemoved;

        internal ManualResetEventSlim DebugWaitAndRunReplicationOnce;
        internal readonly int MinimalHeartbeatInterval;

        public DocumentDatabase Database;
        private SingleUseFlag _isInitialized = new SingleUseFlag();

        public ResolveConflictOnReplicationConfigurationChange ConflictResolver;

        private readonly ConcurrentSet<DatabaseOutgoingReplicationHandler> _outgoing = new ConcurrentSet<DatabaseOutgoingReplicationHandler>();
        private readonly ConcurrentDictionary<ReplicationNode, ConnectionShutdownInfo> _outgoingFailureInfo = new ConcurrentDictionary<ReplicationNode, ConnectionShutdownInfo>();
        private readonly ConcurrentSet<ConnectionShutdownInfo> _reconnectQueue = new ConcurrentSet<ConnectionShutdownInfo>();
        private readonly ConcurrentDictionary<IncomingConnectionInfo, DateTime> _incomingLastActivityTime = new ConcurrentDictionary<IncomingConnectionInfo, DateTime>();
        private readonly ConcurrentDictionary<IncomingConnectionInfo, ConcurrentQueue<IncomingConnectionRejectionInfo>> _incomingRejectionStats = new ConcurrentDictionary<IncomingConnectionInfo, ConcurrentQueue<IncomingConnectionRejectionInfo>>();
        private readonly ConcurrentBag<ReplicationNode> _internalDestinations = new ConcurrentBag<ReplicationNode>();
        private readonly HashSet<ExternalReplicationBase> _externalDestinations = new HashSet<ExternalReplicationBase>();
        private List<ReplicationNode> _destinations = new List<ReplicationNode>();
        protected ClusterTopology _clusterTopology = new ClusterTopology();
        private int _numberOfSiblings;
        public ConflictSolver ConflictSolverConfig;
        private readonly CancellationToken _shutdownToken;
        private HubInfoForCleaner _hubInfoForCleaner;
        private readonly ConcurrentQueue<TaskCompletionSource<object>> _waitForReplicationTasks = new ConcurrentQueue<TaskCompletionSource<object>>();
        private readonly ConcurrentDictionary<ReplicationNode, LastEtagPerDestination> _lastSendEtagPerDestination = new ConcurrentDictionary<ReplicationNode, LastEtagPerDestination>();

        public IEnumerable<ReplicationNode> OutgoingConnections => _outgoing.Select(x => x.Node);
        public IEnumerable<DatabaseOutgoingReplicationHandler> OutgoingHandlers => _outgoing;
        public IEnumerable<ReplicationNode> ReconnectQueue => _reconnectQueue.Select(x => x.Node);
        public IReadOnlyDictionary<ReplicationNode, ConnectionShutdownInfo> OutgoingFailureInfo => _outgoingFailureInfo;

        public event Action<IncomingReplicationHandler, int> AttachmentStreamsReceived;
        public IReadOnlyDictionary<IncomingConnectionInfo, DateTime> IncomingLastActivityTime => _incomingLastActivityTime;
        public IReadOnlyDictionary<IncomingConnectionInfo, ConcurrentQueue<IncomingConnectionRejectionInfo>> IncomingRejectionStats => _incomingRejectionStats;
        public List<ReplicationNode> Destinations => _destinations;

        private class HubInfoForCleaner
        {
            public long LastEtag;
            public DateTime LastCleanup;
        }

        private class LastEtagPerDestination
        {
            public long LastEtag;
        }

        public ReplicationLoader(DocumentDatabase database, ServerStore server) : base(server, database.Name, database.DocumentsStorage.ContextPool, database.DatabaseShutdown)
        {
            Database = database;
            _shutdownToken = database.DatabaseShutdown;
            database.TombstoneCleaner.Subscribe(this);
            server.Cluster.Changes.DatabaseChanged += DatabaseValueChanged;
            var config = database.Configuration.Replication;
            var reconnectTime = config.RetryReplicateAfter.AsTimeSpan;
            _reconnectAttemptTimer = new Timer(state => ForceTryReconnectAll(),
                null, reconnectTime, reconnectTime);
            MinimalHeartbeatInterval = (int)config.ReplicationMinimalHeartbeat.AsTimeSpan.TotalMilliseconds;
        }

        public long GetMinimalEtagForReplication()
        {
            var replicationNodes = Destinations?.ToList();
            if (replicationNodes == null || replicationNodes.Count == 0)
                return long.MaxValue;

            long minEtag = long.MaxValue;

            foreach (var lastEtagPerDestination in _lastSendEtagPerDestination)
            {
                replicationNodes.Remove(lastEtagPerDestination.Key);
                minEtag = Math.Min(lastEtagPerDestination.Value.LastEtag, minEtag);
            }
            if (replicationNodes.Count > 0)
            {
                // if we don't have information from all our destinations, we don't know what tombstones
                // we can remove. Note that this explicitly _includes_ disabled destinations, which prevents
                // us from doing any tombstone cleanup.
                return 0;
            }

            using (_server.ContextPool.AllocateOperationContext(out TransactionOperationContext ctx))
            using (ctx.OpenReadTransaction())
            {
                var externals = _server.Cluster.ReadRawDatabaseRecord(ctx, Database.Name).ExternalReplications;
                if (externals != null)
                {
                    foreach (var external in externals)
                    {
                        var state = GetExternalReplicationState(_server, Database.Name, external.TaskId, ctx);
                        var myEtag = ChangeVectorUtils.GetEtagById(state.DestinationChangeVector, Database.DbBase64Id);
                        minEtag = Math.Min(myEtag, minEtag);
                    }
                }
            }

            return minEtag;
        }

        public long GetMinimalEtagForTombstoneCleanupWithHubReplication()
        {
            long minEtag = long.MaxValue;

            using (_server.ContextPool.AllocateOperationContext(out TransactionOperationContext ctx))
            using (ctx.OpenReadTransaction())
            {
                if (_server.Cluster.ReadRawDatabaseRecord(ctx, Database.Name).HubPullReplicationDefinitionExist() == false)
                    return minEtag;

                var time = Database.Configuration.Tombstones.CleanupIntervalWithReplicationHub.GetValue(TimeUnit.Minutes);
                var lastCleanUp = _hubInfoForCleaner?.LastCleanup ?? DateTime.MinValue;
                if (lastCleanUp.AddMinutes(time) > Database.Time.GetUtcNow())
                {
                    return _hubInfoForCleaner?.LastEtag ?? minEtag;
                }
            }

            long hoursToSave = Database.Configuration.Tombstones.RetentionTimeWithReplicationHub.GetValue(TimeUnit.Hours);

            var lastDateToSave = Database.Time.GetUtcNow().AddHours(-hoursToSave);

            using (Database.DocumentsStorage.ContextPool.AllocateOperationContext(out DocumentsOperationContext context))
            using (context.OpenReadTransaction())
            {
                if (Database.DocumentsStorage.GetNumberOfTombstones(context) == 0)
                    return minEtag;
                var max = DocumentsStorage.ReadLastTombstoneEtag(context.Transaction.InnerTransaction);
                var min = _hubInfoForCleaner?.LastEtag ?? 0;
                var maxTombstone = Database.DocumentsStorage.GetTombstoneByEtag(context, max);

                if (maxTombstone.LastModified <= lastDateToSave)
                {
                    //All tombstones can be deleted
                    Interlocked.Exchange(ref _hubInfoForCleaner, new HubInfoForCleaner { LastCleanup = Database.Time.GetUtcNow(), LastEtag = max });
                    return max;
                }

                var minTombstone = Database.DocumentsStorage.GetTombstonesFrom(context, min, 0, 1).First();
                min = minTombstone.Etag;

                if (minTombstone.LastModified > lastDateToSave)
                {
                    // Can't delete tombstones yet
                    Interlocked.Exchange(ref _hubInfoForCleaner, new HubInfoForCleaner { LastCleanup = Database.Time.GetUtcNow(), LastEtag = minTombstone.Etag - 1 });
                    return minTombstone.Etag - 1;
                }
                var oldEtag = -1L;

                while (true)
                {
                    var newEtag = (max + min) / 2;
                    if (newEtag == oldEtag)
                    {
                        Interlocked.Exchange(ref _hubInfoForCleaner, new HubInfoForCleaner { LastCleanup = Database.Time.GetUtcNow(), LastEtag = min });
                        return min;
                    }

                    oldEtag = newEtag;
                    var newTombstone = Database.DocumentsStorage.GetTombstonesFrom(context, newEtag, 0, 1).First();

                    if (newTombstone.Etag == max)
                    {
                        newTombstone = Database.DocumentsStorage.GetTombstoneAtOrBefore(context, newEtag);

                        if (newTombstone.Etag == min)
                        {
                            Interlocked.Exchange(ref _hubInfoForCleaner, new HubInfoForCleaner { LastCleanup = Database.Time.GetUtcNow(), LastEtag = min });
                            return min;
                        }
                    }
                    if (newTombstone.LastModified <= lastDateToSave)
                    {
                        min = newTombstone.Etag;
                        continue;
                    }
                    max = newTombstone.Etag;
                }
            }
        }

        private Task DatabaseValueChanged(string databaseName, long index, string type, DatabasesLandlord.ClusterDatabaseChangeType changeType, object changeState)
        {
            var documentDatabase = Database;
            if (documentDatabase == null)
                return Task.CompletedTask;

            if (string.Equals(documentDatabase.Name, databaseName, StringComparison.OrdinalIgnoreCase) == false)
                return Task.CompletedTask;

            switch (changeState)
            {
                case BulkRegisterReplicationHubAccessCommand bulk:
                    foreach (var cmd in bulk.Commands)
                    {
                        DisposeRelatedPullReplication(cmd.HubName, cmd.CertificateThumbprint);
                    }
                    break;

                case UpdatePullReplicationAsHubCommand put:
                    DisposeRelatedPullReplication(put.Definition.Name, null /*all*/);
                    break;

                case UnregisterReplicationHubAccessCommand del:
                    DisposeRelatedPullReplication(del.HubName, del.CertificateThumbprint);
                    break;

                case RegisterReplicationHubAccessCommand reg:
                    DisposeRelatedPullReplication(reg.HubName, reg.CertificateThumbprint);
                    break;
            }
            return Task.CompletedTask;

            void DisposeRelatedPullReplication(string hub, string certThumbprint)
            {
                if (hub == null)
                    return;

                foreach (var (key, repl) in _incoming)
                {
                    if (repl is IncomingPullReplicationHandler pullHandler == false)
                        continue;

                    if (string.Equals(pullHandler._incomingPullReplicationParams.Name, hub, StringComparison.OrdinalIgnoreCase) == false)
                        continue;

                    if (certThumbprint != null && pullHandler.CertificateThumbprint != certThumbprint)
                        continue;

                    try
                    {
                        if (_logger.IsInfoEnabled)
                            _logger.Info($"Resetting {repl.ConnectionInfo} for {hub} on {certThumbprint} because replication configuration changed. Will be reconnected.");
                        repl.Dispose();
                        _incoming.TryRemove(key, out _);
                    }
                    catch
                    {
                    }
                }

                foreach (var repl in _outgoing)
                {
                    if (repl is OutgoingPullReplicationHandlerAsHub asHub == false)
                        continue;

                    if (string.Equals(asHub.PullReplicationDefinitionName, hub, StringComparison.OrdinalIgnoreCase) == false)
                        continue;

                    if (certThumbprint != null && asHub.CertificateThumbprint != certThumbprint)
                        continue;

                    try
                    {
                        repl.Dispose();
                        _outgoing.TryRemove(repl);
                    }
                    catch
                    {
                    }
                }
            }
        }

        public long? GetLastReplicatedEtagForDestination(ReplicationNode dest)
        {
            foreach (var replicationHandler in _outgoing)
            {
                if (replicationHandler.Node.IsEqualTo(dest))
                    return replicationHandler._lastSentDocumentEtag;
            }
            return null;
        }

        public void AcceptIncomingConnection(TcpConnectionOptions tcpConnectionOptions,
            TcpConnectionHeaderMessage header,
            X509Certificate2 certificate,
            JsonOperationContext.MemoryBuffer buffer)
        {
            var supportedVersions = GetSupportedVersions(tcpConnectionOptions);
            var initialRequest = GetReplicationInitialRequest(tcpConnectionOptions, supportedVersions, buffer);

            string[] allowedPaths = default;
            string pullDefinitionName = null;
            PreventDeletionsMode preventDeletionsMode = PreventDeletionsMode.None;
            switch (header.AuthorizeInfo?.AuthorizeAs)
            {
                case TcpConnectionHeaderMessage.AuthorizationInfo.AuthorizeMethod.PullReplication:
                case TcpConnectionHeaderMessage.AuthorizationInfo.AuthorizeMethod.PushReplication:
                    if (supportedVersions.Replication.PullReplication == false)
                        throw new InvalidOperationException("Unable to use Pull Replication, because the other side doesn't have it as a supported feature");

                    if (header.AuthorizeInfo.AuthorizationFor == null)
                        throw new InvalidOperationException("Pull replication requires that the AuthorizationFor field will be set, but it wasn't provided");

                    PullReplicationDefinition pullReplicationDefinition;
                    using (_server.Server.ServerStore.ContextPool.AllocateOperationContext(out TransactionOperationContext ctx))
                    using (ctx.OpenReadTransaction())
                    {
                        pullReplicationDefinition = _server.Cluster.ReadPullReplicationDefinition(Database.Name, header.AuthorizeInfo.AuthorizationFor, ctx);

                        if (pullReplicationDefinition.Disabled)
                            throw new InvalidOperationException("The replication hub " + pullReplicationDefinition.Name + " is disabled and cannot be used currently");
                    }

                    pullDefinitionName = header.AuthorizeInfo.AuthorizationFor;

                    switch (header.AuthorizeInfo.AuthorizeAs)
                    {
                        case TcpConnectionHeaderMessage.AuthorizationInfo.AuthorizeMethod.PullReplication:
                            if (pullReplicationDefinition.Mode.HasFlag(PullReplicationMode.HubToSink) == false)
                                throw new InvalidOperationException($"Replication hub {header.AuthorizeInfo.AuthorizationFor} does not support Pull Replication");
                            CreatePullReplicationAsHub(tcpConnectionOptions, initialRequest, supportedVersions, pullReplicationDefinition, header);
                            return;

                        case TcpConnectionHeaderMessage.AuthorizationInfo.AuthorizeMethod.PushReplication:
                            if (pullReplicationDefinition.Mode.HasFlag(PullReplicationMode.SinkToHub) == false)
                                throw new InvalidOperationException($"Replication hub {header.AuthorizeInfo.AuthorizationFor} does not support Push Replication");
                            if (certificate == null)
                                throw new InvalidOperationException("Incoming filtered replication is only supported when using a certificate");

                            allowedPaths = DetailedReplicationHubAccess.Preferred(header.ReplicationHubAccess.AllowedSinkToHubPaths, header.ReplicationHubAccess.AllowedHubToSinkPaths);
                            preventDeletionsMode = pullReplicationDefinition.PreventDeletionsMode;

                            // same as normal incoming replication, just using the filtering
                            break;

                        default:
                            throw new InvalidOperationException("Unknown AuthroizeAs value: " + header.AuthorizeInfo.AuthorizeAs);
                    }
                    break;

                case null:
                    break;

                default:
                    throw new InvalidOperationException("Unknown AuthroizeAs value" + header.AuthorizeInfo?.AuthorizeAs);
            }

            PullReplicationParams pullReplicationParams = null;
            if (pullDefinitionName != null)
            {
                pullReplicationParams = new PullReplicationParams()
                {
                    Name = pullDefinitionName,
                    AllowedPaths = allowedPaths,
                    Mode = PullReplicationMode.SinkToHub,
                    PreventDeletionsMode = preventDeletionsMode,
                    Type = PullReplicationParams.ConnectionType.Incoming
                };
            }

            CreateIncomingInstance(tcpConnectionOptions, buffer, pullReplicationParams);
        }

        private void CreatePullReplicationAsHub(TcpConnectionOptions tcpConnectionOptions, ReplicationInitialRequest initialRequest,
                        TcpConnectionHeaderMessage.SupportedFeatures supportedVersions,
                        PullReplicationDefinition pullReplicationDefinition, TcpConnectionHeaderMessage header)
        {
            if (string.Equals(initialRequest.PullReplicationDefinitionName, pullReplicationDefinition.Name, StringComparison.OrdinalIgnoreCase) == false)
                throw new InvalidOperationException(
                    $"PullReplicationDefinitionName '{initialRequest.PullReplicationDefinitionName}' does not match the pull replication definition name: {pullReplicationDefinition.Name}");

            var taskId = pullReplicationDefinition.TaskId; // every connection to this pull replication on the hub will have the same task id.
            var externalReplication = pullReplicationDefinition.ToExternalReplication(initialRequest, taskId);

            var outgoingReplication = new OutgoingPullReplicationHandlerAsHub(this, Database, externalReplication, initialRequest.Info)
            {
                OutgoingPullReplicationParams = new PullReplicationParams
                {
                    Name = initialRequest.PullReplicationDefinitionName,
                    PreventDeletionsMode = pullReplicationDefinition.PreventDeletionsMode,
                    Mode = pullReplicationDefinition.Mode,
                    Type = PullReplicationParams.ConnectionType.Outgoing
                },

                PullReplicationDefinitionName = initialRequest.PullReplicationDefinitionName,
                CertificateThumbprint = tcpConnectionOptions.Certificate?.Thumbprint
            };

            if (header.ReplicationHubAccess != null)
            {
                // Note that if the certificate isn't registered *specifically* in the pull replication, we don't do
                // any filtering. That means that the certificate has global access to the database, so there is not point
                outgoingReplication.PathsToSend = DetailedReplicationHubAccess.Preferred(header.ReplicationHubAccess.AllowedHubToSinkPaths, header.ReplicationHubAccess.AllowedSinkToHubPaths);
            }

            if (_outgoing.TryAdd(outgoingReplication) == false)
            {
                using (tcpConnectionOptions)
                using (outgoingReplication)
                {

                }
                return;
            }

            outgoingReplication.Failed += OnOutgoingSendingFailed;
            outgoingReplication.SuccessfulTwoWaysCommunication += OnOutgoingSendingSucceeded;
            outgoingReplication.SuccessfulReplication += ResetReplicationFailuresInfo;

            outgoingReplication.StartPullReplicationAsHub(tcpConnectionOptions.Stream, supportedVersions);
            OutgoingReplicationAdded?.Invoke(outgoingReplication);
        }

        public void RunPullReplicationAsSink(
            TcpConnectionOptions tcpConnectionOptions,
            JsonOperationContext.MemoryBuffer buffer,
            PullReplicationAsSink destination,
            DatabaseOutgoingReplicationHandler source)
        {
            using (source)
            {
                string[] allowedPaths = DetailedReplicationHubAccess.Preferred(destination.AllowedHubToSinkPaths, destination.AllowedSinkToHubPaths);
                var incomingPullParams = new PullReplicationParams
                {
                    Name = destination.HubName,
                    AllowedPaths = allowedPaths,
                    Mode = PullReplicationMode.HubToSink,
                    PreventDeletionsMode = null,
                    Type = PullReplicationParams.ConnectionType.Incoming
                };
                var newIncoming = CreateIncomingReplicationHandler(tcpConnectionOptions, buffer, incomingPullParams);
                newIncoming.Failed += RetryPullReplication;

                _outgoing.TryRemove(source); // we are pulling and therefore incoming, upon failure 'RetryPullReplication' will put us back as an outgoing

                PoolOfThreads.PooledThread.ResetCurrentThreadName();
                Thread.CurrentThread.Name = ThreadNames.GetNameToUse(ThreadNames.ForPullReplicationAsSink($"Pull Replication as Sink from {destination.Database} at {destination.Url}", destination.Database, destination.Url));

                _incoming[newIncoming.ConnectionInfo.SourceDatabaseId] = newIncoming;
                IncomingReplicationAdded?.Invoke(newIncoming);
                newIncoming.DoIncomingReplication();

                void RetryPullReplication(IncomingReplicationHandler instance, Exception e)
                {
                    using (instance)
                    {
                        if (_incoming.TryRemove(instance.ConnectionInfo.SourceDatabaseId, out _))
                            IncomingReplicationRemoved?.Invoke(instance);

                        instance.Failed -= RetryPullReplication;
                        instance.DocumentsReceived -= OnIncomingReceiveSucceeded;
                        instance.AttachmentStreamsReceived -= OnAttachmentStreamsReceived;
                        if (_logger.IsInfoEnabled)
                            _logger.Info($"Pull replication Sink handler has thrown an unhandled exception. ({instance.FromToString})", e);
                    }

                    // if the stream closed, it is our duty to reconnect
                    AddAndStartOutgoingReplication(destination);
                }
            }
        }

        private void OnAttachmentStreamsReceived(IncomingReplicationHandler source, int attachmentsStreamCount)
        {
            AttachmentStreamsReceived?.Invoke(source, attachmentsStreamCount);
        }

        private void CreateIncomingInstance(TcpConnectionOptions tcpConnectionOptions, JsonOperationContext.MemoryBuffer buffer, PullReplicationParams pullReplicationParams)
        {
            var newIncoming = CreateIncomingReplicationHandler(tcpConnectionOptions, buffer, pullReplicationParams);
            newIncoming.Failed += OnIncomingReceiveFailed;

            // need to safeguard against two concurrent connection attempts
            var current = _incoming.AddOrUpdate(newIncoming.ConnectionInfo.SourceDatabaseId, newIncoming,
                (_, val) => val.IsDisposed ? newIncoming : val);

            if (current == newIncoming)
            {
                newIncoming.Start();
                IncomingReplicationAdded?.Invoke(newIncoming);
                ForceTryReconnectAll();
            }
            else
            {
                if (_logger.IsInfoEnabled)
                {
                    _logger.Info("you can't add two identical connections.", new InvalidOperationException("you can't add two identical connections."));
                }
                newIncoming.Dispose();
            }
        }

        internal void AddAndStartOutgoingReplication(ReplicationNode node)
        {
            var info = GetConnectionInfo(node);

            if (info == null)
            {
                // this means that we were unable to retrieve the tcp connection info and will try it again later
                return;
            }

            if (_locker.TryEnterReadLock(0) == false)
            {
                // the db being disposed
                return;
            }

            try
            {
                DatabaseOutgoingReplicationHandler outgoingReplication = GetOutgoingReplicationHandlerInstance(info, node);

                if (outgoingReplication == null)
                    return;

                if (_outgoing.TryAdd(outgoingReplication) == false)
                {
                    outgoingReplication.Dispose();
                    return;
                }

                outgoingReplication.Failed += OnOutgoingSendingFailed;
                outgoingReplication.SuccessfulTwoWaysCommunication += OnOutgoingSendingSucceeded;
                outgoingReplication.SuccessfulReplication += ResetReplicationFailuresInfo;

                OutgoingReplicationAdded?.Invoke(outgoingReplication);

                outgoingReplication.Start();
            }
            finally
            {
                _locker.ExitReadLock();
            }
        }

        public class PullReplicationParams
        {
            public string Name;
            public string[] AllowedPaths;
            public PullReplicationMode Mode;
            public PreventDeletionsMode? PreventDeletionsMode;
            public ConnectionType Type;

            public enum ConnectionType
            {
                None,
                Incoming,
                Outgoing
            }
        }

        private IncomingReplicationHandler CreateIncomingReplicationHandler(
            TcpConnectionOptions tcpConnectionOptions,
            JsonOperationContext.MemoryBuffer buffer,
            PullReplicationParams incomingPullParams)
        {
            var getLatestEtagMessage = IncomingInitialHandshake(tcpConnectionOptions, buffer, incomingPullParams);

            var newIncoming = CreateIncomingReplicationHandler(tcpConnectionOptions, buffer, incomingPullParams, getLatestEtagMessage);

            newIncoming.DocumentsReceived += OnIncomingReceiveSucceeded;
            newIncoming.AttachmentStreamsReceived += OnAttachmentStreamsReceived;

            return newIncoming;
        }

        protected virtual IncomingReplicationHandler CreateIncomingReplicationHandler(TcpConnectionOptions tcpConnectionOptions, JsonOperationContext.MemoryBuffer buffer,
            PullReplicationParams incomingPullParams, ReplicationLatestEtagRequest getLatestEtagMessage)
        {
            if (incomingPullParams == null)
            {
                return new IncomingReplicationHandler(
                    tcpConnectionOptions,
                    getLatestEtagMessage,
                    this,
                    buffer,
                    getLatestEtagMessage.ReplicationsType);
            }

            return new IncomingPullReplicationHandler(
                tcpConnectionOptions,
                getLatestEtagMessage,
                this,
                buffer,
                getLatestEtagMessage.ReplicationsType,
                incomingPullParams);
        }

        internal static readonly TimeSpan MaxInactiveTime = TimeSpan.FromSeconds(60);

        protected override DynamicJsonValue GetInitialRequestMessage(ReplicationLatestEtagRequest getLatestEtagMessage, PullReplicationParams replParams = null)
        {
            using (Database.DocumentsStorage.ContextPool.AllocateOperationContext(out DocumentsOperationContext documentsContext))
            using (Database.ConfigurationStorage.ContextPool.AllocateOperationContext(out TransactionOperationContext configurationContext))
            using (documentsContext.OpenReadTransaction())
            using (configurationContext.OpenReadTransaction())
            {
                string changeVector = null;
                long lastEtagFromSrc = 0;

                if (getLatestEtagMessage.ReplicationsType != ReplicationLatestEtagRequest.ReplicationType.Migration)
                {
                    changeVector = DocumentsStorage.GetFullDatabaseChangeVector(documentsContext);

                    lastEtagFromSrc = DocumentsStorage.GetLastReplicatedEtagFrom(
                        documentsContext, getLatestEtagMessage.SourceDatabaseId);
                    if (_logger.IsInfoEnabled)
                        _logger.Info($"GetLastEtag response, last etag: {lastEtagFromSrc}");
                }

                var response = base.GetInitialRequestMessage(getLatestEtagMessage, replParams);
                response[nameof(ReplicationMessageReply.LastEtagAccepted)] = lastEtagFromSrc;
                response[nameof(ReplicationMessageReply.DatabaseChangeVector)] = changeVector;

                return response;
            }
        }

        protected override void AssertValidConnection(IncomingConnectionInfo connectionInfo)
        {
            //precaution, should never happen..
            if (string.IsNullOrWhiteSpace(connectionInfo.SourceDatabaseId) ||
                Guid.TryParse(connectionInfo.SourceDatabaseId, out Guid sourceDbId) == false)
            {
                throw new InvalidOperationException(
                    $"Failed to parse source database Id. What I got is {(string.IsNullOrWhiteSpace(connectionInfo.SourceDatabaseId) ? "<empty string>" : Database.DbId.ToString())}. This is not supposed to happen and is likely a bug.");
            }

            if (sourceDbId == Database.DbId)
            {
                throw new InvalidOperationException(
                    $"Cannot have replication with source and destination being the same database. They share the same db id ({connectionInfo} - {Database.DbId})");
            }

            base.AssertValidConnection(connectionInfo);

            if (_incoming.TryGetValue(connectionInfo.SourceDatabaseId, out var value))
            {
                if (value is IncomingReplicationHandler incoming == false)
                    throw new InvalidOperationException(
                        $"An active connection for this database already exists from {value.ConnectionInfo.SourceUrl} or is not from type 'IncomingReplicationHandler'.");

                var lastHeartbeat = new DateTime(incoming.LastHeartbeatTicks);
                if (lastHeartbeat + MaxInactiveTime > Database.Time.GetUtcNow())
                    throw new InvalidOperationException(
                        $"An active connection for this database already exists from {value.ConnectionInfo.SourceUrl} (last heartbeat: {lastHeartbeat}).");

                if (_logger.IsInfoEnabled)
                    _logger.Info($"Disconnecting existing connection from {incoming.FromToString} because we got a new connection from the same source db " +
                                 $"(last heartbeat was at {lastHeartbeat}).");

                IncomingReplicationRemoved?.Invoke(incoming);

                value.Dispose();
            }
        }

        public void Initialize(DatabaseRecord record, long index)
        {
            if (_isInitialized) //precaution -> probably not necessary, but still...
                return;

            ConflictSolverConfig = record.ConflictSolverConfig;
            ConflictResolver = new ResolveConflictOnReplicationConfigurationChange(this, _logger);
            Task.Run(() => ConflictResolver.RunConflictResolversOnce(record.ConflictSolverConfig, index));
            _isInitialized.Raise();
        }

        public void HandleDatabaseRecordChange(DatabaseRecord newRecord, long index)
        {
            HandleConflictResolverChange(newRecord, index);
            HandleTopologyChange(newRecord);
            UpdateConnectionStrings(newRecord);
        }

        private void UpdateConnectionStrings(DatabaseRecord newRecord)
        {
            if (newRecord == null)
            {
                // we drop the connections in the handle topology change method
                return;
            }
            foreach (var connection in OutgoingFailureInfo)
            {
                if (connection.Key is ExternalReplication external)
                {
                    if (ValidateConnectionString(newRecord.RavenConnectionStrings, external, out var connectionString))
                    {
                        external.ConnectionString = connectionString;
                    }
                }
            }
        }

        private void HandleConflictResolverChange(DatabaseRecord newRecord, long index)
        {
            if (newRecord == null)
            {
                ConflictSolverConfig = null;
                return;
            }

            if (ConflictSolverConfig == null && newRecord.ConflictSolverConfig == null)
            {
                return;
            }

            var conflictSolverChanged = ConflictSolverConfig?.ConflictResolutionChanged(newRecord.ConflictSolverConfig) ?? true;
            if (conflictSolverChanged)
            {
                if (_logger.IsInfoEnabled)
                {
                    _logger.Info("Conflict resolution was change.");
                }
                ConflictSolverConfig = newRecord.ConflictSolverConfig;
                Task.Run(() => ConflictResolver.RunConflictResolversOnce(newRecord.ConflictSolverConfig, index));
            }
        }

        private void HandleTopologyChange(DatabaseRecord newRecord)
        {
            var instancesToDispose = new List<IDisposable>();
            if (newRecord == null || _server.IsPassive())
            {
                DropOutgoingConnections(Destinations, instancesToDispose);
                DropIncomingConnections(Destinations, instancesToDispose);
                _internalDestinations.Clear();
                _externalDestinations.Clear();
                _destinations.Clear();
                DisposeConnections(instancesToDispose);
                return;
            }

            _clusterTopology = GetClusterTopology();

            HandleReplicationChanges(newRecord, instancesToDispose);

            var destinations = new List<ReplicationNode>();
            destinations.AddRange(_internalDestinations);
            destinations.AddRange(_externalDestinations);
            _destinations = destinations;
            _numberOfSiblings = _destinations.Select(x => x.Url).Intersect(_clusterTopology.AllNodes.Select(x => x.Value)).Count();

            DisposeConnections(instancesToDispose);
        }

        protected virtual void HandleReplicationChanges(DatabaseRecord newRecord, List<IDisposable> instancesToDispose)
        {
            HandleInternalReplication(newRecord, instancesToDispose);
            HandleExternalReplication(newRecord, instancesToDispose);
            HandleHubPullReplication(newRecord, instancesToDispose);
        }

        private void HandleHubPullReplication(DatabaseRecord newRecord, List<IDisposable> instancesToDispose)
        {
            foreach (var instance in OutgoingHandlers)
            {
                if (instance is OutgoingPullReplicationHandlerAsHub asHub == false)
                    continue;

                var pullReplication = newRecord.HubPullReplications.Find(x => x.Name == asHub.PullReplicationDefinitionName);

                if (pullReplication != null && pullReplication.Disabled == false)
                {
                    // update the destination
                    var current = (ExternalReplication)instance.Destination;
                    if (current.DelayReplicationFor != pullReplication.DelayReplicationFor)
                    {
                        current.DelayReplicationFor = pullReplication.DelayReplicationFor;
                        instance.NextReplicateTicks = 0;
                    }
                    current.MentorNode = pullReplication.MentorNode;
                    continue;
                }

                if (_logger.IsInfoEnabled)
                    _logger.Info($"Stopping replication to {instance.Destination.FromString()}");

                instance.Failed -= OnOutgoingSendingFailed;
                instance.SuccessfulTwoWaysCommunication -= OnOutgoingSendingSucceeded;
                instance.SuccessfulReplication -= ResetReplicationFailuresInfo;
                instancesToDispose.Add(instance);
                _outgoing.TryRemove(instance);
                _lastSendEtagPerDestination.TryRemove(instance.Destination, out LastEtagPerDestination _);
                _outgoingFailureInfo.TryRemove(instance.Destination, out ConnectionShutdownInfo info);
                if (info != null)
                    _reconnectQueue.TryRemove(info);
            }
        }

        private void ForceTryReconnectAll()
        {
            if (_reconnectQueue.Count == 0)
                return;

            if (Interlocked.CompareExchange(ref _reconnectInProgress, 1, 0) == 1)
                return;

            try
            {
                DatabaseTopology topology;
                Dictionary<string, RavenConnectionString> ravenConnectionStrings;

                using (_server.ContextPool.AllocateOperationContext(out TransactionOperationContext ctx))
                using (ctx.OpenReadTransaction())
                {
                    var raw = _server.Cluster.ReadRawDatabaseRecord(ctx, Database.Name);
                    if (raw == null)
                    {
                        _reconnectQueue.Clear();
                        return;
                    }

                    topology = raw.Topology;
                    ravenConnectionStrings = raw.RavenConnectionStrings;
                }

                var cts = GetCancellationToken();
                foreach (var failure in _reconnectQueue)
                {
                    if (cts.IsCancellationRequested)
                        return;

                    try
                    {
                        if (_reconnectQueue.TryRemove(failure) == false)
                            continue;

                        if (_outgoingFailureInfo.Values.Contains(failure) == false)
                            continue; // this connection is no longer exists

                        if (failure.RetryOn > DateTime.UtcNow)
                        {
                            _reconnectQueue.Add(failure);
                            continue;
                        }

                        if (failure.Node is ExternalReplicationBase exNode &&
                            IsMyTask(ravenConnectionStrings, topology, exNode) == false)
                            // no longer my task
                            continue;

                        if (failure.Node is BucketMigrationReplication migration)
                        {
                            if (topology.WhoseTaskIsIt(RachisState.Follower, migration.ShardBucketMigration, getLastResponsibleNode: null) != _server.NodeTag)
                                // no longer my task
                                continue;

                            using (_server.ContextPool.AllocateOperationContext(out TransactionOperationContext ctx))
                            using (ctx.OpenReadTransaction())
                            {
                                var raw = _server.Cluster.ReadRawDatabaseRecord(ctx, ShardHelper.ToDatabaseName(Database.Name));
                                if (raw.Sharding.BucketMigrations.TryGetValue(migration.Bucket, out var current) == false)
                                    continue;

                                if (migration.ForBucketMigration(current) == false)
                                    continue;
                            }
                        }

                        AddAndStartOutgoingReplication(failure.Node);
                    }
                    catch (Exception e)
                    {
                        if (_logger.IsOperationsEnabled)
                        {
                            _logger.Operations($"Failed to start outgoing replication to {failure.Node}", e);
                        }
                    }
                }
            }
            catch (Exception e)
            {
                if (_logger.IsOperationsEnabled)
                {
                    _logger.Operations("Unexpected exception during ForceTryReconnectAll", e);
                }
            }
            finally
            {
                Interlocked.Exchange(ref _reconnectInProgress, 0);
            }
        }

        private bool IsMyTask(Dictionary<string, RavenConnectionString> connectionStrings, DatabaseTopology topology, ExternalReplicationBase task)
        {
            if (ValidateConnectionString(connectionStrings, task, out _) == false)
                return false;

            var taskStatus = GetExternalReplicationState(_server, Database.Name, task.TaskId);
            var whoseTaskIsIt = Database.WhoseTaskIsIt(topology, task, taskStatus);
            return whoseTaskIsIt == _server.NodeTag;
        }

        public static ExternalReplicationState GetExternalReplicationState(ServerStore server, string database, long taskId)
        {
            using (server.ContextPool.AllocateOperationContext(out TransactionOperationContext context))
            using (context.OpenReadTransaction())
            {
                return GetExternalReplicationState(server, database, taskId, context);
            }
        }

        private static ExternalReplicationState GetExternalReplicationState(ServerStore server, string database, long taskId, TransactionOperationContext context)
        {
            var stateBlittable = server.Cluster.Read(context, ExternalReplicationState.GenerateItemName(database, taskId));

            return stateBlittable != null ? JsonDeserializationCluster.ExternalReplicationState(stateBlittable) : new ExternalReplicationState();
        }

        private void DropIncomingConnections(IEnumerable<ReplicationNode> connectionsToRemove, List<IDisposable> instancesToDispose)
        {
            var toRemove = connectionsToRemove?.ToList();
            if (toRemove == null || toRemove.Count == 0)
                return;

            // this is relevant for sink
            foreach (var incoming in _incoming)
            {
                var instance = incoming.Value as IncomingReplicationHandler;
                if (toRemove.Any(conn => conn.Url == incoming.Value.ConnectionInfo.SourceUrl))
                {
                    if (_incoming.TryRemove(incoming.Value.ConnectionInfo.SourceDatabaseId, out _))
                        IncomingReplicationRemoved?.Invoke(instance);
                    instance?.ClearEvents();
                    instancesToDispose.Add(incoming.Value);
                }
            }
        }

        private void DisposeConnections(List<IDisposable> instancesToDispose)
        {
            ThreadPool.QueueUserWorkItem(toDispose =>
            {
                Parallel.ForEach((List<IDisposable>)toDispose, instance =>
                {
                    try
                    {
                        instance?.Dispose();
                    }
                    catch (Exception e)
                    {
                        if (_logger.IsInfoEnabled)
                        {
                            switch (instance)
                            {
                                case DatabaseOutgoingReplicationHandler outHandler:
                                    _logger.Info($"Failed to dispose outgoing replication to {outHandler.DestinationFormatted}", e);
                                    break;

                                case IncomingReplicationHandler inHandler:
                                    _logger.Info($"Failed to dispose incoming replication to {inHandler.SourceFormatted}", e);
                                    break;

                                default:
                                    _logger.Info($"Failed to dispose an unknown type '{instance?.GetType().FullName}", e);
                                    break;
                            }
                        }
                    }
                });
            }, instancesToDispose);
        }

        private (List<ExternalReplicationBase> AddedDestinations, List<ExternalReplicationBase> RemovedDestiantions) FindExternalReplicationChanges(
            DatabaseRecord databaseRecord, HashSet<ExternalReplicationBase> current,
            List<ExternalReplicationBase> newDestinations)
        {
            var outgoingHandlers = OutgoingHandlers.ToList();

            var addedDestinations = new List<ExternalReplicationBase>();
            var removedDestinations = current.ToList();
            foreach (var newDestination in newDestinations.ToArray())
            {
                if (IsMyTask(databaseRecord.RavenConnectionStrings, databaseRecord.Topology, newDestination) == false)
                    continue;

                if (newDestination.Disabled)
                    continue;

                removedDestinations.Remove(newDestination);

                if (current.TryGetValue(newDestination, out var actual))
                {
                    // if we update the delay we don't want to break the replication (the hash code will be the same),
                    // but we need to update the Destination instance

                    // ReSharper disable once PossibleUnintendedReferenceComparison
                    var handler = outgoingHandlers.Find(o => o.Destination == actual); // we explicitly compare references.
                    if (handler == null)
                        continue;

                    if (handler.Destination is ExternalReplicationBase erb)
                    {
                        erb.MentorNode = newDestination.MentorNode;

                        if (handler.Destination is ExternalReplication ex &&
                            actual is ExternalReplication actualEx &&
                            newDestination is ExternalReplication newDestinationEx)
                        {
                            if (ex.DelayReplicationFor != actualEx.DelayReplicationFor)
                                handler.NextReplicateTicks = 0;

                            ex.DelayReplicationFor = newDestinationEx.DelayReplicationFor;
                        }
                    }

                    continue;
                }

                addedDestinations.Add(newDestination);
            }

            return (addedDestinations, removedDestinations);
        }

        private void HandleExternalReplication(DatabaseRecord newRecord, List<IDisposable> instancesToDispose)
        {
            var externalReplications = newRecord.ExternalReplications.Concat<ExternalReplicationBase>(newRecord.SinkPullReplications).ToList();
            SetExternalReplicationProperties(newRecord, externalReplications);

            var changes = FindExternalReplicationChanges(newRecord, _externalDestinations, externalReplications);

            DropOutgoingConnections(changes.RemovedDestiantions, instancesToDispose);
            DropIncomingConnections(changes.RemovedDestiantions, instancesToDispose);

            var newDestinations = GetMyNewDestinations(newRecord, changes.AddedDestinations);

            if (newDestinations.Count > 0)
            {
                Task.Run(() =>
                {
                    // here we might have blocking calls to fetch the tcp info.
                    try
                    {
                        StartOutgoingConnections(newDestinations);
                    }
                    catch (Exception e)
                    {
                        if (_logger.IsOperationsEnabled)
                            _logger.Operations($"Failed to start the outgoing connections to {newDestinations.Count} new destinations", e);
                    }
                });
            }

            _externalDestinations.RemoveWhere(changes.RemovedDestiantions.Contains);
            foreach (var newDestination in newDestinations)
            {
                _externalDestinations.Add(newDestination);
            }
        }

        private void SetExternalReplicationProperties(DatabaseRecord newRecord, List<ExternalReplicationBase> externalReplications)
        {
            for (var i = 0; i < externalReplications.Count; i++)
            {
                var externalReplication = externalReplications[i];
                if (ValidateConnectionString(newRecord.RavenConnectionStrings, externalReplication, out var connectionString) == false)
                {
                    continue;
                }

                externalReplication.Database = connectionString.Database;
                externalReplication.ConnectionString = connectionString;

                if (externalReplication is PullReplicationAsSink sink &&
                    sink.Mode == (PullReplicationMode.SinkToHub | PullReplicationMode.HubToSink))
                {
                    // we have dual mode here, need to split it
                    sink.Mode = PullReplicationMode.SinkToHub;

                    var other = new PullReplicationAsSink
                    {
                        Database = sink.Database,
                        Disabled = sink.Disabled,
                        AllowedHubToSinkPaths = sink.AllowedHubToSinkPaths,
                        Mode = PullReplicationMode.HubToSink,
                        Name = sink.Name,
                        Url = sink.Url,
                        ConnectionString = sink.ConnectionString,
                        CertificatePassword = sink.CertificatePassword,
                        AllowedSinkToHubPaths = sink.AllowedSinkToHubPaths,
                        MentorNode = sink.MentorNode,
                        TaskId = sink.TaskId,
                        ConnectionStringName = sink.ConnectionStringName,
                        HubName = sink.HubName,
                        CertificateWithPrivateKey = sink.CertificateWithPrivateKey
                    };

                    i += 1;
                    externalReplications.Insert(i, other);
                }
            }
        }

        private List<ExternalReplicationBase> GetMyNewDestinations(DatabaseRecord newRecord, List<ExternalReplicationBase> added)
        {
            return added.Where(configuration => IsMyTask(newRecord.RavenConnectionStrings, newRecord.Topology, configuration)).ToList();
        }

<<<<<<< HEAD
        protected override CancellationToken GetCancellationToken() => Database.DatabaseShutdown;
=======
        private bool IsMyTask(Dictionary<string, RavenConnectionString> connectionStrings, DatabaseTopology topology, ExternalReplicationBase task)
        {
            if (ValidateConnectionString(connectionStrings, task, out _) == false)
                return false;

            var taskStatus = GetExternalReplicationState(_server, Database.Name, task.TaskId);
            var whoseTaskIsIt = BackupUtils.WhoseTaskIsIt(_server, topology, task, taskStatus, Database.NotificationCenter);
            return whoseTaskIsIt == _server.NodeTag;
        }

        public static ExternalReplicationState GetExternalReplicationState(ServerStore server, string database, long taskId)
        {
            using (server.ContextPool.AllocateOperationContext(out TransactionOperationContext context))
            using (context.OpenReadTransaction())
            {
                return GetExternalReplicationState(server, database, taskId, context);
            }
        }

        private static ExternalReplicationState GetExternalReplicationState(ServerStore server, string database, long taskId, TransactionOperationContext context)
        {
            var stateBlittable = server.Cluster.Read(context, ExternalReplicationState.GenerateItemName(database, taskId));

            return stateBlittable != null ? JsonDeserializationCluster.ExternalReplicationState(stateBlittable) : new ExternalReplicationState();
        }

        public void EnsureNotDeleted(string node)
        {
            using (_server.ContextPool.AllocateOperationContext(out TransactionOperationContext ctx))
            using (ctx.OpenReadTransaction())
            {
                using (var rawRecord = _server.Cluster.ReadRawDatabaseRecord(ctx, Database.Name))
                {
                    if (rawRecord != null && rawRecord.DeletionInProgress.ContainsKey(node))
                    {
                        throw new OperationCanceledException($"The database '{Database.Name}' on node '{node}' is being deleted, so it will not handle replications.");
                    }
                }
            }
        }
>>>>>>> 9ee983f4

        public void CompleteDeletionIfNeeded(CancellationTokenSource cts)
        {
            var dbName = Database.Name;
            using (_server.ContextPool.AllocateOperationContext(out TransactionOperationContext ctx))
            using (ctx.OpenReadTransaction())
            using (var rawRecord = _server.Cluster.ReadRawDatabaseRecord(ctx, dbName))
            {
                if (rawRecord == null)
                    return;

                var deletionInProgress = rawRecord.DeletionInProgress;
                if (deletionInProgress.ContainsKey(_server.NodeTag) == false)
                    return;

                try
                {
                    cts.Cancel();
                }
                catch
                {
                    // nothing that we can do about it.
                    // probably the database is being deleted.
                }
                finally
                {
                    ThreadPool.QueueUserWorkItem(_ =>
                        {
                            try
                            {
                                _server.DatabasesLandlord.DeleteIfNeeded(dbName, fromReplication: true);
                            }
                            catch (Exception e)
                            {
                                if (_logger.IsOperationsEnabled)
                                {
                                    _logger.Operations("Unexpected error during database deletion from replication loader", e);
                                }
                            }
                        }
                        , null);
                }
            }
        }

        private void HandleInternalReplication(DatabaseRecord newRecord, List<IDisposable> instancesToDispose)
        {
            var newInternalDestinations =
                newRecord.Topology?.GetDestinations(_server.NodeTag, Database.Name, newRecord.DeletionInProgress, _clusterTopology, _server.Engine.CurrentState);
            var internalConnections = DatabaseTopology.FindChanges(_internalDestinations, newInternalDestinations);

            if (internalConnections.RemovedDestiantions.Count > 0)
            {
                var removed = internalConnections.RemovedDestiantions.Select(r => new InternalReplication
                {
                    NodeTag = _clusterTopology.TryGetNodeTagByUrl(r).NodeTag,
                    Url = r,
                    Database = Database.Name
                }).ToList();

                DropOutgoingConnections(removed, instancesToDispose);
                DropIncomingConnections(removed, instancesToDispose);
            }

            if (internalConnections.AddedDestinations.Count > 0)
            {
                var added = internalConnections.AddedDestinations.Select(r => new InternalReplication
                {
                    NodeTag = _clusterTopology.TryGetNodeTagByUrl(r).NodeTag,
                    Url = r,
                    Database = Database.Name
                }).ToList();

                _ = Task.Run(() =>
                {
                    // here we might have blocking calls to fetch the tcp info.
                    try
                    {
                        StartOutgoingConnections(added);
                    }
                    catch (Exception e)
                    {
                        if (_logger.IsOperationsEnabled)
                            _logger.Operations($"Failed to start the outgoing connections to {added.Count} new destinations", e);
                    }
                });
            }

            _internalDestinations.Clear();

            if (newInternalDestinations != null)
            {
            foreach (var item in newInternalDestinations)
            {
                _internalDestinations.Add(item);
            }
        }
        }

        private void StartOutgoingConnections(IReadOnlyCollection<ReplicationNode> connectionsToAdd)
        {
            if (_logger.IsInfoEnabled)
                _logger.Info($"Initializing {connectionsToAdd.Count:#,#} outgoing replications from {Database} on {_server.NodeTag}.");

            foreach (var destination in connectionsToAdd)
            {
                if (destination.Disabled)
                    continue;

                if (_logger.IsInfoEnabled)
                    _logger.Info("Initialized outgoing replication for " + destination.FromString());
                AddAndStartOutgoingReplication(destination);
            }

            if (_logger.IsInfoEnabled)
                _logger.Info("Finished initialization of outgoing replications..");
        }

        protected void DropOutgoingConnections(IEnumerable<ReplicationNode> connectionsToRemove, List<IDisposable> instancesToDispose)
        {
            var toRemove = connectionsToRemove.ToList();
            foreach (var replication in _reconnectQueue.ToList())
            {
                if (toRemove.Contains(replication.Node))
                {
                    _reconnectQueue.TryRemove(replication);
                }
            }

            var outgoingChanged = _outgoing.Where(o => toRemove.Contains(o.Destination)).ToList();
            if (outgoingChanged.Count == 0)
                return; // no connections to remove

            if (_logger.IsInfoEnabled)
                _logger.Info($"Dropping {outgoingChanged.Count:#,#} outgoing replications connections from {Database} on {_server.NodeTag}.");

            foreach (var instance in outgoingChanged)
            {
                if (_logger.IsInfoEnabled)
                    _logger.Info($"Stopping replication to {instance.Destination.FromString()}");

                instance.Failed -= OnOutgoingSendingFailed;
                instance.SuccessfulTwoWaysCommunication -= OnOutgoingSendingSucceeded;
                instance.SuccessfulReplication -= ResetReplicationFailuresInfo;
                instancesToDispose.Add(instance);
                _outgoing.TryRemove(instance);
                _lastSendEtagPerDestination.TryRemove(instance.Destination, out LastEtagPerDestination _);
                _outgoingFailureInfo.TryRemove(instance.Destination, out ConnectionShutdownInfo info);
                if (info != null)
                    _reconnectQueue.TryRemove(info);
            }
        }

        private TcpConnectionInfo GetConnectionInfo(ReplicationNode node)
        {
            var shutdownInfo = _outgoingFailureInfo.GetOrAdd(node, new ConnectionShutdownInfo
            {
                Node = node,
                MaxConnectionTimeout = Database.Configuration.Replication.RetryMaxTimeout.AsTimeSpan.TotalMilliseconds
            });

            X509Certificate2 certificate = null;
            try
            {
                certificate = GetCertificateForReplication(node, out _);

                switch (node)
                {
                    case PullReplicationAsSink sinkNode:
                        return GetPullReplicationTcpInfo(sinkNode, certificate, sinkNode.ConnectionString.Database);

                    case ExternalReplication exNode:
                        string database = exNode.ConnectionString.Database;
                        return GetExternalReplicationTcpInfo(exNode, certificate, database);

                    case BucketMigrationReplication _:
                    case InternalReplication _:
                        using (var cts = CancellationTokenSource.CreateLinkedTokenSource(_shutdownToken))
                        {
                            cts.CancelAfter(_server.Engine.TcpConnectionTimeout);
                            return ReplicationUtils.GetTcpInfoForInternalReplication(node.Url, node.Database, Database.DbId.ToString(),
                                Database.ReadLastEtag(),
                                "Replication",
                                certificate, _server.NodeTag, cts.Token);
                        }
                    default:
                        throw new InvalidOperationException(
                            $"Unexpected replication node type, Expected to be '{typeof(ExternalReplication)}' or '{typeof(InternalReplication)}', but got '{node.GetType()}'");
                }
            }
            catch (Exception e)
            {
                if (_shutdownToken.IsCancellationRequested)
                    return null;

                // will try to fetch it again later
                if (_logger.IsInfoEnabled)
                {
                    if (e is DatabaseIdleException)
                    {
                        // this is expected, so we don't mark it as error
                        _logger.Info($"The database is idle on the destination '{node.FromString()}', the connection will be retried later.");
                    }
                    else
                    {
                        _logger.Info($"Failed to fetch tcp connection information for the destination '{node.FromString()}' , the connection will be retried later.", e);
                    }
                }

                if (e is AuthorizationException)
                {
                    var alert = AlertRaised.Create(
                        node.Database,
                        $"Forbidden access to {node.FromString()}'",
                        $"Replication failed. Certificate : {certificate?.FriendlyName} does not have permission to access or is unknown.",
                        AlertType.Replication,
                        NotificationSeverity.Error);

                    _server.NotificationCenter.Add(alert);
                }

                var replicationPulse = new LiveReplicationPulsesCollector.ReplicationPulse
                {
                    OccurredAt = SystemTime.UtcNow,
                    Direction = ReplicationPulseDirection.OutgoingGetTcpInfo,
                    To = node,
                    IsExternal = node is ExternalReplicationBase,
                    ExceptionMessage = e.Message,
                };
                OutgoingReplicationConnectionFailed?.Invoke(replicationPulse);

                if (node is PullReplicationAsSink)
                {
                    var stats = new IncomingReplicationStatsAggregator(GetNextReplicationStatsId(), null);
                    using (var scope = stats.CreateScope())
                    {
                        scope.AddError(e);
                    }

                    var failureReporter = new IncomingReplicationFailureToConnectReporter(node, stats);
                    IncomingReplicationConnectionErrored?.Invoke(node, failureReporter);
                    IncomingConnectionsLastFailureToConnect.AddOrUpdate(node, failureReporter, (_, __) => failureReporter);
                }
                else
                {
                    var stats = new OutgoingReplicationStatsAggregator(GetNextReplicationStatsId(), null);
                    using (var scope = stats.CreateScope())
                    {
                        scope.AddError(e);
                    }

                    var failureReporter = new OutgoingReplicationFailureToConnectReporter(node, stats);
                    OutgoingReplicationConnectionErrored?.Invoke(node, failureReporter);
                    OutgoingConnectionsLastFailureToConnect.AddOrUpdate(node, failureReporter, (_, __) => failureReporter);
                }

                shutdownInfo.OnError(e);
                _reconnectQueue.TryAdd(shutdownInfo);
            }
            return null;
        }

        protected virtual DatabaseOutgoingReplicationHandler GetOutgoingReplicationHandlerInstance(TcpConnectionInfo info, ReplicationNode node)
        {
            if (Database == null)
                return null;

            DatabaseOutgoingReplicationHandler outgoingReplication;

            switch (node)
            {
                case PullReplicationAsSink sinkNode:
                    outgoingReplication = new OutgoingPullReplicationHandlerAsSink(this, Database, sinkNode, info);
                    break;
                case InternalReplication clusterNode:
                    outgoingReplication = new OutgoingInternalReplicationHandler(this, Database, clusterNode, info);
                    break;
                case ExternalReplication externalNode:
                    outgoingReplication = new OutgoingExternalReplicationHandler(this, Database, externalNode, info);
                    break;
                default:
                    throw new ArgumentException($"Unknown node type {node.GetType().FullName}");
            }

            return outgoingReplication;
        }

        public ConcurrentDictionary<ReplicationNode, OutgoingReplicationFailureToConnectReporter> OutgoingConnectionsLastFailureToConnect =
            new ConcurrentDictionary<ReplicationNode, OutgoingReplicationFailureToConnectReporter>();

        public ConcurrentDictionary<ReplicationNode, IncomingReplicationFailureToConnectReporter> IncomingConnectionsLastFailureToConnect =
            new ConcurrentDictionary<ReplicationNode, IncomingReplicationFailureToConnectReporter>();

        private TcpConnectionInfo GetPullReplicationTcpInfo(PullReplicationAsSink pullReplicationAsSink, X509Certificate2 certificate, string database)
        {
            var remoteTask = pullReplicationAsSink.HubName;
            using (_server.ContextPool.AllocateOperationContext(out TransactionOperationContext ctx))
            {
                string[] remoteDatabaseUrls;
                // fetch hub cluster node urls
                using (var requestExecutor = RequestExecutor.CreateForFixedTopology(pullReplicationAsSink.ConnectionString.TopologyDiscoveryUrls, pullReplicationAsSink.ConnectionString.Database,
                    certificate, DocumentConventions.DefaultForServer))
                {
                    var cmd = new GetRemoteTaskTopologyCommand(database, Database.DatabaseGroupId, remoteTask);

                    try
                    {
                        requestExecutor.ExecuteWithCancellationToken(cmd, ctx, _shutdownToken);
                    }
                    catch (Exception e)
                    {
                        if (_logger.IsInfoEnabled)
                            _logger.Info($"Failed to execute {nameof(GetRemoteTaskTopologyCommand)} for {pullReplicationAsSink.Name}", e);

                        // failed to connect, will retry later
                        throw;
                    }
                    finally
                    {
                        // we want to set node Url even if we fail to connect to destination, so they can be used in replication stats
                        pullReplicationAsSink.Url = requestExecutor.Url;
                        pullReplicationAsSink.Database = database;
                    }

                    remoteDatabaseUrls = cmd.Result;
                }

                // fetch tcp info for the hub nodes
                using (var requestExecutor = RequestExecutor.CreateForFixedTopology(remoteDatabaseUrls,
                    pullReplicationAsSink.ConnectionString.Database, certificate, DocumentConventions.DefaultForServer))
                {
                    var cmd = new GetTcpInfoForRemoteTaskCommand(ExternalReplicationTag, database, remoteTask);

                    try
                    {
                        requestExecutor.ExecuteWithCancellationToken(cmd, ctx, _shutdownToken);
                    }
                    finally
                    {
                        pullReplicationAsSink.Url = requestExecutor.Url;
                        pullReplicationAsSink.Database = database;
                    }

                    return cmd.Result;
                }
            }
        }

        private static readonly string ExternalReplicationTag = "external-replication";

        private TcpConnectionInfo GetExternalReplicationTcpInfo(ExternalReplication exNode, X509Certificate2 certificate, string database)
        {
            using (var requestExecutor = RequestExecutor.CreateForServer(exNode.ConnectionString.TopologyDiscoveryUrls, exNode.ConnectionString.Database, certificate, DocumentConventions.DefaultForServer))
            using (Database.DocumentsStorage.ContextPool.AllocateOperationContext(out JsonOperationContext ctx))
            {

                var cmd = new GetTcpInfoCommand(ExternalReplicationTag, database, Database.DbId.ToString(), Database.ReadLastEtag());
                try
                {
                    requestExecutor.ExecuteWithCancellationToken(cmd, ctx, _shutdownToken);
                }
                finally
                {
                    // we want to set node Url even if we fail to connect to destination, so they can be used in replication stats
                    exNode.Database = database;
                    exNode.Url = requestExecutor.Url;
                }

                return cmd.Result;
            }
        }

        public (string Url, OngoingTaskConnectionStatus Status) GetExternalReplicationDestination(long taskId)
        {
            foreach (var outgoing in OutgoingConnections)
            {
                if (outgoing is ExternalReplication ex && ex.TaskId == taskId)
                    return (ex.Url, OngoingTaskConnectionStatus.Active);
            }
            foreach (var reconnect in ReconnectQueue)
            {
                if (reconnect is ExternalReplication ex && ex.TaskId == taskId)
                    return (ex.Url, OngoingTaskConnectionStatus.Reconnect);
            }
            return (null, OngoingTaskConnectionStatus.NotActive);
        }

        public (string Url, OngoingTaskConnectionStatus Status) GetPullReplicationDestination(long taskId, string db)
        {
            //outgoing connections have the same task id per pull replication
            foreach (var outgoing in OutgoingConnections)
            {
                if (outgoing is ExternalReplication ex && ex.TaskId == taskId && db.Equals(outgoing.Database, StringComparison.OrdinalIgnoreCase))
                    return (ex.Url, OngoingTaskConnectionStatus.Active);
            }
            foreach (var reconnect in ReconnectQueue)
            {
                if (reconnect is ExternalReplication ex && ex.TaskId == taskId && db.Equals(reconnect.Database, StringComparison.OrdinalIgnoreCase))
                    return (ex.Url, OngoingTaskConnectionStatus.Reconnect);
            }
            return (null, OngoingTaskConnectionStatus.NotActive);
        }

        private void OnIncomingReceiveFailed(IncomingReplicationHandler instance, Exception e)
        {
            using (instance)
            {
                if (_incoming.TryRemove(instance.ConnectionInfo.SourceDatabaseId, out _))
                    IncomingReplicationRemoved?.Invoke(instance);

                instance.Failed -= OnIncomingReceiveFailed;
                instance.DocumentsReceived -= OnIncomingReceiveSucceeded;
                instance.AttachmentStreamsReceived -= OnAttachmentStreamsReceived;

                if (_logger.IsInfoEnabled)
                    _logger.Info($"Incoming replication handler has thrown an unhandled exception. ({instance.FromToString})", e);
            }
        }

        private void OnOutgoingSendingFailed(DatabaseOutgoingReplicationHandler instance, Exception e)
        {
            using (instance)
            {
                instance.Failed -= OnOutgoingSendingFailed;
                instance.SuccessfulTwoWaysCommunication -= OnOutgoingSendingSucceeded;
                instance.SuccessfulReplication -= ResetReplicationFailuresInfo;

                _outgoing.TryRemove(instance);
                OutgoingReplicationRemoved?.Invoke(instance);

                if (instance is OutgoingPullReplicationHandler)
                    _externalDestinations.Remove(instance.Destination as ExternalReplication);

                if (_outgoingFailureInfo.TryGetValue(instance.Node, out ConnectionShutdownInfo failureInfo) == false)
                    return;

                UpdateLastEtag(instance);

                failureInfo.OnError(e);
                failureInfo.DestinationDbId = instance.DestinationDbId;
                failureInfo.LastHeartbeatTicks = instance.LastHeartbeatTicks;

                if (_logger.IsInfoEnabled)
                    _logger.Info($"Document replication connection ({instance.Node}) failed {failureInfo.RetriesCount} times, the connection will be retried on {failureInfo.RetryOn}.", e);

                _reconnectQueue.Add(failureInfo);
            }
        }

        private void UpdateLastEtag(DatabaseOutgoingReplicationHandler instance)
        {
            var etagPerDestination = _lastSendEtagPerDestination.GetOrAdd(
                instance.Node,
                _ => new LastEtagPerDestination());

            if (etagPerDestination.LastEtag == instance._lastSentDocumentEtag)
                return;

            Interlocked.Exchange(ref etagPerDestination.LastEtag, instance._lastSentDocumentEtag);
        }

        private void OnOutgoingSendingSucceeded(DatabaseOutgoingReplicationHandler instance)
        {
            UpdateLastEtag(instance);

            while (_waitForReplicationTasks.TryDequeue(out TaskCompletionSource<object> result))
            {
                TaskExecutor.Complete(result);
            }
        }

        private void ResetReplicationFailuresInfo(DatabaseOutgoingReplicationHandler instance)
        {
            if (_outgoingFailureInfo.TryGetValue(instance.Node, out ConnectionShutdownInfo failureInfo))
                failureInfo.Reset();
        }

        private void OnIncomingReceiveSucceeded(IncomingReplicationHandler instance)
        {
            _incomingLastActivityTime.AddOrUpdate(instance.ConnectionInfo, DateTime.UtcNow, (_, __) => DateTime.UtcNow);

            // PERF: _incoming locks if you do _incoming.Values. Using .Select
            // directly and fetching the Value avoids this problem.
            foreach (var kv in _incoming)
            {
                var handler = kv.Value as IncomingReplicationHandler;
                if (handler != instance)
                    handler?.OnReplicationFromAnotherSource();
            }
        }

        public override void Dispose()
        {
            _locker.EnterWriteLock();

            try
            {
                var ea = new ExceptionAggregator("Failed during dispose of document replication loader");
                ea.Execute(() => _server.Cluster.Changes.DatabaseChanged -= DatabaseValueChanged);
                ea.Execute(() =>
                {
                    using (var waitHandle = new ManualResetEvent(false))
                    {
                        if (_reconnectAttemptTimer.Dispose(waitHandle))
                        {
                            waitHandle.WaitOne();
                        }
                    }
                });

                ea.Execute(() => ConflictResolver?.WaitForBackgroundResolveTask());

                ConflictResolver = null;

                if (_logger.IsInfoEnabled)
                    _logger.Info("Closing and disposing document replication connections.");

                ForTestingPurposes?.BeforeDisposingIncomingReplicationHandlers?.Invoke();
                foreach (var incoming in _incoming)
                    ea.Execute(incoming.Value.Dispose);

                foreach (var outgoing in _outgoing)
                    ea.Execute(outgoing.Dispose);

                Database.TombstoneCleaner?.Unsubscribe(this);

                Database = null;
                ea.ThrowIfNeeded();
            }
            finally
            {
                _locker.ExitWriteLock();
            }
        }

        public string TombstoneCleanerIdentifier => "Replication";

        public event Action<LiveReplicationPulsesCollector.ReplicationPulse> OutgoingReplicationConnectionFailed;

        public event Action<ReplicationNode, OutgoingReplicationFailureToConnectReporter> OutgoingReplicationConnectionErrored;

        public event Action<ReplicationNode, IncomingReplicationFailureToConnectReporter> IncomingReplicationConnectionErrored;

        public Dictionary<string, long> GetLastProcessedTombstonesPerCollection(ITombstoneAware.TombstoneType tombstoneType)
        {
            var minEtag = Math.Min(GetMinimalEtagForTombstoneCleanupWithHubReplication(), GetMinimalEtagForReplication());
            if (minEtag == long.MaxValue)
                return null;

            var result = new Dictionary<string, long>(StringComparer.OrdinalIgnoreCase);
            switch (tombstoneType)
            {
                case ITombstoneAware.TombstoneType.Documents:
                    result.Add(Constants.Documents.Collections.AllDocumentsCollection, minEtag);
                    break;
                case ITombstoneAware.TombstoneType.TimeSeries:
                    result.Add(Constants.TimeSeries.All, minEtag);
                    break;
                case ITombstoneAware.TombstoneType.Counters:
                    result.Add(Constants.Counters.All, minEtag);
                    break;
                default:
                    throw new NotSupportedException($"Tombstone type '{tombstoneType}' is not supported.");
            }

            if (Destinations == null)
                return result;
            ReplicationNode disabledReplicationNode = null;
            bool hasDisabled = false;
            foreach (var replicationDocumentDestination in Destinations)
            {
                if (replicationDocumentDestination.Disabled)
                {
                    disabledReplicationNode = replicationDocumentDestination;
                    hasDisabled = true;
                    break;
                }
            }

            if (hasDisabled == false)
                return result;

            const int maxTombstones = 16 * 1024;

            bool tooManyTombstones;
            using (Database.DocumentsStorage.ContextPool.AllocateOperationContext(out DocumentsOperationContext context))
            using (context.OpenReadTransaction())
            {
                tooManyTombstones = Database.DocumentsStorage.HasMoreOfTombstonesAfter(context, minEtag, maxTombstones);
            }

            if (tooManyTombstones)
            {
                Database.NotificationCenter.Add(
                    PerformanceHint.Create(
                        database: Database.Name,
                        title: "Large number of tombstones because of disabled replication destination",
                        msg:
                        $"The disabled replication destination {disabledReplicationNode.FromString()} prevents from cleaning large number of tombstones.",

                        type: PerformanceHintType.Replication,
                        notificationSeverity: NotificationSeverity.Warning,
                        source: disabledReplicationNode.FromString()
                    ));
            }

            return result;
        }

        public class IncomingConnectionRejectionInfo
        {
            public string Reason { get; set; }
            public DateTime When { get; } = DateTime.UtcNow;
        }

        public int GetSizeOfMajority()
        {
            return (_numberOfSiblings + 1) / 2 + 1;
        }

        public async Task<int> WaitForReplicationAsync(DocumentsOperationContext context, int numberOfReplicasToWaitFor, TimeSpan waitForReplicasTimeout, ChangeVector lastChangeVector)
        {
            lastChangeVector = lastChangeVector.StripTrxnTags(context);
            var sp = Stopwatch.StartNew();
            while (true)
            {
                var internalDestinations = _internalDestinations.Select(x => x.Url).ToHashSet();
                var waitForNextReplicationAsync = WaitForNextReplicationAsync();
                var past = ReplicatedPastInternalDestinations(context, internalDestinations, lastChangeVector);
                if (past >= numberOfReplicasToWaitFor)
                    return past;

                var remaining = waitForReplicasTimeout - sp.Elapsed;
                if (remaining < TimeSpan.Zero)
                    return ReplicatedPastInternalDestinations(context, internalDestinations, lastChangeVector);

                var timeout = TimeoutManager.WaitFor(remaining);
                try
                {
                    if (await Task.WhenAny(waitForNextReplicationAsync, timeout) == timeout)
                        return ReplicatedPastInternalDestinations(context, internalDestinations, lastChangeVector);
                }
                catch (OperationCanceledException e)
                {
                    if (_logger.IsInfoEnabled)
                        _logger.Info($"Get exception while trying to get write assurance on a database with {numberOfReplicasToWaitFor} servers. " +
                                  $"Written so far to {past} servers only. " +
                                  $"LastChangeVector is: {lastChangeVector}.", e);
                    return ReplicatedPastInternalDestinations(context, internalDestinations, lastChangeVector);
                }
            }
        }

        private Task WaitForNextReplicationAsync()
        {
            if (_waitForReplicationTasks.TryPeek(out TaskCompletionSource<object> result))
                return result.Task;

            result = new TaskCompletionSource<object>(TaskCreationOptions.RunContinuationsAsynchronously);
            _waitForReplicationTasks.Enqueue(result);
            return result.Task;
        }

        private int ReplicatedPast(string changeVector)
        {
            var count = 0;
            foreach (var destination in _outgoing)
            {
                var conflictStatus = ChangeVectorUtils.GetConflictStatus(changeVector, destination.LastAcceptedChangeVector);
                if (conflictStatus == ConflictStatus.AlreadyMerged)
                    count++;
            }
            return count;
        }

        private int ReplicatedPastInternalDestinations(DocumentsOperationContext context, HashSet<string> internalUrls, ChangeVector changeVector)
        {
            var count = 0;

            //We need to avoid the case that we removed database from DB group and CV updated only in the destination
            changeVector.TryRemoveIds(Database.DocumentsStorage.UnusedDatabaseIds, context, out changeVector);

            foreach (var destination in _outgoing)
            {
                if (internalUrls.Contains(destination.Destination.Url) == false)
                    continue;

                var conflictStatus = Database.DocumentsStorage.GetConflictStatus(context, changeVector, destination.LastAcceptedChangeVector, ChangeVectorMode.Order);
                if (conflictStatus == ConflictStatus.AlreadyMerged)
                    count++;
            }

            return count;
        }

        public static bool IsOfTypePreventDeletions(ReplicationBatchItem item)
        {
            switch (item.Type)
            {
                case ReplicationBatchItem.ReplicationItemType.RevisionTombstone:
                case ReplicationBatchItem.ReplicationItemType.AttachmentTombstone:
                case ReplicationBatchItem.ReplicationItemType.DocumentTombstone:
                case ReplicationBatchItem.ReplicationItemType.DeletedTimeSeriesRange:
                    return true;
                case ReplicationBatchItem.ReplicationItemType.Document:
                    if (item is DocumentReplicationItem doc && doc.Flags.Contain(DocumentFlags.DeleteRevision))
                        return true;
                    break;
            }

            return false;
        }
    }

    public class OutgoingReplicationFailureToConnectReporter : IReportOutgoingReplicationPerformance
    {
        private ReplicationNode _node;
        private OutgoingReplicationStatsAggregator _stats;

        public OutgoingReplicationFailureToConnectReporter(ReplicationNode node, OutgoingReplicationStatsAggregator stats)
        {
            _node = node;
            _stats = stats;
        }

        public string DestinationFormatted => $"{_node.Url}/databases/{_node.Database}";

        public OutgoingReplicationPerformanceStats[] GetReplicationPerformance()
        {
            return new[] { _stats.ToReplicationPerformanceStats() };
        }
    }

    public class IncomingReplicationFailureToConnectReporter : IReportIncomingReplicationPerformance
    {
        private ReplicationNode _node;
        private IncomingReplicationStatsAggregator _stats;

        public IncomingReplicationFailureToConnectReporter(ReplicationNode node, IncomingReplicationStatsAggregator stats)
        {
            _node = node;
            _stats = stats;
        }

        public string DestinationFormatted => $"{_node.Url}/databases/{_node.Database}";

        public IncomingReplicationPerformanceStats[] GetReplicationPerformance()
        {
            return new[] { _stats.ToReplicationPerformanceStats() };
        }

    }
}<|MERGE_RESOLUTION|>--- conflicted
+++ resolved
@@ -937,7 +937,7 @@
                 return false;
 
             var taskStatus = GetExternalReplicationState(_server, Database.Name, task.TaskId);
-            var whoseTaskIsIt = Database.WhoseTaskIsIt(topology, task, taskStatus);
+            var whoseTaskIsIt = Server.WhoseTaskIsIt(topology, task, taskStatus);
             return whoseTaskIsIt == _server.NodeTag;
         }
 
@@ -1147,50 +1147,7 @@
             return added.Where(configuration => IsMyTask(newRecord.RavenConnectionStrings, newRecord.Topology, configuration)).ToList();
         }
 
-<<<<<<< HEAD
         protected override CancellationToken GetCancellationToken() => Database.DatabaseShutdown;
-=======
-        private bool IsMyTask(Dictionary<string, RavenConnectionString> connectionStrings, DatabaseTopology topology, ExternalReplicationBase task)
-        {
-            if (ValidateConnectionString(connectionStrings, task, out _) == false)
-                return false;
-
-            var taskStatus = GetExternalReplicationState(_server, Database.Name, task.TaskId);
-            var whoseTaskIsIt = BackupUtils.WhoseTaskIsIt(_server, topology, task, taskStatus, Database.NotificationCenter);
-            return whoseTaskIsIt == _server.NodeTag;
-        }
-
-        public static ExternalReplicationState GetExternalReplicationState(ServerStore server, string database, long taskId)
-        {
-            using (server.ContextPool.AllocateOperationContext(out TransactionOperationContext context))
-            using (context.OpenReadTransaction())
-            {
-                return GetExternalReplicationState(server, database, taskId, context);
-            }
-        }
-
-        private static ExternalReplicationState GetExternalReplicationState(ServerStore server, string database, long taskId, TransactionOperationContext context)
-        {
-            var stateBlittable = server.Cluster.Read(context, ExternalReplicationState.GenerateItemName(database, taskId));
-
-            return stateBlittable != null ? JsonDeserializationCluster.ExternalReplicationState(stateBlittable) : new ExternalReplicationState();
-        }
-
-        public void EnsureNotDeleted(string node)
-        {
-            using (_server.ContextPool.AllocateOperationContext(out TransactionOperationContext ctx))
-            using (ctx.OpenReadTransaction())
-            {
-                using (var rawRecord = _server.Cluster.ReadRawDatabaseRecord(ctx, Database.Name))
-                {
-                    if (rawRecord != null && rawRecord.DeletionInProgress.ContainsKey(node))
-                    {
-                        throw new OperationCanceledException($"The database '{Database.Name}' on node '{node}' is being deleted, so it will not handle replications.");
-                    }
-                }
-            }
-        }
->>>>>>> 9ee983f4
 
         public void CompleteDeletionIfNeeded(CancellationTokenSource cts)
         {
