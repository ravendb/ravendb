--- conflicted
+++ resolved
@@ -31,11 +31,8 @@
                         Etag = doc.Etag,
                         TransactionMarker = doc.TransactionMarker,
                         ChangeVector = doc.ChangeVector,
-<<<<<<< HEAD
-                        Flags = doc.Flags
-=======
+                        Flags = doc.Flags,
                         LastModifiedTicks = doc.LastModified.Ticks,
->>>>>>> c221072f
                     };
 
                     item.ToDispose(Slice.From(context.Allocator, doc.LowerId.Buffer, doc.LowerId.Size, ByteStringType.Immutable, out item.Key));
