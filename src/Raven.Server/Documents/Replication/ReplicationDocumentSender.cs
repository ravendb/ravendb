--- conflicted
+++ resolved
@@ -17,7 +17,6 @@
 using Sparrow;
 using Sparrow.Json.Parsing;
 using Sparrow.Logging;
-using Sparrow.Server.Utils;
 using Voron;
 
 namespace Raven.Server.Documents.Replication
@@ -25,7 +24,7 @@
     public class ReplicationDocumentSender : IDisposable
     {
         private readonly Logger _log;
-       private long _lastEtag;
+        private long _lastEtag;
 
         private readonly SortedList<long, ReplicationBatchItem> _orderedReplicaItems = new SortedList<long, ReplicationBatchItem>();
         private readonly Dictionary<Slice, AttachmentReplicationItem> _replicaAttachmentStreams = new Dictionary<Slice, AttachmentReplicationItem>(SliceComparer.Instance);
@@ -40,9 +39,9 @@
         {
             _log = log;
             if (pathsToSend != null && pathsToSend.Length > 0)
-                _pathsToSend  = new AllowedPathsValidator(pathsToSend);
+                _pathsToSend = new AllowedPathsValidator(pathsToSend);
             if (destinationAcceptablePaths != null && destinationAcceptablePaths.Length > 0)
-                _destinationAcceptablePaths  = new AllowedPathsValidator(destinationAcceptablePaths);
+                _destinationAcceptablePaths = new AllowedPathsValidator(destinationAcceptablePaths);
             _stream = stream;
             _parent = parent;
         }
@@ -58,9 +57,9 @@
             private readonly OutgoingReplicationStatsScope _timeSeriesRead;
 
             public MergedReplicationBatchEnumerator(
-                OutgoingReplicationStatsScope documentRead, 
-                OutgoingReplicationStatsScope attachmentRead, 
-                OutgoingReplicationStatsScope tombstoneRead, 
+                OutgoingReplicationStatsScope documentRead,
+                OutgoingReplicationStatsScope attachmentRead,
+                OutgoingReplicationStatsScope tombstoneRead,
                 OutgoingReplicationStatsScope counterRead,
                 OutgoingReplicationStatsScope timeSeriesRead
                 )
@@ -229,13 +228,8 @@
                     };
 
                     using (_stats.Storage.Start())
-<<<<<<< HEAD
-                    {                        
+                    {
                         foreach (var item in GetReplicationItems(_parent._database, documentsContext, _lastEtag, _stats, _parent.SupportedFeatures.Replication.CaseInsensitiveCounters))
-=======
-                    {
-                        foreach (var item in GetReplicationItems(_parent._database, documentsContext, _lastEtag, _stats))
->>>>>>> 0335d79d
                         {
                             _parent.CancellationToken.ThrowIfCancellationRequested();
 
@@ -250,7 +244,7 @@
                                 }
 
                                 replicationState.LastTransactionMarker = item.TransactionMarker;
-                                    }
+                            }
 
                             _stats.Storage.RecordInputAttempt();
 
@@ -260,14 +254,9 @@
                                 item is DocumentReplicationItem docItem &&
                                 docItem.Flags.Contain(DocumentFlags.HasAttachments))
                             {
-<<<<<<< HEAD
-                                var type = (docItem.Flags & DocumentFlags.Revision) == DocumentFlags.Revision ? AttachmentType.Revision: AttachmentType.Document;
+                                var missingAttachmentBase64Hashes = replicationState.MissingAttachmentBase64Hashes ??= new HashSet<Slice>(SliceStructComparer.Instance);
+                                var type = (docItem.Flags & DocumentFlags.Revision) == DocumentFlags.Revision ? AttachmentType.Revision : AttachmentType.Document;
                                 foreach (var attachment in _parent._database.DocumentsStorage.AttachmentsStorage.GetAttachmentsForDocument(documentsContext, type, docItem.Id, docItem.ChangeVector))
-=======
-                                var missingAttachmentBase64Hashes = replicationState.MissingAttachmentBase64Hashes ??= new HashSet<Slice>(SliceStructComparer.Instance);
-                                var type = (item.Flags & DocumentFlags.Revision) == DocumentFlags.Revision ? AttachmentType.Revision : AttachmentType.Document;
-                                foreach (var attachment in _parent._database.DocumentsStorage.AttachmentsStorage.GetAttachmentsForDocument(documentsContext, type, item.Id, item.ChangeVector))
->>>>>>> 0335d79d
                                 {
                                     // we need to filter attachments that are been sent in the same batch as the document
                                     if (attachment.Etag >= prevLastEtag)
@@ -280,14 +269,9 @@
 
                                     var stream = _parent._database.DocumentsStorage.AttachmentsStorage.GetAttachmentStream(documentsContext, attachment.Base64Hash);
                                     attachment.Stream = stream;
-<<<<<<< HEAD
                                     var attachmentItem = AttachmentReplicationItem.From(documentsContext, attachment);
-                                    AddReplicationItemToBatch(attachmentItem, _stats.Storage, skippedReplicationItemsInfo);
+                                    AddReplicationItemToBatch(attachmentItem, _stats.Storage, replicationState, skippedReplicationItemsInfo);
                                     replicationState.Size += attachmentItem.Size;
-=======
-                                    AddReplicationItemToBatch(ReplicationBatchItem.From(attachment), _stats.Storage, replicationState, skippedReplicationItemsInfo);
-                                    replicationState.Size += attachment.Stream.Length;
->>>>>>> 0335d79d
                                 }
                             }
 
@@ -317,13 +301,8 @@
                         var msg = $"Found {_orderedReplicaItems.Count:#,#;;0} documents " +
                                   $"and {_replicaAttachmentStreams.Count} attachment's streams " +
                                   $"to replicate to {_parent.Node.FromString()}, ";
-<<<<<<< HEAD
-                                 
+
                         var encryptionSize = documentsContext.Transaction.InnerTransaction.LowLevelTransaction.AdditionalMemoryUsageSize.GetValue(SizeUnit.Bytes);
-=======
-
-                        var encryptionSize = documentsContext.Transaction.InnerTransaction.LowLevelTransaction.TotalEncryptionBufferSize.GetValue(SizeUnit.Bytes);
->>>>>>> 0335d79d
                         if (encryptionSize > 0)
                         {
                             msg += $"encryption buffer overhead size is {new Size(encryptionSize, SizeUnit.Bytes)}, ";
@@ -374,12 +353,7 @@
                     }
 
                     MissingAttachmentsInLastBatch = false;
-<<<<<<< HEAD
-                    
-=======
-
-
->>>>>>> 0335d79d
+
                     return true;
                 }
                 finally
@@ -499,14 +473,9 @@
         private void AssertNotClusterTransactionDocumentForLegacyReplication(ReplicationBatchItem item)
         {
             if (item.Type == ReplicationBatchItem.ReplicationItemType.Document &&
-<<<<<<< HEAD
                 item is DocumentReplicationItem doc &&
                 doc.Flags.HasFlag(DocumentFlags.FromClusterTransaction))
-            {                
-=======
-                item.Flags.HasFlag(DocumentFlags.FromClusterTransaction))
-            {
->>>>>>> 0335d79d
+            {
                 // the other side doesn't support cluster transactions, stopping replication
                 var message = $"{_parent.Node.FromString()} found a document {doc.Id} with flag `FromClusterTransaction` to replicate to {_parent.Destination.FromString()}, " +
                               "while we are in legacy mode (downgraded our replication version to match the destination). " +
@@ -583,12 +552,7 @@
             }
         }
 
-<<<<<<< HEAD
-        private bool AddReplicationItemToBatch(ReplicationBatchItem item, OutgoingReplicationStatsScope stats, SkippedReplicationItemsInfo skippedReplicationItemsInfo)
-=======
-        private bool AddReplicationItemToBatch(ReplicationBatchItem item, OutgoingReplicationStatsScope stats, ReplicationState state,
-            SkippedReplicationItemsInfo skippedReplicationItemsInfo)
->>>>>>> 0335d79d
+        private bool AddReplicationItemToBatch(ReplicationBatchItem item, OutgoingReplicationStatsScope stats, ReplicationState state, SkippedReplicationItemsInfo skippedReplicationItemsInfo)
         {
             if (ShouldSkip(item, stats, skippedReplicationItemsInfo))
                 return false;
@@ -605,7 +569,12 @@
             }
 
             if (item is AttachmentReplicationItem attachment)
+            {
                 _replicaAttachmentStreams[attachment.Base64Hash] = attachment;
+
+                if (MissingAttachmentsInLastBatch)
+                    state.MissingAttachmentBase64Hashes?.Remove(attachment.Base64Hash);
+            }
 
             _orderedReplicaItems.Add(item.Etag, item);
             return true;
@@ -615,10 +584,9 @@
         {
             if (ValidatorSaysToSkip(_pathsToSend) || ValidatorSaysToSkip(_destinationAcceptablePaths))
                 return true;
-            
+
             switch (item)
             {
-<<<<<<< HEAD
                 case DocumentReplicationItem doc:
                     if (doc.Flags.Contain(DocumentFlags.Artificial))
                     {
@@ -650,21 +618,6 @@
 
             // destination already has it
             if (_parent._database.DocumentsStorage.GetConflictStatus(item.ChangeVector, _parent.LastAcceptedChangeVector) == ConflictStatus.AlreadyMerged)
-=======
-                // we let pass all the conflicted/resolved revisions, since we keep them with their original change vector which might be `AlreadyMerged` at the destination.
-                if (item.Flags.Contain(DocumentFlags.Conflicted) ||
-                    item.Flags.Contain(DocumentFlags.Resolved) ||
-                    (item.Flags.Contain(DocumentFlags.FromClusterTransaction)))
-                {
-                    _orderedReplicaItems.Add(item.Etag, item);
-                    return true;
-                }
-            }
-
-            // destination already has it
-            if ((MissingAttachmentsInLastBatch == false || item.Type != ReplicationBatchItem.ReplicationItemType.Attachment) &&
-                 _parent._database.DocumentsStorage.GetConflictStatus(item.ChangeVector, _parent.LastAcceptedChangeVector) == ConflictStatus.AlreadyMerged)
->>>>>>> 0335d79d
             {
                 stats.RecordChangeVectorSkip();
                 skippedReplicationItemsInfo.Update(item);
@@ -680,10 +633,10 @@
 
                 if (validator.ShouldAllow(item))
                     return false;
-                
+
                 stats.RecordArtificialDocumentSkip();
                 skippedReplicationItemsInfo.Update(item);
-               
+
                 if (_log.IsInfoEnabled)
                 {
                     string key = validator.GetItemInformation(item);
@@ -692,21 +645,6 @@
 
                 return true;
             }
-<<<<<<< HEAD
-=======
-
-            if (item.Type == ReplicationBatchItem.ReplicationItemType.Attachment)
-            {
-                _replicaAttachmentStreams[item.Base64Hash] = item;
-
-                if (MissingAttachmentsInLastBatch)
-                    state.MissingAttachmentBase64Hashes?.Remove(item.Base64Hash);
-            }
-
-            Debug.Assert(item.Flags.Contain(DocumentFlags.Artificial) == false);
-            _orderedReplicaItems.Add(item.Etag, item);
-            return true;
->>>>>>> 0335d79d
         }
 
         private readonly AllowedPathsValidator _pathsToSend, _destinationAcceptablePaths;
