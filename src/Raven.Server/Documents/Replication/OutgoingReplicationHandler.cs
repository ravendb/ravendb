﻿using System;
using System.Collections.Generic;
using System.Diagnostics;
using System.IO;
using System.Linq;
using System.Net;
using System.Net.Sockets;
using System.Threading;
using Raven.Server.Json;
using Raven.Abstractions.Data;
using Raven.Abstractions.Replication;
using Raven.Client.Document;
using Raven.Server.ServerWide.Context;
using Sparrow.Json;
using Sparrow.Json.Parsing;
using Sparrow.Logging;
using System.Net.Http;
using Raven.Abstractions.Connection;
using Raven.Client.Connection;
using Raven.Client.Extensions;
using Raven.Client.Replication.Messages;
using Raven.Json.Linq;
using Raven.Server.Documents.Indexes;
using Raven.Server.Extensions;
using Sparrow;

namespace Raven.Server.Documents.Replication
{
    public class OutgoingReplicationHandler : IDisposable
    {
        private readonly DocumentDatabase _database;
        private readonly ReplicationDestination _destination;
        private readonly Logger _log;
        private readonly ManualResetEventSlim _waitForChanges = new ManualResetEventSlim(false);
        private readonly CancellationTokenSource _cts;
        private readonly TimeSpan _minimalHeartbeatInterval = TimeSpan.FromSeconds(15);
        private Thread _sendingThread;

        private long _lastSentDocumentEtag;

        private long _lastSentIndexEtag = 0;
        private long _lastSentTransformerEtag = 0;

        private DateTime _lastSentTime;
        private readonly Dictionary<Guid, long> _destinationLastKnownChangeVector = new Dictionary<Guid, long>();
        private string _destinationLastKnownChangeVectorString;
        private TcpClient _tcpClient;
        private BlittableJsonTextWriter _writer;
        private JsonOperationContext.MultiDocumentParser _parser;
        private DocumentsOperationContext _context;

        public event Action<OutgoingReplicationHandler, Exception> Failed;

        public event Action<OutgoingReplicationHandler> SuccessfulTwoWaysCommunication;

        public OutgoingReplicationHandler(
            DocumentDatabase database,
            ReplicationDestination destination)
        {
            _database = database;
            _destination = destination;
            _log = LoggingSource.Instance.GetLogger<OutgoingReplicationHandler>(_database.Name);
            _database.Notifications.OnDocumentChange += OnDocumentChange;
            _cts = CancellationTokenSource.CreateLinkedTokenSource(_database.DatabaseShutdown);
        }

        public void Start()
        {
            _sendingThread = new Thread(ReplicateAll)
            {
                Name = $"Outgoing replication {FromToString}",
                IsBackground = true
            };
            _sendingThread.Start();
        }

        private TcpConnectionInfo GetTcpInfo()
        {
            var convention = new DocumentConvention();
            //since we use it only once when the connection is initialized, no reason to keep requestFactory around for long
            using (var requestFactory = new HttpJsonRequestFactory(1))
            using (var request = requestFactory.CreateHttpJsonRequest(new CreateHttpJsonRequestParams(null, string.Format("{0}/info/tcp",
                MultiDatabase.GetRootDatabaseUrl(_destination.Url)),
                HttpMethod.Get,
                new OperationCredentials(_destination.ApiKey, CredentialCache.DefaultCredentials), convention)))
            {
                var result = request.ReadResponseJson();
                var tcpConnectionInfo = convention.CreateSerializer().Deserialize<TcpConnectionInfo>(new RavenJTokenReader(result));
                if (_log.IsInfoEnabled)
                {
                    _log.Info($"Will replicate to {_destination.Database} @ {_destination.Url} via tcp://{tcpConnectionInfo.Url}:{tcpConnectionInfo.Port}");
                }
                return tcpConnectionInfo;
            }
        }

        private void ReplicateAll()
        {
            try
            {
                var connectionInfo = GetTcpInfo();	            
                using (_tcpClient = new TcpClient())
                {
                    ConnectSocket(connectionInfo, _tcpClient);                    
                    using (_database.DocumentsStorage.ContextPool.AllocateOperationContext(out _context))
                    using (var outgoingStream = _tcpClient.GetStream())
                    {
                        var documentsReplicationSender = new DocumentsReplicationSender(this, _log, outgoingStream);
                        var indexesTransformersReplicationSender = new IndexesTransformersReplicationSender(this, _log, outgoingStream);

                        using (_writer = new BlittableJsonTextWriter(_context, documentsReplicationSender.Stream))
                        using (_parser = _context.ParseMultiFrom(documentsReplicationSender.Stream))
                        {
                            //send initial connection information
                            _context.Write(_writer, new DynamicJsonValue
                            {
                                ["DatabaseName"] = _destination.Database,
                                ["Operation"] = TcpConnectionHeaderMessage.OperationTypes.Replication.ToString(),
                            });

<<<<<<< HEAD
                            //start request/response for fetching last etag
                            _context.Write(_writer, new DynamicJsonValue
=======
                        while (_cts.IsCancellationRequested == false)
                        {
                            _context.ResetAndRenew();							
                            if (sender.ExecuteReplicationOnce() == false)
>>>>>>> cd1bebc3
                            {
                                ["Type"] = "GetLastEtag",
                                ["SourceDatabaseId"] = _database.DbId.ToString(),
                                ["SourceDatabaseName"] = _database.Name,
                                ["SourceUrl"] = _database.Configuration.Core.ServerUrl,
                                ["MachineName"] = Environment.MachineName,
                            });
                            _writer.Flush();
                            using (_context.OpenReadTransaction())
                            {
                                HandleServerResponse();
                            }

                            while (_cts.IsCancellationRequested == false)
                            {
<<<<<<< HEAD
                                _context.Reset();
                                if (documentsReplicationSender.ExecuteReplicationOnce() == false)
=======
                                _context.ResetAndRenew();
                                using (_context.OpenReadTransaction())
>>>>>>> cd1bebc3
                                {
                                    using (_context.OpenReadTransaction())
                                    {
                                        var currentEtag =
                                            DocumentsStorage.ReadLastEtag(_context.Transaction.InnerTransaction);
                                        if (currentEtag < _lastSentDocumentEtag)
                                            continue;
                                    }
                                }

                                //if this returns false, this means either timeout or canceled token is activated                    
                                while (_waitForChanges.Wait(_minimalHeartbeatInterval, _cts.Token) == false)
                                {
                                    _context.Reset();
                                    using (_context.OpenReadTransaction())
                                    {
                                        SendHeartbeat();
                                    }
                                }
                                _waitForChanges.Reset();
                            }
                        }
                    }
                }
            }
            catch (OperationCanceledException)
            {
                if (_log.IsInfoEnabled)
                    _log.Info($"Operation canceled on replication thread ({FromToString}). Stopped the thread.");
            }
            catch (Exception e)
            {
                if (_log.IsInfoEnabled)
                    _log.Info($"Unexpected exception occured on replication thread ({FromToString}). Replication stopped (will be retried later).", e);
                Failed?.Invoke(this, e);
            }
        }

        private void UpdateDestinationChangeVector(ReplicationMessageReply replicationBatchReply)
        {
            _destinationLastKnownChangeVector.Clear();

            _lastSentDocumentEtag = replicationBatchReply.LastEtagAccepted;

            _destinationLastKnownChangeVectorString = replicationBatchReply.CurrentChangeVector.Format();

            foreach (var changeVectorEntry in replicationBatchReply.CurrentChangeVector)
            {
                _destinationLastKnownChangeVector[changeVectorEntry.DbId] = changeVectorEntry.Etag;
            }
            if (DocumentsStorage.ReadLastEtag(_context.Transaction.InnerTransaction) >
                replicationBatchReply.LastEtagAccepted)
            {
                // We have changes that the other side doesn't have, this can be because we have writes
                // or because we have documents that were replicated to us. Either way, we need to sync
                // those up with the remove side, so we'll start the replication loop again.
                // We don't care if they are locally modified or not, because we filter documents that
                // the other side already have (based on the change vector).
                if (DateTime.UtcNow - _lastSentTime > _minimalHeartbeatInterval)
                    _waitForChanges.Set();
            }
        }

        private string FromToString => $"from {_database.ResourceName} to {_destination.Database} at {_destination.Url}";

        public ReplicationDestination Destination => _destination;

        private void SendHeartbeat()
        {
            try
            {
                _context.Write(_writer, new DynamicJsonValue
                {
                    ["Type"] = "ReplicationBatch",
                    ["LastEtag"] = _lastSentDocumentEtag,
                    ["Documents"] = 0
                });
                _writer.Flush();
                HandleServerResponse();
            }
            catch (Exception e)
            {
                if (_log.IsInfoEnabled)
                    _log.Info($"Sending heartbeat failed. ({FromToString})", e);
                throw;
            }
        }

        private static unsafe bool ShouldSkipReplication(LazyStringValue str)
        {
            if (str.Length < 6)
                return false;

            // case insensitive 'Raven/' match without doing allocations

            if ((str.Buffer[0] != (byte)'R' && str.Buffer[0] != (byte)'r') ||
                (str.Buffer[1] != (byte)'A' && str.Buffer[1] != (byte)'a') ||
                (str.Buffer[2] != (byte)'V' && str.Buffer[2] != (byte)'v') ||
                (str.Buffer[3] != (byte)'E' && str.Buffer[3] != (byte)'e') ||
                (str.Buffer[4] != (byte)'N' && str.Buffer[4] != (byte)'n') ||
                 str.Buffer[5] != (byte)'/')
                return false;

            if (str.Length < 11)
                return true;

            // Now need to find if the next bits are 'hilo/'
            if ((str.Buffer[6] == (byte)'H' || str.Buffer[0] == (byte)'h') &&
                (str.Buffer[7] == (byte)'I' || str.Buffer[1] == (byte)'i') &&
                (str.Buffer[8] == (byte)'L' || str.Buffer[2] == (byte)'l') &&
                (str.Buffer[9] == (byte)'O' || str.Buffer[3] == (byte)'o') &&
                str.Buffer[10] == (byte)'/')
                return false;

            return true;
        }

        private class IndexesTransformersReplicationSender
        {
            private readonly OutgoingReplicationHandler _parent;
            private readonly Logger _log;
            private readonly DocumentsOperationContext _context;
            private long _lastIndexEtag;
            private long _lastTransformerEtag;
            private readonly SortedList<long, ReplicationBatchItem> _orderedReplicaItems;
            private readonly byte[] _tempBuffer = new byte[32 * 1024];
            private readonly NetworkStream _stream;

            public IndexesTransformersReplicationSender(OutgoingReplicationHandler parent, Logger log, NetworkStream inputStream)
            {
                _parent = parent;
                _log = log;
                _context = _parent._context;
                _orderedReplicaItems = new SortedList<long, ReplicationBatchItem>();
                _stream = inputStream;
            }

            public void ExecuteReplicationOnce()
            {
                var sp = Stopwatch.StartNew();
                var timeout = Debugger.IsAttached ? 60 * 1000 : 1000;
                while (sp.ElapsedMilliseconds < timeout)
                {

                    _lastIndexEtag = _parent._lastSentIndexEtag;
                    _lastTransformerEtag = _parent._lastSentTransformerEtag;

                    using (var tx = _context.OpenReadTransaction())
                    {
                        var indexMetadata =
                            _parent._database.IndexTransformerMetadataStorage.GetMetadataAfter(_lastIndexEtag, MetadataStorageType.Index)
                                .ToList();
                        var transformerMetadata =
                            _parent._database.IndexTransformerMetadataStorage.GetMetadataAfter(_lastTransformerEtag,
                                MetadataStorageType.Transformer).ToList();

                        _lastIndexEtag = indexMetadata.Last().Etag;
                    }
                }
            }
        }

        private class DocumentsReplicationSender
        {
            private readonly OutgoingReplicationHandler _parent;
            private readonly Logger _log;
            private readonly DocumentsOperationContext _context;
            private readonly SortedList<long, ReplicationBatchItem> _orderedReplicaItems;
            private readonly byte[] _tempBuffer = new byte[32 * 1024];
            private readonly NetworkStream _stream;
            private long _lastEtag;

            public DocumentsReplicationSender(OutgoingReplicationHandler parent, Logger log, NetworkStream outgoingStream)
            {
                _parent = parent;
                _log = log;
                _context = _parent._context;
                _orderedReplicaItems = new SortedList<long, ReplicationBatchItem>();
                _stream = outgoingStream;
            }

            public NetworkStream Stream => _stream;

            public bool ExecuteReplicationOnce()
            {
                _orderedReplicaItems.Clear();
                using (_context.OpenReadTransaction())
                {

                    // we scan through the documents to send to the other side, we need to be careful about
                    // filtering a lot of documents, because we need to let the other side know about this, and 
                    // at the same time, we need to send a heartbeat to keep the tcp connection alive
                    var sp = Stopwatch.StartNew();
                    var timeout = Debugger.IsAttached ? 60*1000 : 1000;
                    while (sp.ElapsedMilliseconds < timeout)
                    {
                        _lastEtag = _parent._lastSentDocumentEtag;

                        _parent._cts.Token.ThrowIfCancellationRequested();

                        var docs =
                            _parent._database.DocumentsStorage.GetDocumentsAfter(_context, _lastEtag + 1, 0, 1024)
                                .ToList();
                        var tombstones =
                            _parent._database.DocumentsStorage.GetTombstonesAfter(_context, _lastEtag + 1, 0, 1024)
                                .ToList();

                        long maxEtag;
                        maxEtag = _lastEtag;
                        if (docs.Count > 0)
                        {
                            maxEtag = docs[docs.Count - 1].Etag;
                        }

                        if (tombstones.Count > 0)
                        {
                            maxEtag = Math.Max(maxEtag, tombstones[tombstones.Count - 1].Etag);
                        }

                        foreach (var doc in docs)
                        {
                            if (doc.Etag > maxEtag)
                                break;
                            AddReplicationItemToBatch(new ReplicationBatchItem
                            {
                                Etag = doc.Etag,
                                ChangeVector = doc.ChangeVector,
                                Data = doc.Data,
                                Key = doc.Key
                            });
                        }

                        foreach (var tombstone in tombstones)
                        {
                            if (tombstone.Etag > maxEtag)
                                break;
                            AddReplicationItemToBatch(new ReplicationBatchItem
                            {
                                Etag = tombstone.Etag,
                                ChangeVector = tombstone.ChangeVector,
                                Collection = tombstone.Collection,
                                Key = tombstone.Key
                            });
                        }

                        // if we are at the end, we are done
                        if (_lastEtag <= DocumentsStorage.ReadLastEtag(_context.Transaction.InnerTransaction))
                        {
                            break;
                        }
                    }

                    if (_log.IsInfoEnabled)
                    {
                        _log.Info(
                            $"Found {_orderedReplicaItems.Count:#,#;;0} documents to replicate to {_parent._destination.Database} @ {_parent._destination.Url} in {sp.ElapsedMilliseconds:#,#;;0} ms.");
                    }

                    if (_orderedReplicaItems.Count == 0)
                    {
                        var hasModification = _lastEtag != _parent._lastSentDocumentEtag;
                        _parent._lastSentDocumentEtag = _lastEtag;
                        // ensure that the other server is aware that we skipped 
                        // on (potentially a lot of) documents to send, and we update
                        // the last etag they have from us on the other side
                        _parent.SendHeartbeat();
                        return hasModification;
                    }

                    _parent._cts.Token.ThrowIfCancellationRequested();

                    SendDocuments();
                    return true;
                }
            }


            private void AddReplicationItemToBatch(ReplicationBatchItem item)
            {
                if (ShouldSkipReplication(item.Key))
                {
                    if (_log.IsInfoEnabled)
                    {
                        _log.Info($"Skipping replication of {item.Key} because it is a system document");
                    }
                    return;
                }
                // destination already has it
                if (item.ChangeVector.GreaterThan(_parent._destinationLastKnownChangeVector) == false)
                {
                    if (_log.IsInfoEnabled)
                    {
                        _log.Info(
                            $"Skipping replication of {item.Key} because destination has a higher change vector. Doc: {item.ChangeVector.Format()} < Dest: {_parent._destinationLastKnownChangeVectorString} ");
                    }
                    return;
                }
                _lastEtag = Math.Max(_lastEtag, item.Etag);
                _orderedReplicaItems.Add(item.Etag, item);
            }


            private void SendDocuments()
            {
                if (_log.IsInfoEnabled)
                    _log.Info(
                        $"Starting sending replication batch ({_parent._database.Name}) with {_orderedReplicaItems.Count:#,#;;0} docs, and last etag {_lastEtag}");

                var sw = Stopwatch.StartNew();
                var headerJson = new DynamicJsonValue
                {
                    ["Type"] = "ReplicationBatch",
                    ["LastEtag"] = _lastEtag,
                    ["Documents"] = _orderedReplicaItems.Count
                };
                _context.Write(_parent._writer, headerJson);
                _parent._writer.Flush();

                foreach (var item in _orderedReplicaItems)
                {
                    WriteDocumentToServer(item.Value.Key, item.Value.ChangeVector, item.Value.Data, item.Value.Collection);
                }

                // we can release the read transaction while we are waiting for 
                // reply from the server and not hold it for a long time
                _context.Transaction.Dispose();

                _stream.Flush();
                sw.Stop();

                _parent._lastSentDocumentEtag = _lastEtag;

                if (_log.IsInfoEnabled && _orderedReplicaItems.Count > 0)
                    _log.Info(
                        $"Finished sending replication batch. Sent {_orderedReplicaItems.Count:#,#;;0} documents in {sw.ElapsedMilliseconds:#,#;;0} ms. First sent etag = {_orderedReplicaItems[0].Etag}, last sent etag = {_lastEtag}");
                _parent._lastSentTime = DateTime.UtcNow;
                using (_context.OpenReadTransaction())
                {
                    _parent.HandleServerResponse();
                }
            }

            private unsafe void WriteDocumentToServer(
                LazyStringValue key,
                ChangeVectorEntry[] changeVector,
                BlittableJsonReaderObject data,
                LazyStringValue collection)
            {
                var changeVectorSize = changeVector.Length * sizeof(ChangeVectorEntry);
                var requiredSize = changeVectorSize +
                                   sizeof(int) + // # of change vectors
                                   sizeof(int) + // size of document key
                                   key.Size +
                                   sizeof(int) // size of document
                    ;
                if (requiredSize > _tempBuffer.Length)
                    ThrowTooManyChangeVectorEntries(key, changeVector);

                fixed (byte* pTemp = _tempBuffer)
                {
                    int tempBufferPos = 0;
                    fixed (ChangeVectorEntry* pChangeVectorEntries = changeVector)
                    {
                        *(int*) pTemp = changeVector.Length;
                        tempBufferPos += sizeof(int);
                        Memory.Copy(pTemp + tempBufferPos, (byte*) pChangeVectorEntries, changeVectorSize);
                        tempBufferPos += changeVectorSize;
                    }
                    *(int*) (pTemp + tempBufferPos) = key.Size;
                    tempBufferPos += sizeof(int);
                    Memory.Copy(pTemp + tempBufferPos, key.Buffer, key.Size);
                    tempBufferPos += key.Size;

                    //if data == null --> this is a tombstone, and a document otherwise
                    if (data != null)
                    {
                        *(int*) (pTemp + tempBufferPos) = data.Size;
                        tempBufferPos += sizeof(int);

                        var docReadPos = 0;
                        while (docReadPos < data?.Size)
                        {
                            var sizeToCopy = Math.Min(data.Size - docReadPos, _tempBuffer.Length - tempBufferPos);
                            if (sizeToCopy == 0) // buffer is full, need to flush it
                            {
                                _stream.Write(_tempBuffer, 0, tempBufferPos);
                                tempBufferPos = 0;
                                continue;
                            }
                            Memory.Copy(pTemp + tempBufferPos, data.BasePointer + docReadPos, sizeToCopy);
                            tempBufferPos += sizeToCopy;
                            docReadPos += sizeToCopy;
                        }
                    }
                    else
                    {
                        //tombstone have size == -1
                        *(int*) (pTemp + tempBufferPos) = -1;
                        tempBufferPos += sizeof(int);

                        if (collection == null) //precaution
                        {
                            throw new InvalidDataException("Cannot write tombstone with empty collection name...");
                        }

                        *(int*)(pTemp + tempBufferPos) = collection.Size;
                        tempBufferPos += sizeof(int);
                        Memory.Copy(pTemp + tempBufferPos, collection.Buffer, collection.Size);
                        tempBufferPos += collection.Size;
                    }
                    _stream.Write(_tempBuffer, 0, tempBufferPos);
                }
            }
            
        }

        private static void ThrowTooManyChangeVectorEntries(LazyStringValue key, ChangeVectorEntry[] changeVector)
        {
            throw new ArgumentOutOfRangeException("doc",
                "Document " + key + " has too many change vector entries to replicate: " +
                changeVector.Length);
        }


        private void HandleServerResponse()
        {
            using (var replicationBatchReplyMessage = _parser.ParseToMemory("replication acknowledge message"))
            {
                var replicationBatchReply = JsonDeserializationServer.ReplicationMessageReply(replicationBatchReplyMessage);

                if (replicationBatchReply.Type == ReplicationMessageReply.ReplyType.Ok)
                {
                    UpdateDestinationChangeVector(replicationBatchReply);
                    OnSuccessfulTwoWaysCommunication();
                }

                if (_log.IsInfoEnabled)
                {
                    switch (replicationBatchReply.Type)
                    {
                        case ReplicationMessageReply.ReplyType.Ok:
                            _log.Info(
                                $"Received reply for replication batch from {_destination.Database} @ {_destination.Url}. New destination change vector is {_destinationLastKnownChangeVectorString}");
                            break;
                        case ReplicationMessageReply.ReplyType.Error:
                            _log.Info(
                                $"Received reply for replication batch from {_destination.Database} at {_destination.Url}. There has been a failure, error string received : {replicationBatchReply.Error}");
                            throw new InvalidOperationException(
                                $"Received failure reply for replication batch. Error string received = {replicationBatchReply.Error}");
                        default:
                            throw new ArgumentOutOfRangeException(nameof(replicationBatchReply),
                                "Received reply for replication batch with unrecognized type... got " +
                                replicationBatchReply.Type);
                    }
                }
            }
        }

        private void ConnectSocket(TcpConnectionInfo connection, TcpClient tcpClient)
        {
            var host = new Uri(connection.Url).Host;
            try
            {
                tcpClient.ConnectAsync(host, connection.Port).Wait();
            }
            catch (SocketException e)
            {
                if (_log.IsInfoEnabled)
                    _log.Info($"Failed to connect to remote replication destination {host}:{connection.Port}. Socket Error Code = {e.SocketErrorCode}", e);
                throw;
            }
            catch (Exception e)
            {
                if (_log.IsInfoEnabled)
                    _log.Info($"Failed to connect to remote replication destination {host}:{connection.Port}", e);
                throw;
            }
        }
        
        private void OnDocumentChange(DocumentChangeNotification notification)
        {
            if (IncomingReplicationHandler.IsIncomingReplicationThread 
                && notification.Type != DocumentChangeTypes.DeleteOnTombstoneReplication)
                return;
            _waitForChanges.Set();
        }

        public void Dispose()
        {
            _database.Notifications.OnDocumentChange -= OnDocumentChange;

            _cts.Cancel();
            try
            {
                _tcpClient?.Dispose();
            }
            catch (Exception) { }

            if (_sendingThread != Thread.CurrentThread)
            {
                _sendingThread?.Join();
            }
        }

        private void OnSuccessfulTwoWaysCommunication() => SuccessfulTwoWaysCommunication?.Invoke(this);

    }
}<|MERGE_RESOLUTION|>--- conflicted
+++ resolved
@@ -118,15 +118,8 @@
                                 ["Operation"] = TcpConnectionHeaderMessage.OperationTypes.Replication.ToString(),
                             });
 
-<<<<<<< HEAD
                             //start request/response for fetching last etag
                             _context.Write(_writer, new DynamicJsonValue
-=======
-                        while (_cts.IsCancellationRequested == false)
-                        {
-                            _context.ResetAndRenew();							
-                            if (sender.ExecuteReplicationOnce() == false)
->>>>>>> cd1bebc3
                             {
                                 ["Type"] = "GetLastEtag",
                                 ["SourceDatabaseId"] = _database.DbId.ToString(),
@@ -142,13 +135,8 @@
 
                             while (_cts.IsCancellationRequested == false)
                             {
-<<<<<<< HEAD
-                                _context.Reset();
+                            _context.ResetAndRenew();							
                                 if (documentsReplicationSender.ExecuteReplicationOnce() == false)
-=======
-                                _context.ResetAndRenew();
-                                using (_context.OpenReadTransaction())
->>>>>>> cd1bebc3
                                 {
                                     using (_context.OpenReadTransaction())
                                     {
@@ -162,7 +150,7 @@
                                 //if this returns false, this means either timeout or canceled token is activated                    
                                 while (_waitForChanges.Wait(_minimalHeartbeatInterval, _cts.Token) == false)
                                 {
-                                    _context.Reset();
+                                _context.ResetAndRenew();
                                     using (_context.OpenReadTransaction())
                                     {
                                         SendHeartbeat();
