--- conflicted
+++ resolved
@@ -19,12 +19,9 @@
 using Sparrow;
 using Sparrow.Json.Parsing;
 using System.Linq;
-<<<<<<< HEAD
 using Jint;
 using Raven.Server.Documents.Patch;
-=======
 using Raven.Abstractions.Util;
->>>>>>> 6b0376bb
 using ThreadState = System.Threading.ThreadState;
 
 namespace Raven.Server.Documents.Replication
@@ -737,7 +734,10 @@
 
         }
 
-        private void HandleConflictForDocument(DocumentsOperationContext context, ReplicationDocumentsPositions docPosition, ChangeVectorEntry[] conflictingVector, BlittableJsonReaderObject doc)
+        private void HandleConflictForDocument(
+            ReplicationDocumentsPositions docPosition,
+            ChangeVectorEntry[] conflictingVector,
+            BlittableJsonReaderObject doc)
         {
             if (docPosition.Id.StartsWith("Raven/Hilo/", StringComparison.OrdinalIgnoreCase))
             {
