--- conflicted
+++ resolved
@@ -1311,19 +1311,11 @@
 
                                         database.NotificationCenter.Add(AlertRaised.Create(
                                             database.Name,
-<<<<<<< HEAD
-                                                IncomingReplicationStr,
-                                                $"Detected missing attachments for document {item.Id} with the following hashes:" +
-                                                $" ({string.Join(',', GetAttachmentsHashesFromDocumentMetadata(document))}).",
-                                                AlertType.ReplicationMissingAttachments,
-                                                NotificationSeverity.Warning));
-=======
                                             "Incoming Replication",
                                             $"Detected missing attachments for document '{item.Id}'. Existing attachments in metadata:" +
                                             $" ({string.Join(',', GetAttachmentsNameAndHash(document).Select(x => $"name: {x.Name}, hash: {x.Hash}"))}).",
-                                            AlertType.ReplicationMissingAttachments,
-                                            NotificationSeverity.Warning));
->>>>>>> ca591239
+                                                AlertType.ReplicationMissingAttachments,
+                                                NotificationSeverity.Warning));
                                     }
                                 }
 
@@ -1508,9 +1500,9 @@
                     foreach (BlittableJsonReaderObject attachment in attachments)
                     {
                         yield return attachment;
-                    }
-                }
-            }
+                        }
+                    }
+                }
 
             public override TransactionOperationsMerger.IReplayableCommandDto<TransactionOperationsMerger.MergedTransactionCommand> ToDto(JsonOperationContext context)
             {
