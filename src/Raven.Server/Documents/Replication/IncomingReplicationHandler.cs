﻿using System;
using System.Collections.Concurrent;
using System.Collections.Generic;
using System.Diagnostics;
using System.IO;
using System.Linq;
using System.Net;
using System.Net.Sockets;
using System.Threading;
using System.Threading.Tasks;
using Raven.Client.Documents.Attachments;
using Raven.Client.Documents.Operations.Attachments;
using Raven.Client.Documents.Operations.Replication;
using Raven.Client.Documents.Replication;
using Raven.Client.Documents.Replication.Messages;
using Raven.Client.Extensions;
using Raven.Client.ServerWide.Tcp;
using Raven.Client.Util;
using Raven.Server.Documents.Replication.ReplicationItems;
using Raven.Server.Documents.TcpHandlers;
using Raven.Server.Documents.TimeSeries;
using Raven.Server.Exceptions;
using Raven.Server.NotificationCenter.Notifications;
using Raven.Server.ServerWide.Context;
using Raven.Server.Utils;
using Sparrow;
using Sparrow.Json;
using Sparrow.Json.Parsing;
using Sparrow.Logging;
using Sparrow.Platform;
using Sparrow.Server;
using Sparrow.Server.Json.Sync;
using Sparrow.Threading;
using Sparrow.Utils;
using Voron;
using Reader = Raven.Server.Documents.Replication.ReplicationItems.Reader;
using Size = Sparrow.Size;

namespace Raven.Server.Documents.Replication
{
    public class IncomingReplicationHandler : IDisposable
    {
        private readonly DocumentDatabase _database;
        private readonly TcpClient _tcpClient;
        private readonly Stream _stream;
        private readonly ReplicationLoader _parent;
        private PoolOfThreads.LongRunningWork _incomingWork;
        private readonly CancellationTokenSource _cts;
        private readonly Logger _log;

        public event Action<IncomingReplicationHandler, Exception> Failed;

        public event Action<IncomingReplicationHandler> DocumentsReceived;

        public event Action<LiveReplicationPulsesCollector.ReplicationPulse> HandleReplicationPulse;

        public void ClearEvents()
        {
            Failed = null;
            DocumentsReceived = null;
            HandleReplicationPulse = null;
        }

        public long LastDocumentEtag => _lastDocumentEtag;
        public long LastHeartbeatTicks;

        private readonly ConcurrentQueue<IncomingReplicationStatsAggregator> _lastReplicationStats = new ConcurrentQueue<IncomingReplicationStatsAggregator>();

        private IncomingReplicationStatsAggregator _lastStats;

        public readonly string PullReplicationName;
        public readonly PullReplicationMode Mode;

        public bool PullReplication => PullReplicationName != null;
        private readonly DisposeOnce<SingleAttempt> _disposeOnce;

        public IncomingReplicationHandler(
            TcpConnectionOptions options,
            ReplicationLatestEtagRequest replicatedLastEtag,
            ReplicationLoader parent,
            JsonOperationContext.MemoryBuffer bufferToCopy,
            ReplicationLoader.IncomingPullReplicationParams pullReplicationParams = null)
        {
            if (pullReplicationParams?.AllowedPaths != null && pullReplicationParams.AllowedPaths.Length > 0)
                _allowedPathsValidator = new AllowedPathsValidator(pullReplicationParams.AllowedPaths);

            _disposeOnce = new DisposeOnce<SingleAttempt>(DisposeInternal);

            _connectionOptions = options;
            ConnectionInfo = IncomingConnectionInfo.FromGetLatestEtag(replicatedLastEtag);

            _database = options.DocumentDatabase;

            _replicationFromAnotherSource = new AsyncManualResetEvent(_database.DatabaseShutdown);

            _tcpClient = options.TcpClient;
            _stream = options.Stream;
            SupportedFeatures = TcpConnectionHeaderMessage.GetSupportedFeaturesFor(options.Operation, options.ProtocolVersion);
            ConnectionInfo.RemoteIp = ((IPEndPoint)_tcpClient.Client.RemoteEndPoint).Address.ToString();
            _parent = parent;
            PullReplicationName = pullReplicationParams?.Name;
            Mode = pullReplicationParams?.Mode ?? PullReplicationMode.None;

            CertificateThumbprint = options.Certificate?.Thumbprint;

            _log = LoggingSource.Instance.GetLogger<IncomingReplicationHandler>(_database.Name);
            _cts = CancellationTokenSource.CreateLinkedTokenSource(_database.DatabaseShutdown);

            _conflictManager = new ConflictManager(_database, _parent.ConflictResolver);

            _attachmentStreamsTempFile = _database.DocumentsStorage.AttachmentsStorage.GetTempFile("replication");
            _copiedBuffer = bufferToCopy.Clone(_connectionOptions.ContextPool);

            LastHeartbeatTicks = _database.Time.GetUtcNow().Ticks;
        }

        public IncomingReplicationPerformanceStats[] GetReplicationPerformance()
        {
            var lastStats = _lastStats;

            return _lastReplicationStats
                .Select(x => x == lastStats ? x.ToReplicationPerformanceLiveStatsWithDetails() : x.ToReplicationPerformanceStats())
                .ToArray();
        }

        public IncomingReplicationStatsAggregator GetLatestReplicationPerformance()
        {
            return _lastStats;
        }

        private string IncomingReplicationThreadName => $"Incoming replication {FromToString}";

        public void Start()
        {
            if (_incomingWork != null)
                return;

            lock (this)
            {
                if (_incomingWork != null)
                    return; // already set by someone else, they can start it

                _incomingWork = PoolOfThreads.GlobalRavenThreadPool.LongRunning(x => { DoIncomingReplication(); }, null, IncomingReplicationThreadName);
            }

            if (_log.IsInfoEnabled)
                _log.Info($"Incoming replication thread started ({FromToString})");
        }

        public void DoIncomingReplication()
        {
            try
            {
                ReceiveReplicationBatches();
            }
            catch (Exception e)
            {
                if (_log.IsInfoEnabled)
                    _log.Info($"Error in accepting replication request ({FromToString})", e);
            }
        }

        [ThreadStatic]
        public static bool IsIncomingReplication;

        static IncomingReplicationHandler()
        {
            ThreadLocalCleanup.ReleaseThreadLocalState += () => IsIncomingReplication = false;
        }

        private readonly AsyncManualResetEvent _replicationFromAnotherSource;

        public void OnReplicationFromAnotherSource()
        {
            _replicationFromAnotherSource.Set();
        }

        private void ReceiveReplicationBatches()
        {
            NativeMemory.EnsureRegistered();
            try
            {
                using (_connectionOptionsDisposable = _connectionOptions.ConnectionProcessingInProgress("Replication"))
                using (_stream)
                using (var interruptibleRead = new InterruptibleRead(_database.DocumentsStorage.ContextPool, _stream))
                {
                    while (_cts.IsCancellationRequested == false)
                    {
                        try
                        {
                            AddReplicationPulse(ReplicationPulseDirection.IncomingInitiate);

                            using (var msg = interruptibleRead.ParseToMemory(
                                _replicationFromAnotherSource,
                                "IncomingReplication/read-message",
                                Timeout.Infinite,
                                _copiedBuffer.Buffer,
                                _database.DatabaseShutdown))
                            {
                                if (msg.Document != null)
                                {
                                    _parent.EnsureNotDeleted(_parent._server.NodeTag);

                                    using (var writer = new BlittableJsonTextWriter(msg.Context, _stream))
                                    {
                                        HandleSingleReplicationBatch(msg.Context,
                                            msg.Document,
                                            writer);
                                    }
                                }
                                else // notify peer about new change vector
                                {
                                    using (_database.DocumentsStorage.ContextPool.AllocateOperationContext(
                                            out DocumentsOperationContext documentsContext))
                                    using (var writer = new BlittableJsonTextWriter(documentsContext, _stream))
                                    {
                                        SendHeartbeatStatusToSource(
                                            documentsContext,
                                            writer,
                                            _lastDocumentEtag,
                                            "Notify");
                                    }
                                }
                                // we reset it after every time we send to the remote server
                                // because that is when we know that it is up to date with our
                                // status, so no need to send again
                                _replicationFromAnotherSource.Reset();
                            }
                        }
                        catch (Exception e)
                        {
                            AddReplicationPulse(ReplicationPulseDirection.IncomingInitiateError, e.Message);

                            if (_log.IsInfoEnabled)
                            {
                                if (e is AggregateException ae &&
                                    ae.InnerExceptions.Count == 1 &&
                                    ae.InnerException is SocketException ase)
                                {
                                    HandleSocketException(ase);
                                }
                                else if (e.InnerException is SocketException se)
                                {
                                    HandleSocketException(se);
                                }
                                else
                                {
                                    //if we are disposing, do not notify about failure (not relevant)
                                    if (_cts.IsCancellationRequested == false)
                                        if (_log.IsInfoEnabled)
                                            _log.Info("Received unexpected exception while receiving replication batch.", e);
                                }
                            }

                            throw;
                        }

                        void HandleSocketException(SocketException e)
                        {
                            if (_log.IsInfoEnabled)
                                _log.Info("Failed to read data from incoming connection. The incoming connection will be closed and re-created.", e);
                        }
                    }
                }
            }
            catch (Exception e)
            {
                //if we are disposing, do not notify about failure (not relevant)
                if (_cts.IsCancellationRequested == false)
                {
                    if (_log.IsInfoEnabled)
                        _log.Info($"Connection error {FromToString}: an exception was thrown during receiving incoming document replication batch.", e);

                    OnFailed(e, this);
                }
            }
        }

        private Task _prevChangeVectorUpdate;

        private void HandleSingleReplicationBatch(
            DocumentsOperationContext documentsContext,
            BlittableJsonReaderObject message,
            BlittableJsonTextWriter writer)
        {
            message.BlittableValidation();
            //note: at this point, the valid messages are heartbeat and replication batch.
            _cts.Token.ThrowIfCancellationRequested();
            string messageType = null;
            try
            {
                if (!message.TryGet(nameof(ReplicationMessageHeader.Type), out messageType))
                    throw new InvalidDataException("Expected the message to have a 'Type' field. The property was not found");

                if (!message.TryGet(nameof(ReplicationMessageHeader.LastDocumentEtag), out _lastDocumentEtag))
                    throw new InvalidOperationException("Expected LastDocumentEtag property in the replication message, " +
                                                        "but didn't find it..");

                switch (messageType)
                {
                    case ReplicationMessageType.Documents:
                        AddReplicationPulse(ReplicationPulseDirection.IncomingBegin);

                        var stats = _lastStats = new IncomingReplicationStatsAggregator(_parent.GetNextReplicationStatsId(), _lastStats);
                        AddReplicationPerformance(stats);

                        try
                        {
                            using (var scope = stats.CreateScope())
                            {
                                try
                                {
                                    scope.RecordLastEtag(_lastDocumentEtag);

                                    HandleReceivedDocumentsAndAttachmentsBatch(documentsContext, message, _lastDocumentEtag, scope);
                                    break;
                                }
                                catch (Exception e)
                                {
                                    AddReplicationPulse(ReplicationPulseDirection.IncomingError, e.Message);
                                    scope.AddError(e);
                                    throw;
                                }
                            }
                        }
                        finally
                        {
                            AddReplicationPulse(ReplicationPulseDirection.IncomingEnd);
                            stats.Complete();
                        }
                    case ReplicationMessageType.Heartbeat:
                        AddReplicationPulse(ReplicationPulseDirection.IncomingHeartbeat);
                        if (message.TryGet(nameof(ReplicationMessageHeader.DatabaseChangeVector), out string changeVector))
                        {
                            // saving the change vector and the last received document etag
                            long lastEtag;
                            string lastChangeVector;
                            using (documentsContext.OpenReadTransaction())
                            {
                                lastEtag = DocumentsStorage.GetLastReplicatedEtagFrom(documentsContext, ConnectionInfo.SourceDatabaseId);
                                lastChangeVector = DocumentsStorage.GetDatabaseChangeVector(documentsContext);
                            }

                            var status = ChangeVectorUtils.GetConflictStatus(changeVector, lastChangeVector);
                            if (status == ConflictStatus.Update || _lastDocumentEtag > lastEtag)
                            {
                                if (_log.IsInfoEnabled)
                                {
                                    _log.Info(
                                        $"Try to update the current database change vector ({lastChangeVector}) with {changeVector} in status {status}" +
                                        $"with etag: {_lastDocumentEtag} (new) > {lastEtag} (old)");
                                }

                                var cmd = new MergedUpdateDatabaseChangeVectorCommand(changeVector, _lastDocumentEtag, ConnectionInfo.SourceDatabaseId,
                                    _replicationFromAnotherSource, Mode == PullReplicationMode.SinkToHub);

                                if (_prevChangeVectorUpdate != null && _prevChangeVectorUpdate.IsCompleted == false)
                                {
                                    if (_log.IsInfoEnabled)
                                    {
                                        _log.Info(
                                            $"The previous task of updating the database change vector was not completed and has the status of {_prevChangeVectorUpdate.Status}, " +
                                            "nevertheless we create an additional task.");
                                    }
                                }
                                else
                                {
                                    _prevChangeVectorUpdate = _database.TxMerger.Enqueue(cmd);
                                }
                            }
                        }

                        break;

                    default:
                        throw new ArgumentOutOfRangeException("Unknown message type: " + messageType);
                }

                SendHeartbeatStatusToSource(documentsContext, writer, _lastDocumentEtag, messageType);
            }
            catch (ObjectDisposedException)
            {
                //we are shutting down replication, this is ok
            }
            catch (EndOfStreamException e)
            {
                if (_log.IsInfoEnabled)
                    _log.Info("Received unexpected end of stream while receiving replication batches. " +
                              "This might indicate an issue with network.", e);
                throw;
            }
            catch (Exception e)
            {
                //if we are disposing, ignore errors
                if (_cts.IsCancellationRequested)
                    return;

                DynamicJsonValue returnValue;

                if (e.ExtractSingleInnerException() is MissingAttachmentException mae)
                {
                    returnValue = new DynamicJsonValue
                    {
                        [nameof(ReplicationMessageReply.Type)] = ReplicationMessageReply.ReplyType.MissingAttachments.ToString(),
                        [nameof(ReplicationMessageReply.MessageType)] = messageType,
                        [nameof(ReplicationMessageReply.LastEtagAccepted)] = -1,
                        [nameof(ReplicationMessageReply.Exception)] = mae.ToString()
                    };

                    documentsContext.Write(writer, returnValue);
                    writer.Flush();

                    return;
                }

                if (_log.IsInfoEnabled)
                    _log.Info($"Failed replicating documents {FromToString}.", e);

                //return negative ack
                returnValue = new DynamicJsonValue
                {
                    [nameof(ReplicationMessageReply.Type)] = ReplicationMessageReply.ReplyType.Error.ToString(),
                    [nameof(ReplicationMessageReply.MessageType)] = messageType,
                    [nameof(ReplicationMessageReply.LastEtagAccepted)] = -1,
                    [nameof(ReplicationMessageReply.Exception)] = e.ToString()
                };

                documentsContext.Write(writer, returnValue);
                writer.Flush();

                throw;
            }
        }

        private void HandleReceivedDocumentsAndAttachmentsBatch(DocumentsOperationContext documentsContext, BlittableJsonReaderObject message, long lastDocumentEtag, IncomingReplicationStatsScope stats)
        {
            if (!message.TryGet(nameof(ReplicationMessageHeader.ItemsCount), out int itemsCount))
                throw new InvalidDataException($"Expected the '{nameof(ReplicationMessageHeader.ItemsCount)}' field, " +
                                               $"but had no numeric field of this value, this is likely a bug");

            if (!message.TryGet(nameof(ReplicationMessageHeader.AttachmentStreamsCount), out int attachmentStreamCount))
                throw new InvalidDataException($"Expected the '{nameof(ReplicationMessageHeader.AttachmentStreamsCount)}' field, " +
                                               $"but had no numeric field of this value, this is likely a bug");

            ReceiveSingleDocumentsBatch(documentsContext, itemsCount, attachmentStreamCount, lastDocumentEtag, stats);

            OnDocumentsReceived(this);
        }

        public class DataForReplicationCommand : IDisposable
        {
            internal DocumentDatabase DocumentDatabase { get; set; }

            internal ConflictManager ConflictManager { get; set; }

            internal string SourceDatabaseId { get; set; }

            internal ReplicationBatchItem[] ReplicatedItems { get; set; }

            internal Dictionary<Slice, AttachmentReplicationItem> ReplicatedAttachmentStreams { get; set; }

            public TcpConnectionHeaderMessage.SupportedFeatures SupportedFeatures { get; set; }

            public Logger Logger { get; set; }

            public void Dispose()
            {
                if (ReplicatedAttachmentStreams != null)
                {
                    foreach (var item in ReplicatedAttachmentStreams.Values)
                    {
                        item?.Dispose();
                    }

                    ReplicatedAttachmentStreams?.Clear();
                }

                if (ReplicatedItems != null)
                {
                    foreach (var item in ReplicatedItems)
                    {
                        item?.Dispose();
                    }
                }

                ReplicatedItems = null;
            }
        }

        private void ReceiveSingleDocumentsBatch(DocumentsOperationContext documentsContext, int replicatedItemsCount, int attachmentStreamCount, long lastEtag, IncomingReplicationStatsScope stats)
        {
            if (_log.IsInfoEnabled)
            {
                _log.Info($"Receiving replication batch with {replicatedItemsCount} documents starting with {lastEtag} from {ConnectionInfo}");
            }

            var sw = Stopwatch.StartNew();
            Task task = null;

            using (_attachmentStreamsTempFile.Scope())
            using (var incomingReplicationAllocator = new IncomingReplicationAllocator(documentsContext, _database))
            using (var dataForReplicationCommand = new DataForReplicationCommand
            {
                DocumentDatabase = _database,
                ConflictManager = _conflictManager,
                SourceDatabaseId = ConnectionInfo.SourceDatabaseId,
                SupportedFeatures = SupportedFeatures,
                Logger = _log
            })
            {
                try
                {
                    using (var networkStats = stats.For(ReplicationOperation.Incoming.Network))
                    {
                        // this will read the documents to memory from the network
                        // without holding the write tx open
                        var reader = new Reader(_stream, _copiedBuffer, incomingReplicationAllocator);

                        ReadItemsFromSource(replicatedItemsCount, documentsContext, dataForReplicationCommand, reader, networkStats);
                        ReadAttachmentStreamsFromSource(attachmentStreamCount, documentsContext, dataForReplicationCommand, reader, networkStats);
                    }

                    if (_allowedPathsValidator != null)
                    {
                        // if the other side sends us any information that we shouldn't get from them,
                        // we abort the connection and send an error back
                        ValidateIncomingReplicationItemsPaths(dataForReplicationCommand);
                    }

                    if (_log.IsInfoEnabled)
                    {
                        _log.Info(
                            $"Replication connection {FromToString}: " +
                            $"received {replicatedItemsCount:#,#;;0} items, " +
                            $"{attachmentStreamCount:#,#;;0} attachment streams, " +
                            $"total size: {new Size(incomingReplicationAllocator.TotalDocumentsSizeInBytes, SizeUnit.Bytes)}, " +
                            $"took: {sw.ElapsedMilliseconds:#,#;;0}ms");
                    }

                    _connectionOptions._lastEtagReceived = _lastDocumentEtag;
                    _connectionOptions.RegisterBytesReceived(incomingReplicationAllocator.TotalDocumentsSizeInBytes);

                    using (stats.For(ReplicationOperation.Incoming.Storage))
                    {
                        var replicationCommand = new MergedDocumentReplicationCommand(dataForReplicationCommand, lastEtag, Mode);
                        task = _database.TxMerger.Enqueue(replicationCommand);
                        //We need a new context here
                        using (_database.DocumentsStorage.ContextPool.AllocateOperationContext(out DocumentsOperationContext msgContext))
                        using (var writer = new BlittableJsonTextWriter(msgContext, _connectionOptions.Stream))
                        using (var msg = msgContext.ReadObject(new DynamicJsonValue
                        {
                            [nameof(ReplicationMessageReply.MessageType)] = "Processing"
                        }, "heartbeat message"))
                        {
                            while (task.Wait(Math.Min(3000, (int)(_database.Configuration.Replication.ActiveConnectionTimeout.AsTimeSpan.TotalMilliseconds * 2 / 3))) ==
                                   false)
                            {
                                // send heartbeats while batch is processed in TxMerger. We wait until merger finishes with this command without timeouts
                                msgContext.Write(writer, msg);
                                writer.Flush();
                            }

                            task = null;
                        }
                    }

                    sw.Stop();

                    if (_log.IsInfoEnabled)
                        _log.Info($"Replication connection {FromToString}: " +
                                  $"received and written {replicatedItemsCount:#,#;;0} items to database in {sw.ElapsedMilliseconds:#,#;;0}ms, " +
                                  $"with last etag = {lastEtag}.");
                }
                catch (Exception e)
                {
                    if (_log.IsInfoEnabled)
                    {
                        //This is the case where we had a missing attachment, it is rare but expected.
                        if (e.ExtractSingleInnerException() is MissingAttachmentException mae)
                        {
                            _log.Info("Replication batch contained missing attachments will request the batch to be re-sent with those attachments.", mae);
                        }
                        else
                        {
                            _log.Info("Failed to receive documents replication batch. This is not supposed to happen, and is likely a bug.", e);
                        }
                    }
                    throw;
                }
                finally
                {
                    // before we dispose the buffer we must ensure it is not being processed in TxMerger, so we wait for it
                    try
                    {
                        task?.Wait();
                    }
                    catch (Exception)
                    {
                        // ignore this failure, if this failed, we are already
                        // in a bad state and likely in the process of shutting
                        // down
                    }
                }
            }
        }

        private void ValidateIncomingReplicationItemsPaths(DataForReplicationCommand dataForReplicationCommand)
        {
            HashSet<Slice> expectedAttachmentStreams = null;
            foreach (var item in dataForReplicationCommand.ReplicatedItems)
            {
                if (_allowedPathsValidator.ShouldAllow(item) == false)
                {
                    throw new InvalidOperationException("Attempted to replicate " + _allowedPathsValidator.GetItemInformation(item) +
                                                        ", which is not allowed, according to the allowed paths policy. Replication aborted");
                }

                switch (item)
                {
                    case AttachmentReplicationItem a:
                        expectedAttachmentStreams ??= new HashSet<Slice>(SliceComparer.Instance);
                        expectedAttachmentStreams.Add(a.Key);
                        break;
                }
            }

            if (dataForReplicationCommand.ReplicatedAttachmentStreams != null)
            {
                foreach (var kvp in dataForReplicationCommand.ReplicatedAttachmentStreams)
                {
                    if (expectedAttachmentStreams == null || expectedAttachmentStreams.Contains(kvp.Key))
                    {
                        throw new InvalidOperationException("Attempted to attachment with hash: " + kvp.Key +
                                                            ", but without a matching attachment key.");
                    }
                }
            }
        }

        private void SendHeartbeatStatusToSource(DocumentsOperationContext documentsContext, BlittableJsonTextWriter writer, long lastDocumentEtag, string handledMessageType)
        {
            AddReplicationPulse(ReplicationPulseDirection.IncomingHeartbeatAcknowledge);

            string databaseChangeVector;
            long currentLastEtagMatchingChangeVector;

            using (documentsContext.OpenReadTransaction())
            {
                // we need to get both of them in a transaction, the other side will check if its known change vector
                // is the same or higher then ours, and if so, we'll update the change vector on the sibling to reflect
                // our own latest etag. This allows us to have effective synchronization points, since each change will
                // be able to tell (roughly) where it is at on the entire cluster.
                databaseChangeVector = DocumentsStorage.GetDatabaseChangeVector(documentsContext);
                currentLastEtagMatchingChangeVector = DocumentsStorage.ReadLastEtag(documentsContext.Transaction.InnerTransaction);
            }
            if (_log.IsInfoEnabled)
            {
                _log.Info($"Sending heartbeat ok => {FromToString} with last document etag = {lastDocumentEtag}, " +
                          $"last document change vector: {databaseChangeVector}");
            }
            var heartbeat = new DynamicJsonValue
            {
                [nameof(ReplicationMessageReply.Type)] = "Ok",
                [nameof(ReplicationMessageReply.MessageType)] = handledMessageType,
                [nameof(ReplicationMessageReply.LastEtagAccepted)] = lastDocumentEtag,
                [nameof(ReplicationMessageReply.CurrentEtag)] = currentLastEtagMatchingChangeVector,
                [nameof(ReplicationMessageReply.Exception)] = null,
                [nameof(ReplicationMessageReply.DatabaseChangeVector)] = databaseChangeVector,
                [nameof(ReplicationMessageReply.DatabaseId)] = _database.DbId.ToString(),
                [nameof(ReplicationMessageReply.NodeTag)] = _parent._server.NodeTag
            };

            documentsContext.Write(writer, heartbeat);

            writer.Flush();
            LastHeartbeatTicks = _database.Time.GetUtcNow().Ticks;
        }

        public string SourceFormatted => $"{ConnectionInfo.SourceUrl}/databases/{ConnectionInfo.SourceDatabaseName} ({ConnectionInfo.SourceDatabaseId})";

        public string FromToString => $"In database {_database.ServerStore.NodeTag}-{_database.Name} @ {_database.ServerStore.GetNodeTcpServerUrl()} " +
                                      $"from {ConnectionInfo.SourceTag}-{ConnectionInfo.SourceDatabaseName} @ {ConnectionInfo.SourceUrl}" +
                                      $"{(PullReplicationName == null ? null : $"(pull definition: {PullReplicationName})")}";

        public IncomingConnectionInfo ConnectionInfo { get; }

        private readonly StreamsTempFile _attachmentStreamsTempFile;
        private long _lastDocumentEtag;
        private readonly TcpConnectionOptions _connectionOptions;
        private readonly ConflictManager _conflictManager;
        private IDisposable _connectionOptionsDisposable;
        private (IDisposable ReleaseBuffer, JsonOperationContext.MemoryBuffer Buffer) _copiedBuffer;
        private AllowedPathsValidator _allowedPathsValidator;
        public string CertificateThumbprint;
        public TcpConnectionHeaderMessage.SupportedFeatures SupportedFeatures { get; set; }

        private void ReadItemsFromSource(int replicatedDocs, DocumentsOperationContext context, DataForReplicationCommand data, Reader reader,
            IncomingReplicationStatsScope stats)
        {
            if (data.ReplicatedItems == null)
                data.ReplicatedItems = new ReplicationBatchItem[replicatedDocs];

            for (var i = 0; i < replicatedDocs; i++)
            {
                stats.RecordInputAttempt();

                var item = ReplicationBatchItem.ReadTypeAndInstantiate(reader);
                item.ReadChangeVectorAndMarker();
                item.Read(context, stats);
                data.ReplicatedItems[i] = item;
            }
        }

        public unsafe class IncomingReplicationAllocator : IDisposable
        {
            private readonly DocumentsOperationContext _context;
            private readonly long _maxSizeForContextUseInBytes;
            private readonly long _minSizeToAllocateNonContextUseInBytes;
            public long TotalDocumentsSizeInBytes { get; private set; }

            private List<Allocation> _nativeAllocationList;
            private Allocation _currentAllocation;

            public IncomingReplicationAllocator(DocumentsOperationContext context, DocumentDatabase database)
            {
                _context = context;

                var maxSizeForContextUse = database.Configuration.Replication.MaxSizeToSend * 2 ??
                              new Size(128, SizeUnit.Megabytes);

                _maxSizeForContextUseInBytes = maxSizeForContextUse.GetValue(SizeUnit.Bytes);
                var minSizeToNonContextAllocationInMb = PlatformDetails.Is32Bits ? 4 : 16;
                _minSizeToAllocateNonContextUseInBytes = new Size(minSizeToNonContextAllocationInMb, SizeUnit.Megabytes).GetValue(SizeUnit.Bytes);
            }

            public byte* AllocateMemory(int size)
            {
                TotalDocumentsSizeInBytes += size;
                if (TotalDocumentsSizeInBytes <= _maxSizeForContextUseInBytes)
                {
                    _context.Allocator.Allocate(size, out var output);
                    return output.Ptr;
                }

                if (_currentAllocation == null || _currentAllocation.Free < size)
                {
                    // first allocation or we don't have enough space on the currently allocated chunk

                    // there can be a document that is larger than the minimum
                    var sizeToAllocate = Math.Max(size, _minSizeToAllocateNonContextUseInBytes);

                    var allocation = new Allocation(sizeToAllocate);
                    if (_nativeAllocationList == null)
                        _nativeAllocationList = new List<Allocation>();

                    _nativeAllocationList.Add(allocation);
                    _currentAllocation = allocation;
                }

                return _currentAllocation.GetMemory(size);
            }

            public void Dispose()
            {
                if (_nativeAllocationList == null)
                    return;

                foreach (var allocation in _nativeAllocationList)
                {
                    allocation.Dispose();
                }
            }

            private class Allocation : IDisposable
            {
                private readonly byte* _ptr;
                private readonly long _allocationSize;
                private readonly NativeMemory.ThreadStats _threadStats;
                private long _used;
                public long Free => _allocationSize - _used;

                public Allocation(long allocationSize)
                {
                    _ptr = NativeMemory.AllocateMemory(allocationSize, out var threadStats);
                    _allocationSize = allocationSize;
                    _threadStats = threadStats;
                }

                public byte* GetMemory(long size)
                {
                    ThrowOnPointerOutOfRange(size);

                    var mem = _ptr + _used;
                    _used += size;
                    return mem;
                }

                [Conditional("DEBUG")]
                private void ThrowOnPointerOutOfRange(long size)
                {
                    if (_used + size > _allocationSize)
                        throw new InvalidOperationException(
                            $"Not enough space to allocate the requested size: {new Size(size, SizeUnit.Bytes)}, " +
                            $"used: {new Size(_used, SizeUnit.Bytes)}, " +
                            $"total allocation size: {new Size(_allocationSize, SizeUnit.Bytes)}");
                }

                public void Dispose()
                {
                    NativeMemory.Free(_ptr, _allocationSize, _threadStats);
                }
            }
        }

        private void ReadAttachmentStreamsFromSource(int attachmentStreamCount,
            DocumentsOperationContext context, DataForReplicationCommand dataForReplicationCommand, Reader reader, IncomingReplicationStatsScope stats)
        {
            if (attachmentStreamCount == 0)
                return;

            var replicatedAttachmentStreams = new Dictionary<Slice, AttachmentReplicationItem>(SliceComparer.Instance);

            for (var i = 0; i < attachmentStreamCount; i++)
            {
                var attachment = (AttachmentReplicationItem)ReplicationBatchItem.ReadTypeAndInstantiate(reader);
                Debug.Assert(attachment.Type == ReplicationBatchItem.ReplicationItemType.AttachmentStream);

                using (stats.For(ReplicationOperation.Incoming.AttachmentRead))
                {
                    attachment.ReadStream(context, _attachmentStreamsTempFile);
                    replicatedAttachmentStreams[attachment.Base64Hash] = attachment;
                }
            }

            dataForReplicationCommand.ReplicatedAttachmentStreams = replicatedAttachmentStreams;
        }

        private void AddReplicationPulse(ReplicationPulseDirection direction, string exceptionMessage = null)
        {
            HandleReplicationPulse?.Invoke(new LiveReplicationPulsesCollector.ReplicationPulse
            {
                OccurredAt = SystemTime.UtcNow,
                Direction = direction,
                From = ConnectionInfo,
                ExceptionMessage = exceptionMessage
            });
        }

        private void AddReplicationPerformance(IncomingReplicationStatsAggregator stats)
        {
            _lastReplicationStats.Enqueue(stats);

            while (_lastReplicationStats.Count > 25)
                _lastReplicationStats.TryDequeue(out stats);
        }

        public bool IsDisposed => _disposeOnce.Disposed;

        public void Dispose()
        {
            _disposeOnce.Dispose();
        }

        private void DisposeInternal()
        {
            var releaser = _copiedBuffer.ReleaseBuffer;
            try
            {
                if (_log.IsInfoEnabled)
                    _log.Info($"Disposing IncomingReplicationHandler ({FromToString})");
                _cts.Cancel();
                try
                {
                    _connectionOptionsDisposable?.Dispose();
                }
                catch (Exception)
                {
                }
                try
                {
                    _stream.Dispose();
                }
                catch (Exception)
                {
                }
                try
                {
                    _tcpClient.Dispose();
                }
                catch (Exception)
                {
                }

                try
                {
                    _connectionOptions.Dispose();
                }
                catch
                {
                    // do nothing
                }

                _replicationFromAnotherSource.Set();

                if (_incomingWork != PoolOfThreads.LongRunningWork.Current)
                {
                    try
                    {
                        _incomingWork?.Join(int.MaxValue);
                    }
                    catch (ThreadStateException)
                    {
                        // expected if the thread hasn't been started yet
                    }
                }
                _incomingWork = null;

                try
                {
                    _allowedPathsValidator?.Dispose();
                }
                catch
                {
                    // nothing to do
                }
                _cts.Dispose();

                _attachmentStreamsTempFile.Dispose();
<<<<<<< HEAD
=======

                _replicationFromAnotherSource.Dispose();
>>>>>>> 0cc17320
            }
            finally
            {
                try
                {
                    releaser?.Dispose();
                }
                catch (Exception)
                {
                    // can't do anything about it...
                }
            }
        }

        protected void OnFailed(Exception exception, IncomingReplicationHandler instance) => Failed?.Invoke(instance, exception);

        protected void OnDocumentsReceived(IncomingReplicationHandler instance) => DocumentsReceived?.Invoke(instance);

        internal class MergedUpdateDatabaseChangeVectorCommand : TransactionOperationsMerger.MergedTransactionCommand
        {
            private readonly string _changeVector;
            private readonly long _lastDocumentEtag;
            private readonly string _sourceDatabaseId;
            private readonly AsyncManualResetEvent _trigger;
            private readonly bool _isHub;

            public MergedUpdateDatabaseChangeVectorCommand(string changeVector, long lastDocumentEtag, string sourceDatabaseId, AsyncManualResetEvent trigger, bool isHub)
            {
                _changeVector = changeVector;
                _lastDocumentEtag = lastDocumentEtag;
                _sourceDatabaseId = sourceDatabaseId;
                _trigger = trigger;
                _isHub = isHub;
            }

            protected override long ExecuteCmd(DocumentsOperationContext context)
            {
                var operationsCount = 0;
                var lastReplicatedEtag = DocumentsStorage.GetLastReplicatedEtagFrom(context, _sourceDatabaseId);
                if (_lastDocumentEtag > lastReplicatedEtag)
                {
                    DocumentsStorage.SetLastReplicatedEtagFrom(context, _sourceDatabaseId, _lastDocumentEtag);
                    operationsCount++;
                }

                if (_isHub)
                    return operationsCount;

                var current = context.LastDatabaseChangeVector ?? DocumentsStorage.GetDatabaseChangeVector(context);
                var conflictStatus = ChangeVectorUtils.GetConflictStatus(_changeVector, current);
                if (conflictStatus != ConflictStatus.Update)
                    return operationsCount;

                operationsCount++;
                
                context.LastDatabaseChangeVector = ChangeVectorUtils.MergeVectors(current, _changeVector);
                context.Transaction.InnerTransaction.LowLevelTransaction.OnDispose += _ =>
                {
                    try
                    {
                        _trigger.Set();
                    }
                    catch
                    {
                        //
                    }
                };

                return operationsCount;
            }

            public override TransactionOperationsMerger.IReplayableCommandDto<TransactionOperationsMerger.MergedTransactionCommand> ToDto(JsonOperationContext context)
            {
                return new MergedUpdateDatabaseChangeVectorCommandDto
                {
                    ChangeVector = _changeVector,
                    LastDocumentEtag = _lastDocumentEtag,
                    SourceDatabaseId = _sourceDatabaseId,
                    IsHub = _isHub
                };
            }
        }

        internal class MergedDocumentReplicationCommand : TransactionOperationsMerger.MergedTransactionCommand
        {
            private readonly long _lastEtag;
            private readonly PullReplicationMode _mode;
            private readonly DataForReplicationCommand _replicationInfo;
            private readonly bool _isHub;
            private readonly bool _isSink;

            public MergedDocumentReplicationCommand(DataForReplicationCommand replicationInfo, long lastEtag, PullReplicationMode mode)
            {
                _replicationInfo = replicationInfo;
                _lastEtag = lastEtag;
                _mode = mode;

                _isHub = mode == PullReplicationMode.SinkToHub;
                _isSink = mode == PullReplicationMode.HubToSink;
            }

            protected override long ExecuteCmd(DocumentsOperationContext context)
            {
                var toDispose = new List<IDisposable>();

                try
                {
                    IsIncomingReplication = true;

                    var operationsCount = 0;

                    var database = _replicationInfo.DocumentDatabase;
                    var lastTransactionMarker = 0;
                    HashSet<LazyStringValue> docCountersToRecreate = null;
                    var handledAttachmentStreams = new HashSet<Slice>(SliceComparer.Instance);
                    context.LastDatabaseChangeVector ??= DocumentsStorage.GetDatabaseChangeVector(context);
                    foreach (var item in _replicationInfo.ReplicatedItems)
                    {
                        if (lastTransactionMarker != item.TransactionMarker)
                        {
                            context.TransactionMarkerOffset++;
                            lastTransactionMarker = item.TransactionMarker;
                        }

                        operationsCount++;

                        if (_isSink) 
                            ReplaceKnownSinkEntries(context, ref item.ChangeVector);

                        var changeVectorToMerge = item.ChangeVector;

                        if (_isHub) 
                            changeVectorToMerge = ReplaceUnknownEntriesWithSinkTag(context, ref item.ChangeVector);

                        var rcvdChangeVector = item.ChangeVector;

                        context.LastDatabaseChangeVector = ChangeVectorUtils.MergeVectors(changeVectorToMerge, context.LastDatabaseChangeVector);

                        TimeSeriesStorage tss;
                        LazyStringValue docId;
                        LazyStringValue name;

                        switch (item)
                        {
                            case AttachmentReplicationItem attachment:

                                var localAttachment = database.DocumentsStorage.AttachmentsStorage.GetAttachmentByKey(context, attachment.Key);
                                if (_replicationInfo.ReplicatedAttachmentStreams.TryGetValue(attachment.Base64Hash, out var attachmentStream))
                                {
                                    if (database.DocumentsStorage.AttachmentsStorage.AttachmentExists(context, attachment.Base64Hash) == false)
                                    {
                                            Debug.Assert(localAttachment == null || AttachmentsStorage.GetAttachmentTypeByKey(attachment.Key) != AttachmentType.Revision,
                                                "the stream should have been written when the revision was added by the document");
                                            database.DocumentsStorage.AttachmentsStorage.PutAttachmentStream(context, attachment.Key, attachmentStream.Base64Hash, attachmentStream.Stream);
                                    }

                                    handledAttachmentStreams.Add(attachment.Base64Hash);
                                }

                                toDispose.Add(DocumentIdWorker.GetLowerIdSliceAndStorageKey(context, attachment.Name, out _, out Slice attachmentName));
                                toDispose.Add(DocumentIdWorker.GetLowerIdSliceAndStorageKey(context, attachment.ContentType, out _, out Slice contentType));

                                if (localAttachment == null || ChangeVectorUtils.GetConflictStatus(attachment.ChangeVector, localAttachment.ChangeVector) != ConflictStatus.AlreadyMerged)
                                {
                                    database.DocumentsStorage.AttachmentsStorage.PutDirect(context, attachment.Key, attachmentName,
                                        contentType, attachment.Base64Hash, attachment.ChangeVector);
                                    }
                                break;

                            case AttachmentTombstoneReplicationItem attachmentTombstone:

                                var tombstone = AttachmentsStorage.GetAttachmentTombstoneByKey(context, attachmentTombstone.Key);
                                if (tombstone != null && ChangeVectorUtils.GetConflictStatus(item.ChangeVector, tombstone.ChangeVector) == ConflictStatus.AlreadyMerged)
                                    continue;

                                database.DocumentsStorage.AttachmentsStorage.DeleteAttachmentDirect(context, attachmentTombstone.Key, false, "$fromReplication", null,
                                    rcvdChangeVector,
                                    attachmentTombstone.LastModifiedTicks);
                                break;

                            case RevisionTombstoneReplicationItem revisionTombstone:

                                Slice id;
                                if (_isSink)
                                {
                                    var currentId = revisionTombstone.Id.ToString();
                                    ReplaceKnownSinkEntries(context, ref currentId);
                                    toDispose.Add(Slice.From(context.Allocator, currentId, out id));
                                }
                                else
                                {
                                    toDispose.Add(Slice.From(context.Allocator, revisionTombstone.Id, out id));
                                }

                                database.DocumentsStorage.RevisionsStorage.DeleteRevision(context, id, revisionTombstone.Collection,
                                    rcvdChangeVector, revisionTombstone.LastModifiedTicks);
                                break;

                            case CounterReplicationItem counter:
                                var changed = database.DocumentsStorage.CountersStorage.PutCounters(context, counter.Id, counter.Collection, counter.ChangeVector,
                                    counter.Values);
                                if (changed && _replicationInfo.SupportedFeatures.Replication.CaseInsensitiveCounters == false)
                                {
                                    // 4.2 counters
                                    docCountersToRecreate ??= new HashSet<LazyStringValue>(LazyStringValueComparer.Instance);
                                    docCountersToRecreate.Add(counter.Id);
                                }

                                break;

                            case TimeSeriesDeletedRangeItem deletedRange:
                                tss = database.DocumentsStorage.TimeSeriesStorage;

                                TimeSeriesValuesSegment.ParseTimeSeriesKey(deletedRange.Key, context, out docId, out name);

                                var deletionRangeRequest = new TimeSeriesStorage.DeletionRangeRequest
                                {
                                    DocumentId = docId,
                                    Collection = deletedRange.Collection,
                                    Name = name,
                                    From = deletedRange.From,
                                    To = deletedRange.To
                                };
                                var removedChangeVector = tss.DeleteTimestampRange(context, deletionRangeRequest, rcvdChangeVector);
                                if (removedChangeVector != null)
                                    context.LastDatabaseChangeVector = ChangeVectorUtils.MergeVectors(removedChangeVector, rcvdChangeVector);

                                break;

                            case TimeSeriesReplicationItem segment:
                                tss = database.DocumentsStorage.TimeSeriesStorage;
                                TimeSeriesValuesSegment.ParseTimeSeriesKey(segment.Key, context, out docId, out _, out var baseline);
                                UpdateTimeSeriesNameIfNeeded(context, docId, segment, tss);

                                if (tss.TryAppendEntireSegment(context, segment, docId, segment.Name, baseline))
                                {
                                    var databaseChangeVector = context.LastDatabaseChangeVector ?? DocumentsStorage.GetDatabaseChangeVector(context);
                                    context.LastDatabaseChangeVector = ChangeVectorUtils.MergeVectors(databaseChangeVector, segment.ChangeVector);
                                    continue;
                                }

                                var values = segment.Segment.YieldAllValues(context, context.Allocator, baseline);
                                var changeVector = tss.AppendTimestamp(context, docId, segment.Collection, segment.Name, values, segment.ChangeVector, verifyName: false);
                                context.LastDatabaseChangeVector = ChangeVectorUtils.MergeVectors(changeVector, segment.ChangeVector);

                                break;

                            case DocumentReplicationItem doc:
                                Debug.Assert(doc.Flags.Contain(DocumentFlags.Artificial) == false);

                                BlittableJsonReaderObject document = doc.Data;

                                if (doc.Data != null)
                                {
                                    // if something throws at this point, this means something is really wrong and we should stop receiving documents.
                                    // the other side will receive negative ack and will retry sending again.
                                    try
                                    {
                                        AssertAttachmentsFromReplication(context, doc.Id, document);
                                    }
                                    catch (MissingAttachmentException)
                                    {
                                        if (_replicationInfo.SupportedFeatures.Replication.MissingAttachments)
                                        {
                                            throw;
                                        }

                                        database.NotificationCenter.Add(AlertRaised.Create(
                                            database.Name,
                                            "Incoming Replication",
                                            $"Detected missing attachments for document '{doc.Id}'. Existing attachments in metadata:" +
                                            $" ({string.Join(',', GetAttachmentsNameAndHash(document).Select(x => $"name: {x.Name}, hash: {x.Hash}"))}).",
                                            AlertType.ReplicationMissingAttachments,
                                            NotificationSeverity.Warning));
                                    }
                                }

                                var nonPersistentFlags = NonPersistentDocumentFlags.FromReplication;
                                if (doc.Flags.Contain(DocumentFlags.Revision))
                                {
                                    database.DocumentsStorage.RevisionsStorage.Put(
                                        context,
                                        doc.Id,
                                        document,
                                        doc.Flags,
                                        nonPersistentFlags,
                                        rcvdChangeVector,
                                        doc.LastModifiedTicks);
                                    continue;
                                }

                                if (doc.Flags.Contain(DocumentFlags.DeleteRevision))
                                {
                                    database.DocumentsStorage.RevisionsStorage.Delete(
                                        context,
                                        doc.Id,
                                        document,
                                        doc.Flags,
                                        nonPersistentFlags,
                                        rcvdChangeVector,
                                        doc.LastModifiedTicks);
                                    continue;
                                }

                                var hasRemoteClusterTx = doc.Flags.Contain(DocumentFlags.FromClusterTransaction);
                                var conflictStatus = ConflictsStorage.GetConflictStatusForDocument(context, doc.Id, doc.ChangeVector, out var hasLocalClusterTx);
                                var flags = doc.Flags;
                                var resolvedDocument = document;

                                switch (conflictStatus)
                                {
                                    case ConflictStatus.Update:

                                        if (resolvedDocument != null)
                                        {
                                            if (flags.Contain(DocumentFlags.HasCounters) &&
                                                _replicationInfo.SupportedFeatures.Replication.CaseInsensitiveCounters == false)
                                            {
                                                var oldDoc = context.DocumentDatabase.DocumentsStorage.Get(context, doc.Id);
                                                if (oldDoc == null)
                                                {
                                                    // 4.2 documents might have counter names in metadata which don't exist in storage
                                                    // we need to replace metadata counters with the counter names from storage

                                                    nonPersistentFlags |= NonPersistentDocumentFlags.ResolveCountersConflict;
                                                }
                                            }

                                            database.DocumentsStorage.Put(context, doc.Id, null, resolvedDocument, doc.LastModifiedTicks,
                                                rcvdChangeVector, flags, nonPersistentFlags);
                                        }
                                        else
                                        {
                                            using (DocumentIdWorker.GetSliceFromId(context, doc.Id, out Slice keySlice))
                                            {
                                                database.DocumentsStorage.Delete(
                                                    context, keySlice, doc.Id, null,
                                                    doc.LastModifiedTicks,
                                                    rcvdChangeVector,
                                                    new CollectionName(doc.Collection),
                                                    nonPersistentFlags,
                                                    flags);
                                            }
                                        }

                                        break;

                                    case ConflictStatus.Conflict:
                                        if (_replicationInfo.Logger.IsInfoEnabled)
                                            _replicationInfo.Logger.Info(
                                                $"Conflict check resolved to Conflict operation, resolving conflict for doc = {doc.Id}, with change vector = {doc.ChangeVector}");

                                        if (hasLocalClusterTx == hasRemoteClusterTx)
                                        {
                                            // when hasLocalClusterTx and hasRemoteClusterTx both 'true'
                                            // it is a case of a conflict between documents which were modified in a cluster transaction
                                            // in two _different clusters_, so we will treat it as a "normal" conflict

                                            IsIncomingReplication = false;
                                            _replicationInfo.ConflictManager.HandleConflictForDocument(context, doc.Id, doc.Collection, doc.LastModifiedTicks,
                                                document, rcvdChangeVector, doc.Flags);
                                            continue;
                                        }

                                        // cluster tx has precedence over regular tx

                                        if (hasLocalClusterTx)
                                            goto case ConflictStatus.AlreadyMerged;

                                        if (hasRemoteClusterTx)
                                            goto case ConflictStatus.Update;

                                        break;

                                    case ConflictStatus.AlreadyMerged:
                                        // we have to do nothing here
                                        break;

                                    default:
                                        throw new ArgumentOutOfRangeException(nameof(conflictStatus),
                                            "Invalid ConflictStatus: " + conflictStatus);
                                }

                                break;

                            default:
                                throw new ArgumentOutOfRangeException(item.GetType().ToString());
                        }
                    }

                    if (docCountersToRecreate != null)
                    {
                        foreach (var id in docCountersToRecreate)
                        {
                            context.DocumentDatabase.DocumentsStorage.DocumentPut.Recreate<DocumentPutAction.RecreateCounters>(context, id);
                        }
                    }

                    Debug.Assert(_replicationInfo.ReplicatedAttachmentStreams == null ||
                                 _replicationInfo.ReplicatedAttachmentStreams.Count == handledAttachmentStreams.Count,
                        "We should handle all attachment streams during WriteAttachment.");
                    Debug.Assert(context.LastDatabaseChangeVector != null);

                    // instead of : SetLastReplicatedEtagFrom -> _incoming.ConnectionInfo.SourceDatabaseId, _lastEtag , we will store in context and write once right before commit (one time instead of repeating on all docs in the same Tx)
                    if (context.LastReplicationEtagFrom == null)
                        context.LastReplicationEtagFrom = new Dictionary<string, long>();
                    context.LastReplicationEtagFrom[_replicationInfo.SourceDatabaseId] = _lastEtag;
                    return operationsCount;
                }
                finally
                {
                    foreach (var item in toDispose)
                    {
                        item.Dispose();
                    }

                    IsIncomingReplication = false;
                }
            }

            private static string ReplaceUnknownEntriesWithSinkTag(DocumentsOperationContext context, ref string changeVector)
            {
                var globalDbIds = context.LastDatabaseChangeVector?.ToChangeVectorList()?.Select(x => x.DbId).ToList();
                var incoming = changeVector.ToChangeVectorList();
                var knownEntries = new List<ChangeVectorEntry>();
                var newIncoming = new List<ChangeVectorEntry>();

                foreach (var entry in incoming)
                {
                    if (globalDbIds?.Contains(entry.DbId) == true)
                    {
                        newIncoming.Add(entry);
                        knownEntries.Add(entry);
                    }
                    else
                    {
                        newIncoming.Add(new ChangeVectorEntry
                        {
                            DbId = entry.DbId,
                            Etag = entry.Etag,
                            NodeTag = ChangeVectorExtensions.SinkTag
                        });

                        context.DbIdsToIgnore ??= new HashSet<string>();
                        context.DbIdsToIgnore.Add(entry.DbId);
                    }
                }

                changeVector = newIncoming.SerializeVector();

                return knownEntries.Count > 0 ? 
                    knownEntries.SerializeVector() : 
                    null;
            }

            private static void ReplaceKnownSinkEntries(DocumentsOperationContext context, ref string changeVector)
            {
                if (changeVector.Contains("SINK", StringComparison.OrdinalIgnoreCase) == false)
                    return;

                var global = context.LastDatabaseChangeVector?.ToChangeVectorList();
                var incoming = changeVector.ToChangeVectorList();
                var newIncoming = new List<ChangeVectorEntry>();

                foreach (var entry in incoming)
                {
                    if (entry.NodeTag == ChangeVectorExtensions.SinkTag)
                    {
                        var found = global?.Find(x => x.DbId == entry.DbId) ?? default;
                        if (found.Etag > 0)
                        {
                            newIncoming.Add(new ChangeVectorEntry
                            {
                                DbId = entry.DbId,
                                Etag = entry.Etag,
                                NodeTag = found.NodeTag
                            });
                            continue;
                        }
                    }

                    newIncoming.Add(entry);
                }

                changeVector = newIncoming.SerializeVector();
            }

            private static void UpdateTimeSeriesNameIfNeeded(DocumentsOperationContext context, LazyStringValue docId, TimeSeriesReplicationItem segment, TimeSeriesStorage tss)
            {
                using (var slicer = new TimeSeriesSliceHolder(context, docId, segment.Name))
                {
                    var localName = tss.Stats.GetTimeSeriesNameOriginalCasing(context, slicer.StatsKey);
                    if (localName == null || localName.CompareTo(segment.Name) <= 0)
                        return;

                    // the incoming ts-segment name exists locally but under a different casing
                    // lexical value of local name > lexical value of remote name =>
                    // need to replace the local name by the remote name, in TimeSeriesStats and in document's metadata

                    var collectionName = new CollectionName(segment.Collection);
                    tss.Stats.UpdateTimeSeriesName(context, collectionName, slicer);
                    tss.ReplaceTimeSeriesNameInMetadata(context, docId, localName, segment.Name);
                }
            }

            public void AssertAttachmentsFromReplication(DocumentsOperationContext context, string id, BlittableJsonReaderObject document)
            {
                foreach (var attachment in AttachmentsStorage.GetAttachmentsFromDocumentMetadata(document))
                {
                    if (attachment.TryGet(nameof(AttachmentName.Hash), out LazyStringValue hash) == false)
                        continue;

                    if (_replicationInfo.DocumentDatabase.DocumentsStorage.AttachmentsStorage.AttachmentExists(context, hash))
                        continue;

                    using (Slice.From(context.Allocator, hash, out var hashSlice))
                    {
                        if (_replicationInfo.ReplicatedAttachmentStreams != null && _replicationInfo.ReplicatedAttachmentStreams.TryGetValue(hashSlice, out _))
                        {
                            // attachment exists but not in the correct order of items (RavenDB-13341)
                            continue;
                        }

                        attachment.TryGet(nameof(AttachmentName.Name), out LazyStringValue attachmentName);

                        var msg = $"Document '{id}' has attachment " +
                                  $"named: '{attachmentName?.ToString() ?? "unknown"}', hash: '{hash?.ToString() ?? "unknown"}' " +
                                  $"listed as one of its attachments but it doesn't exist in the attachment storage";

                        throw new MissingAttachmentException(msg);
                    }
                }
            }

            private IEnumerable<(string Name, string Hash)> GetAttachmentsNameAndHash(BlittableJsonReaderObject document)
            {
                foreach (var attachment in AttachmentsStorage.GetAttachmentsFromDocumentMetadata(document))
                {
                    attachment.TryGet(nameof(AttachmentName.Name), out LazyStringValue name);
                    attachment.TryGet(nameof(AttachmentName.Hash), out LazyStringValue hash);

                    yield return (Name: name, Hash: hash);
                }
            }

            public override TransactionOperationsMerger.IReplayableCommandDto<TransactionOperationsMerger.MergedTransactionCommand> ToDto(JsonOperationContext context)
            {
                var replicatedAttachmentStreams = _replicationInfo.ReplicatedAttachmentStreams?
                    .Select(kv => KeyValuePair.Create(kv.Key.ToString(), kv.Value.Stream))
                    .ToArray();

                return new MergedDocumentReplicationCommandDto
                {
                    Mode = _mode,
                    LastEtag = _lastEtag,
                    SupportedFeatures = _replicationInfo.SupportedFeatures,
                    ReplicatedItemDtos = _replicationInfo.ReplicatedItems.Select(i => i.Clone(context)).ToArray(),
                    SourceDatabaseId = _replicationInfo.SourceDatabaseId,
                    ReplicatedAttachmentStreams = replicatedAttachmentStreams
                };
            }
        }
    }

    internal class MergedUpdateDatabaseChangeVectorCommandDto : TransactionOperationsMerger.IReplayableCommandDto<IncomingReplicationHandler.MergedUpdateDatabaseChangeVectorCommand>
    {
        public string ChangeVector;
        public long LastDocumentEtag;
        public string SourceDatabaseId;
        public bool IsHub;

        public IncomingReplicationHandler.MergedUpdateDatabaseChangeVectorCommand ToCommand(DocumentsOperationContext context, DocumentDatabase database)
        {
            var command = new IncomingReplicationHandler.MergedUpdateDatabaseChangeVectorCommand(ChangeVector, LastDocumentEtag, SourceDatabaseId,
                new AsyncManualResetEvent(), IsHub);
            return command;
        }
    }

    internal class MergedDocumentReplicationCommandDto : TransactionOperationsMerger.IReplayableCommandDto<IncomingReplicationHandler.MergedDocumentReplicationCommand>
    {
        public ReplicationBatchItem[] ReplicatedItemDtos;
        public long LastEtag;
        public PullReplicationMode Mode;
        public TcpConnectionHeaderMessage.SupportedFeatures SupportedFeatures;
        public string SourceDatabaseId;
        public KeyValuePair<string, Stream>[] ReplicatedAttachmentStreams;

        public IncomingReplicationHandler.MergedDocumentReplicationCommand ToCommand(DocumentsOperationContext context, DocumentDatabase database)
        {
            var replicatedItemsCount = ReplicatedItemDtos.Length;
            var replicationItems = new ReplicationBatchItem[replicatedItemsCount];
            for (var i = 0; i < replicatedItemsCount; i++)
            {
                replicationItems[i] = ReplicatedItemDtos[i].Clone(context);
            }

            Dictionary<Slice, AttachmentReplicationItem> replicatedAttachmentStreams = null;
            if (ReplicatedAttachmentStreams != null)
            {
                replicatedAttachmentStreams = new Dictionary<Slice, AttachmentReplicationItem>(SliceComparer.Instance);
                var attachmentStreamsCount = ReplicatedAttachmentStreams.Length;
                for (var i = 0; i < attachmentStreamsCount; i++)
                {
                    var replicationAttachmentStream = ReplicatedAttachmentStreams[i];
                    var item = CreateReplicationAttachmentStream(context, replicationAttachmentStream);
                    replicatedAttachmentStreams[item.Base64Hash] = item;
                }
            }

            var dataForReplicationCommand = new IncomingReplicationHandler.DataForReplicationCommand
            {
                DocumentDatabase = database,
                ConflictManager = new ConflictManager(database, database.ReplicationLoader.ConflictResolver),
                SourceDatabaseId = SourceDatabaseId,
                ReplicatedItems = replicationItems,
                ReplicatedAttachmentStreams = replicatedAttachmentStreams,
                SupportedFeatures = SupportedFeatures,
                Logger = LoggingSource.Instance.GetLogger<IncomingReplicationHandler>(database.Name)
            };

            return new IncomingReplicationHandler.MergedDocumentReplicationCommand(dataForReplicationCommand, LastEtag, Mode);
        }

        private AttachmentReplicationItem CreateReplicationAttachmentStream(DocumentsOperationContext context, KeyValuePair<string, Stream> arg)
        {
            var attachmentStream = new AttachmentReplicationItem
            {
                Type = ReplicationBatchItem.ReplicationItemType.AttachmentStream,
                Stream = arg.Value
            };
            attachmentStream.ToDispose(Slice.From(context.Allocator, arg.Key, ByteStringType.Immutable, out attachmentStream.Base64Hash));
            return attachmentStream;
        }
    }
}<|MERGE_RESOLUTION|>--- conflicted
+++ resolved
@@ -926,11 +926,7 @@
                 _cts.Dispose();
 
                 _attachmentStreamsTempFile.Dispose();
-<<<<<<< HEAD
-=======
-
                 _replicationFromAnotherSource.Dispose();
->>>>>>> 0cc17320
             }
             finally
             {
