using System;
using System.Diagnostics;
using System.IO;
using System.Runtime.CompilerServices;
using Raven.Client.Documents.Changes;
using Raven.Server.ServerWide.Context;
using Raven.Server.Utils;
using Sparrow.Binary;
using Sparrow.Json;
using Sparrow.Json.Parsing;
using Voron;
using Voron.Data.Tables;
using System.Linq;
using Raven.Client.Exceptions;
using Sparrow.Server;
using static Raven.Server.Documents.DocumentsStorage;
using Constants = Raven.Client.Constants;

namespace Raven.Server.Documents
{
    public unsafe class DocumentPutAction
    {
        private readonly DocumentsStorage _documentsStorage;
        private readonly DocumentDatabase _documentDatabase;
        private readonly IRecreationType[] _recreationTypes;

        public DocumentPutAction(DocumentsStorage documentsStorage, DocumentDatabase documentDatabase)
        {
            _documentsStorage = documentsStorage;
            _documentDatabase = documentDatabase;
            _recreationTypes = new IRecreationType[]
            {
                new RecreateAttachments(documentsStorage),
                new RecreateCounters(documentsStorage), 
                new RecreateTimeSeries(documentsStorage), 
            };
        }

        public PutOperationResults PutDocument(DocumentsOperationContext context, string id,
            string expectedChangeVector,
            BlittableJsonReaderObject document,
            long? lastModifiedTicks = null,
            string changeVector = null,
            DocumentFlags flags = DocumentFlags.None,
            NonPersistentDocumentFlags nonPersistentFlags = NonPersistentDocumentFlags.None)
        {
            if (context.Transaction == null)
            {
                ThrowRequiresTransaction();
                return default; // never hit
            }

            var documentDebugHash = 0UL;
            ValidateDocument(id, document, ref documentDebugHash);

            var newEtag = _documentsStorage.GenerateNextEtag();
            var modifiedTicks = _documentsStorage.GetOrCreateLastModifiedTicks(lastModifiedTicks);

            id = BuildDocumentId(id, newEtag, out bool knownNewId);
            using (DocumentIdWorker.GetLowerIdSliceAndStorageKey(context, id, out Slice lowerId, out Slice idPtr))
            {
                var collectionName = _documentsStorage.ExtractCollectionName(context, document);
                var table = context.Transaction.InnerTransaction.OpenTable(DocsSchema, collectionName.GetTableName(CollectionTableType.Documents));
            
                var oldValue = default(TableValueReader);
                if (knownNewId == false)
                {
                    // delete a tombstone if it exists, if it known that it is a new ID, no need, so we can skip it
                    DeleteTombstoneIfNeeded(context, collectionName, lowerId.Content.Ptr, lowerId.Size);

                    table.ReadByKey(lowerId, out oldValue);
                }

                BlittableJsonReaderObject oldDoc = null;
                if (oldValue.Pointer == null)
                {
                    // expectedChangeVector being null means we don't care, 
                    // and empty means that it must be new
                    if (string.IsNullOrEmpty(expectedChangeVector) == false)
                        ThrowConcurrentExceptionOnMissingDoc(id, expectedChangeVector);
                }
                else
                {
                    // expectedChangeVector  has special meaning here
                    // null - means, don't care, don't check
                    // "" / empty - means, must be new
                    // anything else - must match exactly

                    if (expectedChangeVector != null) 
                    {
                        var oldChangeVector = TableValueToChangeVector(context, (int)DocumentsTable.ChangeVector, ref oldValue);
                        if (string.Compare(expectedChangeVector, oldChangeVector, StringComparison.Ordinal) != 0)
                            ThrowConcurrentException(id, expectedChangeVector, oldChangeVector);
                    }

                    oldDoc = new BlittableJsonReaderObject(oldValue.Read((int)DocumentsTable.Data, out int oldSize), oldSize, context);
                    var oldCollectionName = _documentsStorage.ExtractCollectionName(context, oldDoc);
                    if (oldCollectionName != collectionName)
                        ThrowInvalidCollectionNameChange(id, oldCollectionName, collectionName);

                    var oldFlags = TableValueToFlags((int)DocumentsTable.Flags, ref oldValue);

                    if (nonPersistentFlags.Contain(NonPersistentDocumentFlags.FromReplication) == false)
                    {
                        flags = flags.Strip(DocumentFlags.FromReplication);

                        if (nonPersistentFlags.Contain(NonPersistentDocumentFlags.ByAttachmentUpdate) == false &&
                            oldFlags.Contain(DocumentFlags.HasAttachments))
                        {
                            flags |= DocumentFlags.HasAttachments;
                        }

                        if (nonPersistentFlags.Contain(NonPersistentDocumentFlags.ByCountersUpdate) == false &&
                            oldFlags.Contain(DocumentFlags.HasCounters))
                        {
                            flags |= DocumentFlags.HasCounters;
                        }

                        if (nonPersistentFlags.Contain(NonPersistentDocumentFlags.ByTimeSeriesUpdate) == false &&
                            oldFlags.Contain(DocumentFlags.HasTimeSeries))
                        {
                            flags |= DocumentFlags.HasTimeSeries;
                        }

                        if (nonPersistentFlags.Contain(NonPersistentDocumentFlags.ByEnforceRevisionConfiguration) == false && 
                            oldFlags.Contain(DocumentFlags.HasRevisions))
                        {
                            flags |= DocumentFlags.HasRevisions;
                        }
                    }
                }

                var result = BuildChangeVectorAndResolveConflicts(context, id, lowerId, newEtag, document, changeVector, expectedChangeVector, flags, oldValue);
                nonPersistentFlags |= result.NonPersistentFlags;

                if (UpdateLastDatabaseChangeVector(context, result.ChangeVector, flags, nonPersistentFlags))
                    changeVector = result.ChangeVector;

                if (nonPersistentFlags.Contain(NonPersistentDocumentFlags.Resolved))
                {
                    flags |= DocumentFlags.Resolved;
                }

                if (collectionName.IsHiLo == false && flags.Contain(DocumentFlags.Artificial) == false)
                {

                    Recreate(context, id, oldDoc, ref document, ref flags, nonPersistentFlags, ref documentDebugHash);

                    var shouldVersion = _documentDatabase.DocumentsStorage.RevisionsStorage.ShouldVersionDocument(
                        collectionName, nonPersistentFlags, oldDoc, document, context, id, lastModifiedTicks, ref flags, out var configuration);
                    
                    if (shouldVersion)
                    {
                        if (ShouldVersionOldDocument(flags, oldDoc))
                        {
                            var oldFlags = TableValueToFlags((int)DocumentsTable.Flags, ref oldValue);
                            var oldChangeVector = TableValueToChangeVector(context, (int)DocumentsTable.ChangeVector, ref oldValue);
                            var oldTicks = TableValueToDateTime((int)DocumentsTable.LastModified, ref oldValue);
                            
                            _documentDatabase.DocumentsStorage.RevisionsStorage.Put(context, id, oldDoc, oldFlags | DocumentFlags.HasRevisions, NonPersistentDocumentFlags.None,
                                oldChangeVector, oldTicks.Ticks, configuration, collectionName);
                        }
                        
                        flags |= DocumentFlags.HasRevisions;
                        _documentDatabase.DocumentsStorage.RevisionsStorage.Put(context, id, document, flags, nonPersistentFlags, changeVector, modifiedTicks, configuration, collectionName);
                    }
                }

                using (Slice.From(context.Allocator, changeVector, out var cv))
                using (table.Allocate(out TableValueBuilder tvb))
                {
                    tvb.Add(lowerId);
                    tvb.Add(Bits.SwapBytes(newEtag));
                    tvb.Add(idPtr);
                    tvb.Add(document.BasePointer, document.Size);
                    tvb.Add(cv.Content.Ptr, cv.Size);
                    tvb.Add(modifiedTicks);
                    tvb.Add((int)flags);
                    tvb.Add(context.GetTransactionMarker());

                    if (oldValue.Pointer == null)
                    {
                        table.Insert(tvb);
                    }
                    else
                    {
                        table.Update(oldValue.Id, tvb);
                    }
                }

                if (collectionName.IsHiLo == false)
                {
                    _documentsStorage.ExpirationStorage.Put(context, lowerId, document);
                }

                _documentDatabase.Metrics.Docs.PutsPerSec.MarkSingleThreaded(1);
                _documentDatabase.Metrics.Docs.BytesPutsPerSec.MarkSingleThreaded(document.Size);

                context.Transaction.AddAfterCommitNotification(new DocumentChange
                {
                    ChangeVector = changeVector,
                    CollectionName = collectionName.Name,
                    Id = id,
                    Type = DocumentChangeTypes.Put,
                });

                ValidateDocumentHash(id, document, documentDebugHash);
                ValidateDocument(id, document, ref documentDebugHash);

                return new PutOperationResults
                {
                    Etag = newEtag,
                    Id = id,
                    Collection = collectionName,
                    ChangeVector = changeVector,
                    Flags = flags,
                    LastModified = new DateTime(modifiedTicks)
                };
            }
        }

<<<<<<< HEAD

=======
>>>>>>> 928ebc66
        [Conditional("DEBUG")]
        private static void ValidateDocument(string id, BlittableJsonReaderObject document, ref ulong documentDebugHash)
        {
            document.BlittableValidation();
            BlittableJsonReaderObject.AssertNoModifications(document, id, assertChildren: true);
            AssertMetadataWasFiltered(document);
            documentDebugHash = document.DebugHash;
        }

        [Conditional("DEBUG")]
        private static void ValidateDocumentHash(string id, BlittableJsonReaderObject document, ulong documentDebugHash)
        {
            if (document.DebugHash != documentDebugHash)
            {
                throw new InvalidDataException("The incoming document " + id + " has changed _during_ the put process, " +
                                               "this is likely because you are trying to save a document that is already stored and was moved");
            }
        }

        private static bool ShouldVersionOldDocument(DocumentFlags flags, BlittableJsonReaderObject oldDoc)
        {
            if (oldDoc == null)
                return false; // no document to version

            if (flags.Contain(DocumentFlags.HasRevisions))
                return false; // version already exists

            if (flags.Contain(DocumentFlags.Resolved))
                return false; // we already versioned it with the a conflicted flag
            
            return true;
        }

        [MethodImpl(MethodImplOptions.AggressiveInlining)]
        private (string ChangeVector, NonPersistentDocumentFlags NonPersistentFlags) BuildChangeVectorAndResolveConflicts(
            DocumentsOperationContext context, string id, Slice lowerId, long newEtag,
            BlittableJsonReaderObject document, string changeVector, string expectedChangeVector, DocumentFlags flags, TableValueReader oldValue)
        {
            var nonPersistentFlags = NonPersistentDocumentFlags.None;
            var fromReplication = flags.Contain(DocumentFlags.FromReplication);

            if (_documentsStorage.ConflictsStorage.ConflictsCount != 0)
            {
                // Since this document resolve the conflict we don't need to alter the change vector.
                // This way we avoid another replication back to the source

                _documentsStorage.ConflictsStorage.ThrowConcurrencyExceptionOnConflictIfNeeded(context, lowerId, expectedChangeVector);

                if (fromReplication)
                {
                    nonPersistentFlags = _documentsStorage.ConflictsStorage.DeleteConflictsFor(context, id, document).NonPersistentFlags;
                }
                else
                {
                    var result = _documentsStorage.ConflictsStorage.MergeConflictChangeVectorIfNeededAndDeleteConflicts(changeVector, context, id, newEtag, document);
                    nonPersistentFlags = result.NonPersistentFlags;

                    if (string.IsNullOrEmpty(result.ChangeVector) == false)
                        return (result.ChangeVector, nonPersistentFlags);
                }
            }

            if (string.IsNullOrEmpty(changeVector) == false)
                return (changeVector, nonPersistentFlags);

            string oldChangeVector;
            if (fromReplication == false)
            {
                if (context.LastDatabaseChangeVector == null)
                    context.LastDatabaseChangeVector = GetDatabaseChangeVector(context);
                oldChangeVector = context.LastDatabaseChangeVector;
            }
            else
            {
                oldChangeVector = oldValue.Pointer != null ? TableValueToChangeVector(context, (int)DocumentsTable.ChangeVector, ref oldValue) : null;
            }
            changeVector = SetDocumentChangeVectorForLocalChange(context, lowerId, oldChangeVector, newEtag);
            context.SkipChangeVectorValidation = _documentsStorage.TryRemoveUnusedIds(ref changeVector);
            return (changeVector, nonPersistentFlags);
        }

        private static bool UpdateLastDatabaseChangeVector(DocumentsOperationContext context, string changeVector, DocumentFlags flags, NonPersistentDocumentFlags nonPersistentFlags)
        {
            // this is raft created document, so it must contain only the RAFT element 
            if (flags.Contain(DocumentFlags.FromClusterTransaction))
            {
                context.LastDatabaseChangeVector = ChangeVectorUtils.MergeVectors(context.LastDatabaseChangeVector ?? GetDatabaseChangeVector(context), changeVector);
                return false;
            }

            // the resolved document must preserve the original change vector (without the global change vector) to avoid ping-pong replication.
            if (nonPersistentFlags.Contain(NonPersistentDocumentFlags.FromResolver))
            {
                context.LastDatabaseChangeVector = ChangeVectorUtils.MergeVectors(context.LastDatabaseChangeVector ?? GetDatabaseChangeVector(context), changeVector);
                return false;
            }

            // if arrived from replication we keep the document with its original change vector
            // in that case the updating of the global change vector should happened upper in the stack
            if (nonPersistentFlags.Contain(NonPersistentDocumentFlags.FromReplication))
                return false;

            context.LastDatabaseChangeVector = changeVector;
            return true;
        }

        [MethodImpl(MethodImplOptions.AggressiveInlining)]
        private string BuildDocumentId(string id, long newEtag, out bool knownNewId)
        {
            if (string.IsNullOrWhiteSpace(id))
            {
                knownNewId = true;
                id = Guid.NewGuid().ToString();
            }
            else
            {
                // We use if instead of switch so the JIT will better inline this method
                var lastChar = id[id.Length - 1];
                if (lastChar == '|')
                {
                    ThrowInvalidDocumentId(id);
                }

                if (lastChar == _documentDatabase.IdentityPartsSeparator)
                {                    
                    string nodeTag = _documentDatabase.ServerStore.NodeTag;

                    // PERF: we are creating an string and mutating it for performance reasons.
                    //       while nasty this shouldn't have any side effects because value didn't
                    //       escape yet the function, so while not pretty it works (and it's safe).      
                    string value = new string('0', id.Length + 1 + 19 + nodeTag.Length);
                    fixed (char* valuePtr = value)
                    {
                        char* valueTagPtr = valuePtr + value.Length - nodeTag.Length;
                        for (int j = 0; j < nodeTag.Length; j++)
                            valueTagPtr[j] = nodeTag[j];

                        int i;
                        for (i = 0; i < id.Length; i++)
                            valuePtr[i] = id[i];

                        i += 19;
                        valuePtr[i] = '-';

                        Format.Backwards.WriteNumber(valuePtr + i - 1, (ulong)newEtag);
                    }

                    id = value;

                    knownNewId = true;
                }
                else
                {
                    knownNewId = false;
                }
            }

            // Intentionally have just one return statement here for better inlining
            return id;
        }

        private static void ThrowInvalidDocumentId(string id)
        {
            throw new NotSupportedException("Document ids cannot end with '|', but was called with " + id +
                                            ". Identities are only generated for external requests, not calls to PutDocument and such.");
        }

        private void Recreate(DocumentsOperationContext context, string id, BlittableJsonReaderObject oldDoc,
            ref BlittableJsonReaderObject document, ref DocumentFlags flags, NonPersistentDocumentFlags nonPersistentFlags, ref ulong documentDebugHash)
        {
            for (int i = 0; i < _recreationTypes.Length; i++)
            {
                var type = _recreationTypes[i];
                if (RecreateIfNeeded(context, id, oldDoc, document, ref flags, nonPersistentFlags, type))
                {
                    ValidateDocumentHash(id, document, documentDebugHash);
                    document = context.ReadObject(document, id, BlittableJsonDocumentBuilder.UsageMode.ToDisk);
                    ValidateDocument(id, document, ref documentDebugHash);
#if DEBUG
                    type.Assert(id, document, flags);
#endif
                }
            }
        }


        private bool RecreateIfNeeded(DocumentsOperationContext context, string docId, BlittableJsonReaderObject oldDoc,
            BlittableJsonReaderObject document, ref DocumentFlags flags, NonPersistentDocumentFlags nonPersistentFlags, IRecreationType type)
        {
            BlittableJsonReaderObject metadata;
            BlittableJsonReaderArray current = null;

            if (nonPersistentFlags.Contain(type.ResolveConflictFlag))
            {
                document.TryGet(Constants.Documents.Metadata.Key, out metadata);
                if (metadata != null)
                    metadata.TryGet(type.MetadataProperty, out current);

                return RecreatePreserveCasing(current, ref flags);
            }

            if (flags.Contain(type.HasFlag) == false || 
                nonPersistentFlags.Contain(type.ByUpdateFlag) ||
                nonPersistentFlags.Contain(NonPersistentDocumentFlags.FromReplication)) 
                return false;

            if (oldDoc == null || 
                oldDoc.TryGet(Constants.Documents.Metadata.Key, out BlittableJsonReaderObject oldMetadata) == false ||
                oldMetadata.TryGet(type.MetadataProperty, out BlittableJsonReaderArray old) == false) 
                return false;

            // Make sure the user did not changed the value of @attachments in the @metadata
            // In most cases it won't be changed so we can use this value 
            // instead of recreating the document's blittable from scratch
            
            if (document.TryGet(Constants.Documents.Metadata.Key, out metadata) == false ||
                metadata.TryGet(type.MetadataProperty, out current) == false ||
                current.Equals(old) == false)
            {
                return RecreatePreserveCasing(current, ref flags);
            }

            return false;

            bool RecreatePreserveCasing(BlittableJsonReaderArray currentMetadata, ref DocumentFlags documentFlags)
            {
                var values = type.GetMetadata(context, docId);

                if (values.Count == 0)
                {
                    if (metadata != null)
                    {
                        metadata.Modifications = new DynamicJsonValue(metadata);
                        metadata.Modifications.Remove(type.MetadataProperty);
                        document.Modifications = new DynamicJsonValue(document)
                        {
                            [Constants.Documents.Metadata.Key] = metadata
                        };
                    }

                    documentFlags &= ~type.HasFlag;
                    return true;
                }

                documentFlags |= type.HasFlag;

                if (currentMetadata != null && type.IsReturningLowerCasedMetadata)
                {
                    var casePreservingValues = new DynamicJsonArray();

                    bool hasChanges = false;

                    foreach (object value in values)
                    {
                        var location = currentMetadata.BinarySearch((string)value, StringComparison.OrdinalIgnoreCase);

                        if (location >= 0)
                        {
                            casePreservingValues.Add(currentMetadata[location]);
                        }
                        else
                        {
                            casePreservingValues.Add(value);
                            hasChanges = true;
                        }
                    }

                    if (hasChanges == false)
                        return false;

                    values = casePreservingValues;
                }

                if (metadata == null)
                {
                    document.Modifications = new DynamicJsonValue(document)
                    {
                        [Constants.Documents.Metadata.Key] = new DynamicJsonValue
                        {
                            [type.MetadataProperty] = values
                        }
                    };
                }
                else
                {
                    metadata.Modifications = new DynamicJsonValue(metadata)
                    {
                        [type.MetadataProperty] = values
                    };
                    document.Modifications = new DynamicJsonValue(document)
                    {
                        [Constants.Documents.Metadata.Key] = metadata
                    };
                }

                return true;
            }
        }

        private interface IRecreationType
        {
            string MetadataProperty { get; }

            DynamicJsonArray GetMetadata(DocumentsOperationContext context, string id);

            DocumentFlags HasFlag { get; }

            NonPersistentDocumentFlags ResolveConflictFlag { get; }
            NonPersistentDocumentFlags ByUpdateFlag { get; }

            Action<string, BlittableJsonReaderObject, DocumentFlags> Assert { get; }

            bool IsReturningLowerCasedMetadata { get; }
        }

        private class RecreateAttachments : IRecreationType
        {
            private readonly DocumentsStorage _storage;

            public RecreateAttachments(DocumentsStorage storage)
            {
                _storage = storage;
            }

            public string MetadataProperty => Constants.Documents.Metadata.Attachments;

            public DynamicJsonArray GetMetadata(DocumentsOperationContext context, string id)
            {
                return _storage.AttachmentsStorage.GetAttachmentsMetadataForDocument(context, id);
            }

            public DocumentFlags HasFlag => DocumentFlags.HasAttachments;

            public NonPersistentDocumentFlags ResolveConflictFlag => NonPersistentDocumentFlags.ResolveAttachmentsConflict;

            public NonPersistentDocumentFlags ByUpdateFlag => NonPersistentDocumentFlags.ByAttachmentUpdate;

            public Action<string, BlittableJsonReaderObject, DocumentFlags> Assert => (id, o, flags) => 
                _storage.AssertMetadataKey(id, o, flags, DocumentFlags.HasAttachments, Constants.Documents.Metadata.Attachments);

            public bool IsReturningLowerCasedMetadata { get { return false; } } 
        }

        private class RecreateCounters : IRecreationType
        {
            private readonly DocumentsStorage _storage;

            public RecreateCounters(DocumentsStorage storage)
            {
                _storage = storage;
            }

            public string MetadataProperty => Constants.Documents.Metadata.Counters;

            public DynamicJsonArray GetMetadata(DocumentsOperationContext context, string id)
            {
                return _storage.CountersStorage.GetCountersForDocumentList(context, id);
            }

            public DocumentFlags HasFlag => DocumentFlags.HasCounters;

            public NonPersistentDocumentFlags ResolveConflictFlag => NonPersistentDocumentFlags.ResolveCountersConflict;

            public NonPersistentDocumentFlags ByUpdateFlag => NonPersistentDocumentFlags.ByCountersUpdate;

            public Action<string, BlittableJsonReaderObject, DocumentFlags> Assert => (id, o, flags) => 
                _storage.AssertMetadataKey(id, o, flags, DocumentFlags.HasCounters, Constants.Documents.Metadata.Counters);

            public bool IsReturningLowerCasedMetadata { get { return false; } }
        }

        private class RecreateTimeSeries : IRecreationType
        {
            private readonly DocumentsStorage _storage;

            public RecreateTimeSeries(DocumentsStorage storage)
            {
                _storage = storage;
            }

            public string MetadataProperty => Constants.Documents.Metadata.TimeSeries;

            public DynamicJsonArray GetMetadata(DocumentsOperationContext context, string id)
            {
                return _storage.TimeSeriesStorage.GetTimeSeriesLowerNamesForDocument(context, id);
            }

            public DocumentFlags HasFlag => DocumentFlags.HasTimeSeries;

            public NonPersistentDocumentFlags ResolveConflictFlag => NonPersistentDocumentFlags.ResolveTimeSeriesConflict;

            public NonPersistentDocumentFlags ByUpdateFlag => NonPersistentDocumentFlags.ByTimeSeriesUpdate;

            public Action<string, BlittableJsonReaderObject, DocumentFlags> Assert => (id, o, flags) => 
                _storage.AssertMetadataKey(id, o, flags, DocumentFlags.HasTimeSeries, Constants.Documents.Metadata.TimeSeries);

            public bool IsReturningLowerCasedMetadata { get { return true; } }
        }

        public static void ThrowRequiresTransaction([CallerMemberName]string caller = null)
        {
            // ReSharper disable once NotResolvedInText
            throw new ArgumentException("Context must be set with a valid transaction before calling " + caller, "context");
        }

        private static void ThrowConcurrentExceptionOnMissingDoc(string id, string expectedChangeVector)
        {
            throw new ConcurrencyException(
                $"Document {id} does not exist, but Put was called with change vector: {expectedChangeVector}. Optimistic concurrency violation, transaction will be aborted.")
            {
                ExpectedChangeVector = expectedChangeVector
            };
        }

        private static void ThrowInvalidCollectionNameChange(string id, CollectionName oldCollectionName, CollectionName collectionName)
        {
            throw new InvalidOperationException(
                $"Changing '{id}' from '{oldCollectionName.Name}' to '{collectionName.Name}' via update is not supported.{Environment.NewLine}" +
                $"Delete it and recreate the document {id}.");
        }

        private static void ThrowConcurrentException(string id, string expectedChangeVector, string oldChangeVector)
        {
            throw new ConcurrencyException(
                $"Document {id} has change vector {oldChangeVector}, but Put was called with {(expectedChangeVector.Length == 0 ? "expecting new document" : "change vector " + expectedChangeVector)}. Optimistic concurrency violation, transaction will be aborted.")
            {
                ActualChangeVector = oldChangeVector,
                ExpectedChangeVector = expectedChangeVector
            };
        }

        private static void DeleteTombstoneIfNeeded(DocumentsOperationContext context, CollectionName collectionName, byte* lowerId, int lowerSize)
        {
            var tombstoneTable = context.Transaction.InnerTransaction.OpenTable(TombstonesSchema, collectionName.GetTableName(CollectionTableType.Tombstones));
            using (Slice.External(context.Allocator, lowerId, lowerSize, out Slice id))
            {
                foreach (var (tombstoneKey, tvh) in tombstoneTable.SeekByPrimaryKeyPrefix(id, Slices.Empty, 0))
                {
                    if (IsTombstoneOfId(tombstoneKey, id) == false)
                        return;

                    if (tombstoneTable.IsOwned(tvh.Reader.Id))
                    {
                        tombstoneTable.Delete(tvh.Reader.Id);
                        return; // there could be only one tombstone per collection
                    }
                }
            }
        }

        private string SetDocumentChangeVectorForLocalChange(DocumentsOperationContext context, Slice lowerId, string oldChangeVector, long newEtag)
        {
            if (string.IsNullOrEmpty(oldChangeVector) == false)
            {
                var result = ChangeVectorUtils.TryUpdateChangeVector(_documentDatabase.ServerStore.NodeTag, _documentsStorage.Environment.Base64Id, newEtag, oldChangeVector);
                return result.ChangeVector;
            }

            return _documentsStorage.ConflictsStorage.GetMergedConflictChangeVectorsAndDeleteConflicts(context, lowerId, newEtag);
        }

        [Conditional("DEBUG")]
        public static void AssertMetadataWasFiltered(BlittableJsonReaderObject data)
        {
            if (data == null)
                return;

            var originalNoCacheValue = data.NoCache;

            data.NoCache = true;

            try
            {
                if (data.TryGet(Constants.Documents.Metadata.Key, out BlittableJsonReaderObject metadata) == false)
                    return;

                var names = metadata.GetPropertyNames();
                if (names.Contains(Constants.Documents.Metadata.Id, StringComparer.OrdinalIgnoreCase) ||
                    names.Contains(Constants.Documents.Metadata.LastModified, StringComparer.OrdinalIgnoreCase) ||
                    names.Contains(Constants.Documents.Metadata.IndexScore, StringComparer.OrdinalIgnoreCase) ||
                    names.Contains(Constants.Documents.Metadata.ChangeVector, StringComparer.OrdinalIgnoreCase) ||
                    names.Contains(Constants.Documents.Metadata.Flags, StringComparer.OrdinalIgnoreCase))
                {
                    throw new InvalidOperationException("Document's metadata should filter properties on before put to storage." + Environment.NewLine + data);
                }
            }
            finally
            {
                data.NoCache = originalNoCacheValue;
            }
        }
    }
}<|MERGE_RESOLUTION|>--- conflicted
+++ resolved
@@ -219,10 +219,6 @@
             }
         }
 
-<<<<<<< HEAD
-
-=======
->>>>>>> 928ebc66
         [Conditional("DEBUG")]
         private static void ValidateDocument(string id, BlittableJsonReaderObject document, ref ulong documentDebugHash)
         {
