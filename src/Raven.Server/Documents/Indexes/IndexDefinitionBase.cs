--- conflicted
+++ resolved
@@ -135,22 +135,14 @@
             public const long TimeTicks = 50_000;
 
             public const long Analyzers = 52_000;
-<<<<<<< HEAD
             
+            public const long ReduceKeyProcessorHashDoubleFix = 52_001; // RavenDB-17572
+
             public const long Corax = 60_000;
             /// <summary>
             /// Remember to bump this
             /// </summary>
-            public const long CurrentVersion = Corax;
-=======
-
-            public const long ReduceKeyProcessorHashDoubleFix = 52_001; // RavenDB-17572
-
-            /// <summary>
-            /// Remember to bump this
-            /// </summary>
             public const long CurrentVersion = ReduceKeyProcessorHashDoubleFix;
->>>>>>> dbbcec0d
         }
     }
 
