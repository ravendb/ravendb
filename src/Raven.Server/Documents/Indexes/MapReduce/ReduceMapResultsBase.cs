--- conflicted
+++ resolved
@@ -168,11 +168,7 @@
 
         private void HandleNestedValuesReduction(TransactionOperationContext indexContext, IndexingStatsScope stats,
                     MapReduceResultsStore modifiedStore,
-<<<<<<< HEAD
-                    IndexWriteOperationBase writer, LazyStringValue reduceKeyHash, CancellationToken token)
-=======
-                    Lazy<IndexWriteOperation> writer, LazyStringValue reduceKeyHash, CancellationToken token)
->>>>>>> aa0d5056
+                    Lazy<IndexWriteOperationBase> writer, LazyStringValue reduceKeyHash, CancellationToken token)
         {
             EnsureValidNestedValuesReductionStats(stats);
 
@@ -224,11 +220,7 @@
 
         private void HandleTreeReduction(TransactionOperationContext indexContext, IndexingStatsScope stats,
              MapReduceResultsStore modifiedStore, LowLevelTransaction lowLevelTransaction,
-<<<<<<< HEAD
-             IndexWriteOperationBase writer, LazyStringValue reduceKeyHash, Table table, CancellationToken token)
-=======
-            Lazy<IndexWriteOperation> writer, LazyStringValue reduceKeyHash, Table table, CancellationToken token)
->>>>>>> aa0d5056
+            Lazy<IndexWriteOperationBase> writer, LazyStringValue reduceKeyHash, Table table, CancellationToken token)
         {
             if (modifiedStore.ModifiedPages.Count == 0)
                 return;
@@ -645,11 +637,7 @@
             _nestedValuesReductionStats.NestedValuesAggregation = stats.For(IndexingOperation.Reduce.NestedValuesAggregation, start: false);
         }
 
-<<<<<<< HEAD
-        private void HandleReductionError(Exception error, LazyStringValue reduceKeyHash, IndexWriteOperationBase writer, IndexingStatsScope stats, bool updateStats, TreePage page,
-=======
-        private void HandleReductionError(Exception error, LazyStringValue reduceKeyHash, Lazy<IndexWriteOperation> writer, IndexingStatsScope stats, bool updateStats, TreePage page,
->>>>>>> aa0d5056
+        private void HandleReductionError(Exception error, LazyStringValue reduceKeyHash, Lazy<IndexWriteOperationBase> writer, IndexingStatsScope stats, bool updateStats, TreePage page,
             int numberOfNestedValues = -1)
         {
             var builder = new StringBuilder("Failed to execute reduce function on ");
