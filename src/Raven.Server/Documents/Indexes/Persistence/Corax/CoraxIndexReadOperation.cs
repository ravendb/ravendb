﻿using System;
using System.Buffers;
using System.Collections.Generic;
using System.Globalization;
using System.Threading;
using Amazon.SQS.Model;
using Corax;
using Corax.Mappings;
using Corax.Queries;
using Corax.Utils;
using JetBrains.Annotations;
using Raven.Client.Documents.Indexes;
using Raven.Client.Documents.Queries.Explanation;
using Raven.Client.Documents.Queries.MoreLikeThis;
using Raven.Client.Exceptions.Corax;
using Raven.Server.Documents.Indexes.Static.Spatial;
using Raven.Server.Documents.Queries;
using Raven.Server.Documents.Queries.Highlightings;
using Raven.Server.Documents.Queries.MoreLikeThis.Corax;
using Raven.Server.Documents.Queries.Results;
using Raven.Server.Documents.Queries.Timings;
using Raven.Server.Json;
using Raven.Server.ServerWide.Context;
using Raven.Server.Utils;
using Sparrow;
using Sparrow.Json;
using Sparrow.Logging;
using Sparrow.Server;
using Voron.Impl;
using CoraxConstants = Corax.Constants;
using IndexSearcher = Corax.IndexSearcher;

namespace Raven.Server.Documents.Indexes.Persistence.Corax
{
    public class CoraxIndexReadOperation : IndexReadOperationBase
    {
        // PERF: This is a hack in order to deal with RavenDB-19597. The ArrayPool creates contention under high requests environments.
        // There are 2 ways to avoid this contention, one is to avoid using it altogether and the other one is separating the pools from
        // the actual executing thread. While the correct approach would be to amp-up the usage of shared buffers (which would make) this
        // hack irrelevant, the complexity it introduces is much greater than what it make sense to be done at the moment. Therefore, 
        // we are building a quick fix that allow us to avoid the locking convoys and we will defer the real fix to RavenDB-19665. 
        [ThreadStatic] private static ArrayPool<long> _queryPool;

        public static ArrayPool<long> QueryPool
        {
            get
            {
                _queryPool ??= ArrayPool<long>.Create();
                return _queryPool;
            }
        }

        private readonly IndexFieldsMapping _fieldMappings;
        protected readonly IndexSearcher _indexSearcher;
        private readonly ByteStringContext _allocator;

        private long _entriesCount = 0;
        
        public CoraxIndexReadOperation(Index index, Logger logger, Transaction readTransaction, QueryBuilderFactories queryBuilderFactories, IndexFieldsMapping fieldsMapping, IndexQueryServerSide query) : base(index, logger, queryBuilderFactories, query)
        {
            _allocator = readTransaction.Allocator;
            _fieldMappings = fieldsMapping;
            _indexSearcher = new IndexSearcher(readTransaction, _fieldMappings);
        }

        // TODO: This will always return 0, most likely a reporting bug atm. 
        public override long EntriesCount() => _entriesCount;


        protected interface ISupportsHighlighting
        {
            QueryTimingsScope TimingsScope { get; }
            Dictionary<string, CoraxHighlightingTermIndex> Terms { get; }
            void Initialize(IndexQueryServerSide query, QueryTimingsScope scope);
            void Setup(IndexQueryServerSide query, DocumentsOperationContext context);

            Dictionary<string, Dictionary<string, string[]>> Execute(IndexQueryServerSide query, DocumentsOperationContext context, IndexFieldsMapping fieldMappings, Document document);
        }

        private struct NoHighlighting : ISupportsHighlighting
        {
            public QueryTimingsScope TimingsScope => null;
            public Dictionary<string, CoraxHighlightingTermIndex> Terms => null;
            public void Initialize(IndexQueryServerSide query, QueryTimingsScope scope) { }
            public void Setup(IndexQueryServerSide query, DocumentsOperationContext context) { }

            public Dictionary<string, Dictionary<string, string[]>> Execute(
                IndexQueryServerSide query, DocumentsOperationContext context,
                IndexFieldsMapping fieldMappings, Document document) 
                => null;
        }

        private struct HasHighlighting : ISupportsHighlighting
        {
            private QueryTimingsScope _timingsScope;
            private Dictionary<string, CoraxHighlightingTermIndex> _terms;

            public QueryTimingsScope TimingsScope => _timingsScope;
            public Dictionary<string, CoraxHighlightingTermIndex> Terms => _terms;

            public void Initialize(IndexQueryServerSide query, QueryTimingsScope scope)
            {
                _timingsScope = scope?.For(nameof(QueryTimingsScope.Names.Highlightings), start: false);
                _terms = new Dictionary<string, CoraxHighlightingTermIndex>();
            }

            public void Setup(IndexQueryServerSide query, DocumentsOperationContext context)
            {
                using (_timingsScope?.For(nameof(QueryTimingsScope.Names.Setup)))
                {
                    foreach (var term in Terms)
                    {
                        string[] nls;
                        switch (term.Value.Values)
                        {
                            case string s:
                                nls = new string[] { s.TrimEnd('*').TrimStart('*') };
                                break;
                            case List<string> ls:
                                nls = new string[ls.Count];
                                for (int i = 0; i < ls.Count; i++)
                                    nls[i] = ls[i].TrimEnd('*').TrimStart('*');
                                break;
                            case Tuple<string, string> t2:
                                nls = new string[] { t2.Item1.TrimEnd('*').TrimStart('*'), t2.Item2.TrimEnd('*').TrimStart('*') };
                                break;
                            case string[] as1:
                                continue;
                            default:
                                throw new NotSupportedException($"The type '{term.Value.Values.GetType().FullName}' is not supported.");
                        }

                        term.Value.Values = nls;
                        term.Value.PreTags = null;
                        term.Value.PostTags = null;
                    }

                    var highlightingTerms = _terms;
                    foreach (var highlighting in query.Metadata.Highlightings)
                    {
                        var options = highlighting.GetOptions(context, query.QueryParameters);
                        if (options == null)
                            continue;

                        var numberOfPreTags = options.PreTags?.Length ?? 0;
                        var numberOfPostTags = options.PostTags?.Length ?? 0;
                        if (numberOfPreTags != numberOfPostTags)
                            throw new InvalidOperationException("Number of pre-tags and post-tags must match.");

                        var fieldName =
                            query.Metadata.IsDynamic
                                ? AutoIndexField.GetHighlightingAutoIndexFieldName(highlighting.Field.Value)
                                : highlighting.Field.Value;

                        if (highlightingTerms.TryGetValue(fieldName, out var termIndex) == false)
                        {
                            // the case when we have to create MapReduce highlighter
                            termIndex = new()
                            {
                                FieldName = highlighting.Field.Value,
                                DynamicFieldName = AutoIndexField.GetHighlightingAutoIndexFieldName(highlighting.Field.Value),
                                GroupKey = options.GroupKey
                            };
                            highlightingTerms.Add(query.Metadata.IsDynamic ? termIndex.DynamicFieldName : termIndex.FieldName, termIndex);
                        }

                        if (termIndex is not null)
                            termIndex.GroupKey = options.GroupKey;
                        else
                            continue;

                        if (numberOfPreTags > 0)
                        {
                            termIndex.PreTags = options.PreTags;
                            termIndex.PostTags = options.PostTags;
                        }
                    }
                }
            }

            public Dictionary<string, Dictionary<string, string[]>> Execute(IndexQueryServerSide query, DocumentsOperationContext context, IndexFieldsMapping fieldMappings, Document document)
            {
                using (_timingsScope?.For(nameof(QueryTimingsScope.Names.Fill)))
                {
                    var highlightings = new Dictionary<string, Dictionary<string, string[]>>();
                    var highlightingTerms = Terms;
                    var allocator = context.Allocator;

                    // If we have highlightings then we need to setup the Corax objects that will attach to the evaluator in order
                    // to retrieve the fields and perform the transformations required by Highlightings. 
                    foreach (var current in query.Metadata.Highlightings)
                    {
                        // We get the actual highlight description. 

                        var fieldName = current.Field.Value;
                        if (highlightingTerms.TryGetValue(fieldName, out var fieldDescription) == false)
                            continue;

                        //We have to get analyzer so dynamic field have priority over normal name
                        // We get the field binding to ensure that we are running the analyzer to find the actual tokens.
                        if (fieldMappings.TryGetByFieldName(allocator, fieldDescription.DynamicFieldName ?? fieldDescription.FieldName, out var fieldBinding) == false)
                            continue;

                        // We will get the actual tokens dictionary for this field. If it exists we get it immediately, if not we create
                        if (!highlightings.TryGetValue(fieldDescription.FieldName, out var tokensDictionary))
                        {
                            tokensDictionary = new(StringComparer.OrdinalIgnoreCase);
                            highlightings[fieldDescription.FieldName] = tokensDictionary;
                        }

                        List<string> fragments = new();

                        // We need to get the actual field, not the dynamic field. 
                        int propIdx = document.Data.GetPropertyIndex(fieldDescription.FieldName);
                        BlittableJsonReaderObject.PropertyDetails property = default;
                        document.Data.GetPropertyByIndex(propIdx, ref property);

                        if (property.Token == BlittableJsonToken.String)
                        {
                            var fieldValue = ((LazyStringValue)property.Value).ToString(CultureInfo.InvariantCulture);
                            ProcessHighlightings(current, fieldDescription, fieldValue, fragments, current.FragmentCount);
                        }
                        else if (property.Token == BlittableJsonToken.CompressedString)
                        {
                            var fieldValue = ((LazyCompressedStringValue)property.Value).ToString();
                            ProcessHighlightings(current, fieldDescription, fieldValue, fragments, current.FragmentCount);
                        }
                        else if ((property.Token & ~BlittableJsonToken.PositionMask) == BlittableJsonToken.StartArray)
                        {
                            // This is an array, now we need to know if it is compressed or not. 
                            int maxFragments = current.FragmentCount;
                            foreach (var item in ((BlittableJsonReaderArray)property.Value).Items)
                            {
                                var fieldValue = item.ToString();
                                maxFragments -= ProcessHighlightings(current, fieldDescription, fieldValue, fragments, maxFragments);
                            }
                        }
                        else
                            continue;

                        if (fragments.Count > 0)
                        {
                            string key;
                            if (string.IsNullOrWhiteSpace(fieldDescription.GroupKey) == false)
                            {
                                int groupKey;
                                if ((groupKey = document.Data.GetPropertyIndex(fieldDescription.GroupKey)) != -1)
                                {
                                    document.Data.GetPropertyByIndex(groupKey, ref property);

                                    key = property.Token switch
                                    {
                                        BlittableJsonToken.String => ((LazyStringValue)property.Value).ToString(CultureInfo.InvariantCulture),
                                        BlittableJsonToken.CompressedString => ((LazyCompressedStringValue)property.Value).ToString(),
                                        _ => throw new NotSupportedException($"The token type '{property.Token.ToString()}' is not supported.")
                                    };
                                }
                                else
                                {
                                    key = document.Id;
                                }
                            }
                            else
                                key = document.Id;


                            if (tokensDictionary.TryGetValue(key, out var existingHighlights))
                                throw new NotSupportedException("Multiple highlightings for the same field and group key are not supported.");

                            tokensDictionary[key] = fragments.ToArray();
                        }
                    }

                    return highlightings;
                }
            }
        }

        protected interface IHasDistinct
        {
        }

        private struct NoDistinct : IHasDistinct { }

        private struct HasDistinct : IHasDistinct { }
        
        // Even if there are no distinct statements we have to be sure that we are not including
        // documents that we have already included during this request. 
        protected struct IdentityTracker<TDistinct> where TDistinct : struct, IHasDistinct
        {
            private Index _index;
            private IndexQueryServerSide _query;
            private IndexSearcher _searcher;
            private IndexFieldsMapping _fieldsMapping;
            private IQueryResultRetriever _retriever;

            private bool _isMap;

            private GrowableHashSet<UnmanagedSpan> _alreadySeenDocumentKeysInPreviousPage;
            private GrowableHashSet<ulong> _alreadySeenProjections;

            public void Initialize(Index index, IndexQueryServerSide query, IndexSearcher searcher, IndexFieldsMapping fieldsMapping, FieldsToFetch fieldsToFetch, IQueryResultRetriever retriever)
            {
                _index = index;
                _query = query;
                _searcher = searcher;
                _fieldsMapping = fieldsMapping;
                _retriever = retriever;

                _alreadySeenDocumentKeysInPreviousPage = new(UnmanagedSpanComparer.Instance);
                _isMap = index.Type.IsMap();
            }

            public long RegisterDuplicates<TProjection>(ref TProjection hasProjection, long currentIdx, ReadOnlySpan<long> ids, CancellationToken token)
                where TProjection : struct, IHasProjection
            {
                // From now on, we know we will try to skip duplicates.
                long limit = 0;
                
                // If query start is effectively bigger than the one we are starting on. 
                if (_query.Start > currentIdx)
                {
                    // If the query start before the current read ids, then we have to divide the ids in those
                    // that need to be processed for discarding and those that don't. 
                    long nextLimit = currentIdx + ids.Length;
                    if (_query.Start < nextLimit)
                        limit = _query.Start - currentIdx;
                    else
                        limit = ids.Length;
                }
                // else we left it behind, so we are going to continue going for 0. 
                else
                    return 0;

<<<<<<< HEAD
                var distinctIds = ids.Slice(0, (int)limit);

=======
                var distinctIds = ids.Slice(0, limit);
                
>>>>>>> e24de812
                if (_isMap && hasProjection.IsProjection == false)
                {
                    // Assumptions: we're in Map, so that mean we have ID of the doc saved in the tree. So we want to keep track what we returns
                    foreach (var id in distinctIds)
                    {
                        var key = _searcher.GetRawIdentityFor(id);
                        _alreadySeenDocumentKeysInPreviousPage.Add(key);
                    }

                    return limit;
                }

                if (typeof(TDistinct) == typeof(HasDistinct))
                {
                    _alreadySeenProjections ??= new();
                    var retriever = _retriever;
                    foreach (var id in distinctIds)
                    {
                        var coraxEntry = _searcher.GetReaderAndIdentifyFor(id, out var key);
                        var retrieverInput = new RetrieverInput(_searcher, _fieldsMapping, coraxEntry, key, _index.IndexFieldsPersistence);
                        var result = _retriever.Get(ref retrieverInput, token);

                        if (result.Document != null)
                        {
                            if (result.Document.Data.Count > 0)
                            {
                                // we don't consider empty projections to be relevant for distinct operations
                                _alreadySeenProjections.Add(result.Document.DataHash);
                            }
                        }
                        else if (result.List != null)
                        {
                            foreach (Document item in result.List)
                            {
                                if (item.Data.Count > 0)
                                {
                                    // we don't consider empty projections to be relevant for distinct operations
                                    _alreadySeenProjections.Add(item.DataHash);
                                }
                            }
                        }
                    }
                }

                return limit;
            }

            public bool ShouldIncludeIdentity<TProjection>(ref TProjection hasProjection, UnmanagedSpan identity)
                where TProjection : struct, IHasProjection
            {
                if (hasProjection.IsProjection && _alreadySeenDocumentKeysInPreviousPage.Contains(identity))
                    return false;

                if (hasProjection.IsProjection == false)
                {
                    if (_alreadySeenDocumentKeysInPreviousPage.Add(identity) == false)
                        return false;
                }

                return true;
            }

            public bool ShouldIncludeDocument<TProjection>(ref TProjection hasProjection, Document doc)
                where TProjection : struct, IHasProjection
            {
                if (doc == null)
                    return false;

                if (typeof(TDistinct) == typeof(HasDistinct))
                {
                    _alreadySeenProjections ??= new();
                    if (_alreadySeenProjections.Add(doc.DataHash) == false)
                        return false;
                }

                return true;
            }
        }

        private interface ISupportsQueryFilter : IDisposable
        {
            FilterResult Apply(ref RetrieverInput input, string key);
        }

        private readonly struct NoQueryFilter : ISupportsQueryFilter
        {
            public void Dispose() { }
            
            public FilterResult Apply(ref RetrieverInput input, string key) => FilterResult.Accepted;
        }

        private readonly struct HasQueryFilter : ISupportsQueryFilter
        {
            private readonly QueryFilter _filter;
            public HasQueryFilter([NotNull] QueryFilter filter)
            {
                _filter = filter;
            }
            public void Dispose()
            {
                _filter.Dispose();
            }

            public FilterResult Apply(ref RetrieverInput input, string key) => _filter.Apply(ref input, key);
        }

        protected interface IHasProjection
        {
            bool IsProjection { get; }
        }

        private struct NoProjection : IHasProjection
        {
            public bool IsProjection => false;
        }

        private struct HasProjection : IHasProjection
        {
            public bool IsProjection => true;
        }

        protected static bool WillAlwaysIncludeInResults(IndexType indexType, FieldsToFetch fieldsToFetch, IndexQueryServerSide query)
        {
            if (fieldsToFetch.IsDistinct)
                return true;

            if (indexType.IsMapReduce())
                return true;

            if (query.SkipDuplicateChecking)
                return true;

            return false;
        }

        private IEnumerable<QueryResult> QueryInternal<THighlighting, TQueryFilter, THasProjection, TDistinct>(
                    IndexQueryServerSide query, QueryTimingsScope queryTimings, FieldsToFetch fieldsToFetch,
                    Reference<long> totalResults, Reference<long> skippedResults, Reference<long> scannedDocuments,
                    IQueryResultRetriever retriever, DocumentsOperationContext documentsContext, 
                    Func<string, SpatialField> getSpatialField,
                    CancellationToken token)
                where TDistinct : struct, IHasDistinct
                where THasProjection : struct, IHasProjection
                where THighlighting : struct, ISupportsHighlighting
                where TQueryFilter : struct, ISupportsQueryFilter
        {
            // The query method will have to deal with 2 different usages. The first is when the user requests a query and everything
            // fits into a single page. In those cases it is easy because the client pages size and the internal Corax buffer size
            // may be the same and will not introduce any inconsistency. 

            // However, the user may not care about the page size because he is streaming or counting. In those cases the process itself
            // will finish when the user either stops or we don't have any more matches to deal with. 

            // In the case of distinct, pagination is not such a big deal because we will have to calculate distinct anyways therefore
            // we can just count the current returned document number, number of skipped documents but in the end we just iterating over
            // the entire set. As we don't keep track of 'follow up' information when the next page comes, we will just recalculate the
            // distinct.


            var identityTracker = new IdentityTracker<TDistinct>();
            identityTracker.Initialize(_index, query, _indexSearcher, _fieldMappings, fieldsToFetch, retriever);

            var pageSize = query.PageSize;
            bool isDistinctCount = query.PageSize == 0 && typeof(TDistinct) == typeof(HasDistinct);
            if (isDistinctCount)
            {
                if (pageSize > int.MaxValue)
                    ThrowDistinctOnBiggerCollectionThanInt32();
                
                pageSize = int.MaxValue;
            }

            if (query.Metadata.HasExplanations)
                throw new NotImplementedException($"{nameof(Corax)} doesn't support {nameof(Explanations)} yet.");

            var take = pageSize + query.Start;
            if (take > _indexSearcher.NumberOfEntries || fieldsToFetch.IsDistinct)
                take = CoraxConstants.IndexSearcher.TakeAll;

            THasProjection hasProjections = default;
            THighlighting highlightings = default;
            highlightings.Initialize(query, queryTimings);

            IQueryMatch queryMatch;

            QueryTimingsScope coraxScope = queryTimings?.For(nameof(QueryTimingsScope.Names.Corax), start: false);
            OrderMetadata[] orderByFields;

            using (coraxScope?.Start())
            {
                var builderParameters = new CoraxQueryBuilder.Parameters(_indexSearcher, _allocator, serverContext: null, documentsContext: null, query, _index, query.QueryParameters, QueryBuilderFactories, _fieldMappings, fieldsToFetch, highlightings.Terms, CoraxConstants.IndexSearcher.TakeAll);

                if ((queryMatch = CoraxQueryBuilder.BuildQuery(builderParameters, out orderByFields)) is null)
                    yield break;
            }

            highlightings.Setup(query, documentsContext);

            int coraxPageSize = CoraxGetPageSize(_indexSearcher, take, query);
            var ids = QueryPool.Rent(coraxPageSize);
            long docsToLoad = pageSize;
            long queryStart = query.Start;
            if (queryStart > int.MaxValue && query.Metadata.Query.OrderBy is not null)
                AssertCannotEvaluateOrderByQueryOnSetBiggerThanInt32();
                
            
            using var queryFilter = GetQueryFilter();

            bool willAlwaysIncludeInResults = WillAlwaysIncludeInResults(_index.Type, fieldsToFetch, query);

            while (true)
            {
                token.ThrowIfCancellationRequested();

                // We look for items that was haven't seen before in the case of paging. 
                int read = queryMatch.Fill(ids);
                if (read == 0)
                    break;

                // If we are going to skip, we've better do it knowing how many we have passed. 
                long i = identityTracker.RegisterDuplicates<THasProjection>(ref hasProjections, totalResults.Value, ids.AsSpan(0, read), token);

                totalResults.Value += read;

                // Now for every document that was selected. document it. 
                for (; docsToLoad != 0 && i < read; ++i, --docsToLoad)
                {
                    token.ThrowIfCancellationRequested();

                    // If we are going to include no matter what, lets skip everything else.
                    long indexEntryId = ids[i];

                    if (willAlwaysIncludeInResults)
                        goto Include;

<<<<<<< HEAD
                    // Ok, we will need to check for duplicates, then we will have to work. 
                    var rawIdentity = _indexSearcher.GetRawIdentityFor(indexEntryId);
                    bool includeInResults = identityTracker.ShouldIncludeIdentity(ref hasProjections, rawIdentity);
=======
                    // Ok, we will need to check for duplicates, then we will have to work. In some cases (like TimeSeries) we don't "have" unique identifier so we skip checking.
                    var identityExists = retriever.TryGetKeyCorax(_indexSearcher, ids[i], out var rawIdentity);
>>>>>>> e24de812

                    // If we have figured out that this document identity has already been seen, we are skipping it.
                    if (identityExists && identityTracker.ShouldIncludeIdentity(ref hasProjections, rawIdentity) == false)
                    {
                        docsToLoad++;
                        skippedResults.Value++;
                        continue;
                    }

                    // Now we know this is a new candidate document to be return therefore, we are going to be getting the
                    // actual data and apply the rest of the filters. 
                    Include:
                    var retrieverInput = new RetrieverInput(_indexSearcher, _fieldMappings, _indexSearcher.GetReaderAndIdentifyFor(indexEntryId, out var key), key, _index.IndexFieldsPersistence);

                    var filterResult = queryFilter.Apply(ref retrieverInput, key);
                    if (filterResult is not FilterResult.Accepted)
                    {
                        docsToLoad++;
                        if (filterResult is FilterResult.Skipped)
                            continue;
                        if (filterResult is FilterResult.LimitReached)
                            break;
                    }

                    bool markedAsSkipped = false;
                    var fetchedDocument = retriever.Get(ref retrieverInput, token);
                    if (fetchedDocument.Document != null)
                    {
                        var qr = CreateQueryResult(ref identityTracker, fetchedDocument.Document, query, documentsContext, indexEntryId, orderByFields, ref highlightings, skippedResults,
                            ref hasProjections, ref markedAsSkipped);
                        if (qr.Result is null)
                        {
                            docsToLoad++;
                            continue;
                        }

                        yield return qr;
                    }
                    else if (fetchedDocument.List != null)
                    {
                        foreach (Document item in fetchedDocument.List)
                        {
                            var qr = CreateQueryResult(ref identityTracker, item, query, documentsContext, indexEntryId, orderByFields, ref highlightings, skippedResults, ref hasProjections,
                                ref markedAsSkipped);
                            if (qr.Result is null)
                            {
                                docsToLoad++;
                                continue;
                            }

                            yield return qr;
                        }
                    }
                    else
                    {
                        skippedResults.Value++;
                }
                }

                // No need to continue filling buffers as there are no more docs to load.
                if (docsToLoad <= 0)
                    break;
            }

            if (isDistinctCount)
                totalResults.Value -= skippedResults.Value;

            TQueryFilter GetQueryFilter()
            {
                if (typeof(TQueryFilter) == typeof(NoQueryFilter))
                    return (TQueryFilter)(object)new NoQueryFilter();
                else if (typeof(TQueryFilter) == typeof(HasQueryFilter))
                {
                    return (TQueryFilter)(object)new HasQueryFilter(
                        new QueryFilter(_index, query, documentsContext, skippedResults, scannedDocuments, retriever, queryTimings)
                    );
                }
                else
                    throw new UnsupportedOperationException($"The type {typeof(TQueryFilter)} is not supported.");
            }

            QueryPool.Return(ids);
        }

        private void AssertCannotEvaluateOrderByQueryOnSetBiggerThanInt32()
        {
            throw new NotSupportedException($"Cannot order by on set bigger than ~2.1B ({int.MaxValue}).");
        }

        protected virtual QueryResult CreateQueryResult<TDistinct, THasProjection, THighlighting>(ref IdentityTracker<TDistinct> tracker, Document document,
            IndexQueryServerSide query, DocumentsOperationContext documentsContext, long indexEntryId, OrderMetadata[] orderByFields, ref THighlighting highlightings,
            Reference<long> skippedResults,
            ref THasProjection hasProjections, ref bool markedAsSkipped) 
            where TDistinct : struct, IHasDistinct
            where THasProjection : struct, IHasProjection
            where THighlighting : struct, ISupportsHighlighting
        {
            if (tracker.ShouldIncludeDocument(ref hasProjections, document) == false)
            {
                document?.Dispose();

                if (markedAsSkipped == false)
                {
                    skippedResults.Value++;
                    markedAsSkipped = true;
                }

                return default;
            }

            return new QueryResult
            {
                Result = document,
                Highlightings = highlightings.Execute(query, documentsContext, _fieldMappings, document),
            };
        }

        public override IEnumerable<QueryResult> Query(IndexQueryServerSide query, QueryTimingsScope queryTimings, FieldsToFetch fieldsToFetch,
            Reference<long> totalResults, Reference<long> skippedResults,
            Reference<long> scannedDocuments, IQueryResultRetriever retriever, DocumentsOperationContext documentsContext, Func<string, SpatialField> getSpatialField,
            CancellationToken token)
        {
            IEnumerable<QueryResult> results;
            if (query.Metadata.HasHighlightings)
            {
                if (query.Metadata.FilterScript is null)
                {
                    if (fieldsToFetch.IsProjection)
                    {
                        if (query.Metadata.IsDistinct)
                        {
                            results = QueryInternal<HasHighlighting, NoQueryFilter, HasProjection, HasDistinct>(
                                query, queryTimings, fieldsToFetch,
                                totalResults, skippedResults, scannedDocuments,
                                retriever, documentsContext,
                                getSpatialField,
                                token);
                        }
                        else
                        {
                            results = QueryInternal<HasHighlighting, NoQueryFilter, HasProjection, NoDistinct>(
                                query, queryTimings, fieldsToFetch,
                                totalResults, skippedResults, scannedDocuments,
                                retriever, documentsContext,
                                getSpatialField,
                                token);
                        }
                    }
                    else
                    {
                        if (query.Metadata.IsDistinct)
                        {
                            results = QueryInternal<HasHighlighting, NoQueryFilter, NoProjection, HasDistinct>(
                                query, queryTimings, fieldsToFetch,
                                totalResults, skippedResults, scannedDocuments,
                                retriever, documentsContext,
                                getSpatialField,
                                token);
                        }
                        else
                        {
                            results = QueryInternal<HasHighlighting, NoQueryFilter, NoProjection, NoDistinct>(
                                query, queryTimings, fieldsToFetch,
                                totalResults, skippedResults, scannedDocuments,
                                retriever, documentsContext,
                                getSpatialField,
                                token);
                        }
                    }
                }
                else
                {
                    if (fieldsToFetch.IsProjection)
                    {
                        if (query.Metadata.IsDistinct)
                        {
                            results = QueryInternal<HasHighlighting, HasQueryFilter, HasProjection, HasDistinct>(
                                query, queryTimings, fieldsToFetch,
                                totalResults, skippedResults, scannedDocuments,
                                retriever, documentsContext,
                                getSpatialField,
                                token);
                        }
                        else
                        {
                            results = QueryInternal<HasHighlighting, HasQueryFilter, HasProjection, NoDistinct>(
                                query, queryTimings, fieldsToFetch,
                                totalResults, skippedResults, scannedDocuments,
                                retriever, documentsContext,
                                getSpatialField,
                                token);
                        }
                    }
                    else
                    {
                        if (query.Metadata.IsDistinct)
                        {
                            results = QueryInternal<HasHighlighting, HasQueryFilter, NoProjection, HasDistinct>(
                                query, queryTimings, fieldsToFetch,
                                totalResults, skippedResults, scannedDocuments,
                                retriever, documentsContext,
                                getSpatialField,
                                token);
                        }
                        else
                        {
                            results = QueryInternal<HasHighlighting, HasQueryFilter, NoProjection, NoDistinct>(
                                query, queryTimings, fieldsToFetch,
                                totalResults, skippedResults, scannedDocuments,
                                retriever, documentsContext,
                                getSpatialField,
                                token);
                        }
                    }
                }
            }
            else
            {
                if (query.Metadata.FilterScript is null)
                {
                    if (fieldsToFetch.IsProjection)
                    {
                        if (query.Metadata.IsDistinct)
                        {
                            results = QueryInternal<NoHighlighting, NoQueryFilter, HasProjection, HasDistinct>(
                                query, queryTimings, fieldsToFetch,
                                totalResults, skippedResults, scannedDocuments,
                                retriever, documentsContext,
                                getSpatialField,
                                token);
                        }
                        else
                        {
                            results = QueryInternal<NoHighlighting, NoQueryFilter, HasProjection, NoDistinct>(
                                query, queryTimings, fieldsToFetch,
                                totalResults, skippedResults, scannedDocuments,
                                retriever, documentsContext,
                                getSpatialField,
                                token);
                        }
                    }
                    else
                    {
                        if (query.Metadata.IsDistinct)
                        {
                            results = QueryInternal<NoHighlighting, NoQueryFilter, NoProjection, HasDistinct>(
                                query, queryTimings, fieldsToFetch,
                                totalResults, skippedResults, scannedDocuments,
                                retriever, documentsContext,
                                getSpatialField,
                                token);
                        }
                        else
                        {
                            results = QueryInternal<NoHighlighting, NoQueryFilter, NoProjection, NoDistinct>(
                                query, queryTimings, fieldsToFetch,
                                totalResults, skippedResults, scannedDocuments,
                                retriever, documentsContext,
                                getSpatialField,
                                token);
                        }
                    }
                }
                else
                {
                    if (fieldsToFetch.IsProjection)
                    {
                        if (query.Metadata.IsDistinct)
                        {
                            results = QueryInternal<NoHighlighting, HasQueryFilter, HasProjection, HasDistinct>(
                                query, queryTimings, fieldsToFetch,
                                totalResults, skippedResults, scannedDocuments,
                                retriever, documentsContext,
                                getSpatialField,
                                token);
                        }
                        else
                        {
                            results = QueryInternal<NoHighlighting, HasQueryFilter, HasProjection, NoDistinct>(
                                query, queryTimings, fieldsToFetch,
                                totalResults, skippedResults, scannedDocuments,
                                retriever, documentsContext,
                                getSpatialField,
                                token);
                        }
                    }
                    else
                    {
                        if (query.Metadata.IsDistinct)
                        {
                            results = QueryInternal<NoHighlighting, HasQueryFilter, NoProjection, HasDistinct>(
                                query, queryTimings, fieldsToFetch,
                                totalResults, skippedResults, scannedDocuments,
                                retriever, documentsContext,
                                getSpatialField,
                                token);
                        }
                        else
                        {
                            results = QueryInternal<NoHighlighting, HasQueryFilter, NoProjection, NoDistinct>(
                                query, queryTimings, fieldsToFetch,
                                totalResults, skippedResults, scannedDocuments,
                                retriever, documentsContext,
                                getSpatialField,
                                token);
                        }
                    }
                }
            }

            foreach (var result in results)
                yield return result;
        }

        private static int ProcessHighlightings(HighlightingField current, CoraxHighlightingTermIndex highlightingTerm, ReadOnlySpan<char> fieldFragment, List<string> fragments, int maxFragmentCount)
        {
            int totalFragments = 0;

            // For each potential token we are looking for, and for each token that we need to find... we will test every analyzed token
            // and decide if we create a highlightings fragment for it or not.
            string[] values = (string[])highlightingTerm.Values;
            for (int i = 0; i < values.Length; i++)
            {
                // We have reached the amount of fragments we required.
                if (totalFragments >= maxFragmentCount)
                    break;

                var value = values[i];
                var preTag = highlightingTerm.GetPreTagByIndex(i);
                var postTag = highlightingTerm.GetPostTagByIndex(i);

                int currentIndex = 0;
                while (true)
                {
                    // We have reached the amount of fragments we required.
                    if (totalFragments >= maxFragmentCount)
                        break;

                    // We found an exact match in the property value.
                    var index = fieldFragment.Slice(currentIndex)
                        .IndexOf(value, StringComparison.InvariantCultureIgnoreCase);
                    if (index < 0)
                        break;

                    index += currentIndex; // Adjusting to absolute positioning

                    // We will look for a whitespace before the match to start the token. 
                    int tokenStart = fieldFragment.Slice(0, index)
                        .LastIndexOf(' ');
                    if (tokenStart < 0)
                        tokenStart = 0;

                    // We will look for a whitespace after the match to end the token. 
                    int tokenEnd = fieldFragment.Slice(index)
                        .IndexOf(' ');
                    if (tokenEnd < 0)
                        tokenEnd = fieldFragment.Length - index;

                    tokenEnd += index; // Adjusting to absolute positioning

                    int expectedFragmentRestEnd = Math.Min(current.FragmentLength - tokenEnd, fieldFragment.Length);
                    string fragment;
                    if (expectedFragmentRestEnd < 0)
                    {
                        fragment = $"{preTag}{fieldFragment[tokenStart..tokenEnd]}{postTag}";
                    }
                    else
                    {
                        var fieldFragmentSpan = fieldFragment.Length - tokenEnd < expectedFragmentRestEnd
                                                    ? fieldFragment.Slice(tokenEnd)
                                                    : fieldFragment.Slice(tokenEnd, expectedFragmentRestEnd);

                        int fragmentEnd = fieldFragmentSpan.LastIndexOf(' ');
                        if (fragmentEnd > 0)
                            expectedFragmentRestEnd = tokenEnd + fragmentEnd;
                        else
                            expectedFragmentRestEnd = fieldFragment.Length;

                        fragment = $"{preTag}{fieldFragment[tokenStart..tokenEnd]}{postTag}{fieldFragment[tokenEnd..expectedFragmentRestEnd]}";
                    }
                    
                    fragments.Add(fragment);

                    totalFragments++;
                    currentIndex = tokenEnd;
                }
            }

            return totalFragments;
        }

        private static void SetupHighlighter(IndexQueryServerSide query, JsonOperationContext context, Dictionary<string, CoraxHighlightingTermIndex> highlightingTerms)
        {
            foreach(var term in highlightingTerms)
            {
                string[] nls;
                switch (term.Value.Values)
                {
                    case string s:
                        nls = new string[] { s.TrimEnd('*').TrimStart('*') };
                        break;
                    case List<string> ls:
                        nls = new string[ls.Count];
                        for (int i = 0; i < ls.Count; i++)
                            nls[i] = ls[i].TrimEnd('*').TrimStart('*');
                        break;
                    case Tuple<string, string> t2:
                        nls = new string[] { t2.Item1.TrimEnd('*').TrimStart('*'), t2.Item2.TrimEnd('*').TrimStart('*') };
                        break;
                    case string[] as1:
                        continue;
                    default:
                        throw new NotSupportedException($"The type '{term.Value.Values.GetType().FullName}' is not supported.");
                }
                
                term.Value.Values = nls;
                term.Value.PreTags = null;
                term.Value.PostTags = null;
            }

            foreach (var highlighting in query.Metadata.Highlightings)
            {
                var options = highlighting.GetOptions(context, query.QueryParameters);
                if (options == null)
                    continue;

                var numberOfPreTags = options.PreTags?.Length ?? 0;
                var numberOfPostTags = options.PostTags?.Length ?? 0;
                if (numberOfPreTags != numberOfPostTags)
                    throw new InvalidOperationException("Number of pre-tags and post-tags must match.");

                var fieldName = 
                    query.Metadata.IsDynamic 
                        ? AutoIndexField.GetHighlightingAutoIndexFieldName(highlighting.Field.Value)
                        : highlighting.Field.Value;
                
                if (highlightingTerms.TryGetValue(fieldName, out var termIndex) == false)
                {
                    // the case when we have to create MapReduce highlighter
                    termIndex = new();
                    termIndex.FieldName = highlighting.Field.Value;
                    termIndex.DynamicFieldName = AutoIndexField.GetHighlightingAutoIndexFieldName(highlighting.Field.Value);
                    termIndex.GroupKey = options.GroupKey;
                    highlightingTerms.Add(query.Metadata.IsDynamic ? termIndex.DynamicFieldName :  termIndex.FieldName, termIndex);
                }

                if (termIndex is not null)
                    termIndex.GroupKey = options.GroupKey;
                else
                    continue;
                
                if (numberOfPreTags > 0)
                {
                    termIndex.PreTags = options.PreTags;
                    termIndex.PostTags = options.PostTags;
                }
            }
        }

        public override IEnumerable<QueryResult> IntersectQuery(IndexQueryServerSide query, FieldsToFetch fieldsToFetch, Reference<long> totalResults,
            Reference<long> skippedResults, Reference<long> scannedDocuments, IQueryResultRetriever retriever,
            DocumentsOperationContext documentsContext, Func<string, SpatialField> getSpatialField, CancellationToken token)
        {
            throw new NotImplementedException($"{nameof(Corax)} does not support intersect queries.");
        }

        public override SortedSet<string> Terms(string field, string fromValue, long pageSize, CancellationToken token)
        {
            SortedSet<string> results = new();
            
            if (_indexSearcher.TryGetTermsOfField(_indexSearcher.FieldMetadataBuilder(field), out var terms) == false)
                return results;
            
            if (string.IsNullOrEmpty(fromValue) == false)
            {
                Span<byte> fromValueBytes = Encodings.Utf8.GetBytes(fromValue);
                while (terms.GetNextTerm(out var termSlice))
                {
                    token.ThrowIfCancellationRequested();
                    if (termSlice.SequenceEqual(fromValueBytes))
                        break;
                }
            }

            while (pageSize > 0 && terms.GetNextTerm(out var termSlice))
            {
                token.ThrowIfCancellationRequested();
                results.Add(Encodings.Utf8.GetString(termSlice));
                pageSize--;
            }

            return results;
        }

        public override IEnumerable<QueryResult> MoreLikeThis(IndexQueryServerSide query, IQueryResultRetriever retriever, DocumentsOperationContext context,
            CancellationToken token)
        {
            IDisposable releaseServerContext = null;
            IDisposable closeServerTransaction = null;
            TransactionOperationContext serverContext = null;
            MoreLikeThisQuery moreLikeThisQuery;
            CoraxQueryBuilder.Parameters builderParameters;

            try
            {
                if (query.Metadata.HasCmpXchg)
                {
                    releaseServerContext = context.DocumentDatabase.ServerStore.ContextPool.AllocateOperationContext(out serverContext);
                    closeServerTransaction = serverContext.OpenReadTransaction();
                }

                using (closeServerTransaction)
                {
                    builderParameters = new (_indexSearcher, _allocator, serverContext, context, query, _index, query.QueryParameters, QueryBuilderFactories,
                        _fieldMappings, null, null /* allow highlighting? */, CoraxQueryBuilder.TakeAll, null);
                    moreLikeThisQuery = CoraxQueryBuilder.BuildMoreLikeThisQuery(builderParameters, query.Metadata.Query.Where);
                }
            }
            finally
            {
                releaseServerContext?.Dispose();
            }

            var options = moreLikeThisQuery.Options != null ? JsonDeserializationServer.MoreLikeThisOptions(moreLikeThisQuery.Options) : MoreLikeThisOptions.Default;

            HashSet<string> stopWords = null;
            if (string.IsNullOrWhiteSpace(options.StopWordsDocumentId) == false)
            {
                var stopWordsDoc = context.DocumentDatabase.DocumentsStorage.Get(context, options.StopWordsDocumentId);
                if (stopWordsDoc == null)
                    throw new InvalidOperationException($"Stop words document {options.StopWordsDocumentId} could not be found");

                if (stopWordsDoc.Data.TryGet(nameof(MoreLikeThisStopWords.StopWords), out BlittableJsonReaderArray value) && value != null)
                {
                    stopWords = new HashSet<string>(StringComparer.OrdinalIgnoreCase);
                    for (var i = 0; i < value.Length; i++)
                        stopWords.Add(value.GetStringByIndex(i));
                }
            }

            builderParameters = new (_indexSearcher, _allocator, null, context, query, _index, query.QueryParameters, QueryBuilderFactories,
                _fieldMappings, null, null /* allow highlighting? */, CoraxQueryBuilder.TakeAll, null);
            using var mlt = new RavenRavenMoreLikeThis(builderParameters, options);
            long? baseDocId = null;

            if (moreLikeThisQuery.BaseDocument == null)
            {

                Span<long> docsIds = stackalloc long[16];


                // get the current Lucene docid for the given RavenDB doc ID
                if (moreLikeThisQuery.BaseDocumentQuery.Fill(docsIds) == 0)
                    throw new InvalidOperationException("Given filtering expression did not yield any documents that could be used as a base of comparison");
                
                //What if we've got multiple items?
                baseDocId = docsIds[0];
            }

            if (stopWords != null)
                mlt.SetStopWords(stopWords);

            string[] fieldNames;
            if (options.Fields != null && options.Fields.Length > 0)
                fieldNames = options.Fields;
            else
            {
                fieldNames = new string[_fieldMappings.Count];
                var index = 0;
                foreach (var binding in _fieldMappings)
                {
                    if (binding.FieldNameAsString is Client.Constants.Documents.Indexing.Fields.DocumentIdFieldName or Client.Constants.Documents.Indexing.Fields.SourceDocumentIdFieldName or Client.Constants.Documents.Indexing.Fields.ReduceKeyHashFieldName)
                        continue;
                    fieldNames[index++] = binding.FieldNameAsString;

                }

                if (index < fieldNames.Length)
                    Array.Resize(ref fieldNames, index);
            }

            mlt.SetFieldNames(fieldNames);

            var pageSize = CoraxGetPageSize(_indexSearcher, query.PageSize, query);

            IQueryMatch mltQuery;
            if (baseDocId.HasValue)
            {
                mltQuery = mlt.Like(baseDocId.Value);
            }
            else
            {
                using (var blittableJson = ParseJsonStringIntoBlittable(moreLikeThisQuery.BaseDocument, context))
                    mltQuery = mlt.Like(blittableJson);
            }

            if (moreLikeThisQuery.FilterQuery != null && moreLikeThisQuery.FilterQuery is AllEntriesMatch == false)
            {
                mltQuery = _indexSearcher.And(mltQuery, moreLikeThisQuery.FilterQuery);
            }
            


            var ravenIds = new HashSet<string>(StringComparer.OrdinalIgnoreCase);
            long[] ids = QueryPool.Rent(pageSize);
            var read = 0;

            while ((read = mltQuery.Fill(ids.AsSpan())) != 0)
            {
                for (int i = 0; i < read; i++)
                {
                    var hit = ids[i];
                    token.ThrowIfCancellationRequested();

                    if (hit == baseDocId)
                        continue;

                    var reader = _indexSearcher.GetReaderAndIdentifyFor(hit, out string id);

                    if (ravenIds.Add(id) == false)
                        continue;

                    var retrieverInput = new RetrieverInput(_indexSearcher, _fieldMappings, reader, id, _index.IndexFieldsPersistence);
                    var result = retriever.Get(ref retrieverInput, token);
                    if (result.Document != null)
                    {
                        yield return new QueryResult {Result = result.Document};
                    }
                    else if (result.List != null)
                    {
                        foreach (Document item in result.List)
                        {
                            yield return new QueryResult {Result = item};
                        }
                    }
                }
            }

            QueryPool.Return(ids);
        }

        public override IEnumerable<BlittableJsonReaderObject> IndexEntries(IndexQueryServerSide query, Reference<long> totalResults,
            DocumentsOperationContext documentsContext, Func<string, SpatialField> getSpatialField, bool ignoreLimit, CancellationToken token)
        {
            var pageSize = query.PageSize;
            var position = query.Start;
            
            if (query.Metadata.IsDistinct)
                throw new NotSupportedException("We don't support Distinct in \"Show Raw Entry\" of Index.");
            if (query.Metadata.FilterScript != null)
                throw new NotSupportedException(
                    "Filter isn't supported in Raw Index View.");

            var take = pageSize + position;
            if (take > _indexSearcher.NumberOfEntries)
                take = CoraxConstants.IndexSearcher.TakeAll;

            IQueryMatch queryMatch;
            var builderParameters = new CoraxQueryBuilder.Parameters(_indexSearcher, _allocator, null, null, query, _index, null, null, _fieldMappings, null, null, -1, null);
            if ((queryMatch = CoraxQueryBuilder.BuildQuery(builderParameters, out _)) is null)
                yield break;

            var ids = QueryPool.Rent(CoraxGetPageSize(_indexSearcher, take, query));
            int docsToLoad = CoraxGetPageSize(_indexSearcher, pageSize, query);
            using var coraxEntryReader = new CoraxIndexedEntriesReader(_indexSearcher, _fieldMappings);
            int read;
            int i = Skip();
            while (true)
            {
                token.ThrowIfCancellationRequested();
                for (; docsToLoad != 0 && i < read; ++i, --docsToLoad)
                {
                    token.ThrowIfCancellationRequested();
                    var reader = _indexSearcher.GetReaderAndIdentifyFor(ids[i], out var id);
                    yield return documentsContext.ReadObject(coraxEntryReader.GetDocument(ref reader), id);
                }

                if ((read = queryMatch.Fill(ids)) == 0)
                    break;
                totalResults.Value += read;
            }

            QueryPool.Return(ids);
            int Skip()
            {
                while (true)
                {
                    token.ThrowIfCancellationRequested();
                    read = queryMatch.Fill(ids);
                    totalResults.Value += read;

                    if (position > read)
                    {
                        position -= read;
                        continue;
                    }

                    if (position == read)
                    {
                        read = queryMatch.Fill(ids);
                        totalResults.Value += read;
                        return 0;
                    }

                    return (int)position;
                }
            }
        }

        public override IEnumerable<string> DynamicEntriesFields(HashSet<string> staticFields)
        {
            var fieldsInIndex = _indexSearcher.GetFields();
            foreach (var field in fieldsInIndex)
            {
                if (staticFields.Contains(field))
                    continue;
                yield return field;
            }
        }
        
        internal class GrowableHashSet<TItem>
        {
            private List<HashSet<TItem>> _hashSetsBucket;
            private HashSet<TItem> _newestHashSet;
            private readonly int _maxSizePerCollection;
            private readonly IEqualityComparer<TItem> _comparer;

            public bool HasMultipleHashSets => _hashSetsBucket != null;

            public GrowableHashSet(IEqualityComparer<TItem> comparer = null, int? maxSizePerCollection = null)
            {
                _comparer = comparer;
                _hashSetsBucket = null;
                _maxSizePerCollection = maxSizePerCollection ?? int.MaxValue;
                CreateNewHashSet();
            }

            public bool Add(TItem item)
            {
                if (_newestHashSet!.Count >= _maxSizePerCollection)
                    UnlikelyGrowBuffer();

                if (_hashSetsBucket != null && Contains(item))
                    return false;

                return _newestHashSet.Add(item);
            }

            private void UnlikelyGrowBuffer()
            {
                _hashSetsBucket ??= new();
                _hashSetsBucket.Add(_newestHashSet);
                CreateNewHashSet();
            }

            public bool Contains(TItem item)
            {
                if (_hashSetsBucket != null)
                {
                    foreach (var hashSet in _hashSetsBucket)
                        if (hashSet.Contains(item))
                            return true;
                }

                return _newestHashSet!.Contains(item);
            }

            private void CreateNewHashSet()
            {
                if (_comparer == null)
                    _newestHashSet = new();
                else
                    _newestHashSet = new(_comparer);
            }
        }

        private static void ThrowDistinctOnBiggerCollectionThanInt32()
        {
            throw new NotSupportedInCoraxException($"Corax doesn't support 'Distinct' operation on collection bigger than int32 ({int.MaxValue}).");
        }

        
        public override void Dispose()
        {
            base.Dispose();

            var exceptionAggregator = new ExceptionAggregator($"Could not dispose {nameof(CoraxIndexReadOperation)} of {_index.Name}");
            exceptionAggregator.Execute(() => _indexSearcher?.Dispose());
            exceptionAggregator.ThrowIfNeeded();
        }
    }
}<|MERGE_RESOLUTION|>--- conflicted
+++ resolved
@@ -332,13 +332,8 @@
                 else
                     return 0;
 
-<<<<<<< HEAD
                 var distinctIds = ids.Slice(0, (int)limit);
 
-=======
-                var distinctIds = ids.Slice(0, limit);
-                
->>>>>>> e24de812
                 if (_isMap && hasProjection.IsProjection == false)
                 {
                     // Assumptions: we're in Map, so that mean we have ID of the doc saved in the tree. So we want to keep track what we returns
@@ -574,14 +569,8 @@
                     if (willAlwaysIncludeInResults)
                         goto Include;
 
-<<<<<<< HEAD
-                    // Ok, we will need to check for duplicates, then we will have to work. 
-                    var rawIdentity = _indexSearcher.GetRawIdentityFor(indexEntryId);
-                    bool includeInResults = identityTracker.ShouldIncludeIdentity(ref hasProjections, rawIdentity);
-=======
                     // Ok, we will need to check for duplicates, then we will have to work. In some cases (like TimeSeries) we don't "have" unique identifier so we skip checking.
                     var identityExists = retriever.TryGetKeyCorax(_indexSearcher, ids[i], out var rawIdentity);
->>>>>>> e24de812
 
                     // If we have figured out that this document identity has already been seen, we are skipping it.
                     if (identityExists && identityTracker.ShouldIncludeIdentity(ref hasProjections, rawIdentity) == false)
