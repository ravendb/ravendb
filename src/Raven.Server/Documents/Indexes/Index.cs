--- conflicted
+++ resolved
@@ -1214,13 +1214,7 @@
 
                         bool didWork = false;
 
-<<<<<<< HEAD
-                        IndexingStatsAggregator stats = null;
-
-                        DocumentDatabase.ServerStore.ServerWideConcurrentlyRunningIndexesLock?.Acquire(_indexingProcessCancellationTokenSource.Token);
-=======
                         var stats = _lastStats = new IndexingStatsAggregator(DocumentDatabase.IndexStore.Identities.GetNextIndexingStatsId(), _lastStats);
->>>>>>> d0340138
 
                         try
                         {
