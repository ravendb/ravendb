﻿using System;
using System.Collections.Concurrent;
using System.Collections.Generic;
using System.Diagnostics.CodeAnalysis;
using System.IO;
using System.Linq;
using System.Linq.Expressions;
using System.Net;
using System.Reflection;
using System.Reflection.Metadata;
using System.Runtime.Loader;
using System.Text;
using System.Text.RegularExpressions;
using Microsoft.CodeAnalysis;
using Microsoft.CodeAnalysis.CSharp;
using Microsoft.CodeAnalysis.CSharp.Syntax;
using Microsoft.CodeAnalysis.Emit;
using Microsoft.CodeAnalysis.Formatting;
using Raven.Client;
using Raven.Client.Documents.Indexes;
using Raven.Client.Exceptions.Documents.Compilation;
using Raven.Client.Util;
using Raven.Server.Documents.Indexes.Static.NuGet;
using Raven.Server.Documents.Indexes.Static.Roslyn;
using Raven.Server.Documents.Indexes.Static.Roslyn.Rewriters;
using Raven.Server.Documents.Indexes.Static.Roslyn.Rewriters.Counters;
using Raven.Server.Documents.Indexes.Static.Roslyn.Rewriters.ReduceIndex;
using Raven.Server.Documents.Indexes.Static.Roslyn.Rewriters.TimeSeries;
using Sparrow.Logging;

namespace Raven.Server.Documents.Indexes.Static
{
    [SuppressMessage("ReSharper", "ConditionIsAlwaysTrueOrFalse")]
    public static class IndexCompiler
    {
        private static readonly Logger Logger = LoggingSource.Instance.GetLogger("Server", typeof(IndexCompiler).FullName);

        internal static readonly bool EnableDebugging = false; // for debugging purposes (mind https://issues.hibernatingrhinos.com/issue/RavenDB-6960)

        private const string IndexNamespace = "Raven.Server.Documents.Indexes.Static.Generated";

        internal const string IndexExtension = ".index";

        internal const string AdditionalSourceExtension = ".source";

        internal const string IndexNamePrefix = "Index_";

        private static readonly Lazy<ConcurrentDictionary<string, AdditionalAssemblyServerSide>> AdditionalAssemblies = new Lazy<ConcurrentDictionary<string, AdditionalAssemblyServerSide>>(DiscoverAdditionalAssemblies);

        private static readonly Assembly LuceneAssembly = typeof(Lucene.Net.Documents.Document).Assembly;

        private static readonly AssemblyName LuceneAssemblyName = LuceneAssembly.GetName();

        [ThreadStatic]
        private static bool DisableMatchingAdditionalAssembliesByNameValue;

        static IndexCompiler()
        {
            AssemblyLoadContext.Default.Resolving += (ctx, name) =>
            {
                if (AdditionalAssemblies.IsValueCreated)
                {
                    if (AdditionalAssemblies.Value.TryGetValue(name.FullName, out var assembly))
                        return assembly.Assembly;

                    if (DisableMatchingAdditionalAssembliesByNameValue == false && AdditionalAssemblies.Value.TryGetValue(name.Name, out assembly))
                        return assembly.Assembly;
                }

                if (name.Name == LuceneAssemblyName.Name)
                    return LuceneAssembly;

                return null;
            };
        }

        private static IDisposable DisableMatchingAdditionalAssembliesByName()
        {
            DisableMatchingAdditionalAssembliesByNameValue = true;

            return new DisposableAction(() =>
            {
                DisableMatchingAdditionalAssembliesByNameValue = false;
            });
        }

        private static ConcurrentDictionary<string, AdditionalAssemblyServerSide> DiscoverAdditionalAssemblies()
        {
            var results = new ConcurrentDictionary<string, AdditionalAssemblyServerSide>(StringComparer.OrdinalIgnoreCase);

            foreach (var path in Directory.GetFiles(AppContext.BaseDirectory, "*.dll"))
            {
                if (Logger.IsInfoEnabled)
                    Logger.Info($"Attempting to load additional assembly from '{path}'.");

                try
                {
                    var name = AssemblyLoadContext.GetAssemblyName(path);
                    var assembly = AssemblyLoadContext.Default.LoadFromAssemblyPath(path);
                    var reference = CreateMetadataReferenceFromAssembly(assembly);

                    var result = new AdditionalAssemblyServerSide(name, assembly, reference, AdditionalAssemblyType.BaseDirectory);
                    results.TryAdd(name.FullName, result);
                    results.TryAdd(name.Name, result);

                    if (Logger.IsInfoEnabled)
                        Logger.Info($"Loaded additional assembly from '{path}' and registered it under '{name.Name}'.");
                }
                catch (Exception e)
                {
                    if (Logger.IsInfoEnabled)
                        Logger.Info($"Could not load additional assembly from '{path}'.", e);
                }
            }

            return results;
        }

        private static readonly string IndexesStaticNamespace = "Raven.Server.Documents.Indexes.Static";

        private static readonly UsingDirectiveSyntax[] Usings =
        {
            SyntaxFactory.UsingDirective(SyntaxFactory.IdentifierName("System")),
            SyntaxFactory.UsingDirective(SyntaxFactory.IdentifierName("System.Collections")),
            SyntaxFactory.UsingDirective(SyntaxFactory.IdentifierName("System.Collections.Generic")),
            SyntaxFactory.UsingDirective(SyntaxFactory.IdentifierName("System.Globalization")),
            SyntaxFactory.UsingDirective(SyntaxFactory.IdentifierName("System.Linq")),
            SyntaxFactory.UsingDirective(SyntaxFactory.IdentifierName("System.Text")),
            SyntaxFactory.UsingDirective(SyntaxFactory.IdentifierName("System.Text.RegularExpressions")),

            SyntaxFactory.UsingDirective(SyntaxFactory.IdentifierName("Lucene.Net.Documents")),

            SyntaxFactory.UsingDirective(SyntaxFactory.IdentifierName(typeof(CreateFieldOptions).Namespace)),

            SyntaxFactory.UsingDirective(SyntaxFactory.IdentifierName(IndexesStaticNamespace)),
            SyntaxFactory.UsingDirective(SyntaxFactory.IdentifierName("Raven.Server.Documents.Indexes.Static.Linq")),
            SyntaxFactory.UsingDirective(SyntaxFactory.IdentifierName("Raven.Server.Documents.Indexes.Static.Extensions"))
        };

        public static readonly MetadataReference[] References =
        {
            CreateMetadataReferenceFromAssembly(typeof(object).Assembly),
            CreateMetadataReferenceFromAssembly(typeof(ExpressionType).Assembly),
            CreateMetadataReferenceFromAssembly(typeof(Enumerable).Assembly),
            CreateMetadataReferenceFromAssembly(typeof(IndexCompiler).Assembly),
            CreateMetadataReferenceFromAssembly(typeof(BoostedValue).Assembly),
            CreateMetadataReferenceFromAssembly(LuceneAssembly),
            CreateMetadataReferenceFromAssembly(Assembly.Load(new AssemblyName("System.Runtime"))),
            CreateMetadataReferenceFromAssembly(Assembly.Load(new AssemblyName("Microsoft.CSharp"))),
            CreateMetadataReferenceFromAssembly(Assembly.Load(new AssemblyName("mscorlib"))),
            CreateMetadataReferenceFromAssembly(Assembly.Load(new AssemblyName("netstandard"))),
            CreateMetadataReferenceFromAssembly(Assembly.Load(new AssemblyName("System.Collections"))),
            CreateMetadataReferenceFromAssembly(typeof(Regex).Assembly),
            CreateMetadataReferenceFromAssembly(typeof(Uri).Assembly),
            CreateMetadataReferenceFromAssembly(typeof(IPAddress).Assembly)
        };

<<<<<<< HEAD
        public static unsafe MetadataReference CreateMetadataReferenceFromAssembly(Assembly assembly)
=======
        private static unsafe MetadataReference CreateMetadataReferenceFromAssembly(Assembly assembly)
>>>>>>> 5ffb7416
        {
            assembly.TryGetRawMetadata(out var blob, out var length);
            var moduleMetadata = ModuleMetadata.CreateFromMetadata((IntPtr)blob, length);
            var assemblyMetadata = AssemblyMetadata.Create(moduleMetadata);
            return assemblyMetadata.GetReference();
        }

        public static AbstractStaticIndexBase Compile(IndexDefinition definition)
        {
            var cSharpSafeName = GetCSharpSafeName(definition.Name);

            var @class = CreateClass(cSharpSafeName, definition);

            var compilationResult = CompileInternal(definition.Name, cSharpSafeName, @class, definition);
            var type = compilationResult.Type;

            var index = (AbstractStaticIndexBase)Activator.CreateInstance(type);
            index.Source = compilationResult.Code;

            return index;
        }

        private static CompilationResult CompileInternal(string originalName, string cSharpSafeName, MemberDeclarationSyntax @class, IndexDefinition definition)
        {
            var name = cSharpSafeName + "." + Guid.NewGuid() + IndexExtension;

            var @namespace = RoslynHelper.CreateNamespace(IndexNamespace)
                .WithMembers(SyntaxFactory.SingletonList(@class));

            var res = GetUsingDirectiveAndSyntaxTreesAndReferences(definition, cSharpSafeName);

            var compilationUnit = SyntaxFactory.CompilationUnit()
                .WithUsings(RoslynHelper.CreateUsings(res.UsingDirectiveSyntaxes))
                .WithMembers(SyntaxFactory.SingletonList<MemberDeclarationSyntax>(@namespace))
                .NormalizeWhitespace();

            SyntaxNode formattedCompilationUnit;
            using (var workspace = new AdhocWorkspace())
            {
                formattedCompilationUnit = Formatter.Format(compilationUnit, workspace);
            }

            string sourceFile = null;

            if (EnableDebugging)
            {
                sourceFile = Path.Combine(Path.GetTempPath(), name + ".cs");
                File.WriteAllText(sourceFile, formattedCompilationUnit.ToFullString(), Encoding.UTF8);
            }

            var st = EnableDebugging
                ? SyntaxFactory.ParseSyntaxTree(File.ReadAllText(sourceFile), path: sourceFile, encoding: Encoding.UTF8)
                : SyntaxFactory.ParseSyntaxTree(formattedCompilationUnit.ToFullString());

            res.SyntaxTrees.Add(st);

            var compilation = CSharpCompilation.Create(
                assemblyName: name,
                syntaxTrees: res.SyntaxTrees,
                references: res.References,
                options: new CSharpCompilationOptions(OutputKind.DynamicallyLinkedLibrary)
                    .WithOptimizationLevel(EnableDebugging ? OptimizationLevel.Debug : OptimizationLevel.Release)
                );

            var code = formattedCompilationUnit.SyntaxTree.ToString();

            var asm = new MemoryStream();
            var pdb = EnableDebugging ? new MemoryStream() : null;

            var result = compilation.Emit(asm, pdb, options: new EmitOptions(debugInformationFormat: DebugInformationFormat.PortablePdb));

            if (result.Success == false)
            {
                IEnumerable<Diagnostic> failures = result.Diagnostics
                    .Where(diagnostic => diagnostic.IsWarningAsError || diagnostic.Severity == DiagnosticSeverity.Error);

                var sb = new StringBuilder();
                sb.AppendLine($"Failed to compile index {originalName}");
                sb.AppendLine();
                sb.AppendLine(code);
                sb.AppendLine();

                foreach (var diagnostic in failures)
                    sb.AppendLine(diagnostic.ToString());

                throw new IndexCompilationException(sb.ToString());
            }

            asm.Position = 0;

            Assembly assembly;

            if (EnableDebugging)
            {
                pdb.Position = 0;
                assembly = AssemblyLoadContext.Default.LoadFromStream(asm, pdb);
            }
            else
            {
                assembly = AssemblyLoadContext.Default.LoadFromStream(asm);
            }

            return new CompilationResult
            {
                Code = code,
                Type = assembly.GetType($"{IndexNamespace}.{cSharpSafeName}")
            };
        }

        private static (UsingDirectiveSyntax[] UsingDirectiveSyntaxes, List<SyntaxTree> SyntaxTrees, MetadataReference[] References) GetUsingDirectiveAndSyntaxTreesAndReferences(IndexDefinition definition, string cSharpSafeName)
        {
            if (definition.AdditionalSources == null && definition.AdditionalSources == null)
            {
                return (Usings, new List<SyntaxTree>(), References);
            }

            (UsingDirectiveSyntax[] UsingDirectiveSyntaxes, List<SyntaxTree> SyntaxTrees, MetadataReference[] References) result;
            var syntaxTrees = new Dictionary<string, SyntaxTree>();
            var usings = new HashSet<string>();

            if (definition.AdditionalSources != null)
            {
                foreach (var ext in definition.AdditionalSources)
                {
                    var tree = SyntaxFactory.ParseSyntaxTree(AddUsingIndexStatic(ext.Value));
                    syntaxTrees.Add(ext.Key, tree);

                    var ns = tree.GetRoot().DescendantNodes()
                        .OfType<BaseNamespaceDeclarationSyntax>()
                        .FirstOrDefault();

                    if (ns != null)
                    {
                        usings.Add(ns.Name.ToString());
                    }
                }
            }

            if (definition.AdditionalAssemblies != null)
            {
                foreach (var additionalAssembly in definition.AdditionalAssemblies)
                {
                    if (additionalAssembly.Usings != null)
                    {
                        foreach (var @using in additionalAssembly.Usings)
                            usings.Add(@using);
                    }
                }
            }

            if (usings.Count > 0)
            {
                //Adding using directive with duplicates to avoid O(n*m) operation and confusing code
                var newUsing = usings.Select(x => SyntaxFactory.UsingDirective(SyntaxFactory.ParseName(x))).ToList();
                newUsing.AddRange(Usings);
                result.UsingDirectiveSyntaxes = newUsing.ToArray();
            }
            else
            {
                result.UsingDirectiveSyntaxes = Usings;
            }

            result.References = GetReferences(definition);

            var tempCompilation = CSharpCompilation.Create(
                assemblyName: string.Empty,
                syntaxTrees: syntaxTrees.Values,
                references: result.References,
                options: new CSharpCompilationOptions(OutputKind.DynamicallyLinkedLibrary)
                    .WithOptimizationLevel(EnableDebugging ? OptimizationLevel.Debug : OptimizationLevel.Release)
            );

            var rewriter = new MethodDynamicParametersRewriter();
            result.SyntaxTrees = new List<SyntaxTree>();

            foreach (var kvp in syntaxTrees) //now do the rewrites
            {
                var sourceName = kvp.Key;
                var tree = kvp.Value;

                rewriter.SemanticModel = tempCompilation.GetSemanticModel(tree);

                var rewritten = rewriter.Visit(tree.GetRoot()).NormalizeWhitespace();

                SyntaxTree syntaxTree;

                if (EnableDebugging)
                {
                    var name = cSharpSafeName + "." + Guid.NewGuid() + "." + sourceName + AdditionalSourceExtension;

                    var sourceFile = Path.Combine(Path.GetTempPath(), name + ".cs");
                    File.WriteAllText(sourceFile, rewritten.ToFullString(), Encoding.UTF8);

                    syntaxTree = SyntaxFactory.ParseSyntaxTree(File.ReadAllText(sourceFile), path: sourceFile, encoding: Encoding.UTF8);
                }
                else
                {
                    syntaxTree = SyntaxFactory.SyntaxTree(rewritten, new CSharpParseOptions(documentationMode: DocumentationMode.None));
                }

                result.SyntaxTrees.Add(syntaxTree);
            }

            return result;
        }

        private static string AddUsingIndexStatic(string ext)
        {
            return $"using {IndexesStaticNamespace};{Environment.NewLine}{ext}";
        }

        private static MetadataReference[] GetReferences(IndexDefinition definition)
        {
            var additionalAssemblies = AdditionalAssemblies.Value;
            var newReferences = new List<MetadataReference>();
            for (var i = 0; i < References.Length; i++)
                newReferences.Add(References[i]);

            foreach (var additionalAssembly in AdditionalAssemblies.Value.Values)
            {
                if (additionalAssembly.AssemblyType != AdditionalAssemblyType.BaseDirectory)
                    continue;

                newReferences.Add(additionalAssembly.AssemblyMetadataReference);
            }

            if (definition.AdditionalAssemblies != null)
            {
                foreach (var additionalAssembly in definition.AdditionalAssemblies)
                {
                    if (additionalAssembly.AssemblyName != null)
                    {
                        newReferences.Add(FromAssemblyName(additionalAssembly.AssemblyName));
                        continue;
                    }

                    if (additionalAssembly.AssemblyPath != null)
                    {
                        newReferences.Add(FromAssemblyPath(additionalAssembly.AssemblyPath));
                        continue;
                    }

                    if (additionalAssembly.PackageName != null)
                    {
                        newReferences.AddRange(FromPackage(additionalAssembly.PackageName, additionalAssembly.PackageVersion, additionalAssembly.PackageSourceUrl));
                        continue;
                    }

                    if (additionalAssembly.Usings != null && additionalAssembly.Usings.Count > 0)
                        continue;

                    throw new NotSupportedException($"Not supported additional assembly: {additionalAssembly}");
                }
            }

            return newReferences.ToArray();

            static MetadataReference FromAssemblyName(string name)
            {
                try
                {
                    var assemblyName = new AssemblyName(name);
                    var assembly = Assembly.Load(assemblyName);
                    return RegisterAssembly(assembly);
                }
                catch (Exception e)
                {
                    throw new IndexCompilationException($"Cannot load assembly '{name}'.", e);
                }
            }

            static MetadataReference FromAssemblyPath(string path)
            {
                try
                {
                    var assembly = LoadAssembly(path);
                    return RegisterAssembly(assembly);
                }
                catch (Exception e)
                {
                    throw new IndexCompilationException($"Cannot load assembly from path '{path}'.", e);
                }
            }

            static HashSet<MetadataReference> FromPackage(string packageName, string packageVersion, string packageSourceUrl)
            {
                try
                {
                    if (string.IsNullOrWhiteSpace(packageName))
                        throw new ArgumentException($"'{nameof(packageName)}' cannot be null or whitespace", nameof(packageName));

                    if (string.IsNullOrWhiteSpace(packageVersion))
                        throw new ArgumentException($"'{nameof(packageVersion)}' cannot be null or whitespace", nameof(packageVersion));

                    var package = AsyncHelpers.RunSync(() => MultiSourceNuGetFetcher.Instance.DownloadAsync(packageName, packageVersion, packageSourceUrl));
                    if (package == null)
                        throw new InvalidOperationException($"NuGet package '{packageName}' version '{packageVersion}' from '{packageSourceUrl ?? MultiSourceNuGetFetcher.Instance.DefaultPackageSourceUrl}' does not exist.");

                    var references = new HashSet<MetadataReference>();

                    RegisterPackage(package, userDefined: true, references);

                    NuGetNativeLibraryResolver.EnsureAssembliesRegisteredToNativeLibraries();

                    return references;
                }
                catch (Exception e)
                {
                    throw new IndexCompilationException($"Cannot load NuGet package '{packageName}' version '{packageVersion}' from '{packageSourceUrl ?? MultiSourceNuGetFetcher.Instance.DefaultPackageSourceUrl}'.", e);
                }
            }

            static MetadataReference RegisterAssembly(Assembly assembly)
            {
                var assemblyName = assembly.GetName();

                if (AdditionalAssemblies.Value.TryGetValue(assemblyName.FullName, out var additionalAssemblyByFullName))
                    return additionalAssemblyByFullName.AssemblyMetadataReference;

                AdditionalAssemblies.Value.TryGetValue(assemblyName.Name, out var additionalAssemblyByName);

                var additionalAssembly = new AdditionalAssemblyServerSide(assemblyName, assembly, CreateMetadataReferenceFromAssembly(assembly), AdditionalAssemblyType.Package);

                AdditionalAssemblies.Value.TryAdd(assemblyName.FullName, additionalAssembly);

                if (additionalAssemblyByName == null || additionalAssemblyByName.AssemblyName.Version < assemblyName.Version)
                    AdditionalAssemblies.Value.TryAdd(assemblyName.Name, additionalAssembly);

                return additionalAssembly.AssemblyMetadataReference;
            }

            static Assembly LoadAssembly(string path)
            {
                try
                {
                    // this allows us to load assembly from runtime if there is a newer one
                    // e.g. when we are using newer runtime
                    var assemblyName = AssemblyName.GetAssemblyName(path);
                    return Assembly.Load(assemblyName);
                }
                catch
                {
                }

                return Assembly.LoadFile(path);
            }

            static void RegisterPackage(NuGetFetcher.NuGetPackage package, bool userDefined, HashSet<MetadataReference> references)
            {
                if (package == null)
                    return;

                using (DisableMatchingAdditionalAssembliesByName())
                {
                    foreach (string library in package.Libraries)
                    {
                        var assembly = LoadAssembly(library);

                        if (userDefined)
                            NuGetNativeLibraryResolver.RegisterAssembly(assembly);

                        references.Add(RegisterAssembly(assembly));
                    }
                }

                if (userDefined)
                    NuGetNativeLibraryResolver.RegisterPath(package.NativePath);

                foreach (NuGetFetcher.NuGetPackage dependency in package.Dependencies)
                    RegisterPackage(dependency, userDefined: false, references);
            }
        }
        
        private static MemberDeclarationSyntax CreateClass(string name, IndexDefinition definition)
        {
            var statements = new List<StatementSyntax>();
            var maps = definition.Maps.ToList();
            var fieldNamesValidator = new FieldNamesValidator();
            var methodDetector = new MethodDetectorRewriter();
            var stackDepthRetriever = new StackDepthRetriever();
            var members = new SyntaxList<MemberDeclarationSyntax>();
            var maxDepthInRecursiveLinqQuery = 0;
            
            for (var i = 0; i < maps.Count; i++)
            {
                var map = maps[i];
                statements.AddRange(HandleMap(definition.SourceType, map, fieldNamesValidator, methodDetector, stackDepthRetriever, ref members));
                
                maxDepthInRecursiveLinqQuery = Math.Max(maxDepthInRecursiveLinqQuery, stackDepthRetriever.StackSize);
                stackDepthRetriever.Clear();
            }

            if (string.IsNullOrWhiteSpace(definition.Reduce) == false)
            {
                statements.Add(HandleReduce(definition.Reduce, fieldNamesValidator, methodDetector, stackDepthRetriever, out CompiledIndexField[] groupByFields));

                var groupByFieldsArray = GetArrayCreationExpression<CompiledIndexField>(
                    groupByFields,
                    (builder, field) => field.WriteTo(builder));

                statements.Add(RoslynHelper.This(nameof(AbstractStaticIndexBase.GroupByFields)).Assign(groupByFieldsArray).AsExpressionStatement());
                
                maxDepthInRecursiveLinqQuery = Math.Max(maxDepthInRecursiveLinqQuery, stackDepthRetriever.StackSize);
            }

            var fields = GetIndexedFields(definition, fieldNamesValidator);

            var outputFieldsArray = GetArrayCreationExpression<string>(
                fields,
                (builder, field) => builder.Append("\"").Append(field.Name).Append("\""));

            statements.Add(RoslynHelper.This(nameof(AbstractStaticIndexBase.OutputFields)).Assign(outputFieldsArray).AsExpressionStatement());

            var methods = methodDetector.Methods;

            statements.Add(RoslynHelper.This(nameof(AbstractStaticIndexBase.StackSizeInSelectClause)).Assign(SyntaxFactory.ParseExpression($"{maxDepthInRecursiveLinqQuery}")).AsExpressionStatement());
            
            if (methods.HasCreateField)
                statements.Add(RoslynHelper.This(nameof(AbstractStaticIndexBase.HasDynamicFields)).Assign(SyntaxFactory.LiteralExpression(SyntaxKind.TrueLiteralExpression)).AsExpressionStatement());

            if (methods.HasBoost)
                statements.Add(RoslynHelper.This(nameof(AbstractStaticIndexBase.HasBoostedFields)).Assign(SyntaxFactory.LiteralExpression(SyntaxKind.TrueLiteralExpression)).AsExpressionStatement());

            var ctor = RoslynHelper.PublicCtor(name)
                .AddBodyStatements(statements.ToArray());

            var @class = RoslynHelper.PublicClass(name);

            switch (definition.SourceType)
            {
                case IndexSourceType.Documents:
                    @class = @class
                        .WithBaseClass<StaticIndexBase>();
                    break;

                case IndexSourceType.TimeSeries:
                    @class = @class
                        .WithBaseClass<StaticTimeSeriesIndexBase>();
                    break;

                case IndexSourceType.Counters:
                    @class = @class
                        .WithBaseClass<StaticCountersIndexBase>();
                    break;

                default:
                    throw new NotSupportedException($"Not supported source type '{definition.SourceType}'.");
            }

            return @class
                .WithMembers(members.Add(ctor));
        }

        private static List<CompiledIndexField> GetIndexedFields(IndexDefinition definition, FieldNamesValidator fieldNamesValidator)
        {
            var fields = fieldNamesValidator.Fields.ToList();

            foreach (var spatialField in definition.Fields)
            {
                if (spatialField.Value.Spatial == null)
                    continue;
                if (spatialField.Value.Spatial.Strategy != Client.Documents.Indexes.Spatial.SpatialSearchStrategy.BoundingBox)
                    continue;

                fields.Remove(new SimpleField(spatialField.Key));
                fields.AddRange(new[]
                {
                    new SimpleField(spatialField.Key + "__minX"),
                    new SimpleField(spatialField.Key + "__minY"),
                    new SimpleField(spatialField.Key + "__maxX"),
                    new SimpleField(spatialField.Key + "__maxY")
                });
            }

            return fields;
        }

        private static List<StatementSyntax> HandleMap(IndexSourceType type, string map, FieldNamesValidator fieldNamesValidator, MethodDetectorRewriter methodsDetector, StackDepthRetriever stackDepthRetriever,
            ref SyntaxList<MemberDeclarationSyntax> members)
        {
            try
            {
                map = NormalizeFunction(map);
                var expression = SyntaxFactory.ParseExpression(map).NormalizeWhitespace();

                fieldNamesValidator.Validate(map, expression);
                methodsDetector.Visit(expression);
                
                stackDepthRetriever.Visit(expression);
                stackDepthRetriever.VisitMethodQuery(map);
                
                var queryExpression = expression as QueryExpressionSyntax;
                if (queryExpression != null)
                {
                    
                    switch (type)
                    {
                        case IndexSourceType.Documents:
                            return HandleSyntaxInMap(fieldNamesValidator, new MapFunctionProcessor(CollectionNameRetriever.QuerySyntax, SelectManyRewriter.QuerySyntax), queryExpression, ref members);

                        case IndexSourceType.TimeSeries:
                            return HandleSyntaxInTimeSeriesMap(fieldNamesValidator, new MapFunctionProcessor(TimeSeriesCollectionNameRetriever.QuerySyntax, SelectManyRewriter.QuerySyntax), queryExpression, ref members);

                        case IndexSourceType.Counters:
                            return HandleSyntaxInCountersMap(fieldNamesValidator, new MapFunctionProcessor(CountersCollectionNameRetriever.QuerySyntax, SelectManyRewriter.QuerySyntax), queryExpression, ref members);

                        default:
                            throw new NotSupportedException($"Not supported source type '{type}'.");
                    }
                }

                var invocationExpression = expression as InvocationExpressionSyntax;
                if (invocationExpression != null)
                {
                    switch (type)
                    {
                        case IndexSourceType.Documents:
                            return HandleSyntaxInMap(fieldNamesValidator, new MapFunctionProcessor(CollectionNameRetriever.MethodSyntax, SelectManyRewriter.MethodSyntax), invocationExpression, ref members);

                        case IndexSourceType.TimeSeries:
                            return HandleSyntaxInTimeSeriesMap(fieldNamesValidator, new MapFunctionProcessor(TimeSeriesCollectionNameRetriever.MethodSyntax, SelectManyRewriter.MethodSyntax), invocationExpression, ref members);

                        case IndexSourceType.Counters:
                            return HandleSyntaxInCountersMap(fieldNamesValidator, new MapFunctionProcessor(CountersCollectionNameRetriever.MethodSyntax, SelectManyRewriter.MethodSyntax), invocationExpression, ref members);

                        default:
                            throw new NotSupportedException($"Not supported source type '{type}'.");
                    }
                }

                throw new InvalidOperationException("Not supported expression type.");
            }
            catch (Exception ex)
            {
                throw new IndexCompilationException(ex.Message, ex)
                {
                    IndexDefinitionProperty = nameof(IndexDefinition.Maps),
                    ProblematicText = map
                };
            }
        }

        private static StatementSyntax HandleReduce(string reduce, FieldNamesValidator fieldNamesValidator, MethodDetectorRewriter methodsDetector, StackDepthRetriever stackDepthRetriever, out CompiledIndexField[] groupByFields)
        {
            try
            {
                reduce = NormalizeFunction(reduce);
                var expression = SyntaxFactory.ParseExpression(reduce).NormalizeWhitespace();
                fieldNamesValidator?.Validate(reduce, expression);
                methodsDetector.Visit(expression);
                
                stackDepthRetriever.Visit(expression);
                stackDepthRetriever.VisitMethodQuery(reduce);
                
                StatementSyntax result;

                switch (expression)
                {
                    case QueryExpressionSyntax queryExpression:
                        result = HandleSyntaxInReduce(
                            new ReduceFunctionProcessor(
                                ResultsVariableNameRewriter.QuerySyntax,
                                GroupByFieldsRetriever.QuerySyntax,
                                SelectManyRewriter.QuerySyntax),
                            MethodsInGroupByValidator.QuerySyntaxValidator,
                            queryExpression, out groupByFields);
                        break;

                    case InvocationExpressionSyntax invocationExpression:
                        result = HandleSyntaxInReduce(
                            new ReduceFunctionProcessor(
                                ResultsVariableNameRewriter.MethodSyntax,
                                GroupByFieldsRetriever.MethodSyntax,
                                SelectManyRewriter.MethodSyntax),
                            MethodsInGroupByValidator.MethodSyntaxValidator,
                            invocationExpression, out groupByFields);
                        break;

                    default:
                        throw new InvalidOperationException("Not supported expression type.");
                }

                if (groupByFields == null)
                {
                    throw new InvalidOperationException("Reduce function must contain a group by expression.");
                }

                foreach (var groupByField in groupByFields)
                {
                    if (fieldNamesValidator?.Fields.Contains(groupByField) == false)
                    {
                        throw new InvalidOperationException($"Group by field '{groupByField.Name}' was not found on the list of index fields ({string.Join(", ", fieldNamesValidator.Fields.Select(x => x.Name))})");
                    }
                }

                return result;
            }
            catch (Exception ex)
            {
                throw new IndexCompilationException(ex.Message, ex)
                {
                    IndexDefinitionProperty = nameof(IndexDefinition.Reduce),
                    ProblematicText = reduce
                };
            }
        }

        private static List<StatementSyntax> HandleSyntaxInCountersMap(FieldNamesValidator fieldValidator, MapFunctionProcessor mapRewriter, ExpressionSyntax expression,
            ref SyntaxList<MemberDeclarationSyntax> members)
        {
            var (results, mapExpression) = HandleSyntaxInMapBase(fieldValidator, mapRewriter, expression, ref members, identifier: "counters");

            var collectionRetriever = (CollectionNameRetrieverBase)mapRewriter.CollectionRetriever;

            var collections = collectionRetriever.Collections?.ToArray()
                ?? new CollectionNameRetrieverBase.Collection[] { new CollectionNameRetrieverBase.Collection(Constants.Documents.Collections.AllDocumentsCollection, Constants.Counters.All) };

            foreach (var c in collections)
            {
                var collectionName = c.CollectionName;
                if (string.IsNullOrWhiteSpace(collectionName))
                    throw new InvalidOperationException("Collection name cannot be null or whitespace.");

                var collection = SyntaxFactory.LiteralExpression(SyntaxKind.StringLiteralExpression, SyntaxFactory.Literal(collectionName));

                var counterName = c.ItemName;
                if (string.IsNullOrWhiteSpace(counterName))
                    counterName = Constants.Counters.All;

                var counter = SyntaxFactory.LiteralExpression(SyntaxKind.StringLiteralExpression, SyntaxFactory.Literal(counterName));

                results.Add(RoslynHelper.This(nameof(StaticCountersIndexBase.AddMap)).Invoke(collection, counter, mapExpression).AsExpressionStatement()); // this.AddMap("Users", "Likes", counters => from counter in counters ... )

                if (mapRewriter.ReferencedCollections != null)
                {
                    foreach (var referencedCollection in mapRewriter.ReferencedCollections)
                    {
                        var rc = SyntaxFactory.LiteralExpression(SyntaxKind.StringLiteralExpression, SyntaxFactory.Literal(referencedCollection));
                        results.Add(RoslynHelper.This(nameof(StaticCountersIndexBase.AddReferencedCollection)).Invoke(collection, rc).AsExpressionStatement());
                    }
                }

                if (mapRewriter.HasLoadCompareExchangeValue)
                    results.Add(RoslynHelper.This(nameof(StaticIndexBase.AddCompareExchangeReferenceToCollection)).Invoke(collection).AsExpressionStatement());
            }

            return results;
        }

        private static List<StatementSyntax> HandleSyntaxInTimeSeriesMap(FieldNamesValidator fieldValidator, MapFunctionProcessor mapRewriter, ExpressionSyntax expression,
            ref SyntaxList<MemberDeclarationSyntax> members)
        {
            var (results, mapExpression) = HandleSyntaxInMapBase(fieldValidator, mapRewriter, expression, ref members, identifier: "timeSeries");

            var collectionRetriever = (CollectionNameRetrieverBase)mapRewriter.CollectionRetriever;

            var collections = collectionRetriever.Collections?.ToArray()
                ?? new CollectionNameRetrieverBase.Collection[] { new CollectionNameRetrieverBase.Collection(Constants.Documents.Collections.AllDocumentsCollection, Constants.TimeSeries.All) };

            foreach (var c in collections)
            {
                var collectionName = c.CollectionName;
                if (string.IsNullOrWhiteSpace(collectionName))
                    throw new InvalidOperationException("Collection name cannot be null or whitespace.");

                var collection = SyntaxFactory.LiteralExpression(SyntaxKind.StringLiteralExpression, SyntaxFactory.Literal(collectionName));

                var timeSeriesName = c.ItemName;
                if (string.IsNullOrWhiteSpace(timeSeriesName))
                    timeSeriesName = Constants.TimeSeries.All;

                var timeSeries = SyntaxFactory.LiteralExpression(SyntaxKind.StringLiteralExpression, SyntaxFactory.Literal(timeSeriesName));

                results.Add(RoslynHelper.This(nameof(StaticTimeSeriesIndexBase.AddMap)).Invoke(collection, timeSeries, mapExpression).AsExpressionStatement()); // this.AddMap("Users", "HeartBeat", timeSeries => from ts in timeSeries ... )

                if (mapRewriter.ReferencedCollections != null)
                {
                    foreach (var referencedCollection in mapRewriter.ReferencedCollections)
                    {
                        var rc = SyntaxFactory.LiteralExpression(SyntaxKind.StringLiteralExpression, SyntaxFactory.Literal(referencedCollection));
                        results.Add(RoslynHelper.This(nameof(StaticTimeSeriesIndexBase.AddReferencedCollection)).Invoke(collection, rc).AsExpressionStatement());
                    }
                }

                if (mapRewriter.HasLoadCompareExchangeValue)
                    results.Add(RoslynHelper.This(nameof(StaticIndexBase.AddCompareExchangeReferenceToCollection)).Invoke(collection).AsExpressionStatement());
            }

            return results;
        }

        private static List<StatementSyntax> HandleSyntaxInMap(FieldNamesValidator fieldValidator, MapFunctionProcessor mapRewriter, ExpressionSyntax expression,
            ref SyntaxList<MemberDeclarationSyntax> members)
        {
            var (results, mapExpression) = HandleSyntaxInMapBase(fieldValidator, mapRewriter, expression, ref members, identifier: "docs");

            var collectionRetriever = (CollectionNameRetriever)mapRewriter.CollectionRetriever;
            var collectionNames = collectionRetriever.CollectionNames ?? new[] { Constants.Documents.Collections.AllDocumentsCollection };

            foreach (var cName in collectionNames)
            {
                var collectionName = string.IsNullOrWhiteSpace(cName)
                    ? Constants.Documents.Collections.AllDocumentsCollection
                    : cName;

                var collection = SyntaxFactory.LiteralExpression(SyntaxKind.StringLiteralExpression, SyntaxFactory.Literal(collectionName));

                results.Add(RoslynHelper.This(nameof(StaticIndexBase.AddMap)).Invoke(collection, mapExpression).AsExpressionStatement()); // this.AddMap("Users", docs => from doc in docs ... )

                if (mapRewriter.ReferencedCollections != null)
                {
                    foreach (var referencedCollection in mapRewriter.ReferencedCollections)
                    {
                        var rc = SyntaxFactory.LiteralExpression(SyntaxKind.StringLiteralExpression, SyntaxFactory.Literal(referencedCollection));
                        results.Add(RoslynHelper.This(nameof(StaticIndexBase.AddReferencedCollection)).Invoke(collection, rc).AsExpressionStatement());
                    }
                }

                if (mapRewriter.HasLoadCompareExchangeValue)
                    results.Add(RoslynHelper.This(nameof(StaticIndexBase.AddCompareExchangeReferenceToCollection)).Invoke(collection).AsExpressionStatement());
            }

            return results;
        }

        private static (List<StatementSyntax> Results, ExpressionSyntax MapExpression) HandleSyntaxInMapBase(FieldNamesValidator fieldValidator, MapFunctionProcessor mapRewriter, ExpressionSyntax expression,
            ref SyntaxList<MemberDeclarationSyntax> members, string identifier)
        {
            var rewrittenExpression = (CSharpSyntaxNode)mapRewriter.Visit(expression);

            StatementSyntax optimized = null;
            try
            {
                var visitor = new RavenLinqOptimizer(fieldValidator);
                optimized = visitor.Visit(new RavenLinqPrettifier().Visit(rewrittenExpression)) as StatementSyntax;
            }
            catch (NotSupportedException)
            {
                // there are certain patterns we aren't optimizing, that is fine
            }

            var results = new List<StatementSyntax>();
            ExpressionSyntax mapExpression;

            if (optimized != null)
            {
                var method = SyntaxFactory.MethodDeclaration(SyntaxFactory.IdentifierName("IEnumerable"), SyntaxFactory.Identifier("Map_" + members.Count))
                    .WithParameterList(
                        SyntaxFactory.ParameterList(SyntaxFactory.SingletonSeparatedList(
                            SyntaxFactory.Parameter(SyntaxFactory.Identifier(identifier))
                                .WithType(
                                    SyntaxFactory.GenericName("IEnumerable")
                                    .WithTypeArgumentList(
                                        SyntaxFactory.TypeArgumentList(
                                            SyntaxFactory.SingletonSeparatedList<TypeSyntax>(SyntaxFactory.IdentifierName("dynamic"))
                                            )
                                        )
                                )
                            ))
                    )
                    .WithBody(SyntaxFactory.Block().AddStatements(optimized));

                members = members.Add(method);

                mapExpression = RoslynHelper.This(method.Identifier.Text);
            }
            else
            {
                //This is unoptimized case. We will scan C# code is manner thisMAX.[...]...doc;
                mapExpression = SyntaxFactory.SimpleLambdaExpression(SyntaxFactory.Parameter(SyntaxFactory.Identifier(identifier)), rewrittenExpression);
            }

            return (results, mapExpression);
        }

        private static StatementSyntax HandleSyntaxInReduce(ReduceFunctionProcessor reduceFunctionProcessor, MethodsInGroupByValidator methodsInGroupByValidator,
            ExpressionSyntax expression, out CompiledIndexField[] groupByFields)
        {
            var rewrittenExpression = (CSharpSyntaxNode)reduceFunctionProcessor.Visit(expression);

            var reducingFunction =
                SyntaxFactory.SimpleLambdaExpression(
                    SyntaxFactory.Parameter(SyntaxFactory.Identifier(ResultsVariableNameRewriter.ResultsVariable)),
                    rewrittenExpression);

            methodsInGroupByValidator.Start(expression);

            groupByFields = reduceFunctionProcessor.GroupByFields;

            return RoslynHelper.This(nameof(StaticIndexBase.Reduce)).Assign(reducingFunction).AsExpressionStatement();
        }

        private static ArrayCreationExpressionSyntax GetArrayCreationExpression<T>(IEnumerable<CompiledIndexField> items, Action<StringBuilder, CompiledIndexField> write)
        {
            var sb = new StringBuilder();
            sb.Append("new ");
            sb.Append(typeof(T).FullName);
            sb.Append("[] {");
            var first = true;
            foreach (var item in items)
            {
                if (first == false)
                    sb.Append(",");

                first = false;

                write(sb, item);
            }
            sb.Append("}");

            return (ArrayCreationExpressionSyntax)SyntaxFactory.ParseExpression(sb.ToString());
        }

        private static string GetCSharpSafeName(string name)
        {
            return $"{IndexNamePrefix}{Regex.Replace(name, @"[^\w\d]", "_")}";
        }

        private static string NormalizeFunction(string function)
        {
            return function?.Trim().TrimEnd(';');
        }

        private class CompilationResult
        {
            public Type Type { get; set; }
            public string Code { get; set; }
        }

        public class IndexMethods
        {
            public bool HasLoadDocument { get; set; }

            public bool HasTransformWith { get; set; }

            public bool HasGroupBy { get; set; }

            public bool HasInclude { get; set; }

            public bool HasCreateField { get; set; }

            public bool HasBoost { get; set; }
        }

        private class AdditionalAssemblyServerSide
        {
            public AdditionalAssemblyServerSide(AssemblyName name, Assembly assembly, MetadataReference reference, AdditionalAssemblyType type)
            {
                AssemblyName = name ?? throw new ArgumentNullException(nameof(name));
                Assembly = assembly ?? throw new ArgumentNullException(nameof(assembly));
                AssemblyMetadataReference = reference ?? throw new ArgumentNullException(nameof(reference));
                AssemblyType = type;
            }

            public AssemblyName AssemblyName { get; }
            public Assembly Assembly { get; }
            public MetadataReference AssemblyMetadataReference { get; }
            public AdditionalAssemblyType AssemblyType { get; }
        }

        public enum AdditionalAssemblyType
        {
            BaseDirectory,
            Package
        }
    }
}<|MERGE_RESOLUTION|>--- conflicted
+++ resolved
@@ -155,11 +155,7 @@
             CreateMetadataReferenceFromAssembly(typeof(IPAddress).Assembly)
         };
 
-<<<<<<< HEAD
-        public static unsafe MetadataReference CreateMetadataReferenceFromAssembly(Assembly assembly)
-=======
         private static unsafe MetadataReference CreateMetadataReferenceFromAssembly(Assembly assembly)
->>>>>>> 5ffb7416
         {
             assembly.TryGetRawMetadata(out var blob, out var length);
             var moduleMetadata = ModuleMetadata.CreateFromMetadata((IntPtr)blob, length);
