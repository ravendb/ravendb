//-----------------------------------------------------------------------
// <copyright file="ExpiredDocumentsCleaner.cs" company="Hibernating Rhinos LTD">
//     Copyright (c) Hibernating Rhinos LTD. All rights reserved.
// </copyright>
//-----------------------------------------------------------------------

using System;
using System.Collections.Generic;
using System.Diagnostics;
using System.Globalization;
using System.Net;
using System.Threading.Tasks;
using Raven.Client;
using Raven.Client.Documents;
<<<<<<< HEAD
using Raven.Client.Server.Expiration;
using Raven.Server.Json;
=======
using Raven.Client.Server.expiration;
using Raven.Server.Background;
>>>>>>> f19f1a5a
using Raven.Server.ServerWide.Context;
using Sparrow.Json;
using Sparrow.Logging;
using Voron;

namespace Raven.Server.Documents.Expiration
{
    public class ExpiredDocumentsCleaner : BackgroundWorkBase
    {
        private readonly DocumentDatabase _database;
        private readonly TimeSpan _period;

        private const string DocumentsByExpiration = "DocumentsByExpiration";

        public ExpirationConfiguration Configuration { get; }

        private ExpiredDocumentsCleaner(DocumentDatabase database, ExpirationConfiguration configuration) : base(database.Name, database.DatabaseShutdown)
        {
            Configuration = configuration;
            _database = database;

            var deleteFrequencyInSeconds = configuration.DeleteFrequencySeconds ?? 60;
            if (Logger.IsInfoEnabled)
                Logger.Info($"Initialized expired document cleaner, will check for expired documents every {deleteFrequencyInSeconds} seconds");

            _period = TimeSpan.FromSeconds(deleteFrequencyInSeconds);
        }

        public static ExpiredDocumentsCleaner LoadConfigurations(DocumentDatabase database, DatabaseRecord dbRecord, ExpiredDocumentsCleaner expiredDocumentsCleaner)
        {
            try
            {
                if (dbRecord.Expiration == null)
                {
                    expiredDocumentsCleaner?.Dispose();
                    return null;
                }
                if (dbRecord.Expiration.Equals(expiredDocumentsCleaner?.Configuration))
                    return expiredDocumentsCleaner;
                expiredDocumentsCleaner?.Dispose();
                if (dbRecord.Expiration.Active == false)
                    return null;

<<<<<<< HEAD
                return new ExpiredDocumentsCleaner(database, dbRecord.Expiration);
=======
                var cleaner = new ExpiredDocumentsCleaner(database, dbRecord.ExpirationConfiguration);

                cleaner.Start();

                return cleaner;
>>>>>>> f19f1a5a
            }
            catch (Exception e)
            {
                //TODO: Raise alert, or maybe handle this via a db load error that can be turned off with 
                //TODO: a config

                var logger = LoggingSource.Instance.GetLogger<ExpiredDocumentsCleaner>(database.Name);

                if (logger.IsOperationsEnabled)
                    logger.Operations("Cannot enable expired documents cleaner as the configuration record is not valid.", e);

                return null;
            }
        }

        protected override async Task DoWork()
        {
            await WaitOrThrowOperationCanceled(_period);

            await CleanupExpiredDocs();
        }

        internal async Task CleanupExpiredDocs()
        {
            var currentTime = _database.Time.GetUtcNow();
            var currentTicks = currentTime.Ticks;

            try
            {
                if (Logger.IsInfoEnabled)
                    Logger.Info("Trying to find expired documents to delete");
                
                DocumentsOperationContext context;
                using (_database.DocumentsStorage.ContextPool.AllocateOperationContext(out context))
                {
                    using (var tx = context.OpenReadTransaction())
                    {
                        var expirationTree = tx.InnerTransaction.CreateTree(DocumentsByExpiration);

                        Dictionary<Slice, List<(Slice LoweredKey, LazyStringValue Key)>> expired;
                        Stopwatch duration;

                        using (var it = expirationTree.Iterate(false))
                        {
                            if (it.Seek(Slices.BeforeAllKeys) == false)
                                return;

                            expired = new Dictionary<Slice, List<(Slice LoweredKey, LazyStringValue Key)>>();
                            duration = Stopwatch.StartNew();

                            do
                            {
                                var entryTicks = it.CurrentKey.CreateReader().ReadBigEndianInt64();
                                if (entryTicks >= currentTicks)
                                    return;

                                var ticksAsSlice = it.CurrentKey.Clone(tx.InnerTransaction.Allocator);

                                var expiredDocs = new List<(Slice LoweredKey, LazyStringValue Key)>();

                                expired.Add(ticksAsSlice, expiredDocs);

                                using (var multiIt = expirationTree.MultiRead(it.CurrentKey))
                                {
                                    if (multiIt.Seek(Slices.BeforeAllKeys))
                                    {
                                        do
                                        {
                                            if (CancellationToken.IsCancellationRequested)
                                                return;

                                            var clonedKey = multiIt.CurrentKey.Clone(tx.InnerTransaction.Allocator);

                                            var document = _database.DocumentsStorage.Get(context, clonedKey);
                                            if (document == null)
                                            {
                                                expiredDocs.Add((clonedKey, null));
                                                continue;
                                            }

                                            // Validate that the expiration value in metadata is still the same.
                                            // We have to check this as the user can update this valud.
                                            string expirationDate;
                                            BlittableJsonReaderObject metadata;
                                            if (document.Data.TryGet(Constants.Documents.Metadata.Key, out metadata) == false ||
                                                metadata.TryGet(Constants.Documents.Expiration.ExpirationDate, out expirationDate) == false)
                                                continue;

                                            DateTime date;
                                            if (DateTime.TryParseExact(expirationDate, "O", CultureInfo.InvariantCulture, DateTimeStyles.RoundtripKind,
                                                    out date) == false)
                                                continue;

                                            if (currentTime < date)
                                                continue;

                                            expiredDocs.Add((clonedKey, document.Key));

                                        } while (multiIt.MoveNext());
                                    }
                                }

                            } while (it.MoveNext());
                        }

                        var command = new DeleteExpiredDocumentsCommand(expired, _database, Logger);

                        await _database.TxMerger.Enqueue(command);

                        if (Logger.IsInfoEnabled)
                            Logger.Info($"Successfully deleted {command.DeletionCount:#,#;;0} documents in {duration.ElapsedMilliseconds:#,#;;0} ms.");
                    }
                }
            }
            catch (Exception e)
            {
                if (Logger.IsOperationsEnabled)
                    Logger.Operations($"Failed to delete expired documents on {_database.Name} which are older than {currentTime}", e);
            }
        }

        public unsafe void Put(DocumentsOperationContext context,
            Slice loweredKey, BlittableJsonReaderObject document)
        {
            string expirationDate;
            BlittableJsonReaderObject metadata;
            if (document.TryGet(Constants.Documents.Metadata.Key, out metadata) == false ||
                metadata.TryGet(Constants.Documents.Expiration.ExpirationDate, out expirationDate) == false)
                return;

            DateTime date;
            if (DateTime.TryParseExact(expirationDate, "O", CultureInfo.InvariantCulture, DateTimeStyles.RoundtripKind, out date) == false)
                throw new InvalidOperationException($"The expiration date format is not valid: '{expirationDate}'. Use the following format: {_database.Time.GetUtcNow().ToString("O")}");

            // We explicitly enable adding documents that have already been expired, we have to, because if the time lag is short, it is possible
            // that we add a document that expire in 1 second, but by the time we process it, it already expired. The user did nothing wrong here
            // and we'll use the normal cleanup routine to clean things up later.

            var ticksBigEndian = IPAddress.HostToNetworkOrder(date.Ticks);

            var tree = context.Transaction.InnerTransaction.CreateTree(DocumentsByExpiration);
            Slice ticksSlice;
            using (Slice.External(context.Allocator, (byte*) &ticksBigEndian, sizeof(long), out ticksSlice))
                tree.MultiAdd(ticksSlice, loweredKey);
        }

        private class DeleteExpiredDocumentsCommand : TransactionOperationsMerger.MergedTransactionCommand
        {
            private readonly Dictionary<Slice, List<(Slice LoweredKey, LazyStringValue Key)>> _expired;
            private readonly DocumentDatabase _database;
            private readonly Logger _logger;

            public int DeletionCount;

            public DeleteExpiredDocumentsCommand(Dictionary<Slice, List<(Slice LoweredKey, LazyStringValue Key)>> expired, DocumentDatabase database, Logger logger)
            {
                _expired = expired;
                _database = database;
                _logger = logger;
            }

            public override int Execute(DocumentsOperationContext context)
            {
                var expirationTree = context.Transaction.InnerTransaction.CreateTree(DocumentsByExpiration);

                foreach (var expired in _expired)
                {
                    foreach (var ids in expired.Value)
                    {
                        if (ids.Key != null)
                        {
                            var deleted = _database.DocumentsStorage.Delete(context, ids.LoweredKey, ids.Key, expectedEtag: null);

                            if (_logger.IsInfoEnabled && deleted == null)
                                _logger.Info($"Tried to delete expired document '{ids.Key}' but document was not found.");

                            DeletionCount++;
                        }

                        expirationTree.MultiDelete(expired.Key, ids.LoweredKey);
                    }
                }

                return DeletionCount;
            }
        }
    }
}<|MERGE_RESOLUTION|>--- conflicted
+++ resolved
@@ -12,13 +12,9 @@
 using System.Threading.Tasks;
 using Raven.Client;
 using Raven.Client.Documents;
-<<<<<<< HEAD
 using Raven.Client.Server.Expiration;
 using Raven.Server.Json;
-=======
-using Raven.Client.Server.expiration;
 using Raven.Server.Background;
->>>>>>> f19f1a5a
 using Raven.Server.ServerWide.Context;
 using Sparrow.Json;
 using Sparrow.Logging;
@@ -62,15 +58,9 @@
                 if (dbRecord.Expiration.Active == false)
                     return null;
 
-<<<<<<< HEAD
-                return new ExpiredDocumentsCleaner(database, dbRecord.Expiration);
-=======
-                var cleaner = new ExpiredDocumentsCleaner(database, dbRecord.ExpirationConfiguration);
-
+                var cleaner = new ExpiredDocumentsCleaner(database, dbRecord.Expiration);
                 cleaner.Start();
-
                 return cleaner;
->>>>>>> f19f1a5a
             }
             catch (Exception e)
             {
