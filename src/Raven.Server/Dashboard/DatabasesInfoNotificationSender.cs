﻿using System;
using System.Collections.Generic;
using System.Threading;
using System.Threading.Tasks;
using Raven.Client.Util;
using Raven.Server.Background;
using Raven.Server.NotificationCenter;
using Raven.Server.ServerWide;
<<<<<<< HEAD
using Raven.Server.ServerWide.Context;
using Raven.Server.Storage;
using Raven.Server.Utils;
using Sparrow;
=======
>>>>>>> 6f1a706a
using Sparrow.Collections;

namespace Raven.Server.Dashboard
{
    public class DatabasesInfoNotificationSender : BackgroundWorkBase
    {
        private readonly ServerStore _serverStore;
        private readonly ConcurrentSet<ConnectedWatcher> _watchers;
        private readonly TimeSpan _notificationsThrottle;
        private DateTime _lastSentNotification = DateTime.MinValue;

        public DatabasesInfoNotificationSender(string resourceName, ServerStore serverStore,
            ConcurrentSet<ConnectedWatcher> watchers, TimeSpan notificationsThrottle, CancellationToken shutdown)
            : base(resourceName, shutdown)
        {
            _serverStore = serverStore;
            _watchers = watchers;
            _notificationsThrottle = notificationsThrottle;
        }

        protected override async Task DoWork()
        {
            var now = SystemTime.UtcNow;
            var timeSpan = now - _lastSentNotification;
            if (timeSpan < _notificationsThrottle)
            {
                await WaitOrThrowOperationCanceled(_notificationsThrottle - timeSpan);
            }

            try
            {
                if (CancellationToken.IsCancellationRequested)
                    return;

                if (_watchers.Count == 0)
                    return;

                var databasesInfo = new List<AbstractDashboardNotification>();

                foreach (var item in DatabasesInfoRetriever.FetchDatabasesInfo(_serverStore, null, Cts.Token))
                {
                    databasesInfo.Add(item);
                }

                foreach (var watcher in _watchers)
                {
                    foreach (var info in databasesInfo)
                    {
                        if (watcher.Filter != null)
                        {
                            var asJson = info.ToJsonWithFilter(watcher.Filter);
                            if (asJson != null)
                            {
                                watcher.NotificationsQueue.Enqueue(asJson);
                            }
                        }
                        else
                        {
                            // serialize to avoid race conditions
                            // please notice we call ToJson inside a loop since DynamicJsonValue is not thread-safe
                            watcher.NotificationsQueue.Enqueue(info.ToJson());
                        }
                    }
                }
            }
            finally
            {
                _lastSentNotification = SystemTime.UtcNow;
            }
        }
<<<<<<< HEAD

        private static readonly ConcurrentDictionary<string, DatabaseInfoCache> CachedDatabaseInfo =
            new ConcurrentDictionary<string, DatabaseInfoCache>(StringComparer.OrdinalIgnoreCase);

        private class DatabaseInfoCache
        {
            public long Hash;
            public DatabaseInfoItem Item;
            public List<Client.ServerWide.Operations.MountPointUsage> MountPoints = new List<Client.ServerWide.Operations.MountPointUsage>();
            public DateTime NextDiskSpaceCheck;
        }

        private static SystemInfoCache CachedSystemInfo = new SystemInfoCache();

        private class SystemInfoCache
        {
            public long Hash;
            public List<Client.ServerWide.Operations.MountPointUsage> MountPoints = new List<Client.ServerWide.Operations.MountPointUsage>();
            public DateTime NextDiskSpaceCheck;
        }

        public static IEnumerable<AbstractDashboardNotification> FetchDatabasesInfo(ServerStore serverStore, Func<string, bool> isValidFor, CancellationTokenSource cts)
        {
            var databasesInfo = new DatabasesInfo();
            var indexingSpeed = new IndexingSpeed();
            var trafficWatch = new TrafficWatch();
            var drivesUsage = new DrivesUsage();

            trafficWatch.AverageRequestDuration = serverStore.Server.Metrics.Requests.AverageDuration.GetRate();

            using (serverStore.ContextPool.AllocateOperationContext(out TransactionOperationContext context))
            using (context.OpenReadTransaction())
            {
                // 1. Fetch databases info
                foreach (var rawDatabase in serverStore.Cluster.GetAllRawDatabases(context).SelectMany(r=>r.AsShardsOrNormal()))
                {
                    var databaseName = rawDatabase.DatabaseName;
                    if (cts.IsCancellationRequested)
                        yield break;

                    if (isValidFor != null && isValidFor(ShardHelper.ToDatabaseName(databaseName)) == false)
                        continue;

                    if (serverStore.DatabasesLandlord.DatabasesCache.TryGetValue(databaseName, out var databaseTask) == false)
                    {
                        // database does not exist on this server, is offline or disabled
                        SetOfflineDatabaseInfo(serverStore, context, databaseName, databasesInfo, drivesUsage, disabled: DatabasesLandlord.IsDatabaseDisabled(rawDatabase.Raw));
                        continue;
                    }

                    try
                    {
                        var databaseOnline = IsDatabaseOnline(databaseTask, out var database);
                        if (databaseOnline == false)
                        {
                            SetOfflineDatabaseInfo(serverStore, context, databaseName, databasesInfo, drivesUsage, disabled: false);
                            continue;
                        }

                        var indexingSpeedItem = new IndexingSpeedItem
                        {
                            Database = database.Name,
                            IndexedPerSecond = database.Metrics.MapIndexes.IndexedPerSec.OneSecondRate,
                            MappedPerSecond = database.Metrics.MapReduceIndexes.MappedPerSec.OneSecondRate,
                            ReducedPerSecond = database.Metrics.MapReduceIndexes.ReducedPerSec.OneSecondRate
                        };
                        indexingSpeed.Items.Add(indexingSpeedItem);

                        var replicationFactor = GetReplicationFactor(rawDatabase.Raw);
                        var documentsStorage = database.DocumentsStorage;
                        var indexStorage = database.IndexStore;


                        var trafficWatchItem = new TrafficWatchItem
                        {
                            Database = database.Name,
                            RequestsPerSecond = (int)database.Metrics.Requests.RequestsPerSec.OneSecondRate,
                            AverageRequestDuration = database.Metrics.Requests.AverageDuration.GetRate(),
                            DocumentWritesPerSecond = (int)database.Metrics.Docs.PutsPerSec.OneSecondRate,
                            AttachmentWritesPerSecond = (int)database.Metrics.Attachments.PutsPerSec.OneSecondRate,
                            CounterWritesPerSecond = (int)database.Metrics.Counters.PutsPerSec.OneSecondRate,
                            TimeSeriesWritesPerSecond = (int)database.Metrics.TimeSeries.PutsPerSec.OneSecondRate,
                            DocumentsWriteBytesPerSecond = database.Metrics.Docs.BytesPutsPerSec.OneSecondRate,
                            AttachmentsWriteBytesPerSecond = database.Metrics.Attachments.BytesPutsPerSec.OneSecondRate,
                            CountersWriteBytesPerSecond = database.Metrics.Counters.BytesPutsPerSec.OneSecondRate,
                            TimeSeriesWriteBytesPerSecond = database.Metrics.TimeSeries.BytesPutsPerSec.OneSecondRate
                        };
                        trafficWatch.Items.Add(trafficWatchItem);

                        var currentEnvironmentsHash = database.GetEnvironmentsHash();
                        if (CachedDatabaseInfo.TryGetValue(database.Name, out var item) && item.Hash == currentEnvironmentsHash)
                        {
                            databasesInfo.Items.Add(item.Item);

                            if (item.NextDiskSpaceCheck < SystemTime.UtcNow)
                            {
                                item.MountPoints = new List<Client.ServerWide.Operations.MountPointUsage>();
                                DiskUsageCheck(item, database, drivesUsage, cts);
                            }
                            else
                            {
                                foreach (var cachedMountPoint in item.MountPoints)
                                {
                                    UpdateMountPoint(database.Configuration.Storage, cachedMountPoint, database.Name, drivesUsage);
                                }
                            }
                        }
                        else
                        {
                            using (documentsStorage.ContextPool.AllocateOperationContext(out DocumentsOperationContext documentsContext))
                            using (documentsContext.OpenReadTransaction())
                            {
                                var databaseInfoItem = new DatabaseInfoItem
                                {
                                    Database = database.Name,
                                    DocumentsCount = documentsStorage.GetNumberOfDocuments(documentsContext),
                                    IndexesCount = database.IndexStore.Count,
                                    AlertsCount = database.NotificationCenter.GetAlertCount(),
                                    ReplicationFactor = replicationFactor,
                                    ErroredIndexesCount = indexStorage.GetIndexes().Count(index => index.GetErrorCount() > 0),
                                    Online = true
                                };
                                databasesInfo.Items.Add(databaseInfoItem);
                                CachedDatabaseInfo[database.Name] = item = new DatabaseInfoCache
                                {
                                    Hash = currentEnvironmentsHash,
                                    Item = databaseInfoItem
                                };
                            }

                            DiskUsageCheck(item, database, drivesUsage, cts);
                        }
                    }
                    catch (Exception)
                    {
                        SetOfflineDatabaseInfo(serverStore, context, databaseName, databasesInfo, drivesUsage, disabled: false);
                    }
                }

                // 2. Fetch <system> info 
                if (isValidFor == null)
                {
                    var currentSystemHash = serverStore._env.CurrentReadTransactionId;
                    var cachedSystemInfoCopy = CachedSystemInfo;

                    if (currentSystemHash != cachedSystemInfoCopy.Hash || cachedSystemInfoCopy.NextDiskSpaceCheck < SystemTime.UtcNow)
                    {
                        var systemInfo = new SystemInfoCache()
                        {
                            Hash = currentSystemHash,
                            NextDiskSpaceCheck = SystemTime.UtcNow.AddSeconds(30),
                            MountPoints = new List<Client.ServerWide.Operations.MountPointUsage>()
                        };

                        // Get new data 
                        var systemEnv = new StorageEnvironmentWithType("<System>", StorageEnvironmentWithType.StorageEnvironmentType.System, serverStore._env);
                        var systemMountPoints = ServerStore.GetMountPointUsageDetailsFor(systemEnv, includeTempBuffers: true);

                        foreach (var systemPoint in systemMountPoints)
                        {
                            UpdateMountPoint(serverStore.Configuration.Storage, systemPoint, "<System>", drivesUsage);
                            systemInfo.MountPoints.Add(systemPoint);
                        }

                        // Update the cache
                        Interlocked.Exchange(ref CachedSystemInfo, systemInfo);
                    }
                    else
                    {
                        // Use existing data
                        foreach (var systemPoint in cachedSystemInfoCopy.MountPoints)
                        {
                            UpdateMountPoint(serverStore.Configuration.Storage, systemPoint, "<System>", drivesUsage);
                        }
                    }
                }
            }

            yield return databasesInfo;
            yield return indexingSpeed;
            yield return trafficWatch;
            yield return drivesUsage;
        }

        private static void DiskUsageCheck(DatabaseInfoCache item, DocumentDatabase database, DrivesUsage drivesUsage, CancellationTokenSource cts)
        {
            foreach (var mountPointUsage in database.GetMountPointsUsage(includeTempBuffers: true))
            {
                if (cts.IsCancellationRequested)
                    return;

                UpdateMountPoint(database.Configuration.Storage, mountPointUsage, database.Name, drivesUsage);
                item.MountPoints.Add(mountPointUsage);
            }

            item.NextDiskSpaceCheck = SystemTime.UtcNow.AddSeconds(30);
        }

        private static void UpdateMountPoint(StorageConfiguration storageConfiguration, Client.ServerWide.Operations.MountPointUsage mountPointUsage,
            string databaseName, DrivesUsage drivesUsage)
        {
            var mountPoint = mountPointUsage.DiskSpaceResult.DriveName;
            var usage = drivesUsage.Items.FirstOrDefault(x => x.MountPoint == mountPoint);
            if (usage == null)
            {
                usage = new MountPointUsage
                {
                    MountPoint = mountPoint,
                };
                drivesUsage.Items.Add(usage);
            }

            usage.VolumeLabel = mountPointUsage.DiskSpaceResult.VolumeLabel;
            usage.FreeSpace = mountPointUsage.DiskSpaceResult.TotalFreeSpaceInBytes;
            usage.TotalCapacity = mountPointUsage.DiskSpaceResult.TotalSizeInBytes;
            usage.IsLowSpace = StorageSpaceMonitor.IsLowSpace(new Size(usage.FreeSpace, SizeUnit.Bytes), new Size(usage.TotalCapacity, SizeUnit.Bytes), storageConfiguration, out string _);

            var existingDatabaseUsage = usage.Items.FirstOrDefault(x => x.Database == databaseName);
            if (existingDatabaseUsage == null)
            {
                existingDatabaseUsage = new DatabaseDiskUsage
                {
                    Database = databaseName
                };
                usage.Items.Add(existingDatabaseUsage);
            }

            existingDatabaseUsage.Size += mountPointUsage.UsedSpace;
            existingDatabaseUsage.TempBuffersSize += mountPointUsage.UsedSpaceByTempBuffers;
        }

        private static void SetOfflineDatabaseInfo(
            ServerStore serverStore,
            TransactionOperationContext context,
            string databaseName,
            DatabasesInfo existingDatabasesInfo,
            DrivesUsage existingDrivesUsage,
            bool disabled)
        {
            using (var databaseRecord = serverStore.Cluster.ReadRawDatabaseRecord(context, databaseName))
            {
                if (databaseRecord == null)
                {
                    // database doesn't exist
                    return;
                }

                var databaseTopology = databaseRecord.Topology;

                var irrelevant = databaseTopology == null ||
                                 databaseTopology.AllNodes.Contains(serverStore.NodeTag) == false;
                var databaseInfoItem = new DatabaseInfoItem
                {
                    Database = databaseName,
                    Online = false,
                    Disabled = disabled,
                    Irrelevant = irrelevant
                };

                if (irrelevant == false)
                {
                    // nothing to fetch if irrelevant on this node
                    UpdateDatabaseInfo(databaseRecord, serverStore, databaseName, existingDrivesUsage, databaseInfoItem);
                }

                existingDatabasesInfo.Items.Add(databaseInfoItem);
            }
        }

        private static void UpdateDatabaseInfo(RawDatabaseRecord databaseRecord, ServerStore serverStore, string databaseName, DrivesUsage existingDrivesUsage,
            DatabaseInfoItem databaseInfoItem)
        {
            DatabaseInfo databaseInfo = null;
            if (serverStore.DatabaseInfoCache.TryGet(databaseName,
                databaseInfoJson => databaseInfo = JsonDeserializationServer.DatabaseInfo(databaseInfoJson)) == false)
                return;

            Debug.Assert(databaseInfo != null);
            var databaseTopology = databaseRecord.Topology;
            var indexesCount = databaseRecord.CountOfIndexes;

            databaseInfoItem.DocumentsCount = databaseInfo.DocumentsCount ?? 0;
            databaseInfoItem.IndexesCount = databaseInfo.IndexesCount ?? indexesCount;
            databaseInfoItem.ReplicationFactor = databaseTopology?.ReplicationFactor ?? databaseInfo.ReplicationFactor;
            databaseInfoItem.ErroredIndexesCount = databaseInfo.IndexingErrors ?? 0;

            if (databaseInfo.MountPointsUsage == null)
                return;

            foreach (var mountPointUsage in databaseInfo.MountPointsUsage)
            {
                var driveName = mountPointUsage.DiskSpaceResult.DriveName;
                var diskSpaceResult = DiskSpaceChecker.GetDiskSpaceInfo(
                    mountPointUsage.DiskSpaceResult.DriveName,
                    new DriveInfoBase
                    {
                        DriveName = driveName
                    });

                if (diskSpaceResult != null)
                {
                    // update the latest drive info
                    mountPointUsage.DiskSpaceResult = new Client.ServerWide.Operations.DiskSpaceResult
                    {
                        DriveName = diskSpaceResult.DriveName,
                        VolumeLabel = diskSpaceResult.VolumeLabel,
                        TotalFreeSpaceInBytes = diskSpaceResult.TotalFreeSpace.GetValue(SizeUnit.Bytes),
                        TotalSizeInBytes = diskSpaceResult.TotalSize.GetValue(SizeUnit.Bytes)
                    };
                }

                UpdateMountPoint(serverStore.Configuration.Storage, mountPointUsage, databaseName, existingDrivesUsage);
            }
        }

        private static int GetReplicationFactor(BlittableJsonReaderObject databaseRecordBlittable)
        {
            if (databaseRecordBlittable.TryGet(nameof(DatabaseRecord.Topology), out BlittableJsonReaderObject topology) == false)
                return 1;

            if (topology.TryGet(nameof(DatabaseTopology.ReplicationFactor), out int replicationFactor) == false)
                return 1;

            return replicationFactor;
        }

        private static bool IsDatabaseOnline(Task<DocumentDatabase> databaseTask, out DocumentDatabase database)
        {
            if (databaseTask.IsCanceled || databaseTask.IsFaulted || databaseTask.IsCompleted == false)
            {
                database = null;
                return false;
            }

            database = databaseTask.Result;
            return database.DatabaseShutdown.IsCancellationRequested == false;
        }
=======
>>>>>>> 6f1a706a
    }
}<|MERGE_RESOLUTION|>--- conflicted
+++ resolved
@@ -1,19 +1,28 @@
 ﻿using System;
+using System.Collections.Concurrent;
 using System.Collections.Generic;
+using System.Diagnostics;
+using System.Linq;
 using System.Threading;
 using System.Threading.Tasks;
+using Raven.Client.ServerWide;
+using Raven.Client.ServerWide.Operations;
 using Raven.Client.Util;
 using Raven.Server.Background;
+using Raven.Server.Config.Categories;
+using Raven.Server.Documents;
+using Raven.Server.Json;
 using Raven.Server.NotificationCenter;
 using Raven.Server.ServerWide;
-<<<<<<< HEAD
 using Raven.Server.ServerWide.Context;
 using Raven.Server.Storage;
 using Raven.Server.Utils;
 using Sparrow;
-=======
->>>>>>> 6f1a706a
 using Sparrow.Collections;
+using Sparrow.Json;
+using Sparrow.Server.Utils;
+using Voron;
+using Size = Sparrow.Size;
 
 namespace Raven.Server.Dashboard
 {
@@ -83,7 +92,6 @@
                 _lastSentNotification = SystemTime.UtcNow;
             }
         }
-<<<<<<< HEAD
 
         private static readonly ConcurrentDictionary<string, DatabaseInfoCache> CachedDatabaseInfo =
             new ConcurrentDictionary<string, DatabaseInfoCache>(StringComparer.OrdinalIgnoreCase);
@@ -421,7 +429,5 @@
             database = databaseTask.Result;
             return database.DatabaseShutdown.IsCancellationRequested == false;
         }
-=======
->>>>>>> 6f1a706a
     }
 }