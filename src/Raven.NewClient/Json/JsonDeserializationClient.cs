﻿using System;
using Raven.NewClient.Abstractions.Data;
using Raven.NewClient.Client.Commands;
using Raven.NewClient.Client.Data;
using Raven.NewClient.Client.Data.Queries;
using Raven.NewClient.Client.Document;
using Raven.NewClient.Client.Http;
using Sparrow.Json;

namespace Raven.NewClient.Client.Json
{
    public class JsonDeserializationClient : JsonDeserializationBase
    {
        public static readonly Func<BlittableJsonReaderObject, GetDocumentResult> GetDocumentResult = GenerateJsonDeserializationRoutine<GetDocumentResult>();

        public static readonly Func<BlittableJsonReaderObject, BatchResult> BatchResult = GenerateJsonDeserializationRoutine<BatchResult>();

        public static readonly Func<BlittableJsonReaderObject, PutResult> PutResult = GenerateJsonDeserializationRoutine<PutResult>();

        public static readonly Func<BlittableJsonReaderObject, QueryResult> QueryResult = GenerateJsonDeserializationRoutine<QueryResult>();

        public static readonly Func<BlittableJsonReaderObject, AuthenticatorChallenge> AuthenticatorChallenge = GenerateJsonDeserializationRoutine<AuthenticatorChallenge>();

        public static readonly Func<BlittableJsonReaderObject, Topology> ClusterTopology = GenerateJsonDeserializationRoutine<Topology>();

        public static readonly Func<BlittableJsonReaderObject, TcpConnectionHeaderMessage> TcpConnectionHeaderMessage = GenerateJsonDeserializationRoutine<TcpConnectionHeaderMessage>();

        public static readonly Func<BlittableJsonReaderObject, DatabaseDocument> DatabaseDocument = GenerateJsonDeserializationRoutine<DatabaseDocument>();

        public static readonly Func<BlittableJsonReaderObject, CreateDatabaseResult> CreateDatabaseResult = GenerateJsonDeserializationRoutine<CreateDatabaseResult>();

        public static readonly Func<BlittableJsonReaderObject, PutIndexResult> PutIndexResult = GenerateJsonDeserializationRoutine<PutIndexResult>();

        public static readonly Func<BlittableJsonReaderObject, GetIndexResult> GetIndexResult = GenerateJsonDeserializationRoutine<GetIndexResult>();

        public static readonly Func<BlittableJsonReaderObject, PutTransformerResult> PutTransformerResult = GenerateJsonDeserializationRoutine<PutTransformerResult>();

        public static readonly Func<BlittableJsonReaderObject, DatabaseStatistics> GetStatisticsResult = GenerateJsonDeserializationRoutine<DatabaseStatistics>();

        public static readonly Func<BlittableJsonReaderObject, PatchResult> PatchResult = GenerateJsonDeserializationRoutine<PatchResult>();

        public static readonly Func<BlittableJsonReaderObject, DeleteResult> DeleteResult = GenerateJsonDeserializationRoutine<DeleteResult>();

<<<<<<< HEAD
        public static readonly Func<BlittableJsonReaderObject, GetTcpInfoResult> GetTcpInfoResult = GenerateJsonDeserializationRoutine<GetTcpInfoResult>();
=======
        public static readonly Func<BlittableJsonReaderObject, HiLoResult> HiLoResult = GenerateJsonDeserializationRoutine<HiLoResult>();
>>>>>>> fffd5951
    }
}<|MERGE_RESOLUTION|>--- conflicted
+++ resolved
@@ -41,10 +41,8 @@
 
         public static readonly Func<BlittableJsonReaderObject, DeleteResult> DeleteResult = GenerateJsonDeserializationRoutine<DeleteResult>();
 
-<<<<<<< HEAD
+        public static readonly Func<BlittableJsonReaderObject, HiLoResult> HiLoResult = GenerateJsonDeserializationRoutine<HiLoResult>();
+
         public static readonly Func<BlittableJsonReaderObject, GetTcpInfoResult> GetTcpInfoResult = GenerateJsonDeserializationRoutine<GetTcpInfoResult>();
-=======
-        public static readonly Func<BlittableJsonReaderObject, HiLoResult> HiLoResult = GenerateJsonDeserializationRoutine<HiLoResult>();
->>>>>>> fffd5951
     }
 }