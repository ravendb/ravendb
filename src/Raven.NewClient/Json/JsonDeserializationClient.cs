﻿using System;
using Raven.NewClient.Abstractions.Data;
using Raven.NewClient.Client.Commands;
using Raven.NewClient.Client.Data;
using Raven.NewClient.Client.Data.Queries;
using Raven.NewClient.Client.Document;
using Raven.NewClient.Client.Http;
using Sparrow.Json;

namespace Raven.NewClient.Client.Json
{
    public class JsonDeserializationClient : JsonDeserializationBase
    {
        public static readonly Func<BlittableJsonReaderObject, GetDocumentResult> GetDocumentResult = GenerateJsonDeserializationRoutine<GetDocumentResult>();

        public static readonly Func<BlittableJsonReaderObject, BatchResult> BatchResult = GenerateJsonDeserializationRoutine<BatchResult>();

        public static readonly Func<BlittableJsonReaderObject, PutResult> PutResult = GenerateJsonDeserializationRoutine<PutResult>();

        public static readonly Func<BlittableJsonReaderObject, QueryResult> QueryResult = GenerateJsonDeserializationRoutine<QueryResult>();

        public static readonly Func<BlittableJsonReaderObject, AuthenticatorChallenge> AuthenticatorChallenge = GenerateJsonDeserializationRoutine<AuthenticatorChallenge>();

        public static readonly Func<BlittableJsonReaderObject, Topology> ClusterTopology = GenerateJsonDeserializationRoutine<Topology>();

        public static readonly Func<BlittableJsonReaderObject, TcpConnectionHeaderMessage> TcpConnectionHeaderMessage = GenerateJsonDeserializationRoutine<TcpConnectionHeaderMessage>();

        public static readonly Func<BlittableJsonReaderObject, DatabaseDocument> DatabaseDocument = GenerateJsonDeserializationRoutine<DatabaseDocument>();

        public static readonly Func<BlittableJsonReaderObject, CreateDatabaseResult> CreateDatabaseResult = GenerateJsonDeserializationRoutine<CreateDatabaseResult>();

        public static readonly Func<BlittableJsonReaderObject, PutIndexResult> PutIndexResult = GenerateJsonDeserializationRoutine<PutIndexResult>();

        public static readonly Func<BlittableJsonReaderObject, GetIndexResult> GetIndexResult = GenerateJsonDeserializationRoutine<GetIndexResult>();

        public static readonly Func<BlittableJsonReaderObject, PutTransformerResult> PutTransformerResult = GenerateJsonDeserializationRoutine<PutTransformerResult>();

<<<<<<< HEAD
        public static readonly Func<BlittableJsonReaderObject, HiLoResult> HiLoResult = GenerateJsonDeserializationRoutine<HiLoResult>();

=======
        public static readonly Func<BlittableJsonReaderObject, DatabaseStatistics> GetStatisticsResult = GenerateJsonDeserializationRoutine<DatabaseStatistics>();

        public static readonly Func<BlittableJsonReaderObject, PatchResult> PatchResult = GenerateJsonDeserializationRoutine<PatchResult>();

        public static readonly Func<BlittableJsonReaderObject, DeleteResult> DeleteResult = GenerateJsonDeserializationRoutine<DeleteResult>();
>>>>>>> 298540cd
    }
}<|MERGE_RESOLUTION|>--- conflicted
+++ resolved
@@ -35,15 +35,12 @@
 
         public static readonly Func<BlittableJsonReaderObject, PutTransformerResult> PutTransformerResult = GenerateJsonDeserializationRoutine<PutTransformerResult>();
 
-<<<<<<< HEAD
-        public static readonly Func<BlittableJsonReaderObject, HiLoResult> HiLoResult = GenerateJsonDeserializationRoutine<HiLoResult>();
-
-=======
         public static readonly Func<BlittableJsonReaderObject, DatabaseStatistics> GetStatisticsResult = GenerateJsonDeserializationRoutine<DatabaseStatistics>();
 
         public static readonly Func<BlittableJsonReaderObject, PatchResult> PatchResult = GenerateJsonDeserializationRoutine<PatchResult>();
 
         public static readonly Func<BlittableJsonReaderObject, DeleteResult> DeleteResult = GenerateJsonDeserializationRoutine<DeleteResult>();
->>>>>>> 298540cd
+		
+		public static readonly Func<BlittableJsonReaderObject, HiLoResult> HiLoResult = GenerateJsonDeserializationRoutine<HiLoResult>();
     }
 }