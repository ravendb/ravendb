--- conflicted
+++ resolved
@@ -1,8 +1,5 @@
-<<<<<<< HEAD
 ﻿using Sparrow.Json;
-=======
 ﻿using System.Collections.Generic;
->>>>>>> 962278b7
 
 namespace Raven.Client.Documents.Smuggler
 {
@@ -81,12 +78,10 @@
 
         public string EncryptionKey { get; set; }
 
-<<<<<<< HEAD
+        public List<string> Collections { get; set; }
+
         [ForceJsonSerialization]
         internal bool IsShard { get; set; }
-=======
-        public List<string> Collections { get; set; }
->>>>>>> 962278b7
     }
 
     internal interface IDatabaseSmugglerOptions
