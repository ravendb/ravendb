--- conflicted
+++ resolved
@@ -64,12 +64,7 @@
             {
                 newBlittable.GetPropertyByIndex(propId, ref newProp);
 
-<<<<<<< HEAD
-                if (newPropInfo.Item1.Equals(Constants.Headers.RavenLastModified))
-=======
-                //TODO - Efrat - mybe?
                 if (newProp.Name.Equals(Constants.Headers.RavenLastModified))
->>>>>>> fdcb0677
                     continue;
 
                 if (newFields.Contains(newProp.Name))
@@ -84,11 +79,7 @@
                 var oldPropId = originalBlittable.GetPropertyIndex(newProp.Name);
                 originalBlittable.GetPropertyByIndex(oldPropId, ref oldProp);
 
-<<<<<<< HEAD
-                switch ((newPropInfo.Item3 & BlittableJsonReaderBase.TypesMask))
-=======
                 switch ((newProp.Token & TypesMask))
->>>>>>> fdcb0677
                 {
                     case BlittableJsonToken.Integer:
                     case BlittableJsonToken.Boolean:
