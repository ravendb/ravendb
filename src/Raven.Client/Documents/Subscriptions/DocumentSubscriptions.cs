// -----------------------------------------------------------------------
//  <copyright file="AsyncDocumentSubscriptions.cs" company="Hibernating Rhinos LTD">
//      Copyright (c) Hibernating Rhinos LTD. All rights reserved.
//  </copyright>
// -----------------------------------------------------------------------

using System;
using System.Collections.Generic;
using System.Linq;
using System.Linq.Expressions;
using System.Text;
using System.Threading;
using System.Threading.Tasks;
using Lambda2Js;
using Raven.Client.Documents.Commands;
using Raven.Client.Documents.Conventions;
using Raven.Client.Documents.Operations.OngoingTasks;
using Raven.Client.Documents.Operations.TimeSeries;
using Raven.Client.Documents.Session;
using Raven.Client.Documents.Session.Loaders;
using Raven.Client.Documents.Session.Tokens;
using Raven.Client.Extensions;
using Raven.Client.Util;
using Sparrow.Collections;
using Sparrow.Json;

namespace Raven.Client.Documents.Subscriptions
{
    public class DocumentSubscriptions : IDisposable
    {
        private readonly DocumentStore _store;
        private readonly ConcurrentSet<IAsyncDisposable> _subscriptions = new ConcurrentSet<IAsyncDisposable>();

        public DocumentSubscriptions(IDocumentStore store)
        {
            _store = (DocumentStore)store;
        }

        /// <summary>
        /// Creates a data subscription in a database. The subscription will expose all documents that match the specified subscription options for a given type.
        /// </summary>
        /// <typeparam name="T">Type of the collection to be processed by the subscription</typeparam>
        /// <returns>Created subscription</returns>
        public string Create<T>(SubscriptionCreationOptions<T> options, string database = null)
        {
            return Create(CreateSubscriptionOptionsFromGeneric(_store.Conventions, new SubscriptionCreationOptions
            {
                Name = options.Name,
                ChangeVector = options.ChangeVector,
                MentorNode = options.MentorNode
            }, options.Filter, options.Projection, options.Includes), database);
        }

        /// <summary>
        /// Creates a data subscription in a database. The subscription will expose all documents that match the specified subscription options for a given type.
        /// </summary>
        /// <typeparam name="T">Type of the collection to be processed by the subscription</typeparam>
        /// <returns>Created subscription</returns>
        public string Create<T>(Expression<Func<T, bool>> predicate = null,
            SubscriptionCreationOptions options = null,
            string database = null)
        {
            return Create(CreateSubscriptionOptionsFromGeneric(_store.Conventions, options, predicate, null, includes: null), database);
        }

        /// <summary>
        /// It creates a data subscription in a database. The subscription will expose all documents that match the specified subscription options.
        /// </summary>
        /// <returns>Created subscription name.</returns>
        public Task<string> CreateAsync<T>(
            SubscriptionCreationOptions<T> options, string database = null, CancellationToken token = default)
        {
            return CreateAsync(CreateSubscriptionOptionsFromGeneric(_store.Conventions, new SubscriptionCreationOptions
            {
                Name = options.Name,
                ChangeVector = options.ChangeVector,
                MentorNode = options.MentorNode
            }, options.Filter, options.Projection, options.Includes), database, token);
        }

        /// <summary>
        /// It creates a data subscription in a database. The subscription will expose all documents that match the specified subscription options for a given type.
        /// </summary>
        /// <returns>Created subscription name.</returns>
        public Task<string> CreateAsync<T>(
            Expression<Func<T, bool>> predicate = null,
            SubscriptionCreationOptions options = null,
            string database = null,
            CancellationToken token = default)
        {
            return CreateAsync(CreateSubscriptionOptionsFromGeneric(_store.Conventions, options, predicate, null, includes: null), database, token);
        }

        internal static SubscriptionCreationOptions CreateSubscriptionOptionsFromGeneric<T>(
            DocumentConventions conventions,
            SubscriptionCreationOptions criteria,
            Expression<Func<T, bool>> predicate,
            Expression<Func<T, object>> project,
            Action<ISubscriptionIncludeBuilder<T>> includes)
        {
            criteria ??= new SubscriptionCreationOptions();
            var collectionName = conventions.GetCollectionName(typeof(T));
            StringBuilder queryBuilder;
            if (criteria.Query != null)
                queryBuilder = new StringBuilder(criteria.Query);
            else
            {
                queryBuilder = new StringBuilder();
                var tType = typeof(T);
                var includeRevisions = tType.IsConstructedGenericType && tType.GetGenericTypeDefinition() == typeof(Revision<>);
                if (includeRevisions)
                {
                    collectionName = conventions.GetCollectionName(tType.GenericTypeArguments[0]);
                }

<<<<<<< HEAD
                queryBuilder.Append("from '");
                StringExtensions.EscapeString(queryBuilder, collectionName);
                queryBuilder.Append('\'');
                if(includeRevisions)
                    queryBuilder.Append(" (Revisions = true)");
=======
                var builder = new StringBuilder("from '");
                StringExtensions.EscapeString(builder, collectionName);
                builder.Append('\'');
                if (includeRevisions)
                    builder.Append(" (Revisions = true)");
>>>>>>> d32f3d57

                criteria.Query = queryBuilder.Append(" as doc").ToString();
            }

            if (predicate != null)
            {
                var script = predicate.CompileToJavascript(
                    new JavascriptCompilationOptions(
                        JsCompilationFlags.BodyOnly,
                        JavascriptConversionExtensions.MathSupport.Instance,
                        new JavascriptConversionExtensions.DictionarySupport(),
                        JavascriptConversionExtensions.LinqMethodsSupport.Instance,
                        new JavascriptConversionExtensions.SubscriptionsWrappedConstantSupport(conventions),
                        new JavascriptConversionExtensions.ConstSupport(conventions),
                        new JavascriptConversionExtensions.ReplaceParameterWithNewName(predicate.Parameters[0], "this"),
                        JavascriptConversionExtensions.ToStringSupport.Instance,
                        JavascriptConversionExtensions.DateTimeSupport.Instance,
                        JavascriptConversionExtensions.TimeSpanSupport.Instance,
                        JavascriptConversionExtensions.InvokeSupport.Instance,
                        JavascriptConversionExtensions.NullCoalescingSupport.Instance,
                        JavascriptConversionExtensions.NestedConditionalSupport.Instance,
                        JavascriptConversionExtensions.StringSupport.Instance,
                        new JavascriptConversionExtensions.IdentityPropertySupport(conventions)
                    ));

                queryBuilder
                    .Insert(0, $"declare function predicate() {{ return {script} }}{Environment.NewLine}")
                    .AppendLine()
                    .Append("where predicate.call(doc)");
            }

            if (project != null)
            {
                var script = project.CompileToJavascript(
                    new JavascriptCompilationOptions(
                        JsCompilationFlags.BodyOnly,
                        JavascriptConversionExtensions.MathSupport.Instance,
                        new JavascriptConversionExtensions.DictionarySupport(),
                        JavascriptConversionExtensions.LinqMethodsSupport.Instance,
                        new JavascriptConversionExtensions.ConstSupport(conventions),
                        JavascriptConversionExtensions.ToStringSupport.Instance,
                        JavascriptConversionExtensions.DateTimeSupport.Instance,
                        JavascriptConversionExtensions.TimeSpanSupport.Instance,
                        JavascriptConversionExtensions.InvokeSupport.Instance,
                        JavascriptConversionExtensions.NullCoalescingSupport.Instance,
                        JavascriptConversionExtensions.StringSupport.Instance,
                        JavascriptConversionExtensions.NestedConditionalSupport.Instance,
                        new JavascriptConversionExtensions.ReplaceParameterWithNewName(project.Parameters[0], "doc"),
                        new JavascriptConversionExtensions.IdentityPropertySupport(conventions),
                        JavascriptConversionExtensions.CounterSupport.Instance,
                        JavascriptConversionExtensions.CompareExchangeSupport.Instance,
                        new JavascriptConversionExtensions.LoadSupport(),
                        JavascriptConversionExtensions.MemberInit.Instance
                    ));

                queryBuilder
                    .AppendLine()
                    .Append("select ")
                    .Append(script);
            }

            if (includes != null)
            {
                var builder = new IncludeBuilder<T>(conventions);
                includes(builder);

                var numberOfIncludesAdded = 0;

                if (builder.DocumentsToInclude?.Count > 0)
                {
                    queryBuilder
                        .AppendLine()
                        .Append("include ");

                    foreach (var inc in builder.DocumentsToInclude)
                    {
                        var include = "doc." + inc;

                        if (numberOfIncludesAdded > 0)
                            queryBuilder.Append(",");

                        if (IncludesUtil.RequiresQuotes(include, out var escapedInclude))
                        {
                            queryBuilder
                                .Append("'")
                                .Append(escapedInclude)
                                .Append("'");
                        }
                        else
                            queryBuilder.Append(include);

                        numberOfIncludesAdded++;
                    }
                }

                if (builder.AllCounters)
                {
                    if (numberOfIncludesAdded == 0)
                    {
                        queryBuilder
                            .AppendLine()
                            .Append("include ");
                    }

                    var token = CounterIncludesToken.All(string.Empty);
                    token.WriteTo(queryBuilder);

                    numberOfIncludesAdded++;
                }
                else if (builder.CountersToInclude?.Count > 0)
                {
                    if (numberOfIncludesAdded == 0)
                    {
                        queryBuilder
                            .AppendLine()
                            .Append("include ");
                    }

                    foreach (var counterName in builder.CountersToInclude)
                    {
                        if (numberOfIncludesAdded > 0)
                            queryBuilder.Append(",");

                        var token = CounterIncludesToken.Create(string.Empty, counterName);
                        token.WriteTo(queryBuilder);

                        numberOfIncludesAdded++;
                    }
                }

                if (builder.TimeSeriesToInclude != null)
                {
                    foreach (var timeSeriesRange in builder.TimeSeriesToInclude)
                    {
                        if (numberOfIncludesAdded == 0)
                        {
                            queryBuilder
                                .AppendLine()
                                .Append("include ");
                        }

                        if (numberOfIncludesAdded > 0)
                            queryBuilder.Append(",");

                        var token = TimeSeriesIncludesToken.Create(string.Empty, timeSeriesRange);
                        token.WriteTo(queryBuilder);

                        numberOfIncludesAdded++;
                    }
                }
            }

            criteria.Query = queryBuilder.ToString();
            return criteria;
        }

        /// <summary>
        /// Create a data subscription in a database. The subscription will expose all documents that match the specified subscription options for a given type.
        /// </summary>
        /// <param name="options"></param>
        /// <param name="database"></param>
        /// <returns>Subscription object</returns>
        public string Create(SubscriptionCreationOptions options, string database = null)
        {
            return AsyncHelpers.RunSync(() => CreateAsync(options, database));
        }

        /// <summary>
        /// It creates a data subscription in a database. The subscription will expose all documents that match the specified subscription options.
        /// </summary>
        /// <returns>Created subscription name.</returns>
        public async Task<string> CreateAsync(SubscriptionCreationOptions options, string database = null, CancellationToken token = default)
        {
            if (options == null)
                throw new InvalidOperationException("Cannot create a subscription if options is null");

            if (options.Query == null)
                throw new InvalidOperationException("Cannot create a subscription if the script is null");

            database = _store.GetDatabase(database);

            var requestExecutor = _store.GetRequestExecutor(database);
            using (requestExecutor.ContextPool.AllocateOperationContext(out JsonOperationContext context))
            {
                var command = new CreateSubscriptionCommand(_store.Conventions, options);
                await requestExecutor.ExecuteAsync(command, context, sessionInfo: null, token: token).ConfigureAwait(false);
                return command.Result.Name;
            }
        }

        /// <summary>
        /// It opens a subscription and starts pulling documents since a last processed document for that subscription.
        /// The connection options determine client and server cooperation rules like document batch sizes or a timeout in a matter of which a client
        /// needs to acknowledge that batch has been processed. The acknowledgment is sent after all documents are processed by subscription's handlers.
        /// There can be only a single client that is connected to a subscription.
        /// </summary>
        /// <returns>Subscription object that allows to add/remove subscription handlers.</returns>
        public SubscriptionWorker<dynamic> GetSubscriptionWorker(SubscriptionWorkerOptions options, string database = null)
        {
            return GetSubscriptionWorker<dynamic>(options, database);
        }

        /// <summary>
        /// It opens a subscription and starts pulling documents since a last processed document for that subscription.
        /// Although this overload does not an <c>SubscriptionConnectionOptions</c> object as a parameter, it uses it's default values.
        /// The connection options determine client and server cooperation rules like document batch sizes or a timeout in a matter of which a client
        /// needs to acknowledge that batch has been processed. The acknowledgment is sent after all documents are processed by subscription's handlers.
        /// There can be only a single client that is connected to a subscription.
        /// </summary>
        /// <returns>Subscription object that allows to add/remove subscription handlers.</returns>
        public SubscriptionWorker<dynamic> GetSubscriptionWorker(string subscriptionName, string database = null)
        {
            return GetSubscriptionWorker<dynamic>(new SubscriptionWorkerOptions(subscriptionName), database);
        }

        /// <summary>
        /// It opens a subscription and starts pulling documents since a last processed document for that subscription.
        /// The connection options determine client and server cooperation rules like document batch sizes or a timeout in a matter of which a client
        /// needs to acknowledge that batch has been processed. The acknowledgment is sent after all documents are processed by subscription's handlers.
        /// There can be only a single client that is connected to a subscription.
        /// </summary>
        /// <returns>Subscription object that allows to add/remove subscription handlers.</returns>
        public SubscriptionWorker<T> GetSubscriptionWorker<T>(SubscriptionWorkerOptions options, string database = null) where T : class
        {
            ((DocumentStoreBase)_store).AssertInitialized();
            if (options == null)
                throw new InvalidOperationException("Cannot open a subscription if options are null");

            var subscription = new SubscriptionWorker<T>(options, _store, database);
            subscription.OnDisposed += sender => _subscriptions.TryRemove(sender);
            _subscriptions.Add(subscription);

            return subscription;
        }

        /// <summary>
        /// It opens a subscription and starts pulling documents since a last processed document for that subscription.
        /// Although this overload does not an <c>SubscriptionConnectionOptions</c> object as a parameter, it uses it's default values.
        /// The connection options determine client and server cooperation rules like document batch sizes or a timeout in a matter of which a client
        /// needs to acknowledge that batch has been processed. The acknowledgment is sent after all documents are processed by subscription's handlers.
        /// There can be only a single client that is connected to a subscription.
        /// </summary>
        /// <returns>Subscription object that allows to add/remove subscription handlers.</returns>
        public SubscriptionWorker<T> GetSubscriptionWorker<T>(string subscriptionName, string database = null) where T : class
        {
            return GetSubscriptionWorker<T>(new SubscriptionWorkerOptions(subscriptionName), database);
        }

        /// <summary>
        /// It downloads a list of all existing subscriptions in a database.
        /// </summary>
        /// <returns>Existing subscriptions' configurations.</returns>
        public async Task<List<SubscriptionState>> GetSubscriptionsAsync(int start, int take, string database = null, CancellationToken token = default)
        {
            database = _store.GetDatabase(database);

            var requestExecutor = _store.GetRequestExecutor(database);
            using (requestExecutor.ContextPool.AllocateOperationContext(out var jsonOperationContext))
            {
                var command = new GetSubscriptionsCommand(start, take);
                await requestExecutor.ExecuteAsync(command, jsonOperationContext, sessionInfo: null, token: token).ConfigureAwait(false);

                return command.Result.ToList();
            }
        }

        /// <summary>
        /// Delete a subscription.
        /// </summary>
        public async Task DeleteAsync(string name, string database = null, CancellationToken token = default)
        {
            _store.AssertInitialized();
            database = _store.GetDatabase(database);

            var requestExecutor = _store.GetRequestExecutor(database);

            using (requestExecutor.ContextPool.AllocateOperationContext(out JsonOperationContext jsonOperationContext))
            {
                var command = new DeleteSubscriptionCommand(name);
                await requestExecutor.ExecuteAsync(command, jsonOperationContext, sessionInfo: null, token: token).ConfigureAwait(false);
            }
        }

        /// <summary>
        /// Delete a subscription.
        /// </summary>
        public void Delete(string name, string database = null)
        {
            AsyncHelpers.RunSync(() => DeleteAsync(name, database));
        }

        /// <summary>
        /// Returns subscription definition and it's current state
        /// </summary>
        /// <param name="subscriptionName">Subscription name as received from the server</param>
        /// <param name="database">Database where the subscription resides</param>
        /// <returns></returns>
        public SubscriptionState GetSubscriptionState(string subscriptionName, string database = null)
        {
            return AsyncHelpers.RunSync(() => GetSubscriptionStateAsync(subscriptionName, database));
        }

        /// <summary>
        /// Returns subscription definition and it's current state
        /// </summary>
        /// <param name="subscriptionName">Subscription name as received from the server</param>
        /// <param name="database">Database where the subscription resides</param>
        /// <returns></returns>
        public async Task<SubscriptionState> GetSubscriptionStateAsync(string subscriptionName, string database = null, CancellationToken token = default)
        {
            if (string.IsNullOrEmpty(subscriptionName))
                throw new ArgumentNullException("SubscriptionName");

            var requestExecutor = _store.GetRequestExecutor(database);
            using (requestExecutor.ContextPool.AllocateOperationContext(out JsonOperationContext context))
            {
                var command = new GetSubscriptionStateCommand(subscriptionName);
                await requestExecutor.ExecuteAsync(command, context, sessionInfo: null, token: token).ConfigureAwait(false);
                return command.Result;
            }
        }

        public void Dispose()
        {
            if (_subscriptions.Count == 0)
                return;
            var tasks = new List<Task>();

            foreach (var subscription in _subscriptions)
            {
                var dispose = subscription.DisposeAsync();
                if (dispose.IsCompletedSuccessfully)
                    continue;

                tasks.Add(dispose.AsTask());
            }

            try
            {
                Task.WaitAll(tasks.ToArray(), TimeSpan.FromSeconds(3));
            }
            catch (AggregateException ae)
            {
                throw new InvalidOperationException("Failed to dispose active data subscriptions", ae.ExtractSingleInnerException());
            }
        }

        /// <summary>
        /// It downloads a list of all existing subscriptions in a database.
        /// </summary>
        /// <returns>Existing subscriptions' configurations.</returns>
        public List<SubscriptionState> GetSubscriptions(int start, int take, string database = null)
        {
            return AsyncHelpers.RunSync(() => GetSubscriptionsAsync(start, take, database));
        }

        /// <summary>
        /// Force server to close current client subscription connection to the server
        /// </summary>
        /// <param name="id"></param>
        /// <param name="database"></param>
        public void DropConnection(string name, string database = null)
        {
            AsyncHelpers.RunSync(() => DropConnectionAsync(name, database));
        }

        /// <summary>
        /// Force server to close current client subscription connection to the server
        /// </summary>
        /// <param name="id"></param>
        /// <param name="database"></param>
        public async Task DropConnectionAsync(string name, string database = null, CancellationToken token = default)
        {
            database = _store.GetDatabase(database);

            var requestExecutor = _store.GetRequestExecutor(database);
            using (requestExecutor.ContextPool.AllocateOperationContext(out var jsonOperationContext))
            {
                var command = new DropSubscriptionConnectionCommand(name);
                await requestExecutor.ExecuteAsync(command, jsonOperationContext, sessionInfo: null, token: token).ConfigureAwait(false);
            }
        }

        public void Enable(string name, string database = null)
        {
            AsyncHelpers.RunSync(() => EnableAsync(name, database));
        }

        public Task EnableAsync(string name, string database = null, CancellationToken token = default)
        {
            database = _store.GetDatabase(database);
            var operation = new ToggleOngoingTaskStateOperation(name, OngoingTaskType.Subscription, disable: false);
            return _store.Maintenance.ForDatabase(database).SendAsync(operation, token);
        }

        public void Disable(string name, string database = null)
        {
            AsyncHelpers.RunSync(() => DisableAsync(name, database));
        }

        public Task DisableAsync(string name, string database = null, CancellationToken token = default)
        {
            database = _store.GetDatabase(database);
            var operation = new ToggleOngoingTaskStateOperation(name, OngoingTaskType.Subscription, disable: true);
            return _store.Maintenance.ForDatabase(database).SendAsync(operation, token);
        }

        /// <summary>
        /// Update a data subscription in a database.
        /// </summary>
        public string Update(SubscriptionUpdateOptions options, string database = null)
        {
            return AsyncHelpers.RunSync(() => UpdateAsync(options, database));
        }

        public async Task<string> UpdateAsync(SubscriptionUpdateOptions options, string database = null, CancellationToken token = default)
        {
            if (options == null)
                throw new ArgumentNullException($"Cannot update a subscription if {nameof(options)} is null");

            if (string.IsNullOrEmpty(options.Name) && options.Id == null)
                throw new ArgumentNullException($"Cannot update a subscription if both {nameof(options)}.{nameof(options.Name)} and {nameof(options)}.{nameof(options.Id)} are null");

            var requestExecutor = _store.GetRequestExecutor(database);
            using (requestExecutor.ContextPool.AllocateOperationContext(out JsonOperationContext context))
            {
                var command = new UpdateSubscriptionCommand(options);
                await requestExecutor.ExecuteAsync(command, context, sessionInfo: null, token: token).ConfigureAwait(false);

                return command.Result.Name;
            }
        }
    }
}<|MERGE_RESOLUTION|>--- conflicted
+++ resolved
@@ -113,19 +113,11 @@
                     collectionName = conventions.GetCollectionName(tType.GenericTypeArguments[0]);
                 }
 
-<<<<<<< HEAD
                 queryBuilder.Append("from '");
                 StringExtensions.EscapeString(queryBuilder, collectionName);
                 queryBuilder.Append('\'');
                 if(includeRevisions)
                     queryBuilder.Append(" (Revisions = true)");
-=======
-                var builder = new StringBuilder("from '");
-                StringExtensions.EscapeString(builder, collectionName);
-                builder.Append('\'');
-                if (includeRevisions)
-                    builder.Append(" (Revisions = true)");
->>>>>>> d32f3d57
 
                 criteria.Query = queryBuilder.Append(" as doc").ToString();
             }
