--- conflicted
+++ resolved
@@ -1342,27 +1342,17 @@
             if (_isDisposed)
                 return;
 
-<<<<<<< HEAD
             try
-=======
-            var asyncTasksCounter = Interlocked.Read(ref _asyncTasksCounter);
-            if (asyncTasksCounter != 0)
-            {
-                _forTestingPurposes?.OnSessionDisposeAboutToThrowDueToRunningAsyncTask?.Invoke();
-
-                throw new InvalidOperationException($"Disposing session with active async task is forbidden, please make sure that all asynchronous session methods returning Task are awaited. Number of active async tasks: {asyncTasksCounter}");
-            }
-
-            _isDisposed = true;
-
-            if (isDisposing && RunningOn.FinalizerThread == false)
->>>>>>> c434210e
             {
                 OnSessionDisposing?.Invoke(this, new SessionDisposingEventArgs(this));
 
                 var asyncTasksCounter = Interlocked.Read(ref _asyncTasksCounter);
                 if (asyncTasksCounter != 0)
+                {
+                    _forTestingPurposes?.OnSessionDisposeAboutToThrowDueToRunningAsyncTask?.Invoke();
+
                     throw new InvalidOperationException($"Disposing session with active async task is forbidden, please make sure that all asynchronous session methods returning Task are awaited. Number of active async tasks: {asyncTasksCounter}");
+                }
 
             }
             finally
@@ -2336,7 +2326,28 @@
             return (indexName, collectionName);
         }
 
-<<<<<<< HEAD
+        private TestingStuff _forTestingPurposes;
+
+        internal TestingStuff ForTestingPurposesOnly()
+        {
+            if (_forTestingPurposes != null)
+                return _forTestingPurposes;
+
+            return _forTestingPurposes = new TestingStuff();
+        }
+
+        internal class TestingStuff
+        {
+            internal Action OnSessionDisposeAboutToThrowDueToRunningAsyncTask;
+
+            internal IDisposable CallOnSessionDisposeAboutToThrowDueToRunningAsyncTask(Action action)
+            {
+                OnSessionDisposeAboutToThrowDueToRunningAsyncTask = action;
+
+                return new DisposableAction(() => OnSessionDisposeAboutToThrowDueToRunningAsyncTask = null);
+            }
+        }
+
         internal void OnBeforeDeleteInvoke(BeforeDeleteEventArgs beforeDeleteEventArgs)
         {
             OnBeforeDelete?.Invoke(this, beforeDeleteEventArgs);
@@ -2379,28 +2390,6 @@
             enumerator.ExposeTimeSeriesStream(result.Result);
 
             return result;
-=======
-        private TestingStuff _forTestingPurposes;
-
-        internal TestingStuff ForTestingPurposesOnly()
-        {
-            if (_forTestingPurposes != null)
-                return _forTestingPurposes;
-
-            return _forTestingPurposes = new TestingStuff();
-        }
-
-        internal class TestingStuff
-        {
-            internal Action OnSessionDisposeAboutToThrowDueToRunningAsyncTask;
-
-            internal IDisposable CallOnSessionDisposeAboutToThrowDueToRunningAsyncTask(Action action)
-            {
-                OnSessionDisposeAboutToThrowDueToRunningAsyncTask = action;
-
-                return new DisposableAction(() => OnSessionDisposeAboutToThrowDueToRunningAsyncTask = null);
-            }
->>>>>>> c434210e
         }
     }
 
