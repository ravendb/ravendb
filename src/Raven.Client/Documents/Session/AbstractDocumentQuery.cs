--- conflicted
+++ resolved
@@ -738,17 +738,8 @@
             tokens.AddLast(whereToken);
         }
 
-<<<<<<< HEAD
-        /// <summary>
-        ///   Matches fields which starts with the specified value.
-        /// </summary>
-        /// <param name = "fieldName">Name of the field.</param>
-        /// <param name = "value">The value.</param>
+        /// <inheritdoc />
         public void WhereStartsWith(string fieldName, object value, bool exact = false)
-=======
-        /// <inheritdoc />
-        public void WhereStartsWith(string fieldName, object value)
->>>>>>> d18a55ff
         {
             WhereStartsWith(fieldName, value, exact: false);
         }
@@ -774,17 +765,8 @@
             tokens.AddLast(whereToken);
         }
 
-<<<<<<< HEAD
-        /// <summary>
-        ///   Matches fields which ends with the specified value.
-        /// </summary>
-        /// <param name = "fieldName">Name of the field.</param>
-        /// <param name = "value">The value.</param>
+        /// <inheritdoc />
         public void WhereEndsWith(string fieldName, object value, bool exact = false)
-=======
-        /// <inheritdoc />
-        public void WhereEndsWith(string fieldName, object value)
->>>>>>> d18a55ff
         {
             WhereEndsWith(fieldName, value, exact: false);
         }
