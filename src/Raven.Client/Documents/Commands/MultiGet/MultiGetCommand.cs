﻿using System;
using System.Buffers;
using System.Collections.Generic;
using System.IO;
using System.Net;
using System.Net.Http;
using Raven.Client.Extensions;
using Raven.Client.Http;
using Raven.Client.Json;
using Sparrow;
using Sparrow.Json;
using Sparrow.Json.Parsing;

namespace Raven.Client.Documents.Commands.MultiGet
{
    public class MultiGetCommand : RavenCommand<List<GetResponse>>, IDisposable
    {
        private readonly RequestExecutor _requestExecutor;
        private readonly HttpCache _httpCache;
        private readonly List<GetRequest> _commands;

        private string _baseUrl;
        private Cached _cached;

        internal bool AggressivelyCached;

        public MultiGetCommand(RequestExecutor requestExecutor, List<GetRequest> commands)
        {
            _requestExecutor = requestExecutor ?? throw new ArgumentNullException(nameof(requestExecutor));
            _httpCache = _requestExecutor.Cache ?? throw new ArgumentNullException(nameof(_requestExecutor.Cache));
            _commands = commands ?? throw new ArgumentNullException(nameof(commands));
            ResponseType = RavenCommandResponseType.Raw;
        }

        public override HttpRequestMessage CreateRequest(JsonOperationContext ctx, ServerNode node, out string url)
        {
            _baseUrl = $"{node.Url}/databases/{node.Database}";
            url = $"{_baseUrl}/multi_get";

            if (MaybeReadAllFromCache(ctx, _requestExecutor.AggressiveCaching.Value))
            {
                AggressivelyCached = true;
                return null;// aggressively cached
            }

            var aggressiveCacheOptions = _requestExecutor.AggressiveCaching.Value;
            if (aggressiveCacheOptions != null)
            {
                Result = new List<GetResponse>();
                foreach (var command in _commands)
                {
                    if (command.CanCacheAggressively == false)
                        break;
                    var cacheKey = GetCacheKey(command, out string _);
                    using (var cachedItem = _httpCache.Get(ctx, cacheKey, out _, out var cached))
                    {
                        if (cached == null ||
                            cachedItem.Age > aggressiveCacheOptions.Duration ||
                            aggressiveCacheOptions.Mode == AggressiveCacheMode.TrackChanges && cachedItem.MightHaveBeenModified)
                            break;

                        Result.Add(new GetResponse
                        {
                            Result = cached,
                            StatusCode = HttpStatusCode.NotModified,
                        });
                    }
                }

                if (Result.Count == _commands.Count)
                {
                    AggressivelyCached = true;
                    return null;// aggressively cached
                }
                // not all of it is cached, might as well read it all
                Result = null;
            }

            var request = new HttpRequestMessage
            {
                Method = HttpMethod.Post,
                Content = new BlittableJsonContent(async stream =>
                {
                    await using (var writer = new AsyncBlittableJsonTextWriter(ctx, stream))
                    {
                        writer.WriteStartObject();

                        var first = true;
                        writer.WritePropertyName("Requests");
                        writer.WriteStartArray();
                        foreach (var command in _commands)
                        {
                            if (first == false)
                                writer.WriteComma();
                            first = false;
<<<<<<< HEAD
                            var cacheKey = GetCacheKey(command, out string _);
                            var release = _cache.Get(ctx, cacheKey, out string cachedChangeVector, out var item);
                            _cachedValues.Add((release, item));

                            var headers = new Dictionary<string, string>();
                            if (cachedChangeVector != null)
                                headers["If-None-Match"] = $"\"{cachedChangeVector}\"";

                            foreach (var header in command.Headers)
                                headers[header.Key] = header.Value;

                            writer.WriteStartObject();

                            writer.WritePropertyName(nameof(GetRequest.Url));
                            writer.WriteString($"/databases/{node.Database}{command.Url}");
                            writer.WriteComma();

                            writer.WritePropertyName(nameof(GetRequest.Query));
                            writer.WriteString(command.Query);
                            writer.WriteComma();

                            writer.WritePropertyName(nameof(GetRequest.Method));
                            writer.WriteString(command.Method?.Method);
                            writer.WriteComma();

                            writer.WritePropertyName(nameof(GetRequest.Headers));
                            writer.WriteStartObject();

                            var firstInner = true;
                            foreach (var kvp in headers)
                            {
                                if (firstInner == false)
                                    writer.WriteComma();

                                firstInner = false;
                                writer.WritePropertyName(kvp.Key);
                                writer.WriteString(kvp.Value);
                            }

                            writer.WriteEndObject();
                            writer.WriteComma();

                            writer.WritePropertyName(nameof(GetRequest.Content));
                            if (command.Content != null)
                                command.Content.WriteContent(writer, ctx);
                            else
                                writer.WriteNull();

                            writer.WriteEndObject();
=======

                            writer.WriteStartObject();

                            writer.WritePropertyName(nameof(GetRequest.Url));
                            writer.WriteString($"/databases/{node.Database}{command.Url}");
                            writer.WriteComma();

                            writer.WritePropertyName(nameof(GetRequest.Query));
                            writer.WriteString(command.Query);
                            writer.WriteComma();

                            writer.WritePropertyName(nameof(GetRequest.Method));
                            writer.WriteString(command.Method?.Method);
                            writer.WriteComma();

                            writer.WritePropertyName(nameof(GetRequest.Headers));
                            writer.WriteStartObject();

                            var firstInner = true;
                            foreach (var kvp in command.Headers)
                            {
                                if (firstInner == false)
                                    writer.WriteComma();

                                firstInner = false;
                                writer.WritePropertyName(kvp.Key);
                                writer.WriteString(kvp.Value);
                            }

                            writer.WriteEndObject();
                            writer.WriteComma();

                            writer.WritePropertyName(nameof(GetRequest.Content));
                            if (command.Content != null)
                                command.Content.WriteContent(writer, ctx);
                            else
                                writer.WriteNull();

                            writer.WriteEndObject();
>>>>>>> 724dae94
                        }
                        writer.WriteEndArray();

                        writer.WriteEndObject();
                    }
                })
            };

            return request;
        }

        private bool MaybeReadAllFromCache(JsonOperationContext ctx, AggressiveCacheOptions options)
        {
            if (_cached != null)
            {
                _cached.Dispose();
                _cached = null;
            }

            bool readAllFromCache = options != null;
            var trackChanges = readAllFromCache && options.Mode == AggressiveCacheMode.TrackChanges;

            for (int i = 0; i < _commands.Count; i++)
            {
                var command = _commands[i];

                var cacheKey = GetCacheKey(command, out _);
                var cachedItem = _httpCache.Get(ctx, cacheKey, out var changeVector, out var cached);
                if (cached == null)
                {
                    readAllFromCache = false;
                    continue;
                }

                if (readAllFromCache && (trackChanges && cachedItem.MightHaveBeenModified || cachedItem.Age > options.Duration || command.CanCacheAggressively == false))
                    readAllFromCache = false;

                command.Headers[Constants.Headers.IfNoneMatch] = $"\"{changeVector}\"";
                _cached ??= new Cached(_commands.Count);
                _cached.Values[i] = (cachedItem, cached);
            }

            if (readAllFromCache)
            {
                using (_cached)
                {
                    Result = new List<GetResponse>(_commands.Count);
                    for (int i = 0; i < _commands.Count; i++)
                    {
                        // ReSharper disable once PossibleNullReferenceException
                        var (_, cached) = _cached.Values[i];
                        Result.Add(new GetResponse { Result = cached.Clone(ctx), StatusCode = HttpStatusCode.NotModified });
                    }
                }

                _cached = null;
            }
            return readAllFromCache;
        }

        private string GetCacheKey(GetRequest command, out string requestUrl)
        {
            requestUrl = $"{_baseUrl}{command.UrlAndQuery}";
            return command.Method != null ? $"{command.Method}-{requestUrl}" : requestUrl;
        }

        public override void SetResponseRaw(HttpResponseMessage response, Stream stream, JsonOperationContext context)
        {
            var state = new JsonParserState();
            using (var parser = new UnmanagedJsonParser(context, state, "multi_get/response"))
            using (context.GetMemoryBuffer(out var buffer))
            using (var peepingTomStream = new PeepingTomStream(stream, context))
            using (_cached)
            {
                if (UnmanagedJsonParserHelper.Read(peepingTomStream, parser, state, buffer) == false)
                    ThrowInvalidJsonResponse(peepingTomStream);

                if (state.CurrentTokenType != JsonParserToken.StartObject)
                    ThrowInvalidJsonResponse(peepingTomStream);

                var property = UnmanagedJsonParserHelper.ReadString(context, peepingTomStream, parser, state, buffer);
                if (property != nameof(BlittableArrayResult.Results))
                    ThrowInvalidJsonResponse(peepingTomStream);

                var i = 0;
                Result = new List<GetResponse>(_commands.Count);
                foreach (var getResponse in ReadResponses(context, peepingTomStream, parser, state, buffer))
                {
                    var command = _commands[i];

<<<<<<< HEAD
                        MaybeSetCache(getResponse, command);
                        MaybeReadFromCache(getResponse, i, command, context);
=======
                    MaybeSetCache(getResponse, command);
>>>>>>> 724dae94

                    Result.Add(_cached != null && getResponse.StatusCode == HttpStatusCode.NotModified
                        ? new GetResponse { Result = _cached.Values[i].Cached.Clone(context), StatusCode = HttpStatusCode.NotModified }
                        : getResponse);

                    i++;
                }

                if (UnmanagedJsonParserHelper.Read(peepingTomStream, parser, state, buffer) == false)
                    ThrowInvalidJsonResponse(peepingTomStream);

                if (state.CurrentTokenType != JsonParserToken.EndObject)
                    ThrowInvalidJsonResponse(peepingTomStream);
            }
        }

        private static IEnumerable<GetResponse> ReadResponses(JsonOperationContext context, PeepingTomStream peepingTomStream, UnmanagedJsonParser parser, JsonParserState state, JsonOperationContext.MemoryBuffer buffer)
        {
            if (UnmanagedJsonParserHelper.Read(peepingTomStream, parser, state, buffer) == false)
                ThrowInvalidJsonResponse(peepingTomStream);

            if (state.CurrentTokenType != JsonParserToken.StartArray)
                ThrowInvalidJsonResponse(peepingTomStream);

            while (true)
            {
                if (UnmanagedJsonParserHelper.Read(peepingTomStream, parser, state, buffer) == false)
                    ThrowInvalidJsonResponse(peepingTomStream);

                if (state.CurrentTokenType == JsonParserToken.EndArray)
                    break;

                yield return ReadResponse(context, peepingTomStream, parser, state, buffer);
            }
        }

        private static unsafe GetResponse ReadResponse(JsonOperationContext context, PeepingTomStream peepingTomStream, UnmanagedJsonParser parser, JsonParserState state, JsonOperationContext.MemoryBuffer buffer)
        {
            if (state.CurrentTokenType != JsonParserToken.StartObject)
                ThrowInvalidJsonResponse(peepingTomStream);

            var getResponse = new GetResponse();
            while (true)
            {
                if (UnmanagedJsonParserHelper.Read(peepingTomStream, parser, state, buffer) == false)
                    ThrowInvalidJsonResponse(peepingTomStream);

                if (state.CurrentTokenType == JsonParserToken.EndObject)
                    break;

                if (state.CurrentTokenType != JsonParserToken.String)
                    ThrowInvalidJsonResponse(peepingTomStream);

                var property = context.AllocateStringValue(null, state.StringBuffer, state.StringSize).ToString();
                switch (property)
                {
                    case nameof(GetResponse.Result):
                        if (UnmanagedJsonParserHelper.Read(peepingTomStream, parser, state, buffer) == false)
                            ThrowInvalidJsonResponse(peepingTomStream);

                        if (state.CurrentTokenType == JsonParserToken.Null)
                            continue;

                        if (state.CurrentTokenType != JsonParserToken.StartObject)
                            ThrowInvalidJsonResponse(peepingTomStream);

                        using (var builder = new BlittableJsonDocumentBuilder(context, BlittableJsonDocumentBuilder.UsageMode.None, "multi_get/result", parser, state))
                        {
                            UnmanagedJsonParserHelper.ReadObject(builder, peepingTomStream, parser, buffer);
                            getResponse.Result = builder.CreateReader();
                        }
                        continue;
                    case nameof(GetResponse.Headers):
                        if (UnmanagedJsonParserHelper.Read(peepingTomStream, parser, state, buffer) == false)
                            ThrowInvalidJsonResponse(peepingTomStream);

                        if (state.CurrentTokenType == JsonParserToken.Null)
                            continue;

                        if (state.CurrentTokenType != JsonParserToken.StartObject)
                            ThrowInvalidJsonResponse(peepingTomStream);

                        using (var builder = new BlittableJsonDocumentBuilder(context, BlittableJsonDocumentBuilder.UsageMode.None, "multi_get/result", parser, state))
                        {
                            UnmanagedJsonParserHelper.ReadObject(builder, peepingTomStream, parser, buffer);
                            using (var headersJson = builder.CreateReader())
                            {
                                foreach (var propertyName in headersJson.GetPropertyNames())
                                    getResponse.Headers[propertyName] = headersJson[propertyName].ToString();
                            }
                        }
                        continue;
                    case nameof(GetResponse.StatusCode):
                        if (UnmanagedJsonParserHelper.Read(peepingTomStream, parser, state, buffer) == false)
                            ThrowInvalidJsonResponse(peepingTomStream);

                        if (state.CurrentTokenType != JsonParserToken.Integer)
                            ThrowInvalidJsonResponse(peepingTomStream);

                        getResponse.StatusCode = (HttpStatusCode)state.Long;
                        continue;
                    default:
                        ThrowInvalidJsonResponse(peepingTomStream);
                        break;
                }
            }

            return getResponse;
        }

<<<<<<< HEAD
        private void MaybeReadFromCache(GetResponse getResponse, int index, GetRequest command, JsonOperationContext context)
        {
            if (getResponse.StatusCode != HttpStatusCode.NotModified)
                return;

            getResponse.Result = _cachedValues[index].Item2;
        }

=======
>>>>>>> 724dae94
        private void MaybeSetCache(GetResponse getResponse, GetRequest command)
        {
            if (getResponse.StatusCode == HttpStatusCode.NotModified)
                return;

            var cacheKey = GetCacheKey(command, out string _);

            var result = getResponse.Result as BlittableJsonReaderObject;
            if (result == null)
                return;

            var changeVector = getResponse.Headers.GetEtagHeader();
            if (changeVector == null)
                return;

            _httpCache.Set(cacheKey, changeVector, result);
        }

        public override bool IsReadRequest => false;

        public void Dispose() => _cached?.Dispose();

        private class Cached : IDisposable
        {
            private readonly int _size;
            public (HttpCache.ReleaseCacheItem Release, BlittableJsonReaderObject Cached)[] Values;

            public Cached(int size)
            {
                _size = size;
                Values = ArrayPool<(HttpCache.ReleaseCacheItem, BlittableJsonReaderObject)>.Shared.Rent(size);
            }

            public void Dispose()
            {
                if (Values == null)
                    return;
                for (int i = 0; i < _size; i++)
                {
                    Values[i].Release.Dispose();
                }
                ArrayPool<(HttpCache.ReleaseCacheItem, BlittableJsonReaderObject)>.Shared.Return(Values);
                Values = null;
            }
        }
    }
}<|MERGE_RESOLUTION|>--- conflicted
+++ resolved
@@ -93,17 +93,6 @@
                             if (first == false)
                                 writer.WriteComma();
                             first = false;
-<<<<<<< HEAD
-                            var cacheKey = GetCacheKey(command, out string _);
-                            var release = _cache.Get(ctx, cacheKey, out string cachedChangeVector, out var item);
-                            _cachedValues.Add((release, item));
-
-                            var headers = new Dictionary<string, string>();
-                            if (cachedChangeVector != null)
-                                headers["If-None-Match"] = $"\"{cachedChangeVector}\"";
-
-                            foreach (var header in command.Headers)
-                                headers[header.Key] = header.Value;
 
                             writer.WriteStartObject();
 
@@ -123,7 +112,7 @@
                             writer.WriteStartObject();
 
                             var firstInner = true;
-                            foreach (var kvp in headers)
+                            foreach (var kvp in command.Headers)
                             {
                                 if (firstInner == false)
                                     writer.WriteComma();
@@ -143,47 +132,6 @@
                                 writer.WriteNull();
 
                             writer.WriteEndObject();
-=======
-
-                            writer.WriteStartObject();
-
-                            writer.WritePropertyName(nameof(GetRequest.Url));
-                            writer.WriteString($"/databases/{node.Database}{command.Url}");
-                            writer.WriteComma();
-
-                            writer.WritePropertyName(nameof(GetRequest.Query));
-                            writer.WriteString(command.Query);
-                            writer.WriteComma();
-
-                            writer.WritePropertyName(nameof(GetRequest.Method));
-                            writer.WriteString(command.Method?.Method);
-                            writer.WriteComma();
-
-                            writer.WritePropertyName(nameof(GetRequest.Headers));
-                            writer.WriteStartObject();
-
-                            var firstInner = true;
-                            foreach (var kvp in command.Headers)
-                            {
-                                if (firstInner == false)
-                                    writer.WriteComma();
-
-                                firstInner = false;
-                                writer.WritePropertyName(kvp.Key);
-                                writer.WriteString(kvp.Value);
-                            }
-
-                            writer.WriteEndObject();
-                            writer.WriteComma();
-
-                            writer.WritePropertyName(nameof(GetRequest.Content));
-                            if (command.Content != null)
-                                command.Content.WriteContent(writer, ctx);
-                            else
-                                writer.WriteNull();
-
-                            writer.WriteEndObject();
->>>>>>> 724dae94
                         }
                         writer.WriteEndArray();
 
@@ -216,7 +164,7 @@
                 {
                     readAllFromCache = false;
                     continue;
-                }
+        }
 
                 if (readAllFromCache && (trackChanges && cachedItem.MightHaveBeenModified || cachedItem.Age > options.Duration || command.CanCacheAggressively == false))
                     readAllFromCache = false;
@@ -252,49 +200,44 @@
 
         public override void SetResponseRaw(HttpResponseMessage response, Stream stream, JsonOperationContext context)
         {
-            var state = new JsonParserState();
-            using (var parser = new UnmanagedJsonParser(context, state, "multi_get/response"))
+                var state = new JsonParserState();
+                using (var parser = new UnmanagedJsonParser(context, state, "multi_get/response"))
             using (context.GetMemoryBuffer(out var buffer))
-            using (var peepingTomStream = new PeepingTomStream(stream, context))
+                using (var peepingTomStream = new PeepingTomStream(stream, context))
             using (_cached)
-            {
-                if (UnmanagedJsonParserHelper.Read(peepingTomStream, parser, state, buffer) == false)
-                    ThrowInvalidJsonResponse(peepingTomStream);
-
-                if (state.CurrentTokenType != JsonParserToken.StartObject)
-                    ThrowInvalidJsonResponse(peepingTomStream);
-
-                var property = UnmanagedJsonParserHelper.ReadString(context, peepingTomStream, parser, state, buffer);
-                if (property != nameof(BlittableArrayResult.Results))
-                    ThrowInvalidJsonResponse(peepingTomStream);
-
-                var i = 0;
+                {
+                    if (UnmanagedJsonParserHelper.Read(peepingTomStream, parser, state, buffer) == false)
+                        ThrowInvalidJsonResponse(peepingTomStream);
+
+                    if (state.CurrentTokenType != JsonParserToken.StartObject)
+                        ThrowInvalidJsonResponse(peepingTomStream);
+
+                    var property = UnmanagedJsonParserHelper.ReadString(context, peepingTomStream, parser, state, buffer);
+                    if (property != nameof(BlittableArrayResult.Results))
+                        ThrowInvalidJsonResponse(peepingTomStream);
+
+                    var i = 0;
                 Result = new List<GetResponse>(_commands.Count);
-                foreach (var getResponse in ReadResponses(context, peepingTomStream, parser, state, buffer))
-                {
-                    var command = _commands[i];
-
-<<<<<<< HEAD
+                    foreach (var getResponse in ReadResponses(context, peepingTomStream, parser, state, buffer))
+                    {
+                        var command = _commands[i];
+
                         MaybeSetCache(getResponse, command);
-                        MaybeReadFromCache(getResponse, i, command, context);
-=======
-                    MaybeSetCache(getResponse, command);
->>>>>>> 724dae94
 
                     Result.Add(_cached != null && getResponse.StatusCode == HttpStatusCode.NotModified
                         ? new GetResponse { Result = _cached.Values[i].Cached.Clone(context), StatusCode = HttpStatusCode.NotModified }
                         : getResponse);
 
-                    i++;
-                }
-
-                if (UnmanagedJsonParserHelper.Read(peepingTomStream, parser, state, buffer) == false)
-                    ThrowInvalidJsonResponse(peepingTomStream);
-
-                if (state.CurrentTokenType != JsonParserToken.EndObject)
-                    ThrowInvalidJsonResponse(peepingTomStream);
-            }
-        }
+                        i++;
+                    }
+
+                    if (UnmanagedJsonParserHelper.Read(peepingTomStream, parser, state, buffer) == false)
+                        ThrowInvalidJsonResponse(peepingTomStream);
+
+                    if (state.CurrentTokenType != JsonParserToken.EndObject)
+                        ThrowInvalidJsonResponse(peepingTomStream);
+                }
+            }
 
         private static IEnumerable<GetResponse> ReadResponses(JsonOperationContext context, PeepingTomStream peepingTomStream, UnmanagedJsonParser parser, JsonParserState state, JsonOperationContext.MemoryBuffer buffer)
         {
@@ -390,17 +333,6 @@
             return getResponse;
         }
 
-<<<<<<< HEAD
-        private void MaybeReadFromCache(GetResponse getResponse, int index, GetRequest command, JsonOperationContext context)
-        {
-            if (getResponse.StatusCode != HttpStatusCode.NotModified)
-                return;
-
-            getResponse.Result = _cachedValues[index].Item2;
-        }
-
-=======
->>>>>>> 724dae94
         private void MaybeSetCache(GetResponse getResponse, GetRequest command)
         {
             if (getResponse.StatusCode == HttpStatusCode.NotModified)
@@ -432,7 +364,7 @@
             {
                 _size = size;
                 Values = ArrayPool<(HttpCache.ReleaseCacheItem, BlittableJsonReaderObject)>.Shared.Rent(size);
-            }
+    }
 
             public void Dispose()
             {
@@ -441,7 +373,7 @@
                 for (int i = 0; i < _size; i++)
                 {
                     Values[i].Release.Dispose();
-                }
+}
                 ArrayPool<(HttpCache.ReleaseCacheItem, BlittableJsonReaderObject)>.Shared.Return(Values);
                 Values = null;
             }
