--- conflicted
+++ resolved
@@ -1,9 +1,6 @@
 ﻿using System.Collections.Generic;
 using System.Net.Http;
-<<<<<<< HEAD
-=======
 using Raven.Client.Exceptions;
->>>>>>> 80cec51e
 using Raven.Client.Http;
 using Raven.Client.Json.Converters;
 using Sparrow.Json;
@@ -17,11 +14,7 @@
         public GetTopologyCommand(string forcedUrl = null)
         {
             _forcedUrl = forcedUrl;
-<<<<<<< HEAD
-            FailedNodes = new HashSet<ServerNode>();
-=======
             FailedNodes = new Dictionary<ServerNode, ExceptionDispatcher.ExceptionSchema>();
->>>>>>> 80cec51e
         }
 
         public override HttpRequestMessage CreateRequest(ServerNode node, out string url)
