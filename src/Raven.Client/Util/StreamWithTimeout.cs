--- conflicted
+++ resolved
@@ -172,12 +172,7 @@
         {
             if (_readCts == null)
             {
-<<<<<<< HEAD
-                _readCts = cancellationToken == default ? new CancellationTokenSource() : CancellationTokenSource.CreateLinkedTokenSource(cancellationToken);
-                _readCts.CancelAfter(_readTimeout);
-=======
                 _readCts = GenerateCancellationTokenWithTimeout(_readTimeout, cancellationToken);
->>>>>>> 3495ddc9
                 _readSw = Stopwatch.StartNew();
 
 #if DEBUG
@@ -240,12 +235,7 @@
         {
             if (_writeCts == null)
             {
-<<<<<<< HEAD
-                _writeCts = cancellationToken == default ? new CancellationTokenSource() : CancellationTokenSource.CreateLinkedTokenSource(cancellationToken);
-                _writeCts.CancelAfter(_writeTimeout);
-=======
                 _writeCts = GenerateCancellationTokenWithTimeout(_writeTimeout, cancellationToken);
->>>>>>> 3495ddc9
                 _writeSw = Stopwatch.StartNew();
 
 #if DEBUG
