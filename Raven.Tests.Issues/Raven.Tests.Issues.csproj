--- conflicted
+++ resolved
@@ -181,12 +181,9 @@
     <Compile Include="RavenDB-3530.cs" />
     <Compile Include="RavenDB-3632.cs" />
     <Compile Include="RavenDB_3230.cs" />
-<<<<<<< HEAD
     <Compile Include="RavenDB_3460.cs" />
     <Compile Include="RavenDB_3573.cs" />
-=======
     <Compile Include="RavenDB_3400.cs" />
->>>>>>> 799bb2f8
     <Compile Include="RavenDB_3543.cs" />
     <Compile Include="RavenDB_3570.cs" />
     <Compile Include="RavenDB_3365.cs" />
