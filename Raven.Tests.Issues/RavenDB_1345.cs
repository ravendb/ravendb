// -----------------------------------------------------------------------
//  <copyright file="RavenDB_1345.cs" company="Hibernating Rhinos LTD">
//      Copyright (c) Hibernating Rhinos LTD. All rights reserved.
//  </copyright>
// -----------------------------------------------------------------------
using Raven.Tests.Common;

namespace Raven.Tests.Issues
{
    using Raven.Abstractions.Data;

<<<<<<< HEAD
	using Xunit;
    using Xunit.Extensions;

	public class RavenDB_1345 : RavenTest
	{
        [Theory]
        [PropertyData("Storages")]
		public void ExpandingIndexes(string storage)
		{
			using (var store = NewDocumentStore(requestedStorage: storage))
			{
				var names = new[]
				{
					"Name",
					"SkipAutoSchedule",
					"TagsAsSlugs",
					"LastEditedByUserId",
					"LastEditedAt",
					"ShowPostEvenIfPrivate",
					"IsTrustedCommenter",
					"NumberOfSpamComments",
					"ControllerName",
					"RelatedTwitterNick",
					"RelatedTwitNickDes",
					"PasswordSalt",
					"HashedPassword",
					"AreCommentsClosed",
					"UserHostAddress"
				};
=======
    using Xunit;

    public class RavenDB_1345 : RavenTest
    {
        [Fact]
        public void ExpandingIndexes()
        {
            using (var store = NewDocumentStore(requestedStorage: "esent"))
            {
                var names = new[]
                {
                    "Name",
                    "SkipAutoSchedule",
                    "TagsAsSlugs",
                    "LastEditedByUserId",
                    "LastEditedAt",
                    "ShowPostEvenIfPrivate",
                    "IsTrustedCommenter",
                    "NumberOfSpamComments",
                    "ControllerName",
                    "RelatedTwitterNick",
                    "RelatedTwitNickDes",
                    "PasswordSalt",
                    "HashedPassword",
                    "AreCommentsClosed",
                    "UserHostAddress"
                };
>>>>>>> 68f1ca50

                var str = "";
                foreach (var name in names)
                {
                    str += name + ":a ";
                    store.DatabaseCommands.Query("dynamic/Posts", new IndexQuery
                    {
                        Query = str
                    }, new string[0]);
                }
            }
        }
    }
}<|MERGE_RESOLUTION|>--- conflicted
+++ resolved
@@ -9,45 +9,16 @@
 {
     using Raven.Abstractions.Data;
 
-<<<<<<< HEAD
-	using Xunit;
+    using Xunit;
     using Xunit.Extensions;
-
-	public class RavenDB_1345 : RavenTest
-	{
-        [Theory]
-        [PropertyData("Storages")]
-		public void ExpandingIndexes(string storage)
-		{
-			using (var store = NewDocumentStore(requestedStorage: storage))
-			{
-				var names = new[]
-				{
-					"Name",
-					"SkipAutoSchedule",
-					"TagsAsSlugs",
-					"LastEditedByUserId",
-					"LastEditedAt",
-					"ShowPostEvenIfPrivate",
-					"IsTrustedCommenter",
-					"NumberOfSpamComments",
-					"ControllerName",
-					"RelatedTwitterNick",
-					"RelatedTwitNickDes",
-					"PasswordSalt",
-					"HashedPassword",
-					"AreCommentsClosed",
-					"UserHostAddress"
-				};
-=======
-    using Xunit;
 
     public class RavenDB_1345 : RavenTest
     {
-        [Fact]
-        public void ExpandingIndexes()
+        [Theory]
+        [PropertyData("Storages")]
+        public void ExpandingIndexes(string storage)
         {
-            using (var store = NewDocumentStore(requestedStorage: "esent"))
+            using (var store = NewDocumentStore(requestedStorage: storage))
             {
                 var names = new[]
                 {
@@ -67,7 +38,6 @@
                     "AreCommentsClosed",
                     "UserHostAddress"
                 };
->>>>>>> 68f1ca50
 
                 var str = "";
                 foreach (var name in names)
