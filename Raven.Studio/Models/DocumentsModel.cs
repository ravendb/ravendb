--- conflicted
+++ resolved
@@ -248,11 +248,7 @@
                                {
                                    BeginLoadPriorityProperties();
                                    UpdateColumnSet();
-<<<<<<< HEAD
-                                   ObserveSourceChanges();
-=======
                                    //ObserveSourceChanges();
->>>>>>> 109cd63c
                                });
 
             ObserveSourceChanges();
@@ -290,17 +286,10 @@
 
         private void StopListeningForChanges()
         {
-<<<<<<< HEAD
-            if (changesSubscription != null)
-            {
-                changesSubscription.Dispose();
-            }
-=======
 			//if (changesSubscription != null)
 			//{
 			//    changesSubscription.Dispose();
 			//}
->>>>>>> 109cd63c
         }
 
         public void SetPriorityColumns(IList<string> priorityColumns)
