--- conflicted
+++ resolved
@@ -1,719 +1,660 @@
-﻿using System;
-using System.Collections.Generic;
-using System.Collections.ObjectModel;
-using System.Linq;
-using System.Text;
-using System.Text.RegularExpressions;
-using System.Threading.Tasks;
-using System.Windows.Input;
-using Microsoft.Expression.Interactivity.Core;
-using Raven.Imports.Newtonsoft.Json;
-using Raven.Imports.Newtonsoft.Json.Linq;
-using Raven.Abstractions.Data;
-using Raven.Json.Linq;
-using Raven.Studio.Commands;
-using Raven.Studio.Features.Documents;
-using Raven.Studio.Features.Input;
-using Raven.Studio.Infrastructure;
-using Raven.Studio.Messages;
-
-namespace Raven.Studio.Models
-{
-    public class EditableDocumentModel : PageViewModel
-	{
-		private readonly Observable<JsonDocument> document;
-		private string jsonData;
-		private bool isLoaded;
-        private int currentIndex;
-        private int totalItems;
-		public string DocumentKey { get; private set; }
-		private readonly string currentDatabase;
-        private DocumentNavigator navigator;
-        private ICommand navigateNext;
-        private ICommand navigatePrevious;
-
-		public EditableDocumentModel()
-		{
-			ModelUrl = "/edit";
-
-			References = new ObservableCollection<LinkModel>();
-			Related = new BindableCollection<LinkModel>(model => model.Title);
-			SearchEnabled = false;
-
-			document = new Observable<JsonDocument>();
-			document.PropertyChanged += (sender, args) => UpdateFromDocument();
-            InitialiseDocument();
-
-            currentDatabase = Database.Value.Name;
-        }
-
-        private void InitialiseDocument()
-        {
-			document.Value = new JsonDocument
-								{
-                                     DataAsJson = {{"Name", "..."}},
-									Etag = Guid.Empty
-								};
-        }
-
-        private DocumentNavigator Navigator
-        {
-            get { return navigator; }
-            set
-            {
-                navigator = value;
-                OnPropertyChanged(() => Navigator);
-                OnPropertyChanged(() => CanNavigate);
-            }
-        }
-
-        public ICommand NavigateToNext
-        {
-            get
-            {
-                return navigateNext ??
-                       (navigateNext = new ActionCommand(() => UrlUtil.Navigate(Navigator.GetUrlForNext())));
-            }
-        }
-
-        public ICommand NavigateToPrevious
-        {
-            get
-            {
-                return navigatePrevious ??
-                       (navigatePrevious = new ActionCommand(() => UrlUtil.Navigate(Navigator.GetUrlForPrevious())));
-            }
-		}
-
-<<<<<<< HEAD
-		public override void LoadModelParameters(string parameters)
-		{
-			var url = new UrlParser(UrlUtil.Url);
-
-			if (url.GetQueryParam("mode") == "new")
-			{
-				Mode = DocumentMode.New;
-=======
-        public override void LoadModelParameters(string parameters)
-        {
-            var url = new UrlParser(UrlUtil.Url);
-
-            if (url.GetQueryParam("mode") == "new")
-            {
-                Mode = DocumentMode.New;
->>>>>>> 6748872b
-                InitialiseDocument();
-                Navigator = null;
-                CurrentIndex = 0;
-                TotalItems = 0;
-<<<<<<< HEAD
-				SetCurrentDocumentKey(null);
-
-				return;
-			}
-=======
-                SetCurrentDocumentKey(null);
-
-                return;
-            }
->>>>>>> 6748872b
-
-            Navigator = DocumentNavigator.FromUrl(url);
-
-            Navigator.GetDocument().ContinueOnSuccessInTheUIThread(
-                result =>
-<<<<<<< HEAD
-			{
-                        if (result.Document == null)
-														{
-																HandleDocumentNotFound();
-																return;
-															}
-
-                        if (string.IsNullOrEmpty(result.Document.Key))
-			{
-				Mode = DocumentMode.Projection;
-                            LocalId = Guid.NewGuid().ToString();
-				}
-                        else
-				{
-                            Mode = DocumentMode.DocumentWithId;
-                            LocalId = result.Document.Key;
-							SetCurrentDocumentKey(result.Document.Key);
-			}
-=======
-                    {
-                        if (result.Document == null)
-                        {
-                            HandleDocumentNotFound();
-                            return;
-                        }
-
-                        if (string.IsNullOrEmpty(result.Document.Key))
-                        {
-                            Mode = DocumentMode.Projection;
-                            LocalId = Guid.NewGuid().ToString();
-                        }
-                        else
-                        {
-                            Mode = DocumentMode.DocumentWithId;
-                            LocalId = result.Document.Key;
-                            SetCurrentDocumentKey(result.Document.Key);
-                        }
->>>>>>> 6748872b
-
-                        isLoaded = true;
-                        document.Value = result.Document;
-                        CurrentIndex = (int) result.Index;
-                        TotalItems = (int) result.TotalDocuments;
-                    })
-                .Catch();
-<<<<<<< HEAD
-			}
-
-		private void HandleDocumentNotFound()
-=======
-        }
-
-        private void HandleDocumentNotFound()
->>>>>>> 6748872b
-		{
-			Notification notification;
-			if (Mode == DocumentMode.Projection)
-				notification = new Notification("Could not parse projection correctly", NotificationLevel.Error);
-			else
-                notification = new Notification(string.Format("Could not find '{0}' document", Key),
-                                                NotificationLevel.Warning);
-			ApplicationModel.Current.AddNotification(notification);
-			UrlUtil.Navigate("/documents");
-		}
-
-        public int CurrentItemNumber
-		{
-            get { return CurrentIndex + 1; }
-        }
-
-        private int CurrentIndex
-			{
-            get { return currentIndex; }
-            set
-				{
-                currentIndex = value;
-                OnPropertyChanged(() => CurrentItemNumber);
-                OnPropertyChanged(() => HasPrevious);
-                OnPropertyChanged(() => HasNext);
-                OnPropertyChanged(() => CanNavigate);
-			}
-		}
-
-        public int TotalItems
-		{
-            get { return totalItems; }
-            set
-			{
-                totalItems = value;
-                OnPropertyChanged(() => TotalItems);
-                OnPropertyChanged(() => HasPrevious);
-                OnPropertyChanged(() => HasNext);
-                OnPropertyChanged(() => CanNavigate);
-			}
-		}
-
-        public bool HasPrevious
-		{
-            get { return CurrentIndex > 0; }
-		}
-
-        public bool HasNext
-		{
-            get { return CurrentIndex < TotalItems - 1; }
-			}
-<<<<<<< HEAD
-
-        public bool CanNavigate
-		{
-            get { return Navigator != null && (HasNext || HasPrevious); }
-		}
-
-        public void PutDocumentIdInUrl(string docId)
-		{
-            if (docId != null && DocumentKey != docId)
-                UrlUtil.Navigate("/edit?id=" + docId);
-
-			SetCurrentDocumentKey(docId);
-=======
-
-        public bool CanNavigate
-		{
-            get { return Navigator != null && (HasNext || HasPrevious); }
->>>>>>> 6748872b
-		}
-
-		public void SetCurrentDocumentKey(string docId)
-		{
-            if (docId != null)
-            {
-                Mode = DocumentMode.DocumentWithId;
-            }
-            else
-            {
-                Mode = DocumentMode.New;
-            }
-
-		    DocumentKey = Key = docId;
-		}
-
-        private void PutDocumentKeyInUrl(string docId, bool dontOpenNewTab)
-        {
-            if (docId != null && DocumentKey != docId)
-                UrlUtil.Navigate("/edit?id=" + docId, dontOpenNewTab);
-        }
-
-        private void UpdateFromDocument()
-		{
-			var newdoc = document.Value;
-            RemoveNonDisplayedMetadata(newdoc.Metadata);
-			JsonMetadata = newdoc.Metadata.ToString(Formatting.Indented);
-			UpdateMetadata(newdoc.Metadata);
-			JsonData = newdoc.DataAsJson.ToString(Formatting.Indented);
-			UpdateRelated();
-			OnEverythingChanged();
-		}
-
-        private void RemoveNonDisplayedMetadata(RavenJObject metaData)
-        {
-            metaData.Remove("@etag");
-            metaData.Remove("@id");
-        }
-
-		private void UpdateMetadata(RavenJObject metadataAsJson)
-		{
-			metadata = metadataAsJson.ToDictionary(x => x.Key, x =>
-															   {
-																   if (x.Value.Type == JTokenType.String)
-																	   return x.Value.Value<string>();
-																   return x.Value.ToString(Formatting.None);
-															   });
-			OnPropertyChanged(() => Metadata);
-			JsonMetadata = metadataAsJson.ToString(Formatting.Indented);
-		}
-
-
-
-		public ObservableCollection<LinkModel> References { get; private set; }
-		public BindableCollection<LinkModel> Related { get; private set; }
-
-		private bool searchEnabled;
-		public bool SearchEnabled
-		{
-			get { return searchEnabled; }
-			set
-			{
-				searchEnabled = value;
-				OnPropertyChanged(() => SearchEnabled);
-			}
-		}
-
-		private string localId;
-		public string LocalId
-		{
-			get { return localId; }
-			set
-			{
-				localId = value;
-				OnPropertyChanged(() => LocalId);
-                OnPropertyChanged(() => CurrentItemNumber);
-			}
-		}
-
-		public string DisplayId
-		{
-			get
-			{
-				if (Mode == DocumentMode.Projection)
-					return "Projection";
-				if (Mode == DocumentMode.New)
-					return "New Document";
-				return DocumentKey;
-			}
-		}
-
-		public string Collection
-		{
-            get { return metadata.FirstOrDefault(x => x.Key == "Raven-Entity-Name").Value; }
-		}
-
-		private string jsonMetadata;
-		public string JsonMetadata
-		{
-			get { return jsonMetadata; }
-			set
-			{
-				jsonMetadata = value;
-				OnPropertyChanged(() => JsonMetadata);
-				OnPropertyChanged(() => DocumentSize);
-			}
-		}
-
-		private DocumentMode mode = DocumentMode.NotInitializedYet;
-		public DocumentMode Mode
-		{
-			get { return mode; }
-			set
-			{
-				mode = value;
-				OnPropertyChanged(() => Mode);
-				OnPropertyChanged(() => DisplayId);
-			}
-		}
-
-		public string JsonData
-		{
-			get { return jsonData; }
-			set
-			{
-				jsonData = value;
-				UpdateReferences();
-				OnPropertyChanged(() => JsonData);
-				OnPropertyChanged(() => DocumentSize);
-			}
-		}
-
-		public string DocumentSize
-		{
-			get
-			{
-				double byteCount = Encoding.UTF8.GetByteCount(JsonData) + Encoding.UTF8.GetByteCount(JsonMetadata);
-				string sizeTerm = "Bytes";
-				if (byteCount >= 1024 * 1024)
-				{
-					sizeTerm = "MBytes";
-					byteCount = byteCount / (1024 * 1024);
-				}
-				else if (byteCount >= 1024)
-				{
-					sizeTerm = "KBytes";
-                    byteCount = byteCount/1024;
-
-				}
-				return string.Format("Content-Length: {0:#,#.##;;0} {1}", byteCount, sizeTerm);
-			}
-		}
-
-		private bool notifiedOnDelete;
-		private bool notifiedOnChange;
-
-		protected override Task LoadedTimerTickedAsync()
-		{
-			if (isLoaded == false ||
-				Mode != DocumentMode.DocumentWithId ||
-				currentDatabase != Database.Value.Name)
-				return null;
-
-			return DatabaseCommands.GetAsync(DocumentKey)
-				.ContinueOnSuccess(docOnServer =>
-				{
-					if (docOnServer == null)
-					{
-						if (notifiedOnDelete)
-							return;
-						notifiedOnDelete = true;
-                                               ApplicationModel.Current.AddNotification(
-                                                   new Notification("Document " + Key + " was deleted on the server"));
-					}
-					else if (docOnServer.Etag != Etag)
-					{
-						if (notifiedOnChange)
-							return;
-						notifiedOnChange = true;
-                                               ApplicationModel.Current.AddNotification(
-                                                   new Notification("Document " + Key + " was changed on the server"));
-					}
-				});
-		}
-
-		private void UpdateReferences()
-		{
-			if (Seperator != null)
-			{
-				var referencesIds = Regex.Matches(jsonData, @"""(\w+" + Seperator + @"\w+)");
-				References.Clear();
-				foreach (var source in referencesIds.Cast<Match>().Select(x => x.Groups[1].Value).Distinct())
-				{
-					DateTime time;
-					if (DateTime.TryParse(source, out time))
-						continue;
-
-					References.Add(new LinkModel
-					{
-						Title = source,
-						HRef = "/Edit?id=" + source
-					});
-				}
-			}
-		}
-
-		private void UpdateRelated()
-		{
-			if (string.IsNullOrEmpty(Key))
-				return;
-			DatabaseCommands.GetDocumentsStartingWithAsync(Key + Seperator, 0, 15)
-				.ContinueOnSuccess(items =>
-								   {
-									   if (items == null)
-										   return;
-
-									   var linkModels = items.Select(doc => new LinkModel
-																			{
-																				Title = doc.Key,
-																				HRef = "/Edit?id=" + doc.Key
-																			}).ToArray();
-									   Related.Set(linkModels);
-								   });
-		}
-
-
-		public string Key
-		{
-			get { return document.Value.Key; }
-			set
-			{
-				document.Value.Key = value;
-				OnPropertyChanged(() => Key);
-			}
-		}
-
-		public string Seperator
-		{
-			get
-			{
-				if (document.Value.Key != null && document.Value.Key.Contains("/"))
-					return "/";
-				if (document.Value.Key != null && document.Value.Key.Contains("-"))
-					return "-";
-				return null;
-			}
-		}
-
-		public Guid? Etag
-		{
-			get { return document.Value.Etag; }
-			set
-			{
-				document.Value.Etag = value;
-				OnPropertyChanged(() => Etag);
-				OnPropertyChanged(() => Metadata);
-			}
-		}
-
-		public DateTime? LastModified
-		{
-			get { return document.Value.LastModified; }
-			set
-			{
-				document.Value.LastModified = value;
-				OnPropertyChanged(() => LastModified);
-				OnPropertyChanged(() => Metadata);
-			}
-		}
-
-		private IDictionary<string, string> metadata;
-
-		public IEnumerable<KeyValuePair<string, string>> Metadata
-		{
-			get
-			{
-				return metadata
-                    .Where(x => x.Key != "@etag" && x.Key != "@id")
-                    .OrderBy(x => x.Key)
-					.Concat(new[]
-								{
-									new KeyValuePair<string, string>("ETag", Etag.HasValue ? Etag.ToString() : ""),
-									new KeyValuePair<string, string>("Last-Modified", LastModified.HasValue ? LastModified.ToString(): ""),
-								});
-			}
-		}
-
-		public ICommand Save
-		{
-			get { return new SaveDocumentCommand(this); }
-		}
-
-		public ICommand Delete
-		{
-			get { return new DeleteDocumentCommand(Key, true); }
-		}
-
-		public ICommand Prettify
-		{
-			get { return new PrettifyDocumentCommand(this); }
-		}
-
-		public ICommand Refresh
-		{
-			get { return new RefreshDocumentCommand(this); }
-		}
-
-		public ICommand EnableSearch
-		{
-			get { return new ChangeFieldValueCommand<EditableDocumentModel>(this, x => x.SearchEnabled = true); }
-		}
-
-		public ICommand DisableSearch
-		{
-			get { return new ChangeFieldValueCommand<EditableDocumentModel>(this, x => x.SearchEnabled = false); }
-		}
-
-		public ICommand ToggleSearch
-		{
-			get { return new ChangeFieldValueCommand<EditableDocumentModel>(this, x => x.SearchEnabled = !x.searchEnabled); }
-		}
-
-		private class RefreshDocumentCommand : Command
-		{
-			private readonly EditableDocumentModel parent;
-
-			public RefreshDocumentCommand(EditableDocumentModel parent)
-			{
-				this.parent = parent;
-			}
-
-			public override bool CanExecute(object parameter)
-			{
-				return string.IsNullOrWhiteSpace(parent.DocumentKey) == false;
-			}
-
-			public override void Execute(object _)
-			{
-				parent.DatabaseCommands.GetAsync(parent.DocumentKey)
-					.ContinueOnSuccess(doc =>
-										{
-											if (doc == null)
-											{
-												parent.HandleDocumentNotFound();
-												return;
-											}
-
-											parent.document.Value = doc;
-										})
-					.Catch();
-			}
-		}
-
-		private class SaveDocumentCommand : Command
-		{
-			private readonly EditableDocumentModel parentModel;
-
-			public string Seperator
-			{
-				get
-				{
-					if (parentModel.Key.Contains("/"))
-						return "/";
-					if (parentModel.Key.Contains("-"))
-						return "-";
-					return null;
-				}
-			}
-
-			public SaveDocumentCommand(EditableDocumentModel parentModel)
-			{
-				this.parentModel = parentModel;
-			}
-
-			public override void Execute(object parameter)
-			{
-				if (parentModel.Key != null && parentModel.Key.StartsWith("Raven/", StringComparison.InvariantCultureIgnoreCase))
-				{
-					AskUser.ConfirmationAsync("Confirm Edit", "Are you sure that you want to edit a system document?")
-						.ContinueWhenTrue(SaveDocument);
-					return;
-				}
-
-				SaveDocument();
-			}
-
-			private void SaveDocument()
-			{
-				RavenJObject doc;
-				RavenJObject metadata;
-
-				try
-				{
-					doc = RavenJObject.Parse(parentModel.JsonData);
-					metadata = RavenJObject.Parse(parentModel.JsonMetadata);
-					if (parentModel.Key != null && Seperator != null && metadata.Value<string>(Constants.RavenEntityName) == null)
-					{
-						var entityName = parentModel.Key.Split(new[] { Seperator }, StringSplitOptions.RemoveEmptyEntries).FirstOrDefault();
-
-						if (entityName != null && entityName.Length > 1)
-						{
-							metadata[Constants.RavenEntityName] = char.ToUpper(entityName[0]) + entityName.Substring(1);
-						}
-						else
-						{
-							metadata[Constants.RavenEntityName] = entityName;
-						}
-					}
-				}
-				catch (JsonReaderException ex)
-				{
-					ErrorPresenter.Show(ex.Message);
-					return;
-				}
-
-				parentModel.UpdateMetadata(metadata);
-				ApplicationModel.Current.AddNotification(new Notification("Saving document " + parentModel.Key + " ..."));
-
-				Guid? etag = string.Equals(parentModel.DocumentKey , parentModel.Key, StringComparison.InvariantCultureIgnoreCase) ? 
-					parentModel.Etag : Guid.Empty;
-			
-				DatabaseCommands.PutAsync(parentModel.Key, etag, doc, metadata)
-					.ContinueOnSuccess(result =>
-					{
-						ApplicationModel.Current.AddNotification(new Notification("Document " + result.Key + " saved"));
-						parentModel.Etag = result.ETag;
-					    parentModel.PutDocumentKeyInUrl(result.Key, dontOpenNewTab:true);
-					    parentModel.SetCurrentDocumentKey(result.Key);
-					})
-					.ContinueOnSuccess(() => new RefreshDocumentCommand(parentModel).Execute(null))
-					.Catch(exception => ApplicationModel.Current.AddNotification(new Notification(exception.Message)));
-			}
-		}
-
-		private class PrettifyDocumentCommand : Command
-		{
-			private readonly EditableDocumentModel editableDocumentModel;
-
-			public PrettifyDocumentCommand(EditableDocumentModel editableDocumentModel)
-			{
-				this.editableDocumentModel = editableDocumentModel;
-			}
-
-			public override void Execute(object parameter)
-			{
-				RavenJObject metadata;
-				try
-				{
-					metadata = RavenJObject.Parse(editableDocumentModel.JsonMetadata);
-					editableDocumentModel.JsonData = RavenJObject.Parse(editableDocumentModel.JsonData).ToString(Formatting.Indented);
-					editableDocumentModel.JsonMetadata = metadata.ToString(Formatting.Indented);
-				}
-				catch (JsonReaderException ex)
-				{
-					ErrorPresenter.Show(ex.Message);
-					return;
-				}
-				editableDocumentModel.UpdateMetadata(metadata);
-			}
-		}
-	}
-
-	public enum DocumentMode
-	{
-		NotInitializedYet,
-		DocumentWithId,
-		Projection,
-		New,
-	}
-}
+﻿using System;
+using System.Collections.Generic;
+using System.Collections.ObjectModel;
+using System.Linq;
+using System.Text;
+using System.Text.RegularExpressions;
+using System.Threading.Tasks;
+using System.Windows.Input;
+using Microsoft.Expression.Interactivity.Core;
+using Raven.Imports.Newtonsoft.Json;
+using Raven.Imports.Newtonsoft.Json.Linq;
+using Raven.Abstractions.Data;
+using Raven.Json.Linq;
+using Raven.Studio.Commands;
+using Raven.Studio.Features.Documents;
+using Raven.Studio.Features.Input;
+using Raven.Studio.Infrastructure;
+using Raven.Studio.Messages;
+
+namespace Raven.Studio.Models
+{
+    public class EditableDocumentModel : PageViewModel
+	{
+		private readonly Observable<JsonDocument> document;
+		private string jsonData;
+		private bool isLoaded;
+        private int currentIndex;
+        private int totalItems;
+		public string DocumentKey { get; private set; }
+		private readonly string currentDatabase;
+        private DocumentNavigator navigator;
+        private ICommand navigateNext;
+        private ICommand navigatePrevious;
+
+		public EditableDocumentModel()
+		{
+			ModelUrl = "/edit";
+
+			References = new ObservableCollection<LinkModel>();
+			Related = new BindableCollection<LinkModel>(model => model.Title);
+			SearchEnabled = false;
+
+			document = new Observable<JsonDocument>();
+			document.PropertyChanged += (sender, args) => UpdateFromDocument();
+            InitialiseDocument();
+
+            currentDatabase = Database.Value.Name;
+        }
+
+        private void InitialiseDocument()
+        {
+			document.Value = new JsonDocument
+								{
+                                     DataAsJson = {{"Name", "..."}},
+									Etag = Guid.Empty
+								};
+        }
+
+        private DocumentNavigator Navigator
+        {
+            get { return navigator; }
+            set
+            {
+                navigator = value;
+                OnPropertyChanged(() => Navigator);
+                OnPropertyChanged(() => CanNavigate);
+            }
+        }
+
+        public ICommand NavigateToNext
+        {
+            get
+            {
+                return navigateNext ??
+                       (navigateNext = new ActionCommand(() => UrlUtil.Navigate(Navigator.GetUrlForNext())));
+            }
+        }
+
+        public ICommand NavigateToPrevious
+        {
+            get
+            {
+                return navigatePrevious ??
+                       (navigatePrevious = new ActionCommand(() => UrlUtil.Navigate(Navigator.GetUrlForPrevious())));
+            }
+		}
+
+        public override void LoadModelParameters(string parameters)
+        {
+            var url = new UrlParser(UrlUtil.Url);
+
+            if (url.GetQueryParam("mode") == "new")
+            {
+                Mode = DocumentMode.New;
+                InitialiseDocument();
+                Navigator = null;
+                CurrentIndex = 0;
+                TotalItems = 0;
+                SetCurrentDocumentKey(null);
+
+                return;
+            }
+
+            Navigator = DocumentNavigator.FromUrl(url);
+
+            Navigator.GetDocument().ContinueOnSuccessInTheUIThread(
+                result =>
+                    {
+                        if (result.Document == null)
+                        {
+                            HandleDocumentNotFound();
+                            return;
+                        }
+
+                        if (string.IsNullOrEmpty(result.Document.Key))
+                        {
+                            Mode = DocumentMode.Projection;
+                            LocalId = Guid.NewGuid().ToString();
+                        }
+                        else
+                        {
+                            Mode = DocumentMode.DocumentWithId;
+                            LocalId = result.Document.Key;
+                            SetCurrentDocumentKey(result.Document.Key);
+                        }
+
+                        isLoaded = true;
+                        document.Value = result.Document;
+                        CurrentIndex = (int) result.Index;
+                        TotalItems = (int) result.TotalDocuments;
+                    })
+                .Catch();
+        }
+
+        private void HandleDocumentNotFound()
+		{
+			Notification notification;
+			if (Mode == DocumentMode.Projection)
+				notification = new Notification("Could not parse projection correctly", NotificationLevel.Error);
+			else
+                notification = new Notification(string.Format("Could not find '{0}' document", Key),
+                                                NotificationLevel.Warning);
+			ApplicationModel.Current.AddNotification(notification);
+			UrlUtil.Navigate("/documents");
+		}
+
+        public int CurrentItemNumber
+		{
+            get { return CurrentIndex + 1; }
+        }
+
+        private int CurrentIndex
+			{
+            get { return currentIndex; }
+            set
+				{
+                currentIndex = value;
+                OnPropertyChanged(() => CurrentItemNumber);
+                OnPropertyChanged(() => HasPrevious);
+                OnPropertyChanged(() => HasNext);
+                OnPropertyChanged(() => CanNavigate);
+			}
+		}
+
+        public int TotalItems
+		{
+            get { return totalItems; }
+            set
+			{
+                totalItems = value;
+                OnPropertyChanged(() => TotalItems);
+                OnPropertyChanged(() => HasPrevious);
+                OnPropertyChanged(() => HasNext);
+                OnPropertyChanged(() => CanNavigate);
+			}
+		}
+
+        public bool HasPrevious
+		{
+            get { return CurrentIndex > 0; }
+		}
+
+        public bool HasNext
+		{
+            get { return CurrentIndex < TotalItems - 1; }
+			}
+
+        public bool CanNavigate
+		{
+            get { return Navigator != null && (HasNext || HasPrevious); }
+		}
+
+		public void SetCurrentDocumentKey(string docId)
+		{
+            if (docId != null)
+            {
+                Mode = DocumentMode.DocumentWithId;
+            }
+            else
+            {
+                Mode = DocumentMode.New;
+            }
+
+		    DocumentKey = Key = docId;
+		}
+
+        private void PutDocumentKeyInUrl(string docId, bool dontOpenNewTab)
+        {
+            if (docId != null && DocumentKey != docId)
+                UrlUtil.Navigate("/edit?id=" + docId, dontOpenNewTab);
+        }
+
+        private void UpdateFromDocument()
+		{
+			var newdoc = document.Value;
+            RemoveNonDisplayedMetadata(newdoc.Metadata);
+			JsonMetadata = newdoc.Metadata.ToString(Formatting.Indented);
+			UpdateMetadata(newdoc.Metadata);
+			JsonData = newdoc.DataAsJson.ToString(Formatting.Indented);
+			UpdateRelated();
+			OnEverythingChanged();
+		}
+
+        private void RemoveNonDisplayedMetadata(RavenJObject metaData)
+        {
+            metaData.Remove("@etag");
+            metaData.Remove("@id");
+        }
+
+		private void UpdateMetadata(RavenJObject metadataAsJson)
+		{
+			metadata = metadataAsJson.ToDictionary(x => x.Key, x =>
+															   {
+																   if (x.Value.Type == JTokenType.String)
+																	   return x.Value.Value<string>();
+																   return x.Value.ToString(Formatting.None);
+															   });
+			OnPropertyChanged(() => Metadata);
+			JsonMetadata = metadataAsJson.ToString(Formatting.Indented);
+		}
+
+
+
+		public ObservableCollection<LinkModel> References { get; private set; }
+		public BindableCollection<LinkModel> Related { get; private set; }
+
+		private bool searchEnabled;
+		public bool SearchEnabled
+		{
+			get { return searchEnabled; }
+			set
+			{
+				searchEnabled = value;
+				OnPropertyChanged(() => SearchEnabled);
+			}
+		}
+
+		private string localId;
+		public string LocalId
+		{
+			get { return localId; }
+			set
+			{
+				localId = value;
+				OnPropertyChanged(() => LocalId);
+                OnPropertyChanged(() => CurrentItemNumber);
+			}
+		}
+
+		public string DisplayId
+		{
+			get
+			{
+				if (Mode == DocumentMode.Projection)
+					return "Projection";
+				if (Mode == DocumentMode.New)
+					return "New Document";
+				return DocumentKey;
+			}
+		}
+
+		public string Collection
+		{
+            get { return metadata.FirstOrDefault(x => x.Key == "Raven-Entity-Name").Value; }
+		}
+
+		private string jsonMetadata;
+		public string JsonMetadata
+		{
+			get { return jsonMetadata; }
+			set
+			{
+				jsonMetadata = value;
+				OnPropertyChanged(() => JsonMetadata);
+				OnPropertyChanged(() => DocumentSize);
+			}
+		}
+
+		private DocumentMode mode = DocumentMode.NotInitializedYet;
+		public DocumentMode Mode
+		{
+			get { return mode; }
+			set
+			{
+				mode = value;
+				OnPropertyChanged(() => Mode);
+				OnPropertyChanged(() => DisplayId);
+			}
+		}
+
+		public string JsonData
+		{
+			get { return jsonData; }
+			set
+			{
+				jsonData = value;
+				UpdateReferences();
+				OnPropertyChanged(() => JsonData);
+				OnPropertyChanged(() => DocumentSize);
+			}
+		}
+
+		public string DocumentSize
+		{
+			get
+			{
+				double byteCount = Encoding.UTF8.GetByteCount(JsonData) + Encoding.UTF8.GetByteCount(JsonMetadata);
+				string sizeTerm = "Bytes";
+				if (byteCount >= 1024 * 1024)
+				{
+					sizeTerm = "MBytes";
+					byteCount = byteCount / (1024 * 1024);
+				}
+				else if (byteCount >= 1024)
+				{
+					sizeTerm = "KBytes";
+                    byteCount = byteCount/1024;
+
+				}
+				return string.Format("Content-Length: {0:#,#.##;;0} {1}", byteCount, sizeTerm);
+			}
+		}
+
+		private bool notifiedOnDelete;
+		private bool notifiedOnChange;
+
+		protected override Task LoadedTimerTickedAsync()
+		{
+			if (isLoaded == false ||
+				Mode != DocumentMode.DocumentWithId ||
+				currentDatabase != Database.Value.Name)
+				return null;
+
+			return DatabaseCommands.GetAsync(DocumentKey)
+				.ContinueOnSuccess(docOnServer =>
+				{
+					if (docOnServer == null)
+					{
+						if (notifiedOnDelete)
+							return;
+						notifiedOnDelete = true;
+                                               ApplicationModel.Current.AddNotification(
+                                                   new Notification("Document " + Key + " was deleted on the server"));
+					}
+					else if (docOnServer.Etag != Etag)
+					{
+						if (notifiedOnChange)
+							return;
+						notifiedOnChange = true;
+                                               ApplicationModel.Current.AddNotification(
+                                                   new Notification("Document " + Key + " was changed on the server"));
+					}
+				});
+		}
+
+		private void UpdateReferences()
+		{
+			if (Seperator != null)
+			{
+				var referencesIds = Regex.Matches(jsonData, @"""(\w+" + Seperator + @"\w+)");
+				References.Clear();
+				foreach (var source in referencesIds.Cast<Match>().Select(x => x.Groups[1].Value).Distinct())
+				{
+					DateTime time;
+					if (DateTime.TryParse(source, out time))
+						continue;
+
+					References.Add(new LinkModel
+					{
+						Title = source,
+						HRef = "/Edit?id=" + source
+					});
+				}
+			}
+		}
+
+		private void UpdateRelated()
+		{
+			if (string.IsNullOrEmpty(Key))
+				return;
+			DatabaseCommands.GetDocumentsStartingWithAsync(Key + Seperator, 0, 15)
+				.ContinueOnSuccess(items =>
+								   {
+									   if (items == null)
+										   return;
+
+									   var linkModels = items.Select(doc => new LinkModel
+																			{
+																				Title = doc.Key,
+																				HRef = "/Edit?id=" + doc.Key
+																			}).ToArray();
+									   Related.Set(linkModels);
+								   });
+		}
+
+
+		public string Key
+		{
+			get { return document.Value.Key; }
+			set
+			{
+				document.Value.Key = value;
+				OnPropertyChanged(() => Key);
+			}
+		}
+
+		public string Seperator
+		{
+			get
+			{
+				if (document.Value.Key != null && document.Value.Key.Contains("/"))
+					return "/";
+				if (document.Value.Key != null && document.Value.Key.Contains("-"))
+					return "-";
+				return null;
+			}
+		}
+
+		public Guid? Etag
+		{
+			get { return document.Value.Etag; }
+			set
+			{
+				document.Value.Etag = value;
+				OnPropertyChanged(() => Etag);
+				OnPropertyChanged(() => Metadata);
+			}
+		}
+
+		public DateTime? LastModified
+		{
+			get { return document.Value.LastModified; }
+			set
+			{
+				document.Value.LastModified = value;
+				OnPropertyChanged(() => LastModified);
+				OnPropertyChanged(() => Metadata);
+			}
+		}
+
+		private IDictionary<string, string> metadata;
+
+		public IEnumerable<KeyValuePair<string, string>> Metadata
+		{
+			get
+			{
+				return metadata
+                    .Where(x => x.Key != "@etag" && x.Key != "@id")
+                    .OrderBy(x => x.Key)
+					.Concat(new[]
+								{
+									new KeyValuePair<string, string>("ETag", Etag.HasValue ? Etag.ToString() : ""),
+									new KeyValuePair<string, string>("Last-Modified", LastModified.HasValue ? LastModified.ToString(): ""),
+								});
+			}
+		}
+
+		public ICommand Save
+		{
+			get { return new SaveDocumentCommand(this); }
+		}
+
+		public ICommand Delete
+		{
+			get { return new DeleteDocumentCommand(Key, true); }
+		}
+
+		public ICommand Prettify
+		{
+			get { return new PrettifyDocumentCommand(this); }
+		}
+
+		public ICommand Refresh
+		{
+			get { return new RefreshDocumentCommand(this); }
+		}
+
+		public ICommand EnableSearch
+		{
+			get { return new ChangeFieldValueCommand<EditableDocumentModel>(this, x => x.SearchEnabled = true); }
+		}
+
+		public ICommand DisableSearch
+		{
+			get { return new ChangeFieldValueCommand<EditableDocumentModel>(this, x => x.SearchEnabled = false); }
+		}
+
+		public ICommand ToggleSearch
+		{
+			get { return new ChangeFieldValueCommand<EditableDocumentModel>(this, x => x.SearchEnabled = !x.searchEnabled); }
+		}
+
+		private class RefreshDocumentCommand : Command
+		{
+			private readonly EditableDocumentModel parent;
+
+			public RefreshDocumentCommand(EditableDocumentModel parent)
+			{
+				this.parent = parent;
+			}
+
+			public override bool CanExecute(object parameter)
+			{
+				return string.IsNullOrWhiteSpace(parent.DocumentKey) == false;
+			}
+
+			public override void Execute(object _)
+			{
+				parent.DatabaseCommands.GetAsync(parent.DocumentKey)
+					.ContinueOnSuccess(doc =>
+										{
+											if (doc == null)
+											{
+												parent.HandleDocumentNotFound();
+												return;
+											}
+
+											parent.document.Value = doc;
+										})
+					.Catch();
+			}
+		}
+
+		private class SaveDocumentCommand : Command
+		{
+			private readonly EditableDocumentModel parentModel;
+
+			public string Seperator
+			{
+				get
+				{
+					if (parentModel.Key.Contains("/"))
+						return "/";
+					if (parentModel.Key.Contains("-"))
+						return "-";
+					return null;
+				}
+			}
+
+			public SaveDocumentCommand(EditableDocumentModel parentModel)
+			{
+				this.parentModel = parentModel;
+			}
+
+			public override void Execute(object parameter)
+			{
+				if (parentModel.Key != null && parentModel.Key.StartsWith("Raven/", StringComparison.InvariantCultureIgnoreCase))
+				{
+					AskUser.ConfirmationAsync("Confirm Edit", "Are you sure that you want to edit a system document?")
+						.ContinueWhenTrue(SaveDocument);
+					return;
+				}
+
+				SaveDocument();
+			}
+
+			private void SaveDocument()
+			{
+				RavenJObject doc;
+				RavenJObject metadata;
+
+				try
+				{
+					doc = RavenJObject.Parse(parentModel.JsonData);
+					metadata = RavenJObject.Parse(parentModel.JsonMetadata);
+					if (parentModel.Key != null && Seperator != null && metadata.Value<string>(Constants.RavenEntityName) == null)
+					{
+						var entityName = parentModel.Key.Split(new[] { Seperator }, StringSplitOptions.RemoveEmptyEntries).FirstOrDefault();
+
+						if (entityName != null && entityName.Length > 1)
+						{
+							metadata[Constants.RavenEntityName] = char.ToUpper(entityName[0]) + entityName.Substring(1);
+						}
+						else
+						{
+							metadata[Constants.RavenEntityName] = entityName;
+						}
+					}
+				}
+				catch (JsonReaderException ex)
+				{
+					ErrorPresenter.Show(ex.Message);
+					return;
+				}
+
+				parentModel.UpdateMetadata(metadata);
+				ApplicationModel.Current.AddNotification(new Notification("Saving document " + parentModel.Key + " ..."));
+
+				Guid? etag = string.Equals(parentModel.DocumentKey , parentModel.Key, StringComparison.InvariantCultureIgnoreCase) ? 
+					parentModel.Etag : Guid.Empty;
+			
+				DatabaseCommands.PutAsync(parentModel.Key, etag, doc, metadata)
+					.ContinueOnSuccess(result =>
+					{
+						ApplicationModel.Current.AddNotification(new Notification("Document " + result.Key + " saved"));
+						parentModel.Etag = result.ETag;
+					    parentModel.PutDocumentKeyInUrl(result.Key, dontOpenNewTab:true);
+					    parentModel.SetCurrentDocumentKey(result.Key);
+					})
+					.ContinueOnSuccess(() => new RefreshDocumentCommand(parentModel).Execute(null))
+					.Catch(exception => ApplicationModel.Current.AddNotification(new Notification(exception.Message)));
+			}
+		}
+
+		private class PrettifyDocumentCommand : Command
+		{
+			private readonly EditableDocumentModel editableDocumentModel;
+
+			public PrettifyDocumentCommand(EditableDocumentModel editableDocumentModel)
+			{
+				this.editableDocumentModel = editableDocumentModel;
+			}
+
+			public override void Execute(object parameter)
+			{
+				RavenJObject metadata;
+				try
+				{
+					metadata = RavenJObject.Parse(editableDocumentModel.JsonMetadata);
+					editableDocumentModel.JsonData = RavenJObject.Parse(editableDocumentModel.JsonData).ToString(Formatting.Indented);
+					editableDocumentModel.JsonMetadata = metadata.ToString(Formatting.Indented);
+				}
+				catch (JsonReaderException ex)
+				{
+					ErrorPresenter.Show(ex.Message);
+					return;
+				}
+				editableDocumentModel.UpdateMetadata(metadata);
+			}
+		}
+	}
+
+	public enum DocumentMode
+	{
+		NotInitializedYet,
+		DocumentWithId,
+		Projection,
+		New,
+	}
+}