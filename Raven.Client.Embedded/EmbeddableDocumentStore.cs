--- conflicted
+++ resolved
@@ -212,10 +212,7 @@
 			if (string.IsNullOrEmpty(DataDirectory) == false && string.IsNullOrEmpty(DefaultDatabase) == false)
 				throw new InvalidOperationException("You cannot specify DefaultDatabase value when the DataDirectory has been set, running in Embedded mode, the Default Database is not a valid option.");
 
-<<<<<<< HEAD
             AssemblyExtractor.ExtractEmbeddedAssemblies();
-=======
->>>>>>> 5730a3b1
 
 			if (configuration != null && Url == null)
 			{
@@ -235,17 +232,17 @@
 				}
 
 				// need to set out own idle timer
-				idleTimer = new Timer(state =>
-				{
-					try
+					idleTimer = new Timer(state =>
 					{
-						DocumentDatabase.RunIdleOperations();
-					}
-					catch (Exception e)
-					{
-						log.WarnException("Error during database idle operations", e);
-					}
-				}, null, TimeSpan.FromMinutes(1), TimeSpan.FromMinutes(1));
+						try
+						{
+							DocumentDatabase.RunIdleOperations();
+						}
+						catch (Exception e)
+						{
+							log.WarnException("Error during database idle operations", e);
+						}
+					}, null, TimeSpan.FromMinutes(1), TimeSpan.FromMinutes(1));
 				databaseCommandsGenerator =
 					() => new EmbeddedDatabaseCommands(DocumentDatabase, Conventions, currentSessionId, listeners.ConflictListeners);
 				asyncDatabaseCommandsGenerator = () => new EmbeddedAsyncServerClient(DocumentDatabase, DatabaseCommands);
