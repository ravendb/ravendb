--- conflicted
+++ resolved
@@ -34,7 +34,7 @@
             var filesOptions = smugglerFilesApi.Options;
 
 	        selectionDispatching = new OptionSet();
-<<<<<<< HEAD
+		    selectionDispatching.OnWarning += s => ConsoleHelper.WriteLineWithColor(ConsoleColor.Yellow, s);
 		    selectionDispatching.Add("nc|no-compression-on-import:", OptionCategory.None, "A flag that if set disables compression usage during import of documents.", value =>
 																		 {
 																			 bool disableCompression;
@@ -45,9 +45,6 @@
 																				 PrintUsageAndExit(new ArgumentException("Invalid value for no-compression-on-import flag. Only 'true' and 'false' values should be used."));
 																		 });
 
-=======
-		    selectionDispatching.OnWarning += s => ConsoleHelper.WriteLineWithColor(ConsoleColor.Yellow, s);
->>>>>>> 488ae4d5
 		    selectionDispatching.Add("d|d2|database|database2:", OptionCategory.None, string.Empty, value =>
 		    {
 			    if (mode == SmugglerMode.Unknown || mode == SmugglerMode.Database)
@@ -179,7 +176,7 @@
 
 		static void Main(string[] args)
 		{
-			var program = new Program();			
+			var program = new Program();
 			program.Parse(args).Wait();
 		}
 
@@ -371,5 +368,5 @@
 
 			Console.WriteLine();
 		}
-	}
-}+		}
+	}