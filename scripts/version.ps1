--- conflicted
+++ resolved
@@ -10,15 +10,11 @@
     SetTeamCityEnvironmentVariable 'env.BUILT_AT' $($builtAt.ToString('o'))
 }
 
-<<<<<<< HEAD
-$DEV_BUILD_NUMBER = 60
-=======
 function SetTagInTeamCity ($tag) {
     Write-Host "##teamcity[addBuildTag '$tag']"
 }
 
-$DEV_BUILD_NUMBER = 54
->>>>>>> 3a4a89bb
+$DEV_BUILD_NUMBER = 60
 function GetBuildNumber () {
     if ($env:BUILD_NUMBER) {
         $result = $env:BUILD_NUMBER
