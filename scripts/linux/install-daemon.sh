#!/bin/bash
echo ""

DEFPATH=$( cd `dirname $0` && pwd )

NC="\\e[39m"
C_BLACK="\\e[30m"
C_RED="\\e[31m"
C_GREEN="\\e[32m"
C_YELLOW="\\e[33m"
C_BLUE="\\e[34m"
C_MAGENTA="\\e[35m"
C_CYAN="\\e[36m"
C_L_GRAY="\\e[37m"
C_D_GRAY="\\e[90m"
C_L_RED="\\e[91m"
C_L_GREEN="\\e[92m"
C_L_YELLOW="\\e[93m"
C_L_BLUE="\\e[94m"
C_L_MAGENTA="\\e[95m"
C_L_CYAN="\\e[96m"
C_WHITE="\\e[97m"

NT="\\e[0m"
T_BOLD="\\e[1m"
T_UL="\\e[4m"
T_BLINK="\\e[5m"

ERR_STRING="${C_L_RED}${T_BOLD}Error: ${NT}${C_L_RED}"

IS_UPSTART=0
IS_SYSTEMD=0

EXEC_USER=${USER:-$(whoami)}

function get_os { # returns OS, VER, IS_LINUX, IS_ARM, IS_MAC, IS_32BIT
    IS_LINUX=$(uname -s | grep Linux  | wc -l)
	IS_ARM=$(uname -m | grep arm    | wc -l)
	IS_MAC=$(uname -s | grep Darwin | wc -l)
	IS_32BIT=$(file /bin/bash | grep 32-bit | wc -l)

    if [ -f /etc/os-release ]; then
        # freedesktop.org and systemd
        . /etc/os-release
        OS=$NAME
        VER=$VERSION_ID
    elif type lsb_release >/dev/null 2>&1; then
        # linuxbase.org
        OS=$(lsb_release -si)
        VER=$(lsb_release -sr)
    elif [ -f /etc/lsb-release ]; then
        # For some versions of Debian/Ubuntu without lsb_release command
        . /etc/lsb-release
        OS=$DISTRIB_ID
        VER=$DISTRIB_RELEASE
    elif [ -f /etc/debian_version ]; then
        # Older Debian/Ubuntu/etc.
        OS=Debian
        VER=$(cat /etc/debian_version)
    elif [ -f /etc/SuSe-release ]; then
        # Older SuSE/etc.
        # ...
        OS=$(uname -s)
        VER=$(uname -r)
    elif [ -f /etc/redhat-release ]; then
        # Older Red Hat, CentOS, etc.        
        # ...
        OS=$(uname -s)
        VER=$(uname -r)
    else
        # Fall back to uname, e.g. "Linux <version>", also works for BSD, etc.
        OS=$(uname -s)
        VER=$(uname -r)
    fi
}

function get_installation_type { # returns IS_UPSTART, IS_SYSTEMD
    if [ "${OS}" == "Ubuntu" ] && ([ "${VER}" == "14.04" ]); then
        IS_UPSTART=1
    elif [ "${OS}" == "Ubuntu" ] && ([ "${VER}" == "18.04" ] || [ "${VER}" == "16.04" ]); then
        IS_SYSTEMD=1
    elif [ $(which systemctl | wc -l) -eq 1 ]; then
        IS_SYSTEMD=1
    else
        if [ -t 0 ]; then
            read -n 1 -p "${C_L_MAGENTA}Select type of installation: Upstart or Systemd [u/s]: ${NC}" ANS
            if [ "$?" -ne 0 ]; then
                echo -e "${ERR_STRING}Could not determine type of installation.${NC}"
                exit 1
            fi
        else
            ANS=''
        fi

        if [ "${ANS}" == "u"] || [ "${ANS}" == "U" ]; then
            IS_UPSTART=1
        elif [ "${ANS}" == "s"] || [ "${ANS}" == "S" ]; then
            IS_SYSTEMD=1
        else
            echo -e "${ERR_STRING}Could not determine type of installation.${NC}"
            exit 1
        fi
    fi
}

function install_ravendb_systemd {
    echo ""
    echo -e "${C_YELLOW}Install ravendb.service"
    echo -e "=======================${NC}"
    echo ""
    RUNDIR="$1"

    if [ -t 0 ]; then
        echo -ne "${C_L_MAGENTA}Enter path of run.sh executable (or leave blank for ${C_L_CYAN}${RUNDIR}${C_L_MAGENTA}):" 
        read RUNSH_PATH
        if [ "$?" -eq 0 ]; then
            RUNDIR="${RUNSH_PATH:-$RUNDIR}"
        fi
    else
        echo "run.sh path: $RUNDIR"
    fi

    ESC_RUNDIR="$(echo ${RUNDIR} | sed 's/\//\\\//g')"
    echo -e "${C_L_CYAN}Selected dir=${RUNDIR}"
    echo ""
    echo -e "${C_L_YELLOW}If prompt, enter su credentials...${NC}"

    read -r -d '' RAVENDB_SYSTEMD_SERVICE_CONF << END
[Unit]
<<<<<<< HEAD
Description=RavenDB v5.3
=======
Description=RavenDB NoSQL Database
>>>>>>> 3a56ea4b
After=network.target

[Service]
LimitCORE=infinity
LimitNOFILE=65535
LimitRSS=infinity
LimitAS=infinity
LimitMEMLOCK=infinity
TasksMax=infinity
StartLimitBurst=0
Restart=on-failure
Type=simple
TimeoutStopSec=300
User=USER
ExecStart=RAVENDB_DIR/run.sh

[Install]
WantedBy=multi-user.target
END

    export RAVENDB_SYSTEMD_SERVICE_CONF
    export SYSTEMD_SERVICE_FILE=/etc/systemd/system/ravendb.service
    sudo -E bash -c 'echo "$RAVENDB_SYSTEMD_SERVICE_CONF" > "$SYSTEMD_SERVICE_FILE"'
    sudo sed -i "s/USER/$EXEC_USER/g" "$SYSTEMD_SERVICE_FILE"
    sudo sed -i "s/RAVENDB_DIR/$ESC_RUNDIR/g" "$SYSTEMD_SERVICE_FILE"

    sudo systemctl daemon-reload
    sudo systemctl enable ravendb.service
    echo " "
    echo "Starting service..."
    sudo systemctl restart ravendb.service
    echo " "
    sleep 5
    sudo systemctl status ravendb.service
    echo " "
    echo "For details try journalctl -u ravendb.service"
    echo ""

}

echo -e "${C_L_GREEN}${T_BOLD}Install RavenDB Daemon/Service${NC}${NT}"
echo -e "${C_D_GRAY}==============================${NC}"
echo ""

get_os

echo -e "${C_L_BLUE}Username:\t${C_L_CYAN}${USER}${NC}"
echo -e "${C_L_BLUE}OS      :\t${C_L_CYAN}${OS}${NC}"
echo -e "${C_L_BLUE}Version :\t${C_L_CYAN}${VER}${NC}"
echo -e "${C_L_BLUE}Info    :\t${C_L_CYAN}Linux(${IS_LINUX}),Arm(${IS_ARM}),Mac(${IS_MAC}),32Bit(${IS_32BIT})${NC}"

get_installation_type

echo -ne "${C_L_BLUE}Installation type   :\t${C_L_CYAN}"
[ ${IS_SYSTEMD} -eq 1 ] && echo -e "Systemd${NC}"
[ ${IS_UPSTART} -eq 1 ] && echo -e "Upstart${NC}"
if [ $(expr ${IS_UPSTART} + ${IS_SYSTEMD}) -ne 1 ]; then
    echo -n "${ERR_STRING}: Internal error (${IS_UPSTART}, ${IS_SYSTEMD})${NC}"
    exit 1
fi
echo -ne "${C_L_BLUE}Default install path:\t${C_L_CYAN}${DEFPATH}${NC}"

echo ""

if [ ${IS_UPSTART} -eq 1 ]; then
    echo "Upstart init system is not supported by this installer."
    echo "Please proceed with manual installation."
else
    install_ravendb_systemd "${DEFPATH}"
fi

echo ""
echo -e "${C_L_BLUE}Done."
echo ""
<|MERGE_RESOLUTION|>--- conflicted
+++ resolved
@@ -127,11 +127,7 @@
 
     read -r -d '' RAVENDB_SYSTEMD_SERVICE_CONF << END
 [Unit]
-<<<<<<< HEAD
-Description=RavenDB v5.3
-=======
 Description=RavenDB NoSQL Database
->>>>>>> 3a56ea4b
 After=network.target
 
 [Service]
